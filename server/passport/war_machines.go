package passport

import (
	"context"
	"fmt"
	"server"
)

type DefaultWarMachinesReq struct {
	FactionID server.FactionID `json:"factionID"`
}

type DefaultWarMachinesResp struct {
	WarMachines []*server.WarMachineMetadata `json:"warMachines"`
}

// GetDefaultWarMachines gets the default war machines for a given faction
func (pp *Passport) GetDefaultWarMachines(ctx context.Context, factionID server.FactionID) ([]*server.WarMachineMetadata, error) {
	resp := &DefaultWarMachinesResp{}
	err := pp.Comms.Call("S.SupremacyDefaultWarMachinesHandler", DefaultWarMachinesReq{factionID}, resp)
	if err != nil {
<<<<<<< HEAD
		pp.Log.Err(err).Str("method", "SupremacyDefaultWarMachinesHandler").Msg("rpc error")
	}
	callback(resp.WarMachines)
=======
		return nil, fmt.Errorf("GetDefaultWarMachines: %w", err)
	}
	return resp.WarMachines, nil
>>>>>>> e64cc6ea
}<|MERGE_RESOLUTION|>--- conflicted
+++ resolved
@@ -19,13 +19,7 @@
 	resp := &DefaultWarMachinesResp{}
 	err := pp.Comms.Call("S.SupremacyDefaultWarMachinesHandler", DefaultWarMachinesReq{factionID}, resp)
 	if err != nil {
-<<<<<<< HEAD
-		pp.Log.Err(err).Str("method", "SupremacyDefaultWarMachinesHandler").Msg("rpc error")
-	}
-	callback(resp.WarMachines)
-=======
 		return nil, fmt.Errorf("GetDefaultWarMachines: %w", err)
 	}
 	return resp.WarMachines, nil
->>>>>>> e64cc6ea
 }