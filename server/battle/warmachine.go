package battle

import (
	"github.com/sasha-s/go-deadlock"
	"server"
	"server/db/boiler"
	"time"

	"github.com/shopspring/decimal"
	"github.com/volatiletech/null/v8"
)

type WarMachine struct {
<<<<<<< HEAD
	ID            string  `json:"id"`
	Hash          string  `json:"hash"`
	OwnedByID     string  `json:"ownedByID"`
	OwnerUsername string  `json:"ownerUsername"`
	Name          string  `json:"name"`
	ParticipantID byte    `json:"participantID"`
	FactionID     string  `json:"factionID"`
	MaxHealth     uint32  `json:"maxHealth"`
	MaxShield     uint32  `json:"maxShield"`
	Health        uint32  `json:"health"`
	AIType        *AIType `json:"aiType"`
=======
	ID            string `json:"id"`
	Hash          string `json:"hash"`
	OwnedByID     string `json:"ownedByID"`
	OwnerUsername string `json:"ownerUsername"`
	Name          string `json:"name"`
	Label         string `json:"label"`
	ParticipantID byte   `json:"participantID"`
	FactionID     string `json:"factionID"`
	MaxHealth     uint32 `json:"maxHealth"`
	MaxShield     uint32 `json:"maxShield"`
	Health        uint32 `json:"health"`
>>>>>>> b438309b

	ModelID string `json:"modelID"`
	Model   string `json:"model"`
	Skin    string `json:"skin"`
	Speed   int    `json:"speed"`

	Faction *Faction `json:"faction"`
	Tier    string   `json:"tier"`

	PowerCore *PowerCore     `json:"power_core,omitempty"`
	Abilities []*GameAbility `json:"abilities"`
	Weapons   []*Weapon      `json:"weapons"`
	Utility   []*Utility     `json:"utility"`

	// these objects below are used by us and not game client
	Image       string          `json:"image"`
	ImageAvatar string          `json:"imageAvatar"`
	Position    *server.Vector3 `json:"position"`
	Rotation    int             `json:"rotation"`
	IsHidden    bool            `json:"isHidden"`
	//Durability         int             `json:"durability"`
	//PowerGrid          int             `json:"powerGrid"`
	//CPU                int             `json:"cpu"`
	//WeaponHardpoint    int             `json:"weaponHardpoint"`
	//TurretHardpoint    int             `json:"turretHardpoint"`
	//UtilitySlots       int             `json:"utilitySlots"`
	//Description   *string         `json:"description"`
	//ExternalUrl   string          `json:"externalUrl"`
	Shield             uint32 `json:"shield"`
	ShieldRechargeRate uint32 `json:"shieldRechargeRate"`

	Stats *Stats `json:"stats"`
	//Energy        uint32          `json:"energy"`
	//Stat          *Stat           `json:"stat"`

	deadlock.RWMutex // lock for any mech detail changes
}

type Stats struct {
	TotalWins       int `json:"total_wins"`
	TotalDeaths     int `json:"total_deaths"`
	TotalKills      int `json:"total_kills"`
	BattlesSurvived int `json:"battles_survived"`
	TotalLosses     int `json:"total_losses"`
}

type PowerCore struct {
	ID           string          `json:"id"`
	Label        string          `json:"label"`
	Capacity     decimal.Decimal `json:"capacity"`
	MaxDrawRate  decimal.Decimal `json:"max_draw_rate"`
	RechargeRate decimal.Decimal `json:"recharge_rate"`
	Armour       decimal.Decimal `json:"armour"`
	MaxHitpoints decimal.Decimal `json:"max_hitpoints"`
	EquippedOn   null.String     `json:"equipped_on,omitempty"`
	CreatedAt    time.Time       `json:"created_at"`
}

type DamageType byte

const (
	DamageTypeDefault   DamageType = 0
	DamageTypeEnergy    DamageType = 1
	DamageTypeExplosive DamageType = 2
)

func DamageTypeFromString(dt string) DamageType {
	switch dt {
	case boiler.DamageTypeKinetic:
		return DamageTypeDefault
	case boiler.DamageTypeEnergy:
		return DamageTypeEnergy
	case boiler.DamageTypeExplosive:
		return DamageTypeExplosive
	}
	return DamageTypeDefault
}

type Weapon struct {
	ID                  string     `json:"id"`    // UUID that client uses to apply weapon stats to the correct weapons (unique per model/blueprint)
	Hash                string     `json:"hash"`  // Unique hash of a user's weapon
	Model               string     `json:"model"` // Unused for built-in mech weapons
	Skin                string     `json:"skin"`  // Unused for built-in mech weapons
	Name                string     `json:"name"`
	Damage              int        `json:"damage"`
	DamageFalloff       int        `json:"damageFalloff"`       // Distance at which damage starts decreasing
	DamageFalloffRate   int        `json:"damageFalloffRate"`   // How much the damage decreases by per km
	DamageRadius        int        `json:"damageRadius"`        // Enemies within this radius when the projectile hits something is damaged
	RadiusDamageFalloff int        `json:"damageRadiusFalloff"` // Distance at which damage starts decreasing (must be greater than 0 and less than damageRadius to have any affect)
	DamageType          DamageType `json:"damageType"`          // For calculating damage weakness/resistance (eg: shields take 25% extra damage from energy weapons)
	Spread              float64    `json:"spread"`              // Projectiles are randomly offset inside a cone. Spread is the half-angle of the cone, in degrees.
	RateOfFire          float64    `json:"rateOfFire"`          // Rounds per minute
	ProjectileSpeed     int        `json:"projectileSpeed"`     // cm/s
	MaxAmmo             int        `json:"maxAmmo"`             // The max amount of ammo this weapon can hold
}

type Utility struct {
	Type  string `json:"type"`
	Label string `json:"label"`

	Shield      *UtilityShield      `json:"shield,omitempty"`
	AttackDrone *UtilityAttackDrone `json:"attack_drone,omitempty"`
	RepairDrone *UtilityRepairDrone `json:"repair_drone,omitempty"`
	Accelerator *UtilityAccelerator `json:"accelerator,omitempty"`
	AntiMissile *UtilityAntiMissile `json:"anti_missile,omitempty"`
}

type UtilityAttackDrone struct {
	UtilityID        string `json:"utility_id"`
	Damage           int    `json:"damage"`
	RateOfFire       int    `json:"rate_of_fire"`
	Hitpoints        int    `json:"hitpoints"`
	LifespanSeconds  int    `json:"lifespan_seconds"`
	DeployEnergyCost int    `json:"deploy_energy_cost"`
}

type UtilityShield struct {
	UtilityID          string `json:"utility_id"`
	Hitpoints          int    `json:"hitpoints"`
	RechargeRate       int    `json:"recharge_rate"`
	RechargeEnergyCost int    `json:"recharge_energy_cost"`
}

type UtilityRepairDrone struct {
	UtilityID        string      `json:"utility_id"`
	RepairType       null.String `json:"repair_type,omitempty"`
	RepairAmount     int         `json:"repair_amount"`
	DeployEnergyCost int         `json:"deploy_energy_cost"`
	LifespanSeconds  int         `json:"lifespan_seconds"`
}

type UtilityAccelerator struct {
	UtilityID    string `json:"utility_id"`
	EnergyCost   int    `json:"energy_cost"`
	BoostSeconds int    `json:"boost_seconds"`
	BoostAmount  int    `json:"boost_amount"`
}

type UtilityAntiMissile struct {
	UtilityID      string `json:"utility_id"`
	RateOfFire     int    `json:"rate_of_fire"`
	FireEnergyCost int    `json:"fire_energy_cost"`
}

func WeaponsFromServer(wpns []*server.Weapon) []*Weapon {
	var weapons []*Weapon
	for _, wpn := range wpns {
		weapons = append(weapons, WeaponFromServer(wpn))
	}
	return weapons
}

func WeaponFromServer(weapon *server.Weapon) *Weapon {
	return &Weapon{
		ID:                  weapon.ID,
		Hash:                weapon.Hash,
		Name:                weapon.Label,
		Damage:              weapon.Damage,
		DamageFalloff:       weapon.DamageFalloff.Int,
		DamageFalloffRate:   weapon.DamageFalloffRate.Int,
		DamageRadius:        weapon.Radius.Int,
		Spread:              weapon.Spread.Decimal.InexactFloat64(),
		RateOfFire:          weapon.RateOfFire.Decimal.InexactFloat64(),
		ProjectileSpeed:     int(weapon.ProjectileSpeed.Decimal.IntPart()),
		MaxAmmo:             weapon.MaxAmmo.Int,
		RadiusDamageFalloff: weapon.RadiusDamageFalloff.Int,
		DamageType:          DamageTypeFromString(weapon.DefaultDamageType),
		//Model:               	weapon.Model, // TODO: weapon models
		//Skin:              	weapon.Skin, // TODO: weapon skins
	}
}

func PowerCoreFromServer(ec *server.PowerCore) *PowerCore {
	if ec == nil {
		return nil
	}
	return &PowerCore{
		ID:           ec.ID,
		Label:        ec.Label,
		Capacity:     ec.Capacity,
		MaxDrawRate:  ec.MaxDrawRate,
		RechargeRate: ec.RechargeRate,
		Armour:       ec.Armour,
		MaxHitpoints: ec.MaxHitpoints,
		EquippedOn:   ec.EquippedOn,
		CreatedAt:    ec.CreatedAt,
	}
}

func UtilitiesFromServer(utils []*server.Utility) []*Utility {
	var utilities []*Utility
	for _, util := range utils {
		utilities = append(utilities, UtilityFromServer(util))
	}
	return utilities
}

func UtilityFromServer(util *server.Utility) *Utility {
	return &Utility{
		Type:        util.Type,
		Label:       util.Label,
		Shield:      UtilityShieldFromServer(util.Shield),
		AttackDrone: UtilityAttackDroneFromServer(util.AttackDrone),
		RepairDrone: UtilityRepairDroneFromServer(util.RepairDrone),
		Accelerator: UtilityAcceleratorFromServer(util.Accelerator),
		AntiMissile: UtilityAntiMissileFromServer(util.AntiMissile),
	}
}

func UtilityAntiMissileFromServer(util *server.UtilityAntiMissile) *UtilityAntiMissile {
	if util == nil {
		return nil
	}
	return &UtilityAntiMissile{
		UtilityID:      util.UtilityID,
		RateOfFire:     util.RateOfFire,
		FireEnergyCost: util.FireEnergyCost,
	}
}

func UtilityAcceleratorFromServer(util *server.UtilityAccelerator) *UtilityAccelerator {
	if util == nil {
		return nil
	}
	return &UtilityAccelerator{
		UtilityID:    util.UtilityID,
		EnergyCost:   util.EnergyCost,
		BoostSeconds: util.BoostSeconds,
		BoostAmount:  util.BoostAmount,
	}
}

func UtilityRepairDroneFromServer(util *server.UtilityRepairDrone) *UtilityRepairDrone {
	if util == nil {
		return nil
	}
	return &UtilityRepairDrone{
		UtilityID:        util.UtilityID,
		RepairType:       util.RepairType,
		RepairAmount:     util.RepairAmount,
		DeployEnergyCost: util.DeployEnergyCost,
		LifespanSeconds:  util.LifespanSeconds,
	}
}

func UtilityShieldFromServer(util *server.UtilityShield) *UtilityShield {
	if util == nil {
		return nil
	}
	return &UtilityShield{
		UtilityID:          util.UtilityID,
		Hitpoints:          util.Hitpoints,
		RechargeRate:       util.RechargeRate,
		RechargeEnergyCost: util.RechargeEnergyCost,
	}
}

func UtilityAttackDroneFromServer(util *server.UtilityAttackDrone) *UtilityAttackDrone {
	if util == nil {
		return nil
	}
	return &UtilityAttackDrone{
		UtilityID:        util.UtilityID,
		Damage:           util.Damage,
		RateOfFire:       util.RateOfFire,
		Hitpoints:        util.Hitpoints,
		LifespanSeconds:  util.LifespanSeconds,
		DeployEnergyCost: util.DeployEnergyCost,
	}
}<|MERGE_RESOLUTION|>--- conflicted
+++ resolved
@@ -1,41 +1,29 @@
 package battle
 
 import (
-	"github.com/sasha-s/go-deadlock"
 	"server"
 	"server/db/boiler"
 	"time"
 
+	"github.com/sasha-s/go-deadlock"
+
 	"github.com/shopspring/decimal"
 	"github.com/volatiletech/null/v8"
 )
 
 type WarMachine struct {
-<<<<<<< HEAD
 	ID            string  `json:"id"`
 	Hash          string  `json:"hash"`
 	OwnedByID     string  `json:"ownedByID"`
 	OwnerUsername string  `json:"ownerUsername"`
 	Name          string  `json:"name"`
+	Label         string  `json:"label"`
 	ParticipantID byte    `json:"participantID"`
 	FactionID     string  `json:"factionID"`
 	MaxHealth     uint32  `json:"maxHealth"`
 	MaxShield     uint32  `json:"maxShield"`
 	Health        uint32  `json:"health"`
 	AIType        *AIType `json:"aiType"`
-=======
-	ID            string `json:"id"`
-	Hash          string `json:"hash"`
-	OwnedByID     string `json:"ownedByID"`
-	OwnerUsername string `json:"ownerUsername"`
-	Name          string `json:"name"`
-	Label         string `json:"label"`
-	ParticipantID byte   `json:"participantID"`
-	FactionID     string `json:"factionID"`
-	MaxHealth     uint32 `json:"maxHealth"`
-	MaxShield     uint32 `json:"maxShield"`
-	Health        uint32 `json:"health"`
->>>>>>> b438309b
 
 	ModelID string `json:"modelID"`
 	Model   string `json:"model"`
