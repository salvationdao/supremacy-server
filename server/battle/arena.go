package battle

import (
	"context"
	"database/sql"
	"encoding/json"
	"fmt"
	"net"
	"net/http"
	"server"
	"server/db"
	"server/db/boiler"
	"server/gamedb"
	"server/gamelog"
	"server/helpers"
	"server/quest"
	"server/replay"
	"server/system_messages"
	"server/telegram"
	"server/xsyn_rpcclient"
	"strconv"
	"strings"
	"sync"
	"time"

	"github.com/sasha-s/go-deadlock"

	"github.com/shopspring/decimal"
	"golang.org/x/exp/slices"

	"github.com/go-chi/chi/v5"
	"github.com/ninja-software/terror/v2"
	"github.com/ninja-syndicate/ws"

	"github.com/volatiletech/null/v8"
	"github.com/volatiletech/sqlboiler/v4/boil"

	"go.uber.org/atomic"

	"github.com/gofrs/uuid"
	leakybucket "github.com/kevinms/leakybucket-go"
	"github.com/pkg/errors"
	"github.com/volatiletech/sqlboiler/v4/queries/qm"
	"nhooyr.io/websocket"
)

type NewBattleChan struct {
	ID           string
	BattleNumber int
}

type ArenaManager struct {
	server                   *http.Server
	Addr                     string
	timeout                  time.Duration
	RPCClient                *xsyn_rpcclient.XsynXrpcClient
	sms                      server.SMS
	telegram                 server.Telegram
	gameClientMinimumBuildNo uint64
	SystemBanManager         *SystemBanManager
	NewBattleChan            chan *NewBattleChan
	SystemMessagingManager   *system_messages.SystemMessagingManager
	RepairOfferFuncChan      chan func()
	QuestManager             *quest.System

	arenas           map[string]*Arena
	deadlock.RWMutex // lock for arena

	ChallengeFundUpdateChan chan bool
}

type Opts struct {
	Addr                     string
	Timeout                  time.Duration
	RPCClient                *xsyn_rpcclient.XsynXrpcClient
	SMS                      server.SMS
	GameClientMinimumBuildNo uint64
	Telegram                 *telegram.Telegram
	SystemMessagingManager   *system_messages.SystemMessagingManager
	QuestManager             *quest.System
}

func NewArenaManager(opts *Opts) (*ArenaManager, error) {
	am := &ArenaManager{
		Addr:                     opts.Addr,
		timeout:                  opts.Timeout,
		RPCClient:                opts.RPCClient,
		sms:                      opts.SMS,
		telegram:                 opts.Telegram,
		gameClientMinimumBuildNo: opts.GameClientMinimumBuildNo,
		SystemBanManager:         NewSystemBanManager(),
		NewBattleChan:            make(chan *NewBattleChan),
		SystemMessagingManager:   opts.SystemMessagingManager,
		RepairOfferFuncChan:      make(chan func()),
		QuestManager:             opts.QuestManager,
		arenas:                   make(map[string]*Arena),

		ChallengeFundUpdateChan: make(chan bool),
	}

	am.server = &http.Server{
		Handler:      am,
		ReadTimeout:  am.timeout,
		WriteTimeout: am.timeout,
	}

	// start player rank updater
	am.PlayerRankUpdater()
	go am.RepairOfferCleaner()

	return am, nil
}

func (am *ArenaManager) GetArenaFromContext(ctx context.Context) (*Arena, error) {
	arenaID := chi.RouteContext(ctx).URLParam("arena_id")
	if arenaID == "" {
		return nil, terror.Error(fmt.Errorf("missing arena id"), "Missing arena id")
	}

	arena, err := am.GetArena(arenaID)
	if err != nil {
		return nil, err
	}

	return arena, nil
}

func (am *ArenaManager) Range(fn func(arena *Arena)) {
	am.RLock()
	defer am.RUnlock()
	for _, arena := range am.arenas {
		fn(arena)
	}
}

func (am *ArenaManager) GetArena(arenaID string) (*Arena, error) {
	am.RLock()
	defer am.RUnlock()
	arena, ok := am.arenas[arenaID]
	if !ok {
		return nil, terror.Error(fmt.Errorf("arena not exits"), "The battle arena does not exist.")
	}
	if !arena.connected.Load() {
		return nil, terror.Error(fmt.Errorf("arena not available"), "The battle arena is not available")
	}

	return arena, nil
}

func (am *ArenaManager) EachArena(fn func(arena *Arena) bool) {
	am.RLock()
	defer am.RUnlock()
	for _, a := range am.arenas {
		if !fn(a) {
			return
		}
	}
}

func (am *ArenaManager) IdleArenas() []*Arena {
	am.RLock()
	defer am.RUnlock()
	resp := []*Arena{}
	for _, a := range am.arenas {
		if a.connected.Load() && a.isIdle.Load() {
			resp = append(resp, a)
		}
	}
	return resp
}

func (am *ArenaManager) AvailableBattleArenas() []*boiler.BattleArena {
	am.RLock()
	defer am.RUnlock()

	resp := []*boiler.BattleArena{}
	for _, arena := range am.arenas {
		if arena.connected.Load() {
			resp = append(resp, arena.BattleArena)
		}
	}
	return resp
}

func (am *ArenaManager) Serve() {
	l, err := net.Listen("tcp", am.Addr)
	if err != nil {
		gamelog.L.Fatal().Str("Addr", am.Addr).Err(err).Msg("unable to bind Arena to Battle Server address")
	}
	go func() {
		gamelog.L.Info().Msgf("Starting Battle Arena Server on: %v", am.Addr)

		err := am.server.Serve(l)
		if err != nil {
			gamelog.L.Fatal().Str("Addr", am.Addr).Err(err).Msg("unable to start Battle Arena server")
		}
	}()
}

func (am *ArenaManager) ServeHTTP(w http.ResponseWriter, r *http.Request) {
	// TODO: read arena id from the request

	wsConn, err := websocket.Accept(w, r, nil)
	if err != nil {
		ip := r.Header.Get("X-Forwarded-For")
		if ip == "" {
			ipaddr, _, _ := net.SplitHostPort(r.RemoteAddr)
			userIP := net.ParseIP(ipaddr)
			if userIP == nil {
				ip = ipaddr
			} else {
				ip = userIP.String()
			}
		}
		gamelog.L.Warn().Str("request_ip", ip).Err(err).Msg("unable to start Battle Arena server")
		return
	}

	// create new arena
	arena, err := am.NewArena(wsConn)
	if err != nil {
		gamelog.L.Error().Err(err).Msg("Failed to add arena onto arena manager")
		return
	}

	// broadcast a new arena list to frontend
	ws.PublishMessage("/public/arena_list", server.HubKeyBattleArenaListSubscribe, am.AvailableBattleArenas())

	defer func() {
		am.Lock()
		defer am.Unlock()

		// remove arena from the map, if it is still connected
		if arena.connected.Load() {
			arena.connected.Store(false)
			// delete arena from the map
			delete(am.arenas, arena.ID)

			// tell frontend the arena is closed
			ws.PublishMessage(fmt.Sprintf("/public/arena/%s/closed", arena.ID), server.HubKeyBattleArenaClosedSubscribe, true)

			// broadcast a new arena list to frontend
			arenaList := []*boiler.BattleArena{}
			for _, a := range am.arenas {
				if a.connected.Load() {
					arenaList = append(arenaList, a.BattleArena)
					fmt.Println(a.BattleArena.Type)
				}
			}

			// broadcast a new arena list to frontend
			ws.PublishMessage("/public/arena_list", server.HubKeyBattleArenaListSubscribe, arenaList)
		}

		// clean up ws, if connection still exists
		if wsConn != nil {
			// clean up
			gamelog.L.Error().Err(fmt.Errorf("game client has disconnected")).Msg("lost connection to game client")

			err = wsConn.Close(websocket.StatusInternalError, "game client has disconnected")
			if err != nil {
				gamelog.L.Error().Str("arena id", arena.ID).Err(err).Msg("Failed to close ws connection")
			}
		}

		// clean up current battle, if exists
		if btl := arena.CurrentBattle(); btl != nil {
			btl.endAbilities()

			if btl.replaySession.ReplaySession != nil {
				battle := *btl.Battle
				go func(battle boiler.Battle, replayID string) {
					err = replay.RecordReplayRequest(&battle, replayID, replay.StopRecording)
					if err != nil {
						gamelog.L.Error().Str("battle_id", btl.BattleID).Str("replay_id", btl.replaySession.ReplaySession.ID).Err(err).Msg("failed to stop recording during game client disconnection")
					}
				}(battle, btl.replaySession.ReplaySession.ID)

				eventByte, err := json.Marshal(btl.replaySession.Events)
				if err != nil {
					gamelog.L.Error().Err(err).Str("battle_id", btl.BattleID).Str("replay_id", btl.replaySession.ReplaySession.ID).Interface("Events", btl.replaySession.Events).Msg("Failed to marshal json into battle replay")
				} else {
					btl.replaySession.ReplaySession.BattleEvents = null.JSONFrom(eventByte)
				}
				btl.replaySession.ReplaySession.StoppedAt = null.TimeFrom(time.Now())
				btl.replaySession.ReplaySession.RecordingStatus = boiler.RecordingStatusSTOPPED
				_, err = btl.replaySession.ReplaySession.Update(
					gamedb.StdConn,
					boil.Whitelist(
						boiler.BattleReplayColumns.StoppedAt,
						boiler.BattleReplayColumns.RecordingStatus,
					),
				)
				if err != nil {
					gamelog.L.Error().Str("battle_id", btl.BattleID).Str("replay_id", btl.replaySession.ReplaySession.ID).Err(err).Msg("Failed to update replay session")
				}
			}
		}
	}()

	arena.Start()
}

func (am *ArenaManager) NewArena(wsConn *websocket.Conn) (*Arena, error) {
	am.Lock()
	defer am.Unlock()

	// assign arena to story
	ba, err := boiler.BattleArenas(
		boiler.BattleArenaWhere.Type.EQ(boiler.ArenaTypeEnumSTORY),
	).One(gamedb.StdConn)
	if err != nil {
		gamelog.L.Error().Err(err).Msg("Failed to get story mode battle arena from db")
		return nil, terror.Error(err, "Failed to get story mode battle arena from db")
	}

	// if previous arena is not closed properly.
	if a, ok := am.arenas[ba.ID]; ok {
		// set connected flag of the prev arena to false
		a.connected.Store(false)

		if btl := a.CurrentBattle(); btl != nil && btl.replaySession.ReplaySession != nil {
			err = replay.RecordReplayRequest(btl.Battle, btl.replaySession.ReplaySession.ID, replay.StopRecording)
			if err != nil {
				gamelog.L.Error().Str("battle_id", btl.BattleID).Str("replay_id", btl.replaySession.ReplaySession.ID).Err(err).Msg("failed to stop recording during game client disconnection")
			}
			eventByte, err := json.Marshal(btl.replaySession.Events)
			if err != nil {
				gamelog.L.Error().Err(err).Str("battle_id", btl.BattleID).Str("replay_id", btl.replaySession.ReplaySession.ID).Interface("Events", btl.replaySession.Events).Msg("Failed to marshal json into battle replay")
			} else {
				btl.replaySession.ReplaySession.BattleEvents = null.JSONFrom(eventByte)
			}
			btl.replaySession.ReplaySession.StoppedAt = null.TimeFrom(time.Now())
			btl.replaySession.ReplaySession.RecordingStatus = boiler.RecordingStatusSTOPPED
			_, err = btl.replaySession.ReplaySession.Update(gamedb.StdConn, boil.Infer())
			if err != nil {
				gamelog.L.Error().Str("battle_id", btl.BattleID).Str("replay_id", btl.replaySession.ReplaySession.ID).Err(err).Msg("Failed to update replay session")
			}
		}
	}

	arena := &Arena{
		BattleArena:            ba,
		socket:                 wsConn,
		connected:              atomic.NewBool(true),
		gameClientJsonDataChan: make(chan []byte, 3),
		MechCommandCheckMap: &MechCommandCheckMap{
			m: make(map[string]chan bool),
		},

		// objects inherited from arena manager
		RPCClient:                am.RPCClient,
		sms:                      am.sms,
		gameClientMinimumBuildNo: am.gameClientMinimumBuildNo,
		telegram:                 am.telegram,
		timeout:                  am.timeout,
		SystemBanManager:         am.SystemBanManager,
		SystemMessagingManager:   am.SystemMessagingManager,
		NewBattleChan:            am.NewBattleChan,
		QuestManager:             am.QuestManager,
		ChallengeFundUpdateChan:  am.ChallengeFundUpdateChan,
<<<<<<< HEAD
		isIdle:                   atomic.Bool{},
=======
		isIdle:                   *atomic.NewBool(true),
>>>>>>> 375f5238
	}

	arena.AIPlayers, err = db.DefaultFactionPlayers()
	if err != nil {
		gamelog.L.Fatal().Err(err).Msg("no faction users found")
	}

	if arena.timeout == 0 {
		arena.timeout = 15 * time.Hour * 24
	}

	// speed up mech stat broadcast by separate json data and binary data
	go arena.GameClientJsonDataParser()

	am.arenas[arena.ID] = arena

	return arena, nil
}

type Arena struct {
	*boiler.BattleArena
	stage                    atomic.Int32 // running, idle
	socket                   *websocket.Conn
	connected                *atomic.Bool
	timeout                  time.Duration
	_currentBattle           *Battle
	AIPlayers                map[string]db.PlayerWithFaction
	RPCClient                *xsyn_rpcclient.XsynXrpcClient
	sms                      server.SMS
	gameClientMinimumBuildNo uint64
	telegram                 server.Telegram
	SystemBanManager         *SystemBanManager
	SystemMessagingManager   *system_messages.SystemMessagingManager
	NewBattleChan            chan *NewBattleChan
	ChallengeFundUpdateChan  chan bool

	LastBattleResult *BattleEndDetail

	QuestManager *quest.System

<<<<<<< HEAD
	isIdle atomic.Bool

=======
>>>>>>> 375f5238
	gameClientJsonDataChan chan []byte

	MechCommandCheckMap *MechCommandCheckMap
	sync.RWMutex

	beginBattleMux sync.Mutex
	isIdle         atomic.Bool
}

type MechCommandCheckMap struct {
	m map[string]chan bool
	sync.RWMutex
}

func (mc *MechCommandCheckMap) Register(key string, ch chan bool) {
	mc.Lock()
	defer mc.Unlock()

	mc.m[key] = ch
}
func (mc *MechCommandCheckMap) Remove(key string) {
	mc.Lock()
	defer mc.Unlock()
	if _, ok := mc.m[key]; ok {
		delete(mc.m, key)
	}
}
func (mc *MechCommandCheckMap) Send(key string, isValid bool) {
	mc.RLock()
	defer mc.RUnlock()
	if ch, ok := mc.m[key]; ok {
		ch <- isValid
	}
}

func (am *ArenaManager) IsClientConnected() error {
	count := 0
	for _, arena := range am.arenas {
		if arena.connected.Load() {
			count += 1
		}
	}
	if count == 0 {
		return fmt.Errorf("no gameclient connected")
	}
	return nil
}

func (arena *Arena) CurrentBattle() *Battle {
	arena.RLock()
	defer arena.RUnlock()
	return arena._currentBattle
}

func (arena *Arena) UpdateArenaStatus(isIdle bool) {
	arena.isIdle.Store(isIdle)
	arena.RLock()
	ws.PublishMessage(fmt.Sprintf("/public/arena/%s/status", arena.ID), server.HubKeyArenaStatusSubscribe, &ArenaStatus{
		IsIdle: isIdle,
	})
	arena.RUnlock()
}

func (arena *Arena) storeCurrentBattle(btl *Battle) {
	arena.Lock()
	defer arena.Unlock()
	arena._currentBattle = btl
}

func (arena *Arena) currentBattleState() int32 {
	arena.RLock()
	defer arena.RUnlock()
	if arena._currentBattle == nil {
		return BattleStageEnd
	}

	arena._currentBattle.RLock()
	stage := arena._currentBattle.stage.Load()
	arena._currentBattle.RUnlock()

	return stage
}

func (arena *Arena) currentBattleNumber() int {
	arena.RLock()
	defer arena.RUnlock()
	if arena._currentBattle == nil {
		return -1
	}
	return arena._currentBattle.BattleNumber
}

func (arena *Arena) currentBattleWarMachineIDs(factionIDs ...string) []uuid.UUID {
	arena.RLock()
	defer arena.RUnlock()

	ids := []uuid.UUID{}

	if arena._currentBattle == nil {
		return ids
	}

	if factionIDs != nil && len(factionIDs) > 0 {
		// only return war machines' id from the faction
		for _, wm := range arena._currentBattle.WarMachines {
			if wm.FactionID == factionIDs[0] {
				ids = append(ids, uuid.FromStringOrNil(wm.ID))
			}
		}
	} else {
		// return all the war machines' id
		ids = arena._currentBattle.warMachineIDs

	}

	return ids
}

func (arena *Arena) CurrentBattleWarMachineOrAIByHash(hash string) *WarMachine {
	arena.RLock()
	defer arena.RUnlock()

	for _, wm := range arena._currentBattle.WarMachines {
		if wm.Hash == hash {
			return wm
		}
	}

	for _, wm := range arena._currentBattle.SpawnedAI {
		if wm.Hash == hash {
			return wm
		}
	}

	return nil
}

func (arena *Arena) CurrentBattleWarMachineByHash(hash string) *WarMachine {
	arena.RLock()
	defer arena.RUnlock()

	for _, wm := range arena._currentBattle.WarMachines {
		if wm.Hash == hash {
			return wm
		}
	}

	return nil
}

func (arena *Arena) CurrentBattleWarMachineByID(id string) *WarMachine {
	arena.RLock()
	defer arena.RUnlock()

	for _, wm := range arena._currentBattle.WarMachines {
		if wm.ID == id {
			return wm
		}
	}

	return nil
}

func (arena *Arena) CurrentBattleWarMachine(participantID int) *WarMachine {
	arena.RLock()
	defer arena.RUnlock()

	if arena._currentBattle == nil {
		return nil
	}

	for _, wm := range arena._currentBattle.WarMachines {
		if checkWarMachineByParticipantID(wm, participantID) {
			return wm
		}
	}

	for _, wm := range arena._currentBattle.SpawnedAI {
		if checkWarMachineByParticipantID(wm, participantID) {
			return wm
		}
	}

	return nil
}

func (arena *Arena) currentDisableCells() []int64 {
	arena.RLock()
	defer arena.RUnlock()

	if arena._currentBattle == nil {
		return nil
	}

	arena._currentBattle.RLock()
	defer arena._currentBattle.RUnlock()
	return arena._currentBattle.gameMap.DisabledCells
}

func checkWarMachineByParticipantID(wm *WarMachine, participantID int) bool {
	wm.RLock()
	defer wm.RUnlock()
	if int(wm.ParticipantID) == participantID {
		return true
	}
	return false
}

func (am *ArenaManager) WarMachineDestroyedDetail(mechID string) *WMDestroyedRecord {
	am.RLock()
	defer am.RUnlock()

	for _, arena := range am.arenas {
		dr := func(arena *Arena) *WMDestroyedRecord {
			arena.RLock()
			defer arena.RUnlock()

			if arena._currentBattle == nil {
				return nil
			}

			record, ok := arena._currentBattle.destroyedWarMachineMap[mechID]
			if !ok {
				return nil
			}

			return record
		}(arena)

		if dr != nil {
			return dr
		}
	}

	return nil
}

type MessageType byte

// NetMessageTypes
const (
	JSON MessageType = iota
	Tick
)

func (mt MessageType) String() string {
	return [...]string{"JSON", "Tick", "Live Vote Tick", "Viewer Live Count Tick", "Spoils of War Tick", "game ability progress tick", "battle ability progress tick", "unknown", "unknown wtf"}[mt]
}

type AuthMiddleware func(required bool, userIDMustMatch bool) func(next http.Handler) http.Handler
type AuthFactionMiddleware func(factionIDMustMatch bool) func(next http.Handler) http.Handler

const HubKeyBribingWinnerSubscribe = "BRIBE:WINNER:SUBSCRIBE"

const BATTLEINIT = "BATTLE:INIT"

// Start begins the battle arena, blocks on listen
func (arena *Arena) Start() {
	arena.start()
}

func (arena *Arena) Message(cmd string, payload interface{}) {
	ctx, cancel := context.WithTimeout(context.Background(), 10*time.Second)
	defer cancel()

	b, err := json.Marshal(struct {
		Command string      `json:"battle_command"`
		Payload interface{} `json:"payload"`
	}{Payload: payload, Command: cmd})
	if err != nil {
		gamelog.L.Fatal().Str("log_name", "battle arena").Interface("payload", payload).Err(err).Msg("unable to marshal data for battle arena")
	}
	err = arena.socket.Write(ctx, websocket.MessageBinary, b)
	if err != nil {
		gamelog.L.Error().Str("log_name", "battle arena").Interface("payload", payload).Err(err).Msg("failed to write websocket message to game client")
		return
	}
	gamelog.L.Info().Str("message data", string(b)).Msg("game client message sent")
}

type QueueDefaultMechReq struct {
	factionID string    // faction of the mech
	queuedAt  time.Time // the time of queue
	amount    int       // amount of mechs should queue
}

func (btl *Battle) GenerateDefaultQueueRequest(bqs []*boiler.BattleQueue) map[string]*QueueDefaultMechReq {
	reqMap := make(map[string]*QueueDefaultMechReq)
	reqMap[server.RedMountainFactionID] = &QueueDefaultMechReq{
		factionID: server.RedMountainFactionID,
		queuedAt:  time.Now(),
		amount:    3,
	}
	reqMap[server.BostonCyberneticsFactionID] = &QueueDefaultMechReq{
		factionID: server.BostonCyberneticsFactionID,
		queuedAt:  time.Now(),
		amount:    3,
	}
	reqMap[server.ZaibatsuFactionID] = &QueueDefaultMechReq{
		factionID: server.ZaibatsuFactionID,
		queuedAt:  time.Now(),
		amount:    3,
	}

	for _, bq := range bqs {
		req, ok := reqMap[bq.FactionID]
		if ok {
			req.amount -= 1
			if bq.QueuedAt.Before(req.queuedAt) {
				req.queuedAt = bq.QueuedAt.Add(-1 * time.Second)
			}
		}
	}

	if server.IsProductionEnv() {
		// get maximum queue number
		maxNum := 0
		for _, req := range reqMap {
			if req.amount > maxNum {
				maxNum = req.amount
			}
		}

		// set max amount default mech to all the factions
		for _, req := range reqMap {
			req.amount = maxNum
		}
	}

	return reqMap
}

func (btl *Battle) QueueDefaultMechs(queueReqMap map[string]*QueueDefaultMechReq) error {
	defMechs, err := db.DefaultMechs()
	if err != nil {
		return err
	}

	tx, err := gamedb.StdConn.Begin()
	if err != nil {
		gamelog.L.Error().Str("log_name", "battle arena").Err(err).Msg("unable to begin tx")
		return fmt.Errorf(terror.Echo(err))
	}

	defer tx.Rollback()

	for _, mech := range defMechs {
		qr, ok := queueReqMap[mech.FactionID.String]
		if !ok || qr.amount == 0 {
			continue
		}

		mech.Name = helpers.GenerateStupidName()
		mechToUpdate := boiler.Mech{
			ID:   mech.ID,
			Name: mech.Name,
		}
		_, _ = mechToUpdate.Update(tx, boil.Whitelist(boiler.MechColumns.Name))

		existMech, err := boiler.BattleQueues(boiler.BattleQueueWhere.MechID.EQ(mech.ID)).One(tx)
		if err != nil && !errors.Is(err, sql.ErrNoRows) {
			gamelog.L.Error().Str("log_name", "battle arena").Str("mech_id", mech.ID).Err(err).Msg("check mech exists in queue")
			return terror.Error(err, "Failed to check whether mech is in the battle queue")
		}

		if existMech != nil {
			continue
		}

		bq := &boiler.BattleQueue{
			MechID:    mech.ID,
			QueuedAt:  qr.queuedAt,
			FactionID: qr.factionID,
			OwnerID:   mech.OwnerID,
		}

		err = bq.Insert(tx, boil.Infer())
		if err != nil {
			gamelog.L.Error().Str("log_name", "battle arena").
				Interface("mech", mech).
				Err(err).Msg("unable to insert mech into queue")
			return terror.Error(err, "Unable to join queue, contact support or try again.")
		}

		qr.amount -= 1

		// pay queue fee from treasury when it is not in production
		if !server.IsProductionEnv() {
			amount := db.GetDecimalWithDefault(db.KeyBattleQueueFee, decimal.New(100, 18))

			bqf := &boiler.BattleQueueFee{
				MechID:   mech.ID,
				PaidByID: mech.OwnerID,
				Amount:   amount,
			}

			err = bqf.Insert(tx, boil.Infer())
			if err != nil {
				return terror.Error(err, "Failed to insert battle queue fee.")
			}

			paidTxID, err := btl.arena.RPCClient.SpendSupMessage(xsyn_rpcclient.SpendSupsReq{
				FromUserID:           uuid.UUID(server.XsynTreasuryUserID), // paid from treasury fund
				ToUserID:             uuid.Must(uuid.FromString(server.SupremacyBattleUserID)),
				Amount:               amount.StringFixed(0),
				TransactionReference: server.TransactionReference(fmt.Sprintf("battle_queue_fee|%s|%d", mech.ID, time.Now().UnixNano())),
				Group:                string(server.TransactionGroupSupremacy),
				SubGroup:             string(server.TransactionGroupBattle),
				Description:          "queue mech to join the battle arena.",
			})
			if err != nil {
				gamelog.L.Error().
					Str("faction_user_id", mech.OwnerID).
					Str("mech id", mech.ID).
					Str("amount", amount.StringFixed(0)).
					Err(err).Msg("Failed to pay sups on queuing default mech.")
				return terror.Error(err, "Failed to pay sups on queuing mech.")
			}

			refundFunc := func() {
				_, err = btl.arena.RPCClient.RefundSupsMessage(paidTxID)
				if err != nil {
					gamelog.L.Error().
						Str("player_id", server.XsynTreasuryUserID.String()).
						Str("mech id", mech.ID).
						Str("amount", amount.StringFixed(0)).
						Err(err).Msg("Failed to refund sups on queuing default mech.")
				}
			}

			bq.QueueFeeTXID = null.StringFrom(paidTxID)
			bq.FeeID = null.StringFrom(bqf.ID)
			_, err = bq.Update(tx, boil.Whitelist(boiler.BattleQueueColumns.QueueFeeTXID, boiler.BattleQueueColumns.FeeID))
			if err != nil {
				refundFunc() // refund player
				gamelog.L.Error().Err(err).Msg("Failed to record queue fee tx id")
				return terror.Error(err, "Failed to update battle queue")
			}
		}
	}

	err = tx.Commit()
	if err != nil {
		gamelog.L.Error().Str("log_name", "battle arena").
			Err(err).Msg("unable to commit mech insertion into queue")
		return terror.Error(err, "Unable to join queue, contact support or try again.")
	}

	return nil
}

type ArenaStatus struct {
	IsIdle bool `json:"is_idle"`
}

func (am *ArenaManager) ArenaStatusSubscribeHandler(ctx context.Context, key string, payload []byte, reply ws.ReplyFunc) error {
	arena, err := am.GetArenaFromContext(ctx)
	if err != nil {
		return err
	}

	reply(&ArenaStatus{
		IsIdle: arena.isIdle.Load(),
	})
	return nil
}

type LocationSelectRequest struct {
	Payload struct {
		ArenaID string `json:"arena_id"`

		StartCoords server.CellLocation  `json:"start_coords"`
		EndCoords   *server.CellLocation `json:"end_coords,omitempty"`
	} `json:"payload"`
}

const HubKeyAbilityLocationSelect = "ABILITY:LOCATION:SELECT"

var locationSelectBucket = leakybucket.NewCollector(1, 1, true)

func (am *ArenaManager) AbilityLocationSelect(ctx context.Context, user *boiler.Player, factionID string, key string, payload []byte, reply ws.ReplyFunc) error {
	if locationSelectBucket.Add(user.ID, 1) == 0 {
		return terror.Error(fmt.Errorf("too many requests"), "Too many Requests")
	}

	req := &LocationSelectRequest{}
	err := json.Unmarshal(payload, req)
	if err != nil {
		gamelog.L.Warn().Err(err).Msg("invalid request received")
		return terror.Error(err, "Invalid request received")
	}

	arena, err := am.GetArena(req.Payload.ArenaID)
	if err != nil {
		return err
	}

	btl := arena.CurrentBattle()
	// skip, if current not battle
	if btl == nil {
		gamelog.L.Warn().Msg("no current battle")
		return nil
	}

	as := btl.AbilitySystem()

	if !AbilitySystemIsAvailable(as) {
		gamelog.L.Error().Str("log_name", "battle arena").Msg("AbilitySystem is nil")
		return terror.Error(fmt.Errorf("ability system is closed"), "Ability system is closed")
	}

	err = as.LocationSelect(user.ID, factionID, req.Payload.StartCoords, req.Payload.EndCoords)
	if err != nil {
		gamelog.L.Warn().Err(err).Msgf("Unable to select location")
		return terror.Error(err, "Unable to select location")
	}

	reply(true)
	return nil
}

type MinimapEvent struct {
	ID            string              `json:"id"`
	GameAbilityID int                 `json:"game_ability_id"`
	Duration      int                 `json:"duration"`
	Radius        int                 `json:"radius"`
	Coords        server.CellLocation `json:"coords"`
}

const HubKeyMinimapUpdatesSubscribe = "MINIMAP:UPDATES:SUBSCRIBE"

func (am *ArenaManager) MinimapUpdatesSubscribeHandler(ctx context.Context, key string, payload []byte, reply ws.ReplyFunc) error {
	arena, err := am.GetArenaFromContext(ctx)
	if err != nil {
		return err
	}

	// skip, if current not battle
	if arena.CurrentBattle() == nil {
		gamelog.L.Warn().Str("func", "PlayerAbilityUse").Msg("no current battle")
		return terror.Error(terror.ErrForbidden, "There is no battle currently to use this ability on.")
	}

	minimapUpdates := []MinimapEvent{}
	if btl := arena.CurrentBattle(); btl != nil {
		if pam := arena.CurrentBattle().playerAbilityManager(); pam != nil {
			for id, b := range pam.Blackouts() {
				minimapUpdates = append(minimapUpdates, MinimapEvent{
					ID:            id,
					GameAbilityID: BlackoutGameAbilityID,
					Duration:      BlackoutDurationSeconds,
					Radius:        int(BlackoutRadius),
					Coords:        b.CellCoords,
				})
			}
		}
	}
	reply(minimapUpdates)
	return nil
}

const HubKeyMinimapEventsSubscribe = "MINIMAP:EVENTS:SUBSCRIBE"

func (am *ArenaManager) MinimapEventsSubscribeHandler(ctx context.Context, key string, payload []byte, reply ws.ReplyFunc) error {
	arena, err := am.GetArenaFromContext(ctx)
	if err != nil {
		return err
	}

	// if current battle still running
	btl := arena.CurrentBattle()
	if btl == nil {
		return nil
	}

	// send landmine, pickup locations and the hive map state
	hasMessages, mapEventsPacked := btl.MapEventList.Pack()
	if hasMessages {
		reply(mapEventsPacked)
	}

	return nil
}

const HubKeyBattleAbilityUpdated = "BATTLE:ABILITY:UPDATED"

// PublicBattleAbilityUpdateSubscribeHandler return battle ability for non login player
func (am *ArenaManager) PublicBattleAbilityUpdateSubscribeHandler(ctx context.Context, key string, payload []byte, reply ws.ReplyFunc) error {
	arena, err := am.GetArenaFromContext(ctx)
	if err != nil {
		return err
	}

	// get a random faction id
	if arena.CurrentBattle() != nil {
		as := arena.CurrentBattle().AbilitySystem()
		if AbilitySystemIsAvailable(as) {
			ba := as.BattleAbilityPool.BattleAbility.LoadBattleAbility()
			ga, err := boiler.GameAbilities(
				boiler.GameAbilityWhere.BattleAbilityID.EQ(null.StringFrom(ba.ID)),
			).One(gamedb.StdConn)
			if err != nil {
				return terror.Error(err, "Failed to get battle ability")
			}
			reply(GameAbility{
				ID:                     ga.ID,
				GameClientAbilityID:    byte(ga.GameClientAbilityID),
				ImageUrl:               ga.ImageURL,
				Description:            ga.Description,
				FactionID:              ga.FactionID,
				Label:                  ga.Label,
				Colour:                 ga.Colour,
				TextColour:             ga.TextColour,
				CooldownDurationSecond: ba.CooldownDurationSecond,
			})
		}
	}
	return nil
}

const HubKeyBattleAbilityOptInCheck = "BATTLE:ABILITY:OPT:IN:CHECK"

// BattleAbilityOptInSubscribeHandler return battle ability for non login player
func (am *ArenaManager) BattleAbilityOptInSubscribeHandler(ctx context.Context, user *boiler.Player, key string, payload []byte, reply ws.ReplyFunc) error {
	arena, err := am.GetArenaFromContext(ctx)
	if err != nil {
		return err
	}

	// get a random faction id
	if arena.CurrentBattle() != nil {
		as := arena.CurrentBattle().AbilitySystem()
		if AbilitySystemIsAvailable(as) {
			offeringID := as.BattleAbilityPool.BattleAbility.LoadOfferingID()

			isOptedIn, err := boiler.BattleAbilityOptInLogs(
				boiler.BattleAbilityOptInLogWhere.BattleAbilityOfferingID.EQ(offeringID),
				boiler.BattleAbilityOptInLogWhere.PlayerID.EQ(user.ID),
			).Exists(gamedb.StdConn)
			if err != nil {
				return terror.Error(err, "Failed to check opt in stat")
			}

			reply(isOptedIn)
		}
	}
	return nil
}

const HubKeyWarMachineAbilitiesUpdated = "WAR:MACHINE:ABILITIES:UPDATED"

type MechGameAbility struct {
	boiler.GameAbility
	CoolDownSeconds int `json:"cool_down_seconds"`
}

// WarMachineAbilitiesUpdateSubscribeHandler subscribe on war machine AbilitySystem
func (am *ArenaManager) WarMachineAbilitiesUpdateSubscribeHandler(ctx context.Context, user *boiler.Player, factionID string, key string, payload []byte, reply ws.ReplyFunc) error {
	arena, err := am.GetArenaFromContext(ctx)
	if err != nil {
		return err
	}

	if arena.currentBattleState() != BattleStageStart {
		return nil
	}

	slotNumber := chi.RouteContext(ctx).URLParam("slotNumber")
	if slotNumber == "" {
		return fmt.Errorf("slot number is required")
	}

	participantID, err := strconv.Atoi(slotNumber)
	if err != nil {
		return fmt.Errorf("invalid participant id")
	}

	wm := arena.CurrentBattleWarMachine(participantID)
	if wm == nil {
		return fmt.Errorf("failed to load war machine")
	}

	if wm.OwnedByID != user.ID {
		reply([]*boiler.GameAbility{})
		return nil
	}

	// load game ability
	gas, err := boiler.GameAbilities(
		boiler.GameAbilityWhere.FactionID.EQ(wm.FactionID),
		boiler.GameAbilityWhere.Level.EQ(boiler.AbilityLevelPLAYER),
	).All(gamedb.StdConn)
	if err != nil {
		gamelog.L.Error().Str("faction id", wm.FactionID).Str("ability level", boiler.AbilityLevelPLAYER).Err(err).Msg("Failed to get game AbilitySystem from db")
		return terror.Error(err, "Failed to load game AbilitySystem.")
	}

	reply(gas)

	return nil
}

const HubKeyWarMachineAbilitySubscribe = "WAR:MACHINE:ABILITY:SUBSCRIBE"

func (am *ArenaManager) WarMachineAbilitySubscribe(ctx context.Context, user *boiler.Player, factionID string, key string, payload []byte, reply ws.ReplyFunc) error {
	arena, err := am.GetArenaFromContext(ctx)
	if err != nil {
		return err
	}

	btl := arena.CurrentBattle()
	if btl == nil || btl.stage.Load() != BattleStageStart {
		return nil
	}

	cctx := chi.RouteContext(ctx)
	slotNumber := cctx.URLParam("slotNumber")
	if slotNumber == "" {
		return fmt.Errorf("slot number is required")
	}
	mechAbilityID := cctx.URLParam("mech_ability_id")
	if mechAbilityID == "" {
		return fmt.Errorf("mech ability is required")
	}

	participantID, err := strconv.Atoi(slotNumber)
	if err != nil {
		return fmt.Errorf("invalid participant id")
	}

	wm := arena.CurrentBattleWarMachine(participantID)
	if wm == nil {
		return fmt.Errorf("failed to load mech detail")
	}

	if wm.OwnedByID != user.ID {
		return terror.Error(fmt.Errorf("does not own the mech"), "You do not own the mech.")
	}

	ga, err := boiler.FindGameAbility(gamedb.StdConn, mechAbilityID)
	if err != nil {
		return terror.Error(err, "Failed to load game ability.")
	}

	coolDownSeconds := db.GetIntWithDefault(db.KeyMechAbilityCoolDownSeconds, 30)

	// validate the ability can be triggered
	switch ga.Label {
	case "REPAIR":
		// get ability from db
		lastTrigger, err := boiler.BattleAbilityTriggers(
			boiler.BattleAbilityTriggerWhere.OnMechID.EQ(null.StringFrom(wm.ID)),
			boiler.BattleAbilityTriggerWhere.GameAbilityID.EQ(mechAbilityID),
			boiler.BattleAbilityTriggerWhere.BattleID.EQ(btl.ID),
		).One(gamedb.StdConn)
		if err != nil && !errors.Is(err, sql.ErrNoRows) {
			return terror.Error(err, "Failed to get last ability trigger")
		}

		if lastTrigger != nil {
			reply(86400)
			return nil
		}

	default:
		// get ability from db
		lastTrigger, err := boiler.BattleAbilityTriggers(
			boiler.BattleAbilityTriggerWhere.OnMechID.EQ(null.StringFrom(wm.ID)),
			boiler.BattleAbilityTriggerWhere.GameAbilityID.EQ(mechAbilityID),
			boiler.BattleAbilityTriggerWhere.TriggeredAt.GT(time.Now().Add(time.Duration(-coolDownSeconds)*time.Second)),
		).One(gamedb.StdConn)
		if err != nil && !errors.Is(err, sql.ErrNoRows) {
			gamelog.L.Error().Str("mech id", wm.ID).Str("game ability id", mechAbilityID).Err(err).Msg("Failed to get mech ability trigger from db")
			return terror.Error(err, "Failed to load game ability")
		}

		if lastTrigger != nil {
			reply(coolDownSeconds - int(time.Now().Sub(lastTrigger.TriggeredAt).Seconds()))
			return nil
		}

	}
	reply(0)

	return nil
}

type WarMachineStat struct {
	ParticipantID int             `json:"participant_id"`
	Position      *server.Vector3 `json:"position"`
	Rotation      int             `json:"rotation"`
	Health        uint32          `json:"health"`
	Shield        uint32          `json:"shield"`
	IsHidden      bool            `json:"is_hidden"`
}

const HubKeyWarMachineStatUpdated = "WAR:MACHINE:STAT:UPDATED"

// WarMachineStatSubscribe subscribe on bribing stage change
func (am *ArenaManager) WarMachineStatSubscribe(ctx context.Context, key string, payload []byte, reply ws.ReplyFunc) error {
	arena, err := am.GetArenaFromContext(ctx)
	if err != nil {
		return err
	}

	slotNumber := chi.RouteContext(ctx).URLParam("slotNumber")
	if slotNumber == "" {
		return fmt.Errorf("slot number is required")
	}

	participantID, err := strconv.Atoi(slotNumber)
	if err != nil || participantID == 0 {
		return fmt.Errorf("invlid participant id")
	}

	// return data if, current battle is not null
	wm := arena.CurrentBattleWarMachine(participantID)
	if wm != nil {
		wStat := &WarMachineStat{
			ParticipantID: participantID,
			Health:        wm.Health,
			Position:      wm.Position,
			Rotation:      wm.Rotation,
			IsHidden:      wm.IsHidden,
			Shield:        wm.Shield,
		}

		// Hidden/Incognito
		if wStat.Position != nil {
			hideMech := arena.CurrentBattle().playerAbilityManager().IsWarMachineHidden(wm.Hash)
			hideMech = hideMech || arena.CurrentBattle().playerAbilityManager().IsWarMachineInBlackout(server.GameLocation{
				X: wStat.Position.X,
				Y: wStat.Position.Y,
			})
			if hideMech {
				wStat.IsHidden = true
				wStat.Position = &server.Vector3{
					X: -1,
					Y: -1,
					Z: -1,
				}
			}
		}

		reply(wStat)
	}
	return nil
}

const HubKeyBribeStageUpdateSubscribe = "BRIBE:STAGE:UPDATED:SUBSCRIBE"

// BribeStageSubscribe subscribe on bribing stage change
func (am *ArenaManager) BribeStageSubscribe(ctx context.Context, key string, payload []byte, reply ws.ReplyFunc) error {
	arena, err := am.GetArenaFromContext(ctx)
	if err != nil {
		return err
	}
	// return data if, current battle is not null
	if arena.CurrentBattle() != nil {
		btl := arena.CurrentBattle()
		if AbilitySystemIsAvailable(btl.AbilitySystem()) {
			reply(btl.AbilitySystem().BribeStageGet())
		}
	}
	return nil
}

type GameAbilityPriceResponse struct {
	ID          string `json:"id"`
	OfferingID  string `json:"offering_id"`
	SupsCost    string `json:"sups_cost"`
	CurrentSups string `json:"current_sups"`
	ShouldReset bool   `json:"should_reset"`
}

func (am *ArenaManager) SendSettings(ctx context.Context, key string, payload []byte, reply ws.ReplyFunc) error {
	arena, err := am.GetArenaFromContext(ctx)
	if err != nil {
		return err
	}

	// response game setting, if current battle exists
	if arena.CurrentBattle() != nil {
		reply(GameSettingsPayload(arena.CurrentBattle()))
	}

	return nil
}

type BattleMsg struct {
	BattleCommand string          `json:"battle_command"`
	Payload       json.RawMessage `json:"payload"`
}

type BattleStartPayload struct {
	WarMachines []struct {
		Hash          string `json:"hash"`
		ParticipantID byte   `json:"participant_id"`
	} `json:"war_machines"`
	BattleID      string `json:"battle_id"`
	ClientBuildNo string `json:"client_build_no"`
	MapName       string `json:"map_name"` // The name of the map actually loaded
}

type MapDetailsPayload struct {
	Details     server.GameMap      `json:"details"`
	BattleZones []server.BattleZone `json:"battle_zones"`
	BattleID    string              `json:"battle_id"`
}

type BattleEndPayload struct {
	WinningWarMachines []struct {
		Hash   string `json:"hash"`
		Health int    `json:"health"`
	} `json:"winning_war_machines"`
	BattleID     string `json:"battle_id"`
	WinCondition string `json:"win_condition"`
}

type AbilityMoveCommandCompletePayload struct {
	BattleID       string `json:"battle_id"`
	WarMachineHash string `json:"war_machine_hash"`
}

type ZoneChangePayload struct {
	BattleID  string `json:"battle_id"`
	ZoneIndex int    `json:"zone_index"`
	WarnTime  int    `json:"warn_time"`
}

type ZoneChangeEvent struct {
	Location   server.GameLocation `json:"location"`
	Radius     int                 `json:"radius"`
	ShrinkTime int                 `json:"shrink_time"`
	WarnTime   int                 `json:"warn_time"`
}

type MechMoveCommandResponsePayload struct {
	BattleID       string `json:"battle_id"`
	WarMachineHash string `json:"war_machine_hash"`
	EventID        string `json:"event_id"`
	IsValid        bool   `json:"is_valid"`
}

type AbilityCompletePayload struct {
	BattleID string `json:"battle_id"`
	EventID  string `json:"event_id"`
}

type BattleWMDestroyedPayload struct {
	BattleID                string `json:"battle_id"`
	DestroyedWarMachineHash string `json:"destroyed_war_machine_hash"`
	KilledByWarMachineHash  string `json:"killed_by_war_machine_hash"`
	RelatedEventIDString    string `json:"related_event_id_string"`
	DamageHistory           []struct {
		Amount         int    `json:"amount"`
		InstigatorHash string `json:"instigator_hash"`
		SourceHash     string `json:"source_hash"`
		SourceName     string `json:"source_name"`
	} `json:"damage_history"`
	KilledBy      string `json:"killed_by"`
	ParticipantID int    `json:"participant_id"`
}

type AISpawnedRequest struct {
	BattleID      string          `json:"battle_id"`
	ParticipantID byte            `json:"participant_id"`
	Hash          string          `json:"hash"`
	UserID        string          `json:"user_id"`
	Name          string          `json:"name"`
	Model         string          `json:"model"`
	Skin          string          `json:"skin"`
	MaxHealth     uint32          `json:"health_max"`
	Health        uint32          `json:"health"`
	MaxShield     uint32          `json:"shield_max"`
	Shield        uint32          `json:"shield"`
	FactionID     string          `json:"faction_id"`
	Position      *server.Vector3 `json:"position"`
	Rotation      int             `json:"rotation"`
	Type          AIType          `json:"type"`
}

type AIType string

const (
	Reinforcement AIType = "Reinforcement"
	MiniMech      AIType = "Mini Mech"
	RobotDog      AIType = "Robot Dog"
)

type BattleWMPickupPayload struct {
	WarMachineHash string `json:"war_machine_hash"`
	EventID        string `json:"event_id"`
	BattleID       string `json:"battle_id"`
}

type WarMachineStatusPayload struct {
	WarMachineHash string `json:"war_machine_hash"`
	EventID        string `json:"event_id"`
	BattleID       string `json:"battle_id"`
	Status         struct {
		IsHacked  bool `json:"is_hacked"`
		IsStunned bool `json:"is_stunned"`
	} `json:"war_machine_status"`
}

func (arena *Arena) start() {
	ctx := context.Background()
	arena.BeginBattle()

	for {
		_, payload, err := arena.socket.Read(ctx)
		if err != nil {
			gamelog.L.Error().Str("log_name", "battle arena").Err(err).Msg("empty game client disconnected")
			break
		}

		// if connected flag is false, skip all the process
		// NOTE: this only happen when there are multiple game clients spin up at the same time
		if !arena.connected.Load() {
			btl := arena.CurrentBattle()
			if btl != nil {
				btl.endAbilities()
				arena.storeCurrentBattle(nil)
			}
			// TODO: send shutdown command to the game client to prevent it from reconnecting again.
			continue
		}

		if len(payload) == 0 {
			gamelog.L.Warn().Bytes("payload", payload).Err(err).Msg("empty game client payload")
			continue
		}

		mt := MessageType(payload[0])
		if err != nil {
			gamelog.L.Warn().Int("message_type", int(mt)).Bytes("payload", payload).Err(err).Msg("websocket to game client failed")
			return
		}

		data := payload[1:]
		switch mt {
		case JSON:
			msg := &BattleMsg{}
			err := json.Unmarshal(data, msg)
			if err != nil {
				gamelog.L.Warn().Str("msg", string(data)).Err(err).Msg("unable to unmarshal battle message")
				continue
			}

			// set battle stage to end when receive "battle:end" message
			btl := arena.CurrentBattle()
			if btl != nil && msg.BattleCommand == "BATTLE:END" {
				btl.stage.Store(BattleStageEnd)
			}
			// handle message through channel
			arena.gameClientJsonDataChan <- data
		case Tick:
			if btl := arena.CurrentBattle(); btl != nil && btl.stage.Load() == BattleStageStart {
				btl.Tick(payload)
			}

		default:
			gamelog.L.Warn().Str("message_type", string(mt)).Str("msg", string(payload)).Err(err).Msg("Battle Arena WS: no message response")
		}
	}
}

func (arena *Arena) GameClientJsonDataParser() {
	defer func() {
		if r := recover(); r != nil {
			gamelog.LogPanicRecovery("Panic! Panic! Panic! Panic on GameClientJsonDataParser!", r)
		}
	}()
	for {
		data := <-arena.gameClientJsonDataChan
		msg := &BattleMsg{}
		err := json.Unmarshal(data, msg)
		if err != nil {
			gamelog.L.Warn().Str("msg", string(data)).Err(err).Msg("unable to unmarshal battle message")
			continue
		}

		btl := arena.CurrentBattle()
		if btl == nil && msg.BattleCommand != "BATTLE:OUTRO_FINISHED" {
			gamelog.L.Warn().Msg("current battle has already been cleaned up")
			continue
		}

		L := gamelog.L.With().Str("game_client_data", string(data)).Int("message_type", int(JSON)).Str("battleCommand", msg.BattleCommand).Logger()
		L.Info().Msg("game client message received")

		command := strings.TrimSpace(msg.BattleCommand) // temp fix for issue on gameclient
		switch command {
		case "BATTLE:MAP_DETAILS":
			var dataPayload *MapDetailsPayload
			if err = json.Unmarshal(msg.Payload, &dataPayload); err != nil {
				L.Warn().Err(err).Msg("unable to unmarshal battle message payload")
				continue
			}

			// update map detail
			btl.storeGameMap(dataPayload.Details, dataPayload.BattleZones)

		case "BATTLE:START":
			var dataPayload *BattleStartPayload
			if err = json.Unmarshal(msg.Payload, &dataPayload); err != nil {
				L.Warn().Err(err).Msg("unable to unmarshal battle message payload")
				continue
			}

			gameClientBuildNo, err := strconv.ParseUint(dataPayload.ClientBuildNo, 10, 64)
			if err != nil {
				L.Panic().Str("game_client_build_no", dataPayload.ClientBuildNo).Msg("invalid game client build number received")
			}

			if gameClientBuildNo < arena.gameClientMinimumBuildNo {
				L.Panic().Str("current_game_client_build", dataPayload.ClientBuildNo).Uint64("minimum_game_client_build", arena.gameClientMinimumBuildNo).Msg("unsupported game client build number")
			}

			err = btl.preIntro(dataPayload)
			if err != nil {
				L.Error().Msg("battle start load out has failed")
				return
			}
			arena.NewBattleChan <- &NewBattleChan{btl.ID, btl.BattleNumber}
		case "BATTLE:OUTRO_FINISHED":
			if btl.replaySession.ReplaySession != nil {
				err = replay.RecordReplayRequest(btl.Battle, btl.replaySession.ReplaySession.ID, replay.StopRecording)
				if err != nil {
					if err != replay.ErrDontLogRecordingStatus {
						gamelog.L.Error().Err(err).Str("battle_id", btl.BattleID).Str("replay_id", btl.replaySession.ReplaySession.ID).Msg("Failed to start recording")
					}
				}

				eventByte, err := json.Marshal(btl.replaySession.Events)
				if err != nil {
					gamelog.L.Error().Err(err).Str("battle_id", btl.BattleID).Str("replay_id", btl.replaySession.ReplaySession.ID).Interface("Events", btl.replaySession.Events).Msg("Failed to marshal json into battle replay")
				} else {
					btl.replaySession.ReplaySession.BattleEvents = null.JSONFrom(eventByte)
				}

				btl.replaySession.ReplaySession.StoppedAt = null.TimeFrom(time.Now())
				btl.replaySession.ReplaySession.RecordingStatus = boiler.RecordingStatusSTOPPED
				btl.replaySession.ReplaySession.IsCompleteBattle = true
				_, err = btl.replaySession.ReplaySession.Update(gamedb.StdConn, boil.Infer())
				if err != nil {
					gamelog.L.Error().Str("battle_id", btl.BattleID).Str("replay_id", btl.replaySession.ReplaySession.ID).Err(err).Msg("Failed to update recording status to RECORDING while starting battle")
				}
			}

			// set idle is true
			arena.isIdle.Store(true)

			// begin battle
			arena.BeginBattle()

		case "BATTLE:INTRO_FINISHED":
			btl.start()
		case "BATTLE:WAR_MACHINE_DESTROYED":
			// do not process, if battle already ended
			if btl.stage.Load() == BattleStageEnd {
				continue
			}

			var dataPayload BattleWMDestroyedPayload
			if err := json.Unmarshal(msg.Payload, &dataPayload); err != nil {
				L.Warn().Err(err).Msg("unable to unmarshal battle message warmachine destroyed payload")
				continue
			}
			btl.Destroyed(&dataPayload)
		case "BATTLE:END":
			var dataPayload *BattleEndPayload
			if err := json.Unmarshal(msg.Payload, &dataPayload); err != nil {
				L.Warn().Err(err).Msg("unable to unmarshal battle message warmachine destroyed payload")
				continue
			}
			btl.end(dataPayload)
		case "BATTLE:AI_SPAWNED":
			var dataPayload *AISpawnedRequest
			if err := json.Unmarshal(msg.Payload, &dataPayload); err != nil {
				L.Warn().Err(err).Msg("unable to unmarshal battle message payload")
				continue
			}
			err = btl.AISpawned(dataPayload)
			if err != nil {
				L.Error().Err(err).Msg("failed to spawn ai")
			}
		case "BATTLE:ABILITY_MOVE_COMMAND_COMPLETE":
			var dataPayload *AbilityMoveCommandCompletePayload
			if err := json.Unmarshal(msg.Payload, &dataPayload); err != nil {
				L.Warn().Err(err).Msg("unable to unmarshal ability move command complete payload")
				continue
			}
			err = btl.CompleteWarMachineMoveCommand(dataPayload)
			if err != nil {
				L.Error().Err(err).Msg("failed update war machine move command")
			}
		case "BATTLE:ZONE_CHANGE":
			var dataPayload *ZoneChangePayload
			if err := json.Unmarshal(msg.Payload, &dataPayload); err != nil {
				L.Warn().Err(err).Msg("unable to unmarshal battle zone change payload")
				continue
			}

			err = btl.ZoneChange(dataPayload)
			if err != nil {
				L.Error().Err(err).Msg("failed to zone change")
			}
		case "BATTLE:WAR_MACHINE_PICKUP":
			// do not process, if battle already ended
			if btl.stage.Load() == BattleStageEnd {
				continue
			}

			var dataPayload BattleWMPickupPayload
			if err = json.Unmarshal([]byte(msg.Payload), &dataPayload); err != nil {
				L.Warn().Err(err).Msg("unable to unmarshal battle message repair pick up payload")
				continue
			}

			eventID := dataPayload.EventID

			// skip if ability not exists, or it is not a picked-up ability
			if da := btl.MiniMapAbilityDisplayList.Get(eventID); da == nil {
				continue
			}

			// remove repair from pending list, and broadcast
			ws.PublishMessage(
				fmt.Sprintf("/public/arena/%s/mini_map_ability_display_list", btl.ArenaID),
				server.HubKeyMiniMapAbilityDisplayList,
				btl.MiniMapAbilityDisplayList.Remove(dataPayload.EventID),
			)

		case "BATTLE:WAR_MACHINE_STATUS":
			// do not process, if battle already ended
			if btl.stage.Load() == BattleStageEnd {
				continue
			}

			var dataPayload *WarMachineStatusPayload
			if err = json.Unmarshal(msg.Payload, &dataPayload); err != nil {
				L.Warn().Err(err).Msg("unable to unmarshal battle zone change payload")
				continue
			}

			wm := arena.CurrentBattleWarMachineByHash(dataPayload.WarMachineHash)
			if wm == nil {
				continue
			}

			wm.Status.IsStunned = dataPayload.Status.IsStunned
			wm.Status.IsHacked = dataPayload.Status.IsHacked

			// EMP
			bpas, err := boiler.BlueprintPlayerAbilities(
				boiler.BlueprintPlayerAbilityWhere.GameClientAbilityID.IN([]int{12, 13}),
			).All(gamedb.StdConn)
			if err != nil {
				gamelog.L.Error().Err(err).Msg("Failed to load player abilities")
				continue
			}

			for _, bpa := range bpas {
				offeringID := fmt.Sprintf("%s:%s", wm.ID, bpa.MechDisplayEffectType)
				mma := &MiniMapAbilityContent{
					OfferingID:               offeringID,
					LocationSelectType:       bpa.LocationSelectType,
					MiniMapDisplayEffectType: bpa.MiniMapDisplayEffectType,
					MechDisplayEffectType:    bpa.MechDisplayEffectType,
					Colour:                   bpa.Colour,
					ImageUrl:                 bpa.ImageURL,
					MechID:                   wm.ID,
				}
				switch bpa.GameClientAbilityID {
				case 12: // EMP
					if wm.Status.IsStunned {
						// add ability onto pending list, and broadcast
						ws.PublishMessage(
							fmt.Sprintf("/public/arena/%s/mini_map_ability_display_list", btl.ArenaID),
							server.HubKeyMiniMapAbilityDisplayList,
							btl.MiniMapAbilityDisplayList.Add(offeringID, mma),
						)
						continue
					}
					ws.PublishMessage(
						fmt.Sprintf("/public/arena/%s/mini_map_ability_display_list", btl.ArenaID),
						server.HubKeyMiniMapAbilityDisplayList,
						btl.MiniMapAbilityDisplayList.Remove(offeringID),
					)
				case 13: // HACKER DRONE
					if wm.Status.IsHacked {
						// add ability onto pending list, and broadcast
						ws.PublishMessage(
							fmt.Sprintf("/public/arena/%s/mini_map_ability_display_list", btl.ArenaID),
							server.HubKeyMiniMapAbilityDisplayList,
							btl.MiniMapAbilityDisplayList.Add(offeringID, mma),
						)
						continue
					}
					ws.PublishMessage(
						fmt.Sprintf("/public/arena/%s/mini_map_ability_display_list", btl.ArenaID),
						server.HubKeyMiniMapAbilityDisplayList,
						btl.MiniMapAbilityDisplayList.Remove(offeringID),
					)
				}
			}
		case "BATTLE:ABILITY_MOVE_COMMAND_RESPONSE":
			// do not process, if battle already ended
			if btl.stage.Load() == BattleStageEnd {
				continue
			}

			var dataPayload *MechMoveCommandResponsePayload
			if err = json.Unmarshal(msg.Payload, &dataPayload); err != nil {
				L.Warn().Err(err).Msg("unable to unmarshal battle zone change payload")
				continue
			}

			// send response to mech command check
			arena.MechCommandCheckMap.Send(dataPayload.EventID, dataPayload.IsValid)

		case "BATTLE:ABILITY_COMPLETE":
			// do not process, if battle already ended
			if btl.stage.Load() == BattleStageEnd {
				continue
			}

			var dataPayload *AbilityCompletePayload
			if err = json.Unmarshal(msg.Payload, &dataPayload); err != nil {
				L.Warn().Err(err).Msg("unable to unmarshal battle zone change payload")
				continue
			}

			eventID := dataPayload.EventID

			// skip if ability not exists, or it is a picked-up ability
			if da := btl.MiniMapAbilityDisplayList.Get(eventID); da == nil {
				continue
			}

			// remove ability from pending list, and broadcast
			ws.PublishMessage(
				fmt.Sprintf("/public/arena/%s/mini_map_ability_display_list", btl.ArenaID),
				server.HubKeyMiniMapAbilityDisplayList,
				btl.MiniMapAbilityDisplayList.Remove(eventID),
			)
		default:
			L.Warn().Err(err).Msg("Battle Arena WS: no command response")
		}
		L.Debug().Msg("game client message handled")
	}
}

func (arena *Arena) BeginBattle() {
	arena.beginBattleMux.Lock()
	defer arena.beginBattleMux.Unlock()

	// skip, if arena is not idle
	if !arena.isIdle.Load() {
		return
	}

	gamelog.L.Trace().Str("func", "beginBattle").Msg("start")
	defer gamelog.L.Trace().Str("func", "beginBattle").Msg("end")

	// check battle queue amount before create new battle
	q, err := db.LoadBattleQueue(context.Background(), db.FACTION_MECH_LIMIT, false)
	if err != nil {
		gamelog.L.Warn().Err(err).Msg("unable to load out queue")
		return
	}

<<<<<<< HEAD
=======
	// set arena to idle if not enough mech
>>>>>>> 375f5238
	if !server.IsDevelopmentEnv() && len(q) < (db.FACTION_MECH_LIMIT*3) {
		gamelog.L.Warn().Msg("not enough mechs to field a battle. waiting for more mechs to be placed in queue before starting next battle.")
		arena.UpdateArenaStatus(true)
		return
	}

	arena.UpdateArenaStatus(false)

	// delete all the unfinished mech command
	_, err = boiler.MechMoveCommandLogs(
		boiler.MechMoveCommandLogWhere.ArenaID.EQ(arena.ID),
		boiler.MechMoveCommandLogWhere.ReachedAt.IsNull(),
		boiler.MechMoveCommandLogWhere.CancelledAt.IsNull(),
		boiler.MechMoveCommandLogWhere.DeletedAt.IsNull(),
	).UpdateAll(gamedb.StdConn, boiler.M{boiler.MechMoveCommandLogColumns.DeletedAt: null.TimeFrom(time.Now())})
	if err != nil {
		gamelog.L.Error().Str("log_name", "battle arena").Err(err).Msg("Failed to clean up unfinished mech move command")
	}

	// get next map in battle queue
	var gm *boiler.GameMap
	mapInQueue, err := boiler.BattleMapQueues(qm.OrderBy(boiler.BattleMapQueueColumns.CreatedAt + " ASC")).One(gamedb.StdConn)
	if err != nil {
		gamelog.L.Error().Str("log_name", "battle arena").Err(err).Msg("Failed to get map from battle map queue")
	}

	// if no map get random
	if mapInQueue == nil {
		gm, err = db.GameMapGetRandom(false)
		if err != nil {
			gamelog.L.Err(err).Msg("unable to get random map")
			return
		}
	} else {
		gm, err = db.GameMapGetByID(mapInQueue.MapID)
		if err != nil {
			gamelog.L.Err(err).Str("MapID", gm.ID).Msg("unable to get map by id")
			return
		}
	}

	// insert next battle map
	nextMap, err := db.GameMapGetRandom(false)
	if err != nil {
		gamelog.L.Err(err).Msg("unable to get random map")
	}

	nbmq := boiler.BattleMapQueue{MapID: nextMap.ID, CreatedAt: time.Now()}
	err = nbmq.Insert(gamedb.StdConn, boil.Infer())
	if err != nil {
		gamelog.L.Err(err).Msg("unable to get random map")
	}

	gameMap := &server.GameMap{
		ID:            uuid.Must(uuid.FromString(gm.ID)),
		Name:          gm.Name,
		BackgroundUrl: gm.BackgroundURL,
	}

	var battle *boiler.Battle
	inserted := false

	// query last battle
	lastBattle, err := boiler.Battles(
		boiler.BattleWhere.ArenaID.EQ(arena.ID),
		qm.OrderBy("battle_number DESC"), qm.Limit(1),
		qm.Load(
			boiler.BattleRels.GameMap,
			qm.Select(boiler.GameMapColumns.Name),
		),
	).One(gamedb.StdConn)
	if err != nil && !errors.Is(err, sql.ErrNoRows) {
		gamelog.L.Error().Str("log_name", "battle arena").Err(err).Msg("not able to load previous battle")
	}

	// if last battle is ended or does not exist, create a new battle
	if lastBattle == nil || lastBattle.EndedAt.Valid {
		battle = &boiler.Battle{
			ID:        uuid.Must(uuid.NewV4()).String(),
			GameMapID: gameMap.ID.String(),
			StartedAt: time.Now(),
			ArenaID:   arena.ID,
		}
	} else {
		// refund abilities
		go ReversePlayerAbilities(lastBattle.ID, lastBattle.BattleNumber)

		// soft delete all the ability triggers in the unfinished battle
		_, err = boiler.BattleAbilityTriggers(
			boiler.BattleAbilityTriggerWhere.BattleID.EQ(lastBattle.ID),
		).UpdateAll(gamedb.StdConn, boiler.M{boiler.BattleAbilityTriggerColumns.DeletedAt: null.TimeFrom(time.Now())})
		if err != nil {
			gamelog.L.Error().Str("log_name", "battle arena").Err(err).Msg("Failed to clean up mech ability trigger logs.")
		}

		// if there is an unfinished battle
		battle = lastBattle

		gamelog.L.Info().Msg("Running unfinished battle map")
		gameMap.ID = uuid.Must(uuid.FromString(lastBattle.GameMapID))
		gameMap.Name = lastBattle.R.GameMap.Name

		inserted = true
	}

	events := []*RecordingEvents{}

	btl := &Battle{
		arena:                  arena,
		MapName:                gameMap.Name,
		gameMap:                gameMap,
		BattleID:               battle.ID,
		Battle:                 battle,
		inserted:               inserted,
		stage:                  atomic.NewInt32(BattleStageStart),
		destroyedWarMachineMap: make(map[string]*WMDestroyedRecord),
		MiniMapAbilityDisplayList: &MiniMapAbilityDisplayList{
			m: make(map[string]*MiniMapAbilityContent),
		},
		MapEventList: NewMapEventList(gameMap.Name),
		replaySession: &RecordingSession{
			ReplaySession: &boiler.BattleReplay{
				ArenaID:         arena.ID,
				BattleID:        battle.ID,
				RecordingStatus: boiler.RecordingStatusIDLE,
			},
			Events: events,
		},
	}

	// load war machines first
	err = btl.Load()
	if err != nil {
		gamelog.L.Warn().Err(err).Msg("unable to load out mechs")
	}

	// skip, if idle
	if arena.isIdle.Load() {
		return
	}

	// then set battle queue
	err = btl.setBattleQueue()
	if err != nil {
		gamelog.L.Error().Err(err).Msg("battle start load out has failed")
		return
	}

	al, err := db.AbilityLabelList()
	if err != nil {
		gamelog.L.Error().Err(err).Msg("Failed to load ability labels")
	}
	if al != nil && len(al) > 0 {
		// Indexes correspond to the game_client_ability_id in the db
		// NOTE: game_client_ability_id start from 0
		btl.abilityDetails = make([]*AbilityDetail, al[0].GameClientAbilityID+1)

		for _, a := range al {
			switch a.GameClientAbilityID {
			case 1: // NUKE
				btl.abilityDetails[a.GameClientAbilityID] = &AbilityDetail{
					Radius: 2000,
				}
			case 12: // EMP
				btl.abilityDetails[a.GameClientAbilityID] = &AbilityDetail{
					Radius: 10000,
				}
			case 16: // BLACKOUT
				btl.abilityDetails[a.GameClientAbilityID] = &AbilityDetail{
					Radius: 20000,
				}
			}
		}
	}

	// start battle record
	func() {
		// insert
		err = btl.replaySession.ReplaySession.Insert(gamedb.StdConn, boil.Infer())
		if err != nil {
			gamelog.L.Error().Err(err).Msg("failed to insert new battle replay")
			return
		}

		// url request
		err = replay.RecordReplayRequest(btl.Battle, btl.replaySession.ReplaySession.ID, replay.StartRecording)
		if err != nil {
			if err != replay.ErrDontLogRecordingStatus {
				gamelog.L.Error().Err(err).Str("battle_id", btl.BattleID).Str("replay_id", btl.replaySession.ReplaySession.ID).Msg("Failed to start recording")
				return
			}
			return
		}

		// update start time
		btl.replaySession.ReplaySession.StartedAt = null.TimeFrom(time.Now())
		btl.replaySession.ReplaySession.RecordingStatus = boiler.RecordingStatusRECORDING
		_, err = btl.replaySession.ReplaySession.Update(gamedb.StdConn, boil.Infer())
		if err != nil {
			gamelog.L.Error().Str("battle_id", btl.BattleID).Str("replay_id", btl.replaySession.ReplaySession.ID).Err(err).Msg("Failed to update recording status to RECORDING while starting battle")
			return
		}
	}()

	gamelog.L.Debug().Int("battle_number", btl.BattleNumber).Str("battle_id", btl.ID).Msg("Spinning up incognito manager")
	btl.storePlayerAbilityManager(NewPlayerAbilityManager())

	// order the mechs by faction id

	arena.storeCurrentBattle(btl)

	arena.Message(BATTLEINIT, &struct {
		BattleID     string                  `json:"battle_id"`
		MapName      string                  `json:"map_name"`
		BattleNumber int                     `json:"battle_number"`
		WarMachines  []*WarMachineGameClient `json:"war_machines"`
	}{
		BattleID:     btl.ID,
		MapName:      btl.MapName,
		WarMachines:  WarMachinesToClient(btl.WarMachines),
		BattleNumber: battle.BattleNumber,
	})

	// broadcast system message for mechs entering the battle
	go btl.BattleStartSystemMessage()

	go arena.NotifyUpcomingWarMachines()
}

type SystemMessageBattleStart struct {
	PlayerID  string               `json:"player_id"`
	FactionID string               `json:"faction_id"`
	Mechs     []*SystemMessageMech `json:"mechs"`
}

type SystemMessageMech struct {
	MechID        string `json:"mech_id"`
	FactionID     string `json:"faction_id"`
	Name          string `json:"name"`
	ImageUrl      string `json:"image_url"`
	Tier          string `json:"tier"`
	TotalBlocks   int    `json:"total_blocks"`
	DamagedBlocks int    `json:"damaged_blocks"`
}

func (btl *Battle) BattleStartSystemMessage() {
	l := gamelog.L.With().Str("func", "BattleStartSystemMessage").Logger()

	playerMechs := make(map[string][]*WarMachine)
	for _, wm := range btl.WarMachines {
		pm, ok := playerMechs[wm.OwnedByID]
		if !ok {
			pm = []*WarMachine{}
		}
		playerMechs[wm.OwnedByID] = append(pm, wm)
	}

	for playerID, mechs := range playerMechs {
		go func(playerID string, mechs []*WarMachine) {
			tx, err := gamedb.StdConn.Begin()
			if err != nil {
				l.Error().Err(err).Msg("unable to begin tx")
				return
			}
			defer tx.Rollback()

			bsm := &SystemMessageBattleStart{
				PlayerID: playerID,
				Mechs:    []*SystemMessageMech{},
			}

			for _, mech := range mechs {
				smm := &SystemMessageMech{
					MechID:        mech.ID,
					FactionID:     mech.Faction.ID,
					Name:          mech.Label,
					ImageUrl:      mech.ImageAvatar,
					Tier:          mech.Tier,
					TotalBlocks:   db.TotalRepairBlocks(mech.ID),
					DamagedBlocks: mech.damagedBlockCount,
				}

				if mech.Name != "" {
					smm.Name = mech.Name
				}

				bsm.Mechs = append(bsm.Mechs, smm)
			}

			b, err := json.Marshal(bsm)
			if err != nil {
				l.Error().Err(err).Interface("battle start data", bsm).Msg("failed to marshal battle start system message data")
				return
			}

			message := fmt.Sprintf("Your mech enters battle #%d", btl.BattleNumber)
			if len(mechs) > 1 {
				message = fmt.Sprintf("Your mechs enter battle #%d", btl.BattleNumber)
			}

			msg := &boiler.SystemMessage{
				PlayerID: playerID,
				SenderID: server.SupremacyBattleUserID,
				DataType: null.StringFrom(string(system_messages.SystemMessageDataTypeMechBattleBegin)),
				Title:    "Battle Begin",
				Message:  message,
				Data:     null.JSONFrom(b),
			}
			err = msg.Insert(tx, boil.Infer())
			if err != nil {
				l.Error().Err(err).Interface("newSystemMessage", msg).Msg("failed to insert new system message into db")
				return
			}

			err = tx.Commit()
			if err != nil {
				l.Error().Err(err).Msg("failed to commit transaction")
				return
			}

			ws.PublishMessage(fmt.Sprintf("/secure/user/%s/system_messages", playerID), server.HubKeySystemMessageListUpdatedSubscribe, true)
		}(playerID, mechs)
	}
}

func (arena *Arena) UserStatUpdatedSubscribeHandler(ctx context.Context, user *boiler.Player, key string, payload []byte, reply ws.ReplyFunc) error {
	userID, err := uuid.FromString(user.ID)
	if err != nil {
		return terror.Error(err, "Invalid request received")
	}

	us, err := db.UserStatsGet(userID.String())
	if err != nil {
		return terror.Error(err, "failed to get user stats")
	}

	if us != nil {
		reply(us)
	}

	return nil
}

func (btl *Battle) IsMechOfType(participantID int, aiType AIType) bool {
	btl.spawnedAIMux.RLock()
	defer btl.spawnedAIMux.RUnlock()

	for _, s := range btl.SpawnedAI {
		if int(s.ParticipantID) != participantID {
			continue
		}
		return *s.AIType == aiType
	}
	return false
}

func (btl *Battle) AISpawned(payload *AISpawnedRequest) error {
	// check battle id
	if payload.BattleID != btl.BattleID {
		return terror.Error(fmt.Errorf("mismatch battleID, expected %s, got %s", btl.BattleID, payload.BattleID))
	}

	// get spawned AI
	spawnedAI := &WarMachine{
		ParticipantID: payload.ParticipantID,
		Hash:          payload.Hash,
		OwnedByID:     payload.UserID,
		Name:          payload.Name,
		Model:         payload.Model,
		Skin:          payload.Skin,
		MaxHealth:     payload.MaxHealth,
		Health:        payload.MaxHealth,
		MaxShield:     payload.MaxShield,
		Shield:        payload.MaxShield,
		FactionID:     payload.FactionID,
		Position:      payload.Position,
		Rotation:      payload.Rotation,
		Image:         "https://afiles.ninja-cdn.com/supremacy-stream-site/assets/img/ability-mini-mech.png",
		ImageAvatar:   "https://afiles.ninja-cdn.com/supremacy-stream-site/assets/img/ability-mini-mech.png",
		AIType:        &payload.Type,
		Status:        &Status{},
	}

	gamelog.L.Info().Msgf("Battle Update: %s - AI Spawned: %d", payload.BattleID, spawnedAI.ParticipantID)

	btl.spawnedAIMux.Lock()
	defer btl.spawnedAIMux.Unlock()

	// cache record in battle, for future subscription
	btl.SpawnedAI = append(btl.SpawnedAI, spawnedAI)

	// Broadcast spawn event
	ws.PublishMessage(fmt.Sprintf("/public/arena/%s/minimap", btl.ArenaID), HubKeyBattleAISpawned, btl.SpawnedAI)

	return nil
}

func (btl *Battle) CompleteWarMachineMoveCommand(payload *AbilityMoveCommandCompletePayload) error {
	gamelog.L.Trace().Str("func", "UpdateWarMachineMoveCommand").Msg("start")
	defer gamelog.L.Trace().Str("func", "UpdateWarMachineMoveCommand").Msg("end")

	if payload.BattleID != btl.BattleID {
		return terror.Error(fmt.Errorf("mismatch battleID, expected %s, got %s", btl.BattleID, payload.BattleID))
	}

	// check battle state
	if btl.arena.currentBattleState() == BattleStageEnd {
		return terror.Error(fmt.Errorf("current battle is ended"))
	}

	// get mech
	wm := btl.arena.CurrentBattleWarMachineOrAIByHash(payload.WarMachineHash)
	if wm == nil {
		return terror.Error(fmt.Errorf("war machine not exists"))
	}

	isMiniMech := wm.AIType != nil && *wm.AIType == MiniMech
	if !isMiniMech {
		// get the last move command of the mech
		mmc, err := boiler.MechMoveCommandLogs(
			boiler.MechMoveCommandLogWhere.MechID.EQ(wm.ID),
			boiler.MechMoveCommandLogWhere.BattleID.EQ(btl.ID),
			qm.OrderBy(boiler.MechMoveCommandLogColumns.CreatedAt+" DESC"),
		).One(gamedb.StdConn)
		if err != nil {
			return terror.Error(err, "Failed to get mech move command from db.")
		}

		// update completed_at
		mmc.ReachedAt = null.TimeFrom(time.Now())
		mmc.IsMoving = false
		_, err = mmc.Update(gamedb.StdConn, boil.Whitelist(boiler.MechMoveCommandLogColumns.ReachedAt))
		if err != nil {
			return terror.Error(err, "Failed to update mech move command")
		}

		ws.PublishMessage(fmt.Sprintf("/faction/%s/arena/%s/mech_command/%s", wm.FactionID, btl.ArenaID, wm.Hash), server.HubKeyMechMoveCommandSubscribe, &MechMoveCommandResponse{
			MechMoveCommandLog: mmc,
		})
	} else {
		mmmc, err := btl.arena._currentBattle.playerAbilityManager().CompleteMiniMechMove(wm.Hash)
		if err == nil && mmmc != nil {
			ws.PublishMessage(fmt.Sprintf("/faction/%s/arena/%s/mech_command/%s", wm.FactionID, btl.ArenaID, wm.Hash), server.HubKeyMechMoveCommandSubscribe, &MechMoveCommandResponse{
				MechMoveCommandLog: &boiler.MechMoveCommandLog{
					ID:            fmt.Sprintf("%s_%s", mmmc.BattleID, mmmc.MechHash),
					BattleID:      mmmc.BattleID,
					MechID:        mmmc.MechHash,
					TriggeredByID: mmmc.TriggeredByID,
					CellX:         mmmc.CellX,
					CellY:         mmmc.CellY,
					CancelledAt:   mmmc.CancelledAt,
					ReachedAt:     mmmc.ReachedAt,
					CreatedAt:     mmmc.CreatedAt,
					IsMoving:      mmmc.IsMoving,
				},
				IsMiniMech: true,
			})
		}
	}

	err := btl.arena.BroadcastFactionMechCommands(wm.FactionID)
	if err != nil {
		gamelog.L.Error().Str("log_name", "battle arena").Err(err).Msg("Failed to broadcast faction mech commands")
	}
	return nil
}

func (btl *Battle) ZoneChange(payload *ZoneChangePayload) error {
	// check battle id
	if payload.BattleID != btl.BattleID {
		return terror.Error(fmt.Errorf("mismatch battleID, expected %s, got %s", btl.BattleID, payload.BattleID))
	}

	if btl.battleZones == nil {
		return terror.Error(fmt.Errorf("recieved battle zone change when battleZones is empty"))
	}

	if payload.ZoneIndex <= -1 || payload.ZoneIndex >= len(btl.battleZones) {
		return terror.Error(fmt.Errorf("invalid zone index"))
	}

	// Update current battle zone
	btl.currentBattleZoneIndex = payload.ZoneIndex

	// Send notification to frontend
	currentZone := btl.battleZones[payload.ZoneIndex]
	event := ZoneChangeEvent{
		Location:   currentZone.Location,
		Radius:     currentZone.Radius,
		ShrinkTime: currentZone.ShrinkTime,
		WarnTime:   payload.WarnTime,
	}
	btl.arena.BroadcastGameNotificationBattleZoneChange(&event)

	return nil
}

func ReversePlayerAbilities(battleID string, battleNumber int) {
	cas, err := boiler.ConsumedAbilities(
		boiler.ConsumedAbilityWhere.BattleID.EQ(battleID),
		qm.Load(boiler.ConsumedAbilityRels.Blueprint),
	).All(gamedb.StdConn)
	if err != nil {
		gamelog.L.Error().Err(err).Msg("Failed to query consumed abilities")
		return
	}

	if cas != nil {
		type refundBlueprintAbility struct {
			Amount        int                            `json:"amount"`
			PlayerAbility *boiler.BlueprintPlayerAbility `json:"player_ability"`
		}
		playerAbilityRefundMap := make(map[string][]*refundBlueprintAbility)
		for _, ca := range cas {
			err = db.PlayerAbilityAssign(ca.ConsumedBy, ca.BlueprintID)
			if err != nil {
				gamelog.L.Error().Err(err).Str("player id", ca.ConsumedBy).Str("ability blueprint id", ca.BlueprintID).Msg("Failed to refund ability to the player")
				continue
			}

			pas, ok := playerAbilityRefundMap[ca.ConsumedBy]
			if !ok {
				pas = []*refundBlueprintAbility{}
			}

			index := slices.IndexFunc(pas, func(rba *refundBlueprintAbility) bool {
				return rba.PlayerAbility.ID == ca.BlueprintID
			})

			if index != -1 {
				// increase amount if already exist
				pas[index].Amount += 1
			} else {
				// otherwise append new ability to the list
				pas = append(pas, &refundBlueprintAbility{
					Amount:        1,
					PlayerAbility: ca.R.Blueprint,
				})
			}

			// assign the list bach to the map
			playerAbilityRefundMap[ca.ConsumedBy] = pas
		}

		_, err = cas.DeleteAll(gamedb.StdConn)
		if err != nil {
			gamelog.L.Error().Err(err).Msg("Failed to delete consumed ability record.")
		}

		// send system message
		for playerID, par := range playerAbilityRefundMap {
			// get all the blueprint ability ids
			bpIDs := []string{}
			for _, pa := range par {
				bpIDs = append(bpIDs, pa.PlayerAbility.ID)
			}

			// reverse ability cool down
			_, err = boiler.PlayerAbilities(
				boiler.PlayerAbilityWhere.BlueprintID.IN(bpIDs),
				boiler.PlayerAbilityWhere.OwnerID.EQ(playerID),
			).UpdateAll(gamedb.StdConn, boiler.M{boiler.PlayerAbilityColumns.CooldownExpiresOn: time.Now()})
			if err != nil {
				gamelog.L.Error().Str("log_name", "battle arena").Err(err).Strs("blueprint player ability IDs", bpIDs).Msg("failed to update player ability cool down expiry.")
			}

			// broadcast current player list
			pas, err := db.PlayerAbilitiesList(playerID)
			if err != nil {
				gamelog.L.Error().Str("log_name", "battle arena").Str("boiler func", "PlayerAbilities").Str("ownerID", playerID).Err(err).Msg("unable to get player abilities")
			}
			if pas != nil {
				ws.PublishMessage(fmt.Sprintf("/secure/user/%s/player_abilities", playerID), server.HubKeyPlayerAbilitiesList, pas)
			}

			// send battle reward system message
			b, err := json.Marshal(par)
			if err != nil {
				gamelog.L.Error().Interface("player abilities", par).Err(err).Msg("Failed to marshal player refund data into json.")
				break
			}
			sysMsg := boiler.SystemMessage{
				PlayerID: playerID,
				SenderID: server.SupremacyBattleUserID,
				DataType: null.StringFrom(string(system_messages.SystemMessageDataTypePlayerAbilityRefunded)),
				Title:    "Player Abilities Refunded",
				Message:  fmt.Sprintf("Due to battle #%d being restarted, the consumed player abilities have been returned.", battleNumber),
				Data:     null.JSONFrom(b),
			}
			err = sysMsg.Insert(gamedb.StdConn, boil.Infer())
			if err != nil {
				gamelog.L.Error().Err(err).Interface("newSystemMessage", sysMsg).Msg("failed to insert new system message into db")
				break
			}
			ws.PublishMessage(fmt.Sprintf("/secure/user/%s/system_messages", playerID), server.HubKeySystemMessageListUpdatedSubscribe, true)
		}
	}
}<|MERGE_RESOLUTION|>--- conflicted
+++ resolved
@@ -359,11 +359,7 @@
 		NewBattleChan:            am.NewBattleChan,
 		QuestManager:             am.QuestManager,
 		ChallengeFundUpdateChan:  am.ChallengeFundUpdateChan,
-<<<<<<< HEAD
-		isIdle:                   atomic.Bool{},
-=======
 		isIdle:                   *atomic.NewBool(true),
->>>>>>> 375f5238
 	}
 
 	arena.AIPlayers, err = db.DefaultFactionPlayers()
@@ -404,11 +400,6 @@
 
 	QuestManager *quest.System
 
-<<<<<<< HEAD
-	isIdle atomic.Bool
-
-=======
->>>>>>> 375f5238
 	gameClientJsonDataChan chan []byte
 
 	MechCommandCheckMap *MechCommandCheckMap
@@ -1783,10 +1774,7 @@
 		return
 	}
 
-<<<<<<< HEAD
-=======
 	// set arena to idle if not enough mech
->>>>>>> 375f5238
 	if !server.IsDevelopmentEnv() && len(q) < (db.FACTION_MECH_LIMIT*3) {
 		gamelog.L.Warn().Msg("not enough mechs to field a battle. waiting for more mechs to be placed in queue before starting next battle.")
 		arena.UpdateArenaStatus(true)
