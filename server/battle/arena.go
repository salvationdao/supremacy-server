package battle

import (
	"context"
	"database/sql"
	"encoding/json"
	"fmt"
	"math"
	"math/rand"
	"net"
	"net/http"
	"server"
	"server/db"
	"server/db/boiler"
	"server/gamedb"
	"server/gamelog"
	"server/helpers"
	"server/quest"
	"server/replay"
	"server/system_messages"
	"server/telegram"
	"server/voice_chat"
	"server/xsyn_rpcclient"
	"strconv"
	"strings"
	"time"

	"github.com/sasha-s/go-deadlock"

	"golang.org/x/exp/slices"

	"github.com/go-chi/chi/v5"
	"github.com/ninja-software/terror/v2"
	"github.com/ninja-syndicate/ws"

	"github.com/volatiletech/null/v8"
	"github.com/volatiletech/sqlboiler/v4/boil"

	"go.uber.org/atomic"

	"github.com/gofrs/uuid"
	"github.com/pkg/errors"
	"github.com/volatiletech/sqlboiler/v4/queries/qm"
	"nhooyr.io/websocket"
)

type NewBattleChan struct {
	ID           string
	BattleNumber int
}

type ArenaManager struct {
	server                   *http.Server
	Addr                     string
	timeout                  time.Duration
	RPCClient                *xsyn_rpcclient.XsynXrpcClient
	sms                      server.SMS
	telegram                 server.Telegram
	gameClientMinimumBuildNo uint64
	SystemBanManager         *SystemBanManager
	NewBattleChan            chan *NewBattleChan
	SystemMessagingManager   *system_messages.SystemMessagingManager
	RepairFuncMx             deadlock.Mutex
	BattleQueueFuncMx        deadlock.Mutex
	MechStakeMx              deadlock.Mutex // IMPORTANT: never lock MechStakeMx before BattleQueueFuncMx
	QuestManager             *quest.System

	arenas           map[string]*Arena
	deadlock.RWMutex // lock for arena

	ChallengeFundUpdateChan          chan bool
	BattleLobbyDebounceBroadcastChan chan []string
	LobbyFuncMx                      *deadlock.Mutex
}

type Opts struct {
	Addr                     string
	Timeout                  time.Duration
	RPCClient                *xsyn_rpcclient.XsynXrpcClient
	SMS                      server.SMS
	GameClientMinimumBuildNo uint64
	Telegram                 *telegram.Telegram
	SystemMessagingManager   *system_messages.SystemMessagingManager
	QuestManager             *quest.System
}

func NewArenaManager(opts *Opts) (*ArenaManager, error) {
	am := &ArenaManager{
		Addr:                     opts.Addr,
		timeout:                  opts.Timeout,
		RPCClient:                opts.RPCClient,
		sms:                      opts.SMS,
		telegram:                 opts.Telegram,
		gameClientMinimumBuildNo: opts.GameClientMinimumBuildNo,
		SystemBanManager:         NewSystemBanManager(),
		NewBattleChan:            make(chan *NewBattleChan),
		SystemMessagingManager:   opts.SystemMessagingManager,
		QuestManager:             opts.QuestManager,
		arenas:                   make(map[string]*Arena),

		ChallengeFundUpdateChan:          make(chan bool),
		BattleLobbyDebounceBroadcastChan: make(chan []string, 10),
		LobbyFuncMx:                      &deadlock.Mutex{},
	}

	am.server = &http.Server{
		Handler:      am,
		ReadTimeout:  am.timeout,
		WriteTimeout: am.timeout,
	}

	// delete all the unfinished AI driven battles
	_, err := boiler.BattleLobbies(
		boiler.BattleLobbyWhere.EndedAt.IsNull(),
		boiler.BattleLobbyWhere.IsAiDrivenMatch.EQ(true),
	).UpdateAll(gamedb.StdConn, boiler.M{
		boiler.BattleLobbyColumns.DeletedAt: null.TimeFrom(time.Now()),
	})
	if err != nil {
		return nil, terror.Error(err, "Failed to delete unfinished AI battles.")
	}

	return am, nil
}

func (am *ArenaManager) GetArenaFromContext(ctx context.Context) (*Arena, error) {
	arenaID := chi.RouteContext(ctx).URLParam("arena_id")
	if arenaID == "" {
		return nil, terror.Error(fmt.Errorf("missing arena id"), "Missing arena id")
	}

	arena, err := am.GetArena(arenaID)
	if err != nil {
		return nil, err
	}

	return arena, nil
}

func (am *ArenaManager) GetArena(arenaID string) (*Arena, error) {
	am.RLock()
	defer am.RUnlock()
	arena, ok := am.arenas[arenaID]
	if !ok || arena.Stage.Load() == ArenaStageHijacked {
		return nil, terror.Error(fmt.Errorf("arena not exits"), "The battle arena does not exist.")
	}
	if !arena.connected.Load() {
		return nil, terror.Error(fmt.Errorf("arena not available"), "The battle arena is not available")
	}

	return arena, nil
}

// KickIdleArenas reactivate idle arena
func (am *ArenaManager) KickIdleArenas() {
	am.RLock()
	defer am.RUnlock()
	for _, a := range am.arenas {
		if a.connected.Load() && a.Stage.Load() == ArenaStageIdle {
			go a.BeginBattle()
		}
	}
}

type ArenaBrief struct {
	ID    string `json:"id"`
	Gid   int    `json:"gid"`
	Name  string `json:"name"`
	Stage string `json:"state"`
}

func (am *ArenaManager) AvailableBattleArenas() []*ArenaBrief {
	am.RLock()
	defer am.RUnlock()

	resp := []*ArenaBrief{}
	for _, arena := range am.arenas {
		if arena.Stage.Load() != ArenaStageHijacked && arena.connected.Load() {
			resp = append(resp, &ArenaBrief{
				ID:    arena.ID,
				Gid:   arena.Gid,
				Name:  arena.Name,
				Stage: arena.Stage.Load(),
			})
		}
	}
	return resp
}

func (am *ArenaManager) GetCurrentBattleLobbyIDs() []string {
	var battleLobbyIDs []string
	for _, a := range am.arenas {
		lobbyID := a.currentLobbyID.Load()
		if lobbyID == "" || a.Stage.Load() == ArenaStageHijacked || !a.connected.Load() {
			continue
		}

		battleLobbyIDs = append(battleLobbyIDs, lobbyID)
	}

	return battleLobbyIDs
}

func (am *ArenaManager) BroadcastLobbyUpdate(arenaID string) {
	am.RLock()
	defer am.RUnlock()
	for _, arena := range am.arenas {
		if arena.ID == arenaID {
			arena.BroadcastLobbyUpdate()
			return
		}
	}
}

func (am *ArenaManager) Serve() {
	l, err := net.Listen("tcp", am.Addr)
	if err != nil {
		gamelog.L.Fatal().Str("Addr", am.Addr).Err(err).Msg("unable to bind Arena to Battle Server address")
	}
	go func() {
		gamelog.L.Info().Msgf("Starting Battle Arena Server on: %v", am.Addr)

		err := am.server.Serve(l)
		if err != nil {
			gamelog.L.Fatal().Str("Addr", am.Addr).Err(err).Msg("unable to start Battle Arena server")
		}
	}()
}

func (am *ArenaManager) ServeHTTP(w http.ResponseWriter, r *http.Request) {
	arenaID := r.URL.Query().Get("id")
	if arenaID == "" {
		gamelog.L.Error().Msg("Arena id is missing.")
		return
	}

	// check arena exists
	battleArena, err := boiler.FindBattleArena(gamedb.StdConn, arenaID)
	if err != nil && !errors.Is(err, sql.ErrNoRows) {
		gamelog.L.Error().Err(err).Str("arena id", arenaID).Msg("Failed to load battle arena from db")
		return
	}

	if battleArena == nil {
		gamelog.L.Error().Err(err).Str("arena id", arenaID).Msg("Battle arena does not exist in db")
		return
	}

	gamelog.L.Info().Str("arena id", arenaID).Msg("New arena is connected.")

	wsConn, err := websocket.Accept(w, r, nil)
	if err != nil {
		ip := r.Header.Get("X-Forwarded-For")
		if ip == "" {
			ipaddr, _, _ := net.SplitHostPort(r.RemoteAddr)
			userIP := net.ParseIP(ipaddr)
			if userIP == nil {
				ip = ipaddr
			} else {
				ip = userIP.String()
			}
		}
		gamelog.L.Warn().Str("request_ip", ip).Err(err).Msg("unable to start Battle Arena server")
		return
	}

	// create new arena
	arena, err := am.NewArena(battleArena, wsConn)
	if err != nil {
		gamelog.L.Error().Err(err).Msg("Failed to add arena onto arena manager")
		return
	}

	// broadcast a new arena list to frontend
	ws.PublishMessage("/public/arena_list", server.HubKeyBattleArenaListSubscribe, am.AvailableBattleArenas())

	// handle arena close
	defer func() {
		am.Lock()
		defer am.Unlock()

		// remove arena from the map, if it is still connected
		if arena.connected.Load() {
			arena.connected.Store(false)
			// delete arena from the map
			delete(am.arenas, arena.ID)

			// tell frontend the arena is closed
			ws.PublishMessage(fmt.Sprintf("/public/arena/%s/closed", arena.ID), server.HubKeyBattleArenaClosedSubscribe, true)

			// broadcast a new arena list to frontend
			arenaList := []*boiler.BattleArena{}
			for _, a := range am.arenas {
				if a.connected.Load() {
					arenaList = append(arenaList, a.BattleArena)
				}
			}

			// broadcast a new arena list to frontend
			ws.PublishMessage("/public/arena_list", server.HubKeyBattleArenaListSubscribe, arenaList)
		}

		// clean up ws, if connection still exists
		if wsConn != nil {
			// clean up
			gamelog.L.Error().Err(fmt.Errorf("game client has disconnected")).Msg("lost connection to game client")

			err = wsConn.Close(websocket.StatusInternalError, "game client has disconnected")
			if err != nil {
				gamelog.L.Error().Str("arena id", arena.ID).Err(err).Msg("Failed to close ws connection")
			}
		}

		// clean up current battle, if exists
		if btl := arena.CurrentBattle(); btl != nil {
			if btl.replaySession.ReplaySession != nil {
				battle := *btl.Battle
				go func(battle boiler.Battle, replayID string) {
					err = replay.RecordReplayRequest(&battle, replayID, replay.StopRecording)
					if err != nil {
						gamelog.L.Error().Str("battle_id", btl.ID).Str("replay_id", btl.replaySession.ReplaySession.ID).Err(err).Msg("failed to stop recording during game client disconnection")
					}
				}(battle, btl.replaySession.ReplaySession.ID)

				eventByte, err := json.Marshal(btl.replaySession.Events)
				if err != nil {
					gamelog.L.Error().Err(err).Str("battle_id", btl.ID).Str("replay_id", btl.replaySession.ReplaySession.ID).Interface("Events", btl.replaySession.Events).Msg("Failed to marshal json into battle replay")
				} else {
					btl.replaySession.ReplaySession.BattleEvents = null.JSONFrom(eventByte)
				}
				btl.replaySession.ReplaySession.StoppedAt = null.TimeFrom(time.Now())
				btl.replaySession.ReplaySession.RecordingStatus = boiler.RecordingStatusSTOPPED
				_, err = btl.replaySession.ReplaySession.Update(
					gamedb.StdConn,
					boil.Whitelist(
						boiler.BattleReplayColumns.StoppedAt,
						boiler.BattleReplayColumns.RecordingStatus,
					),
				)
				if err != nil {
					gamelog.L.Error().Str("battle_id", btl.ID).Str("replay_id", btl.replaySession.ReplaySession.ID).Err(err).Msg("Failed to update replay session")
				}
			}
		}

		// kick idle arenas
		for _, a := range am.arenas {
			if a.connected.Load() && a.Stage.Load() == ArenaStageIdle {
				go a.BeginBattle()
			}
		}

		select {
		case arena.WarMachineStatBroadcastStopChan <- true:
		case <-time.After(1 * time.Second): // timeout
		}
	}()

	arena.Start()
}

func (am *ArenaManager) NewArena(battleArena *boiler.BattleArena, wsConn *websocket.Conn) (*Arena, error) {
	am.Lock()
	defer am.Unlock()
	var err error

	// if previous arena is not closed properly.
	if a, ok := am.arenas[battleArena.ID]; ok {
		// set connected flag of the prev arena to false
		a.connected.Store(false)

		// change arena state to hijacked
		a.Stage.Store(ArenaStageHijacked)

		// stop recording from previous arena
		// stop war machine stat broadcast
		select {
		case a.WarMachineStatBroadcastStopChan <- true:
		case <-time.After(1 * time.Second): // timeout
		}

		if btl := a.CurrentBattle(); btl != nil && btl.replaySession.ReplaySession != nil {
			err = replay.RecordReplayRequest(btl.Battle, btl.replaySession.ReplaySession.ID, replay.StopRecording)
			if err != nil {
				gamelog.L.Error().Str("battle_id", btl.ID).Str("replay_id", btl.replaySession.ReplaySession.ID).Err(err).Msg("failed to stop recording during game client disconnection")
			}

			var eventByte []byte
			eventByte, err = json.Marshal(btl.replaySession.Events)
			if err != nil {
				gamelog.L.Error().Err(err).Str("battle_id", btl.ID).Str("replay_id", btl.replaySession.ReplaySession.ID).Interface("Events", btl.replaySession.Events).Msg("Failed to marshal json into battle replay")
			} else {
				btl.replaySession.ReplaySession.BattleEvents = null.JSONFrom(eventByte)
			}
			btl.replaySession.ReplaySession.StoppedAt = null.TimeFrom(time.Now())
			btl.replaySession.ReplaySession.RecordingStatus = boiler.RecordingStatusSTOPPED
			_, err = btl.replaySession.ReplaySession.Update(gamedb.StdConn, boil.Infer())
			if err != nil {
				gamelog.L.Error().Str("battle_id", btl.ID).Str("replay_id", btl.replaySession.ReplaySession.ID).Err(err).Msg("Failed to update replay session")
			}
		}
	}

	arena := &Arena{
		BattleArena:                     battleArena,
		currentLobbyID:                  atomic.NewString(""),
		Name:                            helpers.GenerateAdjectiveName(),
		Stage:                           atomic.NewString(ArenaStageIdle),
		socket:                          wsConn,
		connected:                       atomic.NewBool(true),
		gameClientBattleRoutineDataChan: make(chan []byte),
		gameClientAbilityDataChan:       make(chan []byte, 1000),
		MechCommandCheckMap: &MechCommandCheckMap{
			m: make(map[string]chan bool),
		},
		VoiceChannel: &voice_chat.VoiceChannel{},

		WarMachineStatBroadcastChan:      make(chan []*WarMachineStat, 10),
		WarMachineStatBroadcastStopChan:  make(chan bool),
		WarMachineStatBroadcastResetChan: make(chan bool),

		// objects inherited from arena manager
		Manager: am,
	}

	arena.AIPlayers, err = db.DefaultFactionPlayers()
	if err != nil {
		gamelog.L.Fatal().Err(err).Msg("no faction users found")
	}

	if arena.timeout == 0 {
		arena.timeout = 15 * time.Hour * 24
	}

	// speed up mech stat broadcast by separate json data and binary data
	go arena.GameClientJsonDataParser()

	go arena.AbilityRelatedChan()

	go arena.warMachinePositionBroadcaster()

	am.arenas[arena.ID] = arena

	return arena, nil
}

const (
	ArenaStageHijacked   string = "HIJACKED"
	ArenaStageIdle       string = "IDLE"
	ArenaStageProcessing string = "PROCESSING"
)

type Arena struct {
	*boiler.BattleArena
	Manager        *ArenaManager
	currentLobbyID *atomic.String // only used for assigning lobby

	Name             string
	Stage            *atomic.String // hijacked, idle, running
	socket           *websocket.Conn
	connected        *atomic.Bool
	timeout          time.Duration
	_currentBattle   *Battle
	LastBattleResult *BattleEndDetail

	WarMachineStatBroadcastChan      chan []*WarMachineStat
	WarMachineStatBroadcastStopChan  chan bool
	WarMachineStatBroadcastResetChan chan bool

	AIPlayers map[string]db.PlayerWithFaction

	gameClientBattleRoutineDataChan chan []byte
	gameClientAbilityDataChan       chan []byte

	MechCommandCheckMap *MechCommandCheckMap
	deadlock.RWMutex

	beginBattleMux deadlock.Mutex
	VoiceChannel   *voice_chat.VoiceChannel
}

type MechCommandCheckMap struct {
	m map[string]chan bool
	deadlock.RWMutex
}

func (mc *MechCommandCheckMap) Register(key string, ch chan bool) {
	mc.Lock()
	defer mc.Unlock()

	mc.m[key] = ch
}
func (mc *MechCommandCheckMap) Remove(key string) {
	mc.Lock()
	defer mc.Unlock()
	if _, ok := mc.m[key]; ok {
		delete(mc.m, key)
	}
}
func (mc *MechCommandCheckMap) Send(key string, isValid bool) {
	mc.RLock()
	defer mc.RUnlock()
	if ch, ok := mc.m[key]; ok {
		ch <- isValid
	}
}

func (am *ArenaManager) IsClientConnected() error {
	count := 0
	for _, arena := range am.arenas {
		if arena.connected.Load() {
			count += 1
		}
	}
	if count == 0 {
		return fmt.Errorf("no gameclient connected")
	}
	return nil
}

func (arena *Arena) CurrentBattle() *Battle {
	arena.RLock()
	defer arena.RUnlock()
	return arena._currentBattle
}

func (arena *Arena) CurrentBattleID() string {
	arena.RLock()
	defer arena.RUnlock()
	return arena._currentBattle.ID
}

func (arena *Arena) storeCurrentBattle(btl *Battle) {
	arena.Lock()
	defer arena.Unlock()
	arena._currentBattle = btl
}

func (arena *Arena) CurrentBattleState() int32 {
	arena.RLock()
	defer arena.RUnlock()
	if arena._currentBattle == nil {
		return EndState
	}

	arena._currentBattle.RLock()
	stage := arena._currentBattle.state.Load()
	arena._currentBattle.RUnlock()

	return stage
}

func (arena *Arena) currentBattleNumber() int {
	arena.RLock()
	defer arena.RUnlock()
	if arena._currentBattle == nil {
		return -1
	}
	return arena._currentBattle.BattleNumber
}

func (arena *Arena) currentBattleWarMachineIDs(factionIDs ...string) []string {
	arena.RLock()
	defer arena.RUnlock()

	ids := []string{}

	if arena._currentBattle == nil {
		return ids
	}

	if factionIDs != nil && len(factionIDs) > 0 {
		// only return war machines' id from the faction
		for _, wm := range arena._currentBattle.WarMachines {
			if wm.FactionID == factionIDs[0] {
				ids = append(ids, wm.ID)
			}
		}
	} else {
		// return all the war machines' id
		ids = arena._currentBattle.warMachineIDs
	}

	return ids
}

func (arena *Arena) CurrentBattleWarMachineOrAIByHash(hash string) *WarMachine {
	arena.RLock()
	defer arena.RUnlock()

	for _, wm := range arena._currentBattle.WarMachines {
		if wm.Hash == hash {
			return wm
		}
	}

	for _, wm := range arena._currentBattle.SpawnedAI {
		if wm.Hash == hash {
			return wm
		}
	}

	return nil
}

func (arena *Arena) CurrentBattleWarMachineByHash(hash string) *WarMachine {
	arena.RLock()
	defer arena.RUnlock()

	for _, wm := range arena._currentBattle.WarMachines {
		if wm.Hash == hash {
			return wm
		}
	}

	return nil
}

func (arena *Arena) CurrentBattleWarMachineByID(id string) *WarMachine {
	arena.RLock()
	defer arena.RUnlock()

	for _, wm := range arena._currentBattle.WarMachines {
		if wm.ID == id {
			return wm
		}
	}

	return nil
}

func (arena *Arena) CurrentBattleWarMachine(participantID int) *WarMachine {
	arena.RLock()
	defer arena.RUnlock()

	if arena._currentBattle == nil {
		return nil
	}

	for _, wm := range arena._currentBattle.WarMachines {
		if checkWarMachineByParticipantID(wm, participantID) {
			return wm
		}
	}

	for _, wm := range arena._currentBattle.SpawnedAI {
		if checkWarMachineByParticipantID(wm, participantID) {
			return wm
		}
	}

	return nil
}

func (arena *Arena) IsRunningAIDrivenMatch() bool {
	arena.RLock()
	defer arena.RUnlock()

	if arena._currentBattle == nil || arena._currentBattle.lobby == nil {
		return true
	}

	return arena._currentBattle.lobby.IsAiDrivenMatch
}

func (arena *Arena) currentDisableCells() []int64 {
	arena.RLock()
	defer arena.RUnlock()

	if arena._currentBattle == nil {
		return nil
	}

	arena._currentBattle.RLock()
	defer arena._currentBattle.RUnlock()
	return arena._currentBattle.gameMap.DisabledCells
}

func checkWarMachineByParticipantID(wm *WarMachine, participantID int) bool {
	wm.RLock()
	defer wm.RUnlock()
	if int(wm.ParticipantID) == participantID {
		return true
	}
	return false
}

func (am *ArenaManager) WarMachineDestroyedDetail(mechID string) *WMDestroyedRecord {
	am.RLock()
	defer am.RUnlock()

	for _, arena := range am.arenas {
		dr := func(arena *Arena) *WMDestroyedRecord {
			arena.RLock()
			defer arena.RUnlock()

			if arena._currentBattle == nil {
				return nil
			}

			record, ok := arena._currentBattle.destroyedWarMachineMap[mechID]
			if !ok {
				return nil
			}

			return record
		}(arena)

		if dr != nil {
			return dr
		}
	}

	return nil
}

type MessageType byte

// NetMessageTypes
const (
	JSON MessageType = iota
	Tick
)

func (mt MessageType) String() string {
	return [...]string{"JSON", "Tick", "Live Vote Tick", "Viewer Live Count Tick", "Spoils of War Tick", "game ability progress tick", "battle ability progress tick", "unknown", "unknown wtf"}[mt]
}

type AuthMiddleware func(required bool, userIDMustMatch bool) func(next http.Handler) http.Handler
type AuthFactionMiddleware func(factionIDMustMatch bool) func(next http.Handler) http.Handler

const HubKeyBribingWinnerSubscribe = "BRIBE:WINNER:SUBSCRIBE"

const BATTLEINIT = "BATTLE:INIT"

// Start begins the battle arena, blocks on listen
func (arena *Arena) Start() {
	arena.start()
}

func (arena *Arena) Message(cmd string, payload interface{}) {
	ctx, cancel := context.WithTimeout(context.Background(), 10*time.Second)
	defer cancel()

	b, err := json.Marshal(struct {
		Command string      `json:"battle_command"`
		Payload interface{} `json:"payload"`
	}{Payload: payload, Command: cmd})
	if err != nil {
		gamelog.L.Fatal().Str("log_name", "battle arena").Interface("payload", payload).Err(err).Msg("unable to marshal data for battle arena")
	}
	err = arena.socket.Write(ctx, websocket.MessageBinary, b)
	if err != nil {
		gamelog.L.Error().Str("log_name", "battle arena").Interface("payload", payload).Err(err).Msg("failed to write websocket message to game client")
		return
	}
	gamelog.L.Info().RawJSON("message data", b).Msg("game client message sent")
}

type LocationSelectRequest struct {
	Payload struct {
		ArenaID string `json:"arena_id"`

		StartCoords server.CellLocation  `json:"start_coords"`
		EndCoords   *server.CellLocation `json:"end_coords,omitempty"`
	} `json:"payload"`
}

type MinimapEvent struct {
	ID            string              `json:"id"`
	GameAbilityID int                 `json:"game_ability_id"`
	Duration      int                 `json:"duration"`
	Radius        int                 `json:"radius"`
	Coords        server.CellLocation `json:"coords"`
}

func (am *ArenaManager) MinimapUpdatesSubscribeHandler(ctx context.Context, key string, payload []byte, reply ws.ReplyFunc) error {
	arena, err := am.GetArenaFromContext(ctx)
	if err != nil {
		return err
	}

	// skip, if current not battle
	if arena.CurrentBattle() == nil {
		gamelog.L.Warn().Str("func", "PlayerAbilityUse").Msg("no current battle")
		return terror.Error(terror.ErrForbidden, "There is no battle currently to use this ability on.")
	}

	minimapUpdates := []MinimapEvent{}
	if btl := arena.CurrentBattle(); btl != nil {
		if pam := arena.CurrentBattle().playerAbilityManager(); pam != nil {
			for id, b := range pam.Blackouts() {
				minimapUpdates = append(minimapUpdates, MinimapEvent{
					ID:            id,
					GameAbilityID: BlackoutGameAbilityID,
					Duration:      BlackoutDurationSeconds,
					Radius:        int(BlackoutRadius),
					Coords:        b.CellCoords,
				})
			}
		}
	}
	reply(minimapUpdates)
	return nil
}

func (am *ArenaManager) MinimapEventsSubscribeHandler(ctx context.Context, key string, payload []byte, reply ws.ReplyFunc) error {
	arena, err := am.GetArenaFromContext(ctx)
	if err != nil {
		return err
	}

	// if current battle still running
	btl := arena.CurrentBattle()
	if btl == nil {
		return nil
	}

	// send landmine, pickup locations and the hive map state
	hasMessages, mapEventsPacked := btl.MapEventList.Pack()
	if hasMessages {
		reply(append([]byte{server.BinaryKeyMiniMapEvents}, mapEventsPacked...))
	}

	return nil
}

const HubKeyWarMachineAbilitiesUpdated = "WAR:MACHINE:ABILITIES:UPDATED"

type MechGameAbility struct {
	boiler.GameAbility
	CoolDownSeconds int `json:"cool_down_seconds"`
}

// WarMachineAbilitiesUpdateSubscribeHandler subscribe on war machine AbilitySystem
func (am *ArenaManager) WarMachineAbilitiesUpdateSubscribeHandler(ctx context.Context, user *boiler.Player, factionID string, key string, payload []byte, reply ws.ReplyFunc) error {
	arena, err := am.GetArenaFromContext(ctx)
	if err != nil {
		return err
	}

	if arena.CurrentBattleState() != BattlingState {
		return nil
	}

	slotNumber := chi.RouteContext(ctx).URLParam("slotNumber")
	if slotNumber == "" {
		return fmt.Errorf("slot number is required")
	}

	participantID, err := strconv.Atoi(slotNumber)
	if err != nil {
		return fmt.Errorf("invalid participant id")
	}

	wm := arena.CurrentBattleWarMachine(participantID)
	if wm == nil {
		return fmt.Errorf("failed to load war machine")
	}

	if wm.OwnedByID != user.ID {
		reply([]*boiler.GameAbility{})
		return nil
	}

	// load game ability
	gas, err := boiler.GameAbilities(
		boiler.GameAbilityWhere.FactionID.EQ(wm.FactionID),
		boiler.GameAbilityWhere.Level.EQ(boiler.AbilityLevelPLAYER),
	).All(gamedb.StdConn)
	if err != nil {
		gamelog.L.Error().Str("faction id", wm.FactionID).Str("ability level", boiler.AbilityLevelPLAYER).Err(err).Msg("Failed to get game AbilitySystem from db")
		return terror.Error(err, "Failed to load game AbilitySystem.")
	}

	reply(gas)

	return nil
}

const HubKeyWarMachineAbilitySubscribe = "WAR:MACHINE:ABILITY:SUBSCRIBE"

func (am *ArenaManager) WarMachineAbilitySubscribe(ctx context.Context, user *boiler.Player, factionID string, key string, payload []byte, reply ws.ReplyFunc) error {
	arena, err := am.GetArenaFromContext(ctx)
	if err != nil {
		return err
	}

	btl := arena.CurrentBattle()
	if btl == nil || btl.state.Load() != BattlingState {
		return nil
	}

	cctx := chi.RouteContext(ctx)
	slotNumber := cctx.URLParam("slotNumber")
	if slotNumber == "" {
		return fmt.Errorf("slot number is required")
	}
	mechAbilityID := cctx.URLParam("mech_ability_id")
	if mechAbilityID == "" {
		return fmt.Errorf("mech ability is required")
	}

	participantID, err := strconv.Atoi(slotNumber)
	if err != nil {
		return fmt.Errorf("invalid participant id")
	}

	wm := arena.CurrentBattleWarMachine(participantID)
	if wm == nil {
		return fmt.Errorf("failed to load mech detail")
	}

	if wm.OwnedByID != user.ID {
		return terror.Error(fmt.Errorf("does not own the mech"), "You do not own the mech.")
	}

	ga, err := boiler.FindGameAbility(gamedb.StdConn, mechAbilityID)
	if err != nil {
		return terror.Error(err, "Failed to load game ability.")
	}

	coolDownSeconds := db.GetIntWithDefault(db.KeyMechAbilityCoolDownSeconds, 30)

	// validate the ability can be triggered
	switch ga.Label {
	case "REPAIR":
		// get ability from db
		lastTrigger, err := boiler.BattleAbilityTriggers(
			boiler.BattleAbilityTriggerWhere.OnMechID.EQ(null.StringFrom(wm.ID)),
			boiler.BattleAbilityTriggerWhere.GameAbilityID.EQ(mechAbilityID),
			boiler.BattleAbilityTriggerWhere.BattleID.EQ(btl.ID),
		).One(gamedb.StdConn)
		if err != nil && !errors.Is(err, sql.ErrNoRows) {
			return terror.Error(err, "Failed to get last ability trigger")
		}

		if lastTrigger != nil {
			reply(86400)
			return nil
		}

	default:
		// get ability from db
		lastTrigger, err := boiler.BattleAbilityTriggers(
			boiler.BattleAbilityTriggerWhere.OnMechID.EQ(null.StringFrom(wm.ID)),
			boiler.BattleAbilityTriggerWhere.GameAbilityID.EQ(mechAbilityID),
			boiler.BattleAbilityTriggerWhere.TriggeredAt.GT(time.Now().Add(time.Duration(-coolDownSeconds)*time.Second)),
		).One(gamedb.StdConn)
		if err != nil && !errors.Is(err, sql.ErrNoRows) {
			gamelog.L.Error().Str("mech id", wm.ID).Str("game ability id", mechAbilityID).Err(err).Msg("Failed to get mech ability trigger from db")
			return terror.Error(err, "Failed to load game ability")
		}

		if lastTrigger != nil {
			reply(coolDownSeconds - int(time.Now().Sub(lastTrigger.TriggeredAt).Seconds()))
			return nil
		}

	}
	reply(0)

	return nil
}

type WarMachineStat struct {
	ParticipantID int             `json:"participant_id"`
	Position      *server.Vector3 `json:"position"`
	Rotation      int             `json:"rotation"`
	Health        uint32          `json:"health"`
	Shield        uint32          `json:"shield"`
	IsHidden      bool            `json:"is_hidden"`
}

func (am *ArenaManager) WarMachineStatsSubscribe(ctx context.Context, key string, payload []byte, reply ws.ReplyFunc) error {
	arena, err := am.GetArenaFromContext(ctx)
	if err != nil {
		return err
	}

	battle := arena.CurrentBattle()
	if battle == nil || battle.state.Load() != BattlingState {
		return terror.Error(fmt.Errorf("battle not started yet"), "Battle is ended.")
	}

	pam := battle.playerAbilityManager()

	var wmss []*WarMachineStat
	for _, wm := range append(battle.WarMachines, battle.SpawnedAI...) {
		wms := &WarMachineStat{
			ParticipantID: int(wm.ParticipantID),
			Health:        wm.Health,
			Position:      wm.Position,
			Rotation:      wm.Rotation,
			IsHidden:      wm.IsHidden,
			Shield:        wm.Shield,
		}

		// Hidden/Incognito
		if wms.Position != nil {
			if pam != nil {
				hideMech := pam.IsWarMachineHidden(wm.Hash)
				hideMech = hideMech || pam.IsWarMachineInBlackout(server.GameLocation{
					X: wms.Position.X,
					Y: wms.Position.Y,
				})
				if hideMech {
					wms.IsHidden = true
					wms.Position = &server.Vector3{
						X: -1,
						Y: -1,
						Z: -1,
					}
				}
			}
		}

		wmss = append(wmss, wms)
	}

	reply(append([]byte{server.BinaryKeyWarMachineStats}, PackWarMachineStatsInBytes(wmss)...))
	return nil
}

type GameAbilityPriceResponse struct {
	ID          string `json:"id"`
	OfferingID  string `json:"offering_id"`
	SupsCost    string `json:"sups_cost"`
	CurrentSups string `json:"current_sups"`
	ShouldReset bool   `json:"should_reset"`
}

func (am *ArenaManager) SendSettings(ctx context.Context, key string, payload []byte, reply ws.ReplyFunc) error {
	arena, err := am.GetArenaFromContext(ctx)
	if err != nil {
		return err
	}

	// response game setting, if current battle exists
	if arena.CurrentBattle() != nil {
		reply(GameSettingsPayload(arena.CurrentBattle()))
	}

	return nil
}

type BattleMsg struct {
	BattleCommand string          `json:"battle_command"`
	Payload       json.RawMessage `json:"payload"`
}

type BattleStartPayload struct {
	WarMachines []struct {
		Hash          string `json:"hash"`
		ParticipantID byte   `json:"participant_id"`
	} `json:"war_machines"`
	BattleID      string `json:"battle_id"`
	ClientBuildNo string `json:"client_build_no"`
	MapName       string `json:"map_name"` // The name of the map actually loaded
}

type MapDetailsPayload struct {
	Details     server.GameMap      `json:"details"`
	BattleZones []server.BattleZone `json:"battle_zones"`
	BattleID    string              `json:"battle_id"`
}

type BattleEndPayload struct {
	WinningWarMachines []struct {
		Hash   string `json:"hash"`
		Health int    `json:"health"`
	} `json:"winning_war_machines"`
	BattleID     string `json:"battle_id"`
	WinCondition string `json:"win_condition"`
}

type AbilityMoveCommandCompletePayload struct {
	BattleID       string `json:"battle_id"`
	WarMachineHash string `json:"war_machine_hash"`
}

type ZoneChangePayload struct {
	BattleID  string `json:"battle_id"`
	ZoneIndex int    `json:"zone_index"`
	WarnTime  int    `json:"warn_time"`
}

type ZoneChangeEvent struct {
	Location   server.GameLocation `json:"location"`
	Radius     int                 `json:"radius"`
	ShrinkTime int                 `json:"shrink_time"`
	WarnTime   int                 `json:"warn_time"`
}

type MechMoveCommandResponsePayload struct {
	BattleID       string `json:"battle_id"`
	WarMachineHash string `json:"war_machine_hash"`
	EventID        string `json:"event_id"`
	IsValid        bool   `json:"is_valid"`
}

type AbilityCompletePayload struct {
	BattleID string `json:"battle_id"`
	EventID  string `json:"event_id"`
}

type BattleWMDestroyedPayload struct {
	BattleID                string `json:"battle_id"`
	DestroyedWarMachineHash string `json:"destroyed_war_machine_hash"`
	KilledByWarMachineHash  string `json:"killed_by_war_machine_hash"`
	RelatedEventIDString    string `json:"related_event_id_string"`
	DamageHistory           []struct {
		Amount         int    `json:"amount"`
		InstigatorHash string `json:"instigator_hash"`
		SourceHash     string `json:"source_hash"`
		SourceName     string `json:"source_name"`
	} `json:"damage_history"`
	KilledBy      string `json:"killed_by"`
	ParticipantID int    `json:"participant_id"`
}

type AISpawnedRequest struct {
	BattleID      string          `json:"battle_id"`
	ParticipantID byte            `json:"participant_id"`
	Hash          string          `json:"hash"`
	UserID        string          `json:"user_id"`
	Name          string          `json:"name"`
	Model         string          `json:"model"`
	Skin          string          `json:"skin"`
	MaxHealth     uint32          `json:"health_max"`
	Health        uint32          `json:"health"`
	MaxShield     uint32          `json:"shield_max"`
	Shield        uint32          `json:"shield"`
	FactionID     string          `json:"faction_id"`
	Position      *server.Vector3 `json:"position"`
	Rotation      int             `json:"rotation"`
	Type          AIType          `json:"type"`
}

type AIType string

const (
	Reinforcement AIType = "Reinforcement"
	MiniMech      AIType = "Mini Mech"
	RobotDog      AIType = "Robot Dog"
)

type BattleWMPickupPayload struct {
	WarMachineHash string `json:"war_machine_hash"`
	EventID        string `json:"event_id"`
	BattleID       string `json:"battle_id"`
}

type WarMachineStatusPayload struct {
	WarMachineHash string `json:"war_machine_hash"`
	EventID        string `json:"event_id"`
	BattleID       string `json:"battle_id"`
	Status         struct {
		IsHacked  bool `json:"is_hacked"`
		IsStunned bool `json:"is_stunned"`
	} `json:"war_machine_status"`
}

func (arena *Arena) start() {
	ctx := context.Background()
	arena.BeginBattle()

	for {
		_, payload, err := arena.socket.Read(ctx)
		if err != nil {
			gamelog.L.Error().Str("log_name", "battle arena").Err(err).Msg("empty game client disconnected")
			break
		}

		// if connected flag is false, skip all the process
		// NOTE: this only happen when there are multiple game clients spin up at the same time
		if !arena.connected.Load() {
			btl := arena.CurrentBattle()
			if btl != nil {
				arena.storeCurrentBattle(nil)
			}
			// TODO: send shutdown command to the game client to prevent it from reconnecting again.
			continue
		}

		if len(payload) == 0 {
			gamelog.L.Warn().Bytes("payload", payload).Err(err).Msg("empty game client payload")
			continue
		}

		mt := MessageType(payload[0])
		if err != nil {
			gamelog.L.Warn().Int("message_type", int(mt)).Bytes("payload", payload).Err(err).Msg("websocket to game client failed")
			return
		}

		data := payload[1:]
		switch mt {
		case JSON:
			msg := &BattleMsg{}
			err := json.Unmarshal(data, msg)
			if err != nil {
				gamelog.L.Warn().Str("msg", string(data)).Err(err).Msg("unable to unmarshal battle message")
				continue
			}

			// set battle state to end when receive "battle:end" message
			btl := arena.CurrentBattle()
			if btl != nil && msg.BattleCommand == "BATTLE:END" {
				btl.state.Store(EndState)
				ws.PublishMessage(fmt.Sprintf("/public/arena/%s/battle_state", btl.ArenaID), server.HubKeyBattleState, EndState)
			}

			switch msg.BattleCommand {
			case "BATTLE:MAP_DETAILS", "BATTLE:START", "BATTLE:INTRO_FINISHED", "BATTLE:WAR_MACHINE_DESTROYED", "BATTLE:END", "BATTLE:OUTRO_FINISHED":
				// handle message through channel
				arena.gameClientBattleRoutineDataChan <- data

			default:
				// handle all the ability related data
				arena.gameClientAbilityDataChan <- data
			}

		case Tick:
			if btl := arena.CurrentBattle(); btl != nil && btl.state.Load() == BattlingState {
				go btl.Tick(payload)
			}

		default:
			gamelog.L.Warn().Str("message_type", string(mt)).Str("msg", string(payload)).Err(err).Msg("Battle Arena WS: no message response")
		}
	}
}

func (arena *Arena) GameClientJsonDataParser() {
	defer func() {
		if r := recover(); r != nil {
			gamelog.LogPanicRecovery("Panic! Panic! Panic! Panic on GameClientJsonDataParser!", r)
		}
	}()
	for {
		data := <-arena.gameClientBattleRoutineDataChan
		msg := &BattleMsg{}
		err := json.Unmarshal(data, msg)
		if err != nil {
			gamelog.L.Warn().Str("msg", string(data)).Err(err).Msg("unable to unmarshal battle message")
			continue
		}

		btl := arena.CurrentBattle()
		if btl == nil && msg.BattleCommand != "BATTLE:OUTRO_FINISHED" {
			gamelog.L.Warn().Msg("current battle has already been cleaned up")
			continue
		}

		L := gamelog.L.With().RawJSON("game_client_data", data).Int("message_type", int(JSON)).Str("battleCommand", msg.BattleCommand).Logger()
		//L.Info().Msg("game client message received")

		command := strings.TrimSpace(msg.BattleCommand) // temp fix for issue on gameclient
		switch command {
		case "BATTLE:MAP_DETAILS":
			var dataPayload *MapDetailsPayload
			if err = json.Unmarshal(msg.Payload, &dataPayload); err != nil {
				L.Warn().Err(err).Msg("unable to unmarshal battle message payload")
				continue
			}

			// update map detail
			btl.storeGameMap(dataPayload.Details, dataPayload.BattleZones)

		case "BATTLE:START":
			var dataPayload *BattleStartPayload
			if err = json.Unmarshal(msg.Payload, &dataPayload); err != nil {
				L.Warn().Err(err).Msg("unable to unmarshal battle message payload")
				continue
			}

			gameClientBuildNo, err := strconv.ParseUint(dataPayload.ClientBuildNo, 10, 64)
			if err != nil {
				L.Panic().Str("game_client_build_no", dataPayload.ClientBuildNo).Msg("invalid game client build number received")
			}

			if gameClientBuildNo < arena.Manager.gameClientMinimumBuildNo {
				L.Panic().Str("current_game_client_build", dataPayload.ClientBuildNo).Uint64("minimum_game_client_build", arena.Manager.gameClientMinimumBuildNo).Msg("unsupported game client build number")
			}

			err = btl.preIntro(dataPayload)
			if err != nil {
				L.Error().Msg("battle start load out has failed")
				return
			}

			arena.Manager.NewBattleChan <- &NewBattleChan{btl.ID, btl.BattleNumber}
		case "BATTLE:INTRO_FINISHED":
			if btl.replaySession.ReplaySession != nil {
				btl.replaySession.ReplaySession.IntroEndedAt = null.TimeFrom(time.Now())
			}

			// record into finished time for tracking AFK
			btl.introEndedAt = time.Now()

			btl.start()

		case "BATTLE:WAR_MACHINE_DESTROYED":
			// do not process, if battle already ended
			if btl.state.Load() == EndState {
				continue
			}

			var dataPayload BattleWMDestroyedPayload
			if err := json.Unmarshal(msg.Payload, &dataPayload); err != nil {
				L.Warn().Err(err).Msg("unable to unmarshal battle message warmachine destroyed payload")
				continue
			}
			btl.Destroyed(&dataPayload)

		case "BATTLE:END":
			var dataPayload *BattleEndPayload
			if err := json.Unmarshal(msg.Payload, &dataPayload); err != nil {
				L.Warn().Err(err).Msg("unable to unmarshal battle message warmachine destroyed payload")
				continue
			}
			btl.end(dataPayload)

			// reset war machine broadcast
			btl.arena.WarMachineStatBroadcastResetChan <- true

		case "BATTLE:OUTRO_FINISHED":
			if btl.replaySession.ReplaySession != nil {
				err = replay.RecordReplayRequest(btl.Battle, btl.replaySession.ReplaySession.ID, replay.StopRecording)
				if err != nil {
					if err != replay.ErrDontLogRecordingStatus {
						gamelog.L.Error().Err(err).Str("battle_id", btl.ID).Str("replay_id", btl.replaySession.ReplaySession.ID).Msg("Failed to start recording")
					}
				}

				eventByte, err := json.Marshal(btl.replaySession.Events)
				if err != nil {
					gamelog.L.Error().Err(err).Str("battle_id", btl.ID).Str("replay_id", btl.replaySession.ReplaySession.ID).Interface("Events", btl.replaySession.Events).Msg("Failed to marshal json into battle replay")
				} else {
					btl.replaySession.ReplaySession.BattleEvents = null.JSONFrom(eventByte)
				}

				btl.replaySession.ReplaySession.StoppedAt = null.TimeFrom(time.Now())
				btl.replaySession.ReplaySession.RecordingStatus = boiler.RecordingStatusSTOPPED
				btl.replaySession.ReplaySession.IsCompleteBattle = true
				_, err = btl.replaySession.ReplaySession.Update(gamedb.StdConn, boil.Infer())
				if err != nil {
					gamelog.L.Error().Str("battle_id", btl.ID).Str("replay_id", btl.replaySession.ReplaySession.ID).Err(err).Msg("Failed to update recording status to RECORDING while starting battle")
				}
			}

			// set idle is true
			arena.Stage.Store(ArenaStageIdle)

			// begin battle
			arena.BeginBattle()

		default:
			L.Warn().Err(err).Msg("Battle Arena WS: no command response")
		}
		L.Debug().Msg("game client message handled")
	}
}

<<<<<<< HEAD
			var dataPayload BattleWMDestroyedPayload
			if err := json.Unmarshal(msg.Payload, &dataPayload); err != nil {
				L.Warn().Err(err).Msg("unable to unmarshal battle message warmachine destroyed payload")
				continue
			}
			btl.Destroyed(&dataPayload)

			arena.Manager.BattleLobbyDebounceBroadcastChan <- []string{btl.lobby.ID}
		case "BATTLE:END":
			var dataPayload *BattleEndPayload
			if err := json.Unmarshal(msg.Payload, &dataPayload); err != nil {
				L.Warn().Err(err).Msg("unable to unmarshal battle message warmachine destroyed payload")
				continue
			}
			btl.end(dataPayload)
=======
func (arena *Arena) AbilityRelatedChan() {
	defer func() {
		if r := recover(); r != nil {
			gamelog.LogPanicRecovery("Panic! Panic! Panic! Panic on GameClientJsonDataParser!", r)
		}
	}()
	for {
		data := <-arena.gameClientAbilityDataChan
		msg := &BattleMsg{}
		err := json.Unmarshal(data, msg)
		if err != nil {
			gamelog.L.Warn().Str("msg", string(data)).Err(err).Msg("unable to unmarshal battle message")
			continue
		}

		btl := arena.CurrentBattle()
		if btl == nil || btl.state.Load() != BattlingState {
			continue
		}

		L := gamelog.L.With().Str("game_client_data", string(data)).Int("message_type", int(JSON)).Str("battleCommand", msg.BattleCommand).Logger()
		L.Info().Msg("game client message received")

		command := strings.TrimSpace(msg.BattleCommand) // temp fix for issue on gameclient
		switch command {
>>>>>>> 9c37d423
		case "BATTLE:AI_SPAWNED":
			var dataPayload *AISpawnedRequest
			if err := json.Unmarshal(msg.Payload, &dataPayload); err != nil {
				L.Warn().Err(err).Msg("unable to unmarshal battle message payload")
				continue
			}
			err = btl.AISpawned(dataPayload)
			if err != nil {
				L.Error().Err(err).Msg("failed to spawn ai")
			}
		case "BATTLE:ABILITY_MOVE_COMMAND_COMPLETE":
			var dataPayload *AbilityMoveCommandCompletePayload
			if err := json.Unmarshal(msg.Payload, &dataPayload); err != nil {
				L.Warn().Err(err).Msg("unable to unmarshal ability move command complete payload")
				continue
			}
			err = btl.CompleteWarMachineMoveCommand(dataPayload)
			if err != nil {
				L.Error().Err(err).Msg("failed update war machine move command")
			}
		case "BATTLE:ZONE_CHANGE":
			var dataPayload *ZoneChangePayload
			if err := json.Unmarshal(msg.Payload, &dataPayload); err != nil {
				L.Warn().Err(err).Msg("unable to unmarshal battle zone change payload")
				continue
			}

			err = btl.ZoneChange(dataPayload)
			if err != nil {
				L.Error().Err(err).Msg("failed to zone change")
			}
		case "BATTLE:WAR_MACHINE_PICKUP":
			// do not process, if battle already ended
			if btl.state.Load() != BattlingState {
				continue
			}

			var dataPayload BattleWMPickupPayload
			if err = json.Unmarshal([]byte(msg.Payload), &dataPayload); err != nil {
				L.Warn().Err(err).Msg("unable to unmarshal battle message repair pick up payload")
				continue
			}

			eventID := dataPayload.EventID

			// skip if ability not exists, or it is not a picked-up ability
			if da := btl.MiniMapAbilityDisplayList.Get(eventID); da == nil {
				continue
			}

			// remove repair from pending list, and broadcast
			ws.PublishMessage(
				fmt.Sprintf("/mini_map/arena/%s/public/mini_map_ability_display_list", btl.ArenaID),
				server.HubKeyMiniMapAbilityContentSubscribe,
				btl.MiniMapAbilityDisplayList.Remove(dataPayload.EventID),
			)

		case "BATTLE:WAR_MACHINE_STATUS":
			// do not process, if battle already ended
			if btl.state.Load() != BattlingState {
				continue
			}

			var dataPayload *WarMachineStatusPayload
			if err = json.Unmarshal(msg.Payload, &dataPayload); err != nil {
				L.Warn().Err(err).Msg("unable to unmarshal battle zone change payload")
				continue
			}

			wm := arena.CurrentBattleWarMachineByHash(dataPayload.WarMachineHash)
			if wm == nil {
				continue
			}

			wm.Status.IsStunned = dataPayload.Status.IsStunned
			wm.Status.IsHacked = dataPayload.Status.IsHacked

			// EMP
			bpas, err := boiler.BlueprintPlayerAbilities(
				boiler.BlueprintPlayerAbilityWhere.GameClientAbilityID.IN([]int{12, 13}),
			).All(gamedb.StdConn)
			if err != nil {
				gamelog.L.Error().Err(err).Msg("Failed to load player abilities")
				continue
			}

			for _, bpa := range bpas {
				offeringID := fmt.Sprintf("%s:%s", wm.ID, bpa.MechDisplayEffectType)
				mma := &MiniMapAbilityContent{
					OfferingID:               offeringID,
					LocationSelectType:       bpa.LocationSelectType,
					MiniMapDisplayEffectType: bpa.MiniMapDisplayEffectType,
					MechDisplayEffectType:    bpa.MechDisplayEffectType,
					Colour:                   bpa.Colour,
					ImageUrl:                 bpa.ImageURL,
					MechID:                   wm.ID,
				}
				switch bpa.GameClientAbilityID {
				case 12: // EMP
					if wm.Status.IsStunned {
						// add ability onto pending list, and broadcast
						ws.PublishMessage(
							fmt.Sprintf("/mini_map/arena/%s/public/mini_map_ability_display_list", btl.ArenaID),
							server.HubKeyMiniMapAbilityContentSubscribe,
							btl.MiniMapAbilityDisplayList.Add(offeringID, mma),
						)
						continue
					}
					ws.PublishMessage(
						fmt.Sprintf("/mini_map/arena/%s/public/mini_map_ability_display_list", btl.ArenaID),
						server.HubKeyMiniMapAbilityContentSubscribe,
						btl.MiniMapAbilityDisplayList.Remove(offeringID),
					)
				case 13: // HACKER DRONE
					if wm.Status.IsHacked {
						// add ability onto pending list, and broadcast
						ws.PublishMessage(
							fmt.Sprintf("/mini_map/arena/%s/public/mini_map_ability_display_list", btl.ArenaID),
							server.HubKeyMiniMapAbilityContentSubscribe,
							btl.MiniMapAbilityDisplayList.Add(offeringID, mma),
						)
						continue
					}
					ws.PublishMessage(
						fmt.Sprintf("/mini_map/arena/%s/public/mini_map_ability_display_list", btl.ArenaID),
						server.HubKeyMiniMapAbilityContentSubscribe,
						btl.MiniMapAbilityDisplayList.Remove(offeringID),
					)
				}
			}
		case "BATTLE:ABILITY_MOVE_COMMAND_RESPONSE":
			// do not process, if battle already ended
			if btl.state.Load() != BattlingState {
				continue
			}

			var dataPayload *MechMoveCommandResponsePayload
			if err = json.Unmarshal(msg.Payload, &dataPayload); err != nil {
				L.Warn().Err(err).Msg("unable to unmarshal battle zone change payload")
				continue
			}

			// send response to mech command check
			arena.MechCommandCheckMap.Send(dataPayload.EventID, dataPayload.IsValid)

		case "BATTLE:ABILITY_COMPLETE":
			// do not process, if battle already ended
			if btl.state.Load() != BattlingState {
				continue
			}

			var dataPayload *AbilityCompletePayload
			if err = json.Unmarshal(msg.Payload, &dataPayload); err != nil {
				L.Warn().Err(err).Msg("unable to unmarshal battle zone change payload")
				continue
			}

			eventID := dataPayload.EventID

			// skip if ability not exists, or it is a picked-up ability
			if da := btl.MiniMapAbilityDisplayList.Get(eventID); da == nil {
				continue
			}

			// remove ability from pending list, and broadcast
			ws.PublishMessage(
				fmt.Sprintf("/mini_map/arena/%s/public/mini_map_ability_display_list", btl.ArenaID),
				server.HubKeyMiniMapAbilityContentSubscribe,
				btl.MiniMapAbilityDisplayList.Remove(eventID),
			)
		default:
			L.Warn().Err(err).Msg("Battle Arena WS: no command response")
		}
		//L.Debug().Msg("game client message handled")
	}
}

// assignBattleLobby assign the next
// skipLobbyCheck ONLY happen on the battle end
func (arena *Arena) assignBattleLobby() {
	L := gamelog.L.With().Str("func", "assignBattleLobby").Str("arena id", arena.ID).Logger()
	battleLobbyID := arena.currentLobbyID.Load()

	//  check current lobby is valid
	if battleLobbyID != "" {
		bl, err := boiler.BattleLobbies(
			boiler.BattleLobbyWhere.ID.EQ(battleLobbyID),
			boiler.BattleLobbyWhere.ReadyAt.IsNotNull(),
			boiler.BattleLobbyWhere.EndedAt.IsNull(),
		).One(gamedb.StdConn)
		if err != nil && !errors.Is(err, sql.ErrNoRows) {
			L.Error().Err(err).Msg("Failed to load battle lobby")
		}

		// if assigned lobby is valid
		if bl != nil {
			arena.Stage.Store(ArenaStageProcessing)
			return
		}
	}

	// otherwise, clean up battle lobby id and assign a new one
	arena.currentLobbyID.Store("")

	// collect active battle lobbies' id
	battleLobbyIDs := arena.Manager.GetCurrentBattleLobbyIDs()

	L = L.With().Strs("battleLobbyIDs", battleLobbyIDs).Logger()

	// get the next valid battle lobby
	bl, err := db.GetNextBattleLobby(battleLobbyIDs)
	if err != nil {
		L.Error().Err(err).Msg("failed to get .")
	}

	L = L.With().Interface("bl", bl).Logger()

	// if no available lobby
	if bl == nil {
		L.Debug().Str("battle arena id", arena.ID).Msg("no lobby is available")
		bl, err = GenerateAIDrivenBattle()
		if err != nil {
			L.Error().Err(err).Msg("Failed to generate AI driven match.")
			return
		}
	}

	// assign battle lobby
	arena.currentLobbyID.Store(bl.ID)
	arena.Stage.Store(ArenaStageProcessing)
}

type UpcomingBattleResponse struct {
	IsPreBattle    bool                `json:"is_pre_battle"`
	UpcomingBattle *server.BattleLobby `json:"upcoming_battle"`
}

func (arena *Arena) BroadcastLobbyUpdate() {
	//broadcast next lobby
	go func() {
		blID := arena.currentLobbyID.Load()
		if blID == "" {
			gamelog.L.Error().Err(fmt.Errorf("no battle id")).Msg("failed to find battle lobby")
			ws.PublishMessage(fmt.Sprintf("/public/arena/%s/upcoming_battle", arena.ID), server.HubKeyNextBattleDetails, &UpcomingBattleResponse{
				IsPreBattle:    false,
				UpcomingBattle: nil,
			})
			return
		}

		bl, err := db.GetBattleLobbyViaID(blID)
		if err != nil {
			gamelog.L.Error().Err(err).Str("blID", blID).Msg("failed to find battle lobby")
			ws.PublishMessage(fmt.Sprintf("/public/arena/%s/upcoming_battle", arena.ID), server.HubKeyNextBattleDetails, &UpcomingBattleResponse{
				IsPreBattle:    false,
				UpcomingBattle: nil,
			})
			return
		}

		resp, err := server.BattleLobbiesFromBoiler([]*boiler.BattleLobby{bl})
		if err != nil {
			gamelog.L.Error().Err(err).Interface("battle lobby", bl).Msg("failed to parse battle lobby")
			ws.PublishMessage(fmt.Sprintf("/public/arena/%s/upcoming_battle", arena.ID), server.HubKeyNextBattleDetails, &UpcomingBattleResponse{
				IsPreBattle:    false,
				UpcomingBattle: nil,
			})
			return
		}

		ws.PublishMessage(fmt.Sprintf("/public/arena/%s/upcoming_battle", arena.ID), server.HubKeyNextBattleDetails, &UpcomingBattleResponse{
			IsPreBattle:    true,
			UpcomingBattle: resp[0],
		})
	}()
}

func (arena *Arena) getBattleState() int32 {
	arena.RLock()
	defer arena.RUnlock()
	if arena._currentBattle != nil {
		return arena._currentBattle.state.Load()
	}
	return EndState
}

func (arena *Arena) GetLobbyDetails() *UpcomingBattleResponse {
	if arena.getBattleState() != SetupState {
		return &UpcomingBattleResponse{
			IsPreBattle:    false,
			UpcomingBattle: nil,
		}
	}

	blID := arena.currentLobbyID.Load()
	if blID == "" {
		return &UpcomingBattleResponse{
			IsPreBattle:    false,
			UpcomingBattle: nil,
		}
	}

	bl, err := db.GetBattleLobbyViaID(blID)
	if err != nil {
		gamelog.L.Error().Err(err).Str("blID", blID).Msg("failed to find battle lobby")
		return &UpcomingBattleResponse{
			IsPreBattle:    false,
			UpcomingBattle: nil,
		}
	}

	resp, err := server.BattleLobbiesFromBoiler([]*boiler.BattleLobby{bl})
	if err != nil {
		gamelog.L.Error().Err(err).Msg("failed to find parse battle lobby")
		return &UpcomingBattleResponse{
			IsPreBattle:    false,
			UpcomingBattle: nil,
		}
	}

	return &UpcomingBattleResponse{
		IsPreBattle:    true,
		UpcomingBattle: resp[0],
	}
}

func (arena *Arena) assignSupporters() {
	L := gamelog.L.With().Str("func", "assignSupporters").Logger()
	blID := arena.currentLobbyID.Load()
	if blID == "" {
		L.Error().Err(fmt.Errorf("no battle lobby id while trying to assign supporters")).Msg("missing battle lobby id")
		return
	}

	L = L.With().Str("blID", blID).Logger()

	// get all opted in supporters
	bl, err := db.GetBattleLobbyViaID(blID)
	if err != nil {
		L.Error().Err(err).Msg("failed to get battle lobby")
		return
	}

	L = L.With().Interface("bl", bl).Logger()

	// if we don't already have supporters, do this (this bit will be skipped when it is a battle being restart)
	// so apparently on battle restarts battle lobby will get assigned a new battle id
	// this causes issues because player_battle_abilities are linked to a battle, NOT a battle lobby id.
	// meaning we need to either update the battle id on the player_battle_abilities table or insert new ones (or refactor)
	// since we don't know the old battle id, it is easier to just insert them again.
	if len(bl.R.BattleLobbySupporters) == 0 {
		// we need to split them up via faction
		rmSupporterCount := 0
		bcSupporterCount := 0
		zaiSupporterCount := 0

		// shuffle the slice of opted in supporters
		rand.Seed(time.Now().UnixNano())
		for i := range bl.R.BattleLobbySupporterOptIns {
			j := rand.Intn(i + 1)
			bl.R.BattleLobbySupporterOptIns[i], bl.R.BattleLobbySupporterOptIns[j] = bl.R.BattleLobbySupporterOptIns[j], bl.R.BattleLobbySupporterOptIns[i]
		}
		// insert the supporters
		for _, optIn := range bl.R.BattleLobbySupporterOptIns {
			// increase supporter / faction count
			switch optIn.FactionID {
			case server.BostonCyberneticsFactionID:
				if bcSupporterCount >= 5 {
					continue
				}
				bcSupporterCount = bcSupporterCount + 1
			case server.RedMountainFactionID:
				if rmSupporterCount >= 5 {
					continue
				}
				rmSupporterCount = rmSupporterCount + 1
			case server.ZaibatsuFactionID:
				if zaiSupporterCount >= 5 {
					continue
				}
				zaiSupporterCount = zaiSupporterCount + 1
			}
			// break if we have all our supporters
			if rmSupporterCount == 5 && zaiSupporterCount == 5 && bcSupporterCount == 5 {
				break
			}

			selectedSupporter := &boiler.BattleLobbySupporter{
				SupporterID:   optIn.SupporterID,
				FactionID:     optIn.FactionID,
				BattleLobbyID: optIn.BattleLobbyID,
			}
			err := selectedSupporter.Insert(gamedb.StdConn, boil.Infer())
			if err != nil {
				L.Error().Err(err).Interface("optIn", optIn).Msg("failed to insert new supporter")
			}
		}

		// now loop over the mechs and if a faction has no supporters, add the mech owners as supporters.
		for _, mech := range bl.R.BattleLobbiesMechs {
			var selectedSupporter *boiler.BattleLobbySupporter
			switch mech.FactionID {
			case server.BostonCyberneticsFactionID:
				if bcSupporterCount == 0 {
					selectedSupporter = &boiler.BattleLobbySupporter{
						SupporterID:   mech.OwnerID,
						FactionID:     mech.FactionID,
						BattleLobbyID: mech.BattleLobbyID,
					}
				}
			case server.RedMountainFactionID:
				if rmSupporterCount == 0 {
					selectedSupporter = &boiler.BattleLobbySupporter{
						SupporterID:   mech.OwnerID,
						FactionID:     mech.FactionID,
						BattleLobbyID: mech.BattleLobbyID,
					}
				}
			case server.ZaibatsuFactionID:
				if zaiSupporterCount == 0 {
					selectedSupporter = &boiler.BattleLobbySupporter{
						SupporterID:   mech.OwnerID,
						FactionID:     mech.FactionID,
						BattleLobbyID: mech.BattleLobbyID,
					}
				}
			}
			if selectedSupporter != nil {
				err := selectedSupporter.Insert(gamedb.StdConn, boil.Infer())
				if err != nil {
					if !strings.Contains(err.Error(), "battle_lobby_supporters_supporter_id_battle_lobby_id_key") {
						L.Error().Err(err).Interface("mech", mech).Msg("failed to insert new mech owner supporter")
					}
				}
			}
		}
	}
	// get all opted in supporters
	bl, err = db.GetBattleLobbyViaID(blID)
	if err != nil {
		L.Error().Err(err).Msg("failed to get battle lobby")
		return
	}
	resp, err := server.BattleLobbiesFromBoiler([]*boiler.BattleLobby{bl})
	if err != nil {
		L.Error().Err(err).Msg("failed to convert to lobby object")
		return
	}

	ws.PublishMessage(fmt.Sprintf("/public/arena/%s/upcoming_battle", arena.ID), server.HubKeyNextBattleDetails, &UpcomingBattleResponse{
		IsPreBattle:    true,
		UpcomingBattle: resp[0],
	})

	rmAbilityIDs := []string{}
	bcAbilityIDs := []string{}
	zaiAbilityIDs := []string{}

	battleAbilities, err := boiler.GameAbilities(
		boiler.GameAbilityWhere.CountPerBattle.GT(0),
	).All(gamedb.StdConn)
	if err != nil {
		L.Error().Err(err).Msg("failed to get battle abilities")
		return
	}

	// split the abilities into their factions (we can set factions to have different amounts of different abilities)
	for _, ability := range battleAbilities {
		switch ability.FactionID {
		case server.BostonCyberneticsFactionID:
			for i := 0; i < ability.CountPerBattle; i++ {
				bcAbilityIDs = append(bcAbilityIDs, ability.ID)
			}
		case server.RedMountainFactionID:
			for i := 0; i < ability.CountPerBattle; i++ {
				rmAbilityIDs = append(rmAbilityIDs, ability.ID)
			}
		case server.ZaibatsuFactionID:
			for i := 0; i < ability.CountPerBattle; i++ {
				zaiAbilityIDs = append(zaiAbilityIDs, ability.ID)
			}
		}
	}

	// shuffle all the ability ID slices
	rand.Seed(time.Now().UnixNano())
	for i := range bcAbilityIDs {
		j := rand.Intn(i + 1)
		bcAbilityIDs[i], bcAbilityIDs[j] = bcAbilityIDs[j], bcAbilityIDs[i]
	}
	rand.Seed(time.Now().UnixNano())
	for i := range rmAbilityIDs {
		j := rand.Intn(i + 1)
		rmAbilityIDs[i], rmAbilityIDs[j] = rmAbilityIDs[j], rmAbilityIDs[i]
	}
	rand.Seed(time.Now().UnixNano())
	for i := range zaiAbilityIDs {
		j := rand.Intn(i + 1)
		zaiAbilityIDs[i], zaiAbilityIDs[j] = zaiAbilityIDs[j], zaiAbilityIDs[i]
	}

	playerBattleAbilities := []*boiler.PlayerBattleAbility{}

	// loop the abilities until we have popped off all the abilities
	if len(resp[0].SelectedZaiSupporters) > 0 {
		for i := 0; len(zaiAbilityIDs) > 0; i++ {
			abilityID := ""
			// pop off the first ability ID
			abilityID, zaiAbilityIDs = zaiAbilityIDs[0], zaiAbilityIDs[1:]

			// this is, i mod len(supporters)
			// example, we are on the 8th ability with 6 supporters
			// 8 mod 6 = 2, so we give this 8th ability to the 2nd supporter
			// it should cycle everyone giving each person an ability until there are no more abilities in the slice
			index := int(math.Mod(float64(i), float64(len(resp[0].SelectedZaiSupporters))))
			userID := resp[0].SelectedZaiSupporters[index].ID

			playerBattleAbilities = append(playerBattleAbilities, &boiler.PlayerBattleAbility{
				PlayerID:      userID,
				GameAbilityID: abilityID,
				BattleID:      resp[0].AssignedToBattleID.String,
			})
		}
	}
	if len(resp[0].SelectedRedMountSupporters) > 0 {
		for i := 0; len(rmAbilityIDs) > 0; i++ {
			abilityID := ""
			// pop off the first ability ID
			abilityID, rmAbilityIDs = rmAbilityIDs[0], rmAbilityIDs[1:]

			// this is, i mod len(supporters)
			// example, we are on the 8th ability with 6 supporters
			// 8 mod 6 = 2, so we give this 8th ability to the 2nd supporter
			// it should cycle everyone giving each person an ability until there are no more abilities in the slice
			index := int(math.Mod(float64(i), float64(len(resp[0].SelectedRedMountSupporters))))
			userID := resp[0].SelectedRedMountSupporters[index].ID

			playerBattleAbilities = append(playerBattleAbilities, &boiler.PlayerBattleAbility{
				PlayerID:      userID,
				GameAbilityID: abilityID,
				BattleID:      resp[0].AssignedToBattleID.String,
			})
		}
	}
	if len(resp[0].SelectedBostonSupporters) > 0 {
		for i := 0; len(bcAbilityIDs) > 0; i++ {
			abilityID := ""
			// pop off the first ability ID
			abilityID, bcAbilityIDs = bcAbilityIDs[0], bcAbilityIDs[1:]

			// this is, i mod len(supporters)
			// example, we are on the 8th ability with 6 supporters
			// 8 mod 6 = 2, so we give this 8th ability to the 2nd supporter
			// it should cycle everyone giving each person an ability until there are no more abilities in the slice
			index := int(math.Mod(float64(i), float64(len(resp[0].SelectedBostonSupporters))))
			userID := resp[0].SelectedBostonSupporters[index].ID

			playerBattleAbilities = append(playerBattleAbilities, &boiler.PlayerBattleAbility{
				PlayerID:      userID,
				GameAbilityID: abilityID,
				BattleID:      resp[0].AssignedToBattleID.String,
			})
		}
	}

	for _, pba := range playerBattleAbilities {
		err := pba.Insert(gamedb.StdConn, boil.Infer())
		if err != nil {
			gamelog.L.Error().Err(err).Msg("failed to insert support ability")
		}
	}

	// here we just broadcast out the support abilities to the supporters
	for _, rmSupper := range resp[0].SelectedRedMountSupporters {
		BroadcastSupporterAbilities(rmSupper.ID, resp[0].AssignedToBattleID.String)
	}
	for _, zaiSupper := range resp[0].SelectedZaiSupporters {
		BroadcastSupporterAbilities(zaiSupper.ID, resp[0].AssignedToBattleID.String)
	}
	for _, bcSupper := range resp[0].SelectedBostonSupporters {
		BroadcastSupporterAbilities(bcSupper.ID, resp[0].AssignedToBattleID.String)
	}
}

type PlayerSupportAbilitiesResponse struct {
	BattleID           string                    `json:"battle_id"`
	SupporterAbilities []*PlayerSupporterAbility `json:"supporter_abilities"`
}

type PlayerSupporterAbility struct {
	ID                  string `json:"id"`
	Label               string `json:"label"`
	Colour              string `json:"colour"`
	ImageURL            string `json:"image_url"`
	Description         string `json:"description"`
	TextColour          string `json:"text_colour"`
	LocationSelectType  string `json:"location_select_type"`
	GameClientAbilityID int    `json:"game_client_ability_id"`
}

func BroadcastSupporterAbilities(userID, battleID string) {
	resp := &PlayerSupportAbilitiesResponse{
		BattleID: battleID,
	}
	supporterAbilities, err := boiler.PlayerBattleAbilities(
		boiler.PlayerBattleAbilityWhere.PlayerID.EQ(userID),
		boiler.PlayerBattleAbilityWhere.BattleID.EQ(battleID),
		boiler.PlayerBattleAbilityWhere.UsedAt.IsNull(),
		qm.Load(boiler.PlayerBattleAbilityRels.GameAbility),
	).All(gamedb.StdConn)
	if err != nil {
		return
	}

	for _, ability := range supporterAbilities {
		resp.SupporterAbilities = append(resp.SupporterAbilities, &PlayerSupporterAbility{
			ID:                  ability.ID,
			Label:               ability.R.GameAbility.Label,
			Colour:              ability.R.GameAbility.Colour,
			ImageURL:            ability.R.GameAbility.ImageURL,
			Description:         ability.R.GameAbility.Description,
			TextColour:          ability.R.GameAbility.TextColour,
			LocationSelectType:  ability.R.GameAbility.LocationSelectType,
			GameClientAbilityID: ability.R.GameAbility.GameClientAbilityID,
		})
	}

	ws.PublishMessage(fmt.Sprintf("/user/%s/battle/%s/supporter_abilities", userID, battleID), server.HubKeyPlayerSupportAbilities, resp)
}

func (arena *Arena) BeginBattle() {
	arena.beginBattleMux.Lock()
	defer arena.beginBattleMux.Unlock()

	// skip, if arena is not idle
	if arena.Stage.Load() != ArenaStageIdle {
		return
	}

	// delete all the unfinished mech command
	_, err := boiler.MechMoveCommandLogs(
		boiler.MechMoveCommandLogWhere.ArenaID.EQ(arena.ID),
		boiler.MechMoveCommandLogWhere.ReachedAt.IsNull(),
		boiler.MechMoveCommandLogWhere.CancelledAt.IsNull(),
		boiler.MechMoveCommandLogWhere.DeletedAt.IsNull(),
	).UpdateAll(gamedb.StdConn, boiler.M{boiler.MechMoveCommandLogColumns.DeletedAt: null.TimeFrom(time.Now())})
	if err != nil {
		gamelog.L.Error().Str("log_name", "battle arena").Err(err).Msg("Failed to clean up unfinished mech move command")
	}

	arena.Manager.Lock()
	arena.assignBattleLobby()
	arena.Manager.Unlock()

	// return, if the state of the arena is still idle
	if arena.Stage.Load() == ArenaStageIdle || arena.currentLobbyID.Load() == "" {
		return
	}

	gamelog.L.Trace().Str("func", "beginBattle").Msg("start")
	defer gamelog.L.Trace().Str("func", "beginBattle").Msg("end")

	battleLobby, err := boiler.FindBattleLobby(gamedb.StdConn, arena.currentLobbyID.Load())
	if err != nil {
		gamelog.L.Error().Err(err).Str("battle lobby id", arena.currentLobbyID.Load()).Msg("Failed to load battle lobby")
		arena.Stage.Store(ArenaStageIdle)
		return
	}

	// if the previous battle does not end properly
	if battleLobby.AssignedToBattleID.Valid {
		// clean up unfinished battle
		cleanUpBattleRecord(battleLobby.AssignedToBattleID.String)
	}

	// create new battle
	var gameMap *boiler.GameMap

	// generate game map for the lobby, if there isn't one
	if !battleLobby.GameMapID.Valid {
		var gms []*boiler.GameMap
		gms, err = boiler.GameMaps(
			boiler.GameMapWhere.DisabledAt.IsNull(),
		).All(gamedb.StdConn)
		if err != nil {
			gamelog.L.Error().Str("log_name", "battle arena").Err(err).Msg("Failed to load game maps.")
			arena.Stage.Store(ArenaStageIdle)
			return
		}

		if gms == nil {
			gamelog.L.Warn().Str("log_name", "battle arena").Msg("No available game maps in db.")
			arena.Stage.Store(ArenaStageIdle)
			return
		}

		// randomly assign game map to battle lobby
		rand.Seed(time.Now().UnixNano())
		gameMap = gms[rand.Intn(len(gms))]

		battleLobby.GameMapID = null.StringFrom(gameMap.ID)
		_, err = battleLobby.Update(gamedb.StdConn, boil.Whitelist(boiler.BattleLobbyColumns.GameMapID))
		if err != nil {
			gamelog.L.Error().Str("log_name", "battle arena").Interface("game map", gameMap).Interface("battle lobby", battleLobby).Err(err).Msg("Failed to assign game map to battle lobby.")
			arena.Stage.Store(ArenaStageIdle)
			return
		}
	} else {
		// load game map from last battle
		gameMap, err = battleLobby.GameMap().One(gamedb.StdConn)
		if err != nil {
			gamelog.L.Error().Err(err).Interface("battle lobby", battleLobby).Msg("Failed to load game map from battle lobby")
			arena.Stage.Store(ArenaStageIdle)
			return
		}
	}

	// insert new battle
	battle := &boiler.Battle{
		ID:        uuid.Must(uuid.NewV4()).String(),
		GameMapID: gameMap.ID,
		StartedAt: time.Now(),
		ArenaID:   arena.ID,
	}
	err = battle.Insert(gamedb.StdConn, boil.Infer())
	if err != nil {
		gamelog.L.Error().Err(err).Interface("battle", battle).Msg("unable to insert Battle into database")
		arena.Stage.Store(ArenaStageIdle)
		return
	}

	// insert battle lobby
	battleLobby.AssignedToBattleID = null.StringFrom(battle.ID)
	battleLobby.AssignedToArenaID = null.StringFrom(arena.ID)
	_, err = battleLobby.Update(gamedb.StdConn,
		boil.Whitelist(
			boiler.BattleLobbyColumns.AssignedToBattleID,
			boiler.BattleLobbyColumns.AssignedToArenaID,
		),
	)
	if err != nil {
		gamelog.L.Error().Err(err).Interface("battle lobby", battleLobby).Msg("unable to update battle lobby")
		arena.Stage.Store(ArenaStageIdle)
		return
	}

	// update assigned battle id
	_, err = battleLobby.BattleLobbiesMechs().UpdateAll(gamedb.StdConn, boiler.M{boiler.BattleLobbiesMechColumns.AssignedToBattleID: null.StringFrom(battle.ID)})
	if err != nil {
		gamelog.L.Error().Interface("battle lobby", battleLobby).Str("db func", "Battle").Err(err).Msg("unable to update battle id of battle lobby mech")
		arena.Stage.Store(ArenaStageIdle)
		return
	}

	// broadcast battle lobby change
	arena.Manager.BattleLobbyDebounceBroadcastChan <- []string{battleLobby.ID}

	btl := &Battle{
		arena:   arena,
		Battle:  battle,
		MapName: gameMap.Name,
		lobby:   battleLobby,
		gameMap: &server.GameMap{
			ID:            uuid.FromStringOrNil(gameMap.ID),
			Name:          gameMap.Name,
			BackgroundUrl: gameMap.BackgroundURL,
		},
		state:                  atomic.NewInt32(SetupState),
		destroyedWarMachineMap: make(map[string]*WMDestroyedRecord),
		MiniMapAbilityDisplayList: &MiniMapAbilityDisplayList{
			m: make(map[string]*MiniMapAbilityContent),
		},
		MapEventList: NewMapEventList(gameMap.Name),
		replaySession: &RecordingSession{
			ReplaySession: &boiler.BattleReplay{
				ArenaID:         arena.ID,
				BattleID:        battle.ID,
				RecordingStatus: boiler.RecordingStatusIDLE,
			},
			Events: []*RecordingEvents{},
		},
	}
	ws.PublishMessage(fmt.Sprintf("/public/arena/%s/battle_state", btl.ArenaID), server.HubKeyBattleState, SetupState)

	// hold arena for the pre intro phase
	prebattleTime := db.GetIntWithDefault(db.KeyPreBattleTimeSeconds, 20)
	// 75% of pre battle time is for opting in
	preBattleTimer := time.NewTimer(time.Second * time.Duration(float64(prebattleTime)*0.75))
	// broadcast new lobby details for pre battle setup
	arena.BroadcastLobbyUpdate()
	// pause for time
	<-preBattleTimer.C
	// assign supporters
	arena.assignSupporters()
	// 25% of pre battle time is just because
	preBattleTimer = time.NewTimer(time.Second * time.Duration(float64(prebattleTime)*0.25))
	// pause for time
	<-preBattleTimer.C
	// broadcast that pre battle state is over
	ws.PublishMessage(fmt.Sprintf("/public/arena/%s/upcoming_battle", arena.ID), server.HubKeyNextBattleDetails, &UpcomingBattleResponse{
		IsPreBattle:    false,
		UpcomingBattle: nil,
	})
	// set battle state as started
	btl.state.Store(IntroState)
	ws.PublishMessage(fmt.Sprintf("/public/arena/%s/battle_state", btl.ArenaID), server.HubKeyBattleState, IntroState)

	// load war machines
	err = btl.Load(battleLobby)
	if err != nil {
		gamelog.L.Error().Err(err).Msg("Failed to load battle mechs")
		return
	}

	playerMechMap := make(map[string][]string)
	for _, wm := range btl.WarMachines {
		pm, ok := playerMechMap[wm.OwnedByID]
		if !ok {
			pm = []string{}
		}
		pm = append(pm, wm.ID)
		playerMechMap[wm.OwnedByID] = pm

		// check mech join battle quest for each mech owner
		arena.Manager.QuestManager.MechJoinBattleQuestCheck(wm.OwnedByID)
	}

	err = arena.VoiceChannel.UpdateAllVoiceChannel(btl.warMachineIDs, arena.ID)
	if err != nil {
		gamelog.L.Error().Msg("Failed to update voice chat channels")
	}

	// broadcast mech status change
	for playerID, mechIDs := range playerMechMap {
		go BroadcastMechQueueStatus(playerID, mechIDs...)
	}

	al, err := db.AbilityLabelList()
	if err != nil {
		gamelog.L.Error().Err(err).Msg("Failed to load ability labels")
	}
	if al != nil && len(al) > 0 {
		// Indexes correspond to the game_client_ability_id in the db
		// NOTE: game_client_ability_id start from 0
		btl.abilityDetails = make([]*AbilityDetail, al[0].GameClientAbilityID+1)

		for _, a := range al {
			switch a.GameClientAbilityID {
			case 1: // NUKE
				btl.abilityDetails[a.GameClientAbilityID] = &AbilityDetail{
					Radius: 2000,
				}
			case 12: // EMP
				btl.abilityDetails[a.GameClientAbilityID] = &AbilityDetail{
					Radius: 10000,
				}
			case 16: // BLACKOUT
				btl.abilityDetails[a.GameClientAbilityID] = &AbilityDetail{
					Radius: 20000,
				}
			}
		}
	}

	// start battle record
	func() {
		// insert
		err = btl.replaySession.ReplaySession.Insert(gamedb.StdConn, boil.Infer())
		if err != nil {
			gamelog.L.Error().Err(err).Msg("failed to insert new battle replay")
			return
		}

		// url request
		err = replay.RecordReplayRequest(btl.Battle, btl.replaySession.ReplaySession.ID, replay.StartRecording)
		if err != nil {
			if err != replay.ErrDontLogRecordingStatus {
				gamelog.L.Error().Err(err).Str("battle_id", btl.ID).Str("replay_id", btl.replaySession.ReplaySession.ID).Msg("Failed to start recording")
				return
			}
			return
		}

		// update start time
		btl.replaySession.ReplaySession.StartedAt = null.TimeFrom(time.Now())
		btl.replaySession.ReplaySession.RecordingStatus = boiler.RecordingStatusRECORDING
		_, err = btl.replaySession.ReplaySession.Update(gamedb.StdConn, boil.Infer())
		if err != nil {
			gamelog.L.Error().Str("battle_id", btl.ID).Str("replay_id", btl.replaySession.ReplaySession.ID).Err(err).Msg("Failed to update recording status to RECORDING while starting battle")
			return
		}
	}()

	gamelog.L.Debug().Int("battle_number", btl.BattleNumber).Str("battle_id", btl.ID).Msg("Spinning up incognito manager")
	btl.storePlayerAbilityManager(NewPlayerAbilityManager())

	arena.storeCurrentBattle(btl)

	arena.Message(BATTLEINIT, &struct {
		BattleID     string                  `json:"battle_id"`
		MapName      string                  `json:"map_name"`
		BattleNumber int                     `json:"battle_number"`
		WarMachines  []*WarMachineGameClient `json:"war_machines"`
	}{
		BattleID:     btl.ID,
		MapName:      btl.MapName,
		WarMachines:  WarMachinesToClient(btl.WarMachines),
		BattleNumber: battle.BattleNumber,
	})

	// broadcast system message for mechs entering the battle
	go btl.BattleStartSystemMessage()

	go arena.NotifyUpcomingWarMachines()
}

type SystemMessageBattleStart struct {
	PlayerID  string               `json:"player_id"`
	FactionID string               `json:"faction_id"`
	Mechs     []*SystemMessageMech `json:"mechs"`
}

type SystemMessageMech struct {
	MechID        string `json:"mech_id"`
	FactionID     string `json:"faction_id"`
	Name          string `json:"name"`
	ImageUrl      string `json:"image_url"`
	Tier          string `json:"tier"`
	TotalBlocks   int    `json:"total_blocks"`
	DamagedBlocks int    `json:"damaged_blocks"`
}

func (btl *Battle) BattleStartSystemMessage() {
	l := gamelog.L.With().Str("func", "BattleStartSystemMessage").Logger()

	playerMechs := make(map[string][]*WarMachine)
	for _, wm := range btl.WarMachines {
		pm, ok := playerMechs[wm.OwnedByID]
		if !ok {
			pm = []*WarMachine{}
		}
		playerMechs[wm.OwnedByID] = append(pm, wm)
	}

	for playerID, mechs := range playerMechs {
		go func(playerID string, mechs []*WarMachine) {
			tx, err := gamedb.StdConn.Begin()
			if err != nil {
				l.Error().Err(err).Msg("unable to begin tx")
				return
			}
			defer tx.Rollback()

			bsm := &SystemMessageBattleStart{
				PlayerID: playerID,
				Mechs:    []*SystemMessageMech{},
			}

			for _, mech := range mechs {
				smm := &SystemMessageMech{
					MechID:        mech.ID,
					FactionID:     mech.Faction.ID,
					Name:          mech.Label,
					ImageUrl:      mech.ImageAvatar,
					Tier:          mech.Tier,
					TotalBlocks:   db.TotalRepairBlocks(mech.ID),
					DamagedBlocks: mech.damagedBlockCount,
				}

				if mech.Name != "" {
					smm.Name = mech.Name
				}

				bsm.Mechs = append(bsm.Mechs, smm)
			}

			b, err := json.Marshal(bsm)
			if err != nil {
				l.Error().Err(err).Interface("battle start data", bsm).Msg("failed to marshal battle start system message data")
				return
			}

			message := fmt.Sprintf("Your mech enters battle #%d", btl.BattleNumber)
			if len(mechs) > 1 {
				message = fmt.Sprintf("Your mechs enter battle #%d", btl.BattleNumber)
			}

			msg := &boiler.SystemMessage{
				PlayerID: playerID,
				SenderID: server.SupremacyBattleUserID,
				DataType: null.StringFrom(string(system_messages.SystemMessageDataTypeMechBattleBegin)),
				Title:    "Battle Begin",
				Message:  message,
				Data:     null.JSONFrom(b),
			}
			err = msg.Insert(tx, boil.Infer())
			if err != nil {
				l.Error().Err(err).Interface("newSystemMessage", msg).Msg("failed to insert new system message into db")
				return
			}

			err = tx.Commit()
			if err != nil {
				l.Error().Err(err).Msg("failed to commit transaction")
				return
			}

			ws.PublishMessage(fmt.Sprintf("/secure/user/%s/system_messages", playerID), server.HubKeySystemMessageListUpdatedSubscribe, true)
		}(playerID, mechs)
	}
}

func (arena *Arena) UserStatUpdatedSubscribeHandler(ctx context.Context, user *boiler.Player, key string, payload []byte, reply ws.ReplyFunc) error {
	userID, err := uuid.FromString(user.ID)
	if err != nil {
		return terror.Error(err, "Invalid request received")
	}

	us, err := db.UserStatsGet(userID.String())
	if err != nil {
		return terror.Error(err, "failed to get user stats")
	}

	if us != nil {
		reply(us)
	}

	return nil
}

func (btl *Battle) IsMechOfType(participantID int, aiType AIType) bool {
	btl.spawnedAIMux.RLock()
	defer btl.spawnedAIMux.RUnlock()

	for _, s := range btl.SpawnedAI {
		if int(s.ParticipantID) != participantID {
			continue
		}
		return *s.AIType == aiType
	}
	return false
}

func (btl *Battle) AISpawned(payload *AISpawnedRequest) error {
	// check battle id
	if payload.BattleID != btl.ID {
		return terror.Error(fmt.Errorf("mismatch battleID, expected %s, got %s", btl.ID, payload.BattleID))
	}

	// get spawned AI
	spawnedAI := &WarMachine{
		ParticipantID: payload.ParticipantID,
		Hash:          payload.Hash,
		OwnedByID:     payload.UserID,
		Name:          payload.Name,
		ModelName:     payload.Model,
		SkinName:      payload.Skin,
		MaxHealth:     payload.MaxHealth,
		Health:        payload.MaxHealth,
		MaxShield:     payload.MaxShield,
		Shield:        payload.MaxShield,
		FactionID:     payload.FactionID,
		Position:      payload.Position,
		Rotation:      payload.Rotation,
		Image:         "https://afiles.ninja-cdn.com/supremacy-stream-site/assets/img/ability-mini-mech.png",
		ImageAvatar:   "https://afiles.ninja-cdn.com/supremacy-stream-site/assets/img/ability-mini-mech.png",
		AIType:        &payload.Type,
		Status:        &Status{},
	}

	if spawnedAI.Position == nil {
		spawnedAI.Position = &server.Vector3{}
	}

	gamelog.L.Info().Msgf("Battle Update: %s - AI Spawned: %d", payload.BattleID, spawnedAI.ParticipantID)

	btl.spawnedAIMux.Lock()
	defer btl.spawnedAIMux.Unlock()

	// cache record in battle, for future subscription
	btl.SpawnedAI = append(btl.SpawnedAI, spawnedAI)

	// Broadcast spawn event
	ws.PublishMessage(fmt.Sprintf("/mini_map/arena/%s/public/minimap", btl.ArenaID), HubKeyBattleAISpawned, btl.SpawnedAI)

	return nil
}

func (btl *Battle) CompleteWarMachineMoveCommand(payload *AbilityMoveCommandCompletePayload) error {
	gamelog.L.Trace().Str("func", "UpdateWarMachineMoveCommand").Msg("start")
	defer gamelog.L.Trace().Str("func", "UpdateWarMachineMoveCommand").Msg("end")

	if payload.BattleID != btl.ID {
		return terror.Error(fmt.Errorf("mismatch battleID, expected %s, got %s", btl.ID, payload.BattleID))
	}

	// check battle state
	if btl.arena.CurrentBattleState() == EndState {
		return terror.Error(fmt.Errorf("current battle is ended"))
	}

	// get mech
	wm := btl.arena.CurrentBattleWarMachineOrAIByHash(payload.WarMachineHash)
	if wm == nil {
		return terror.Error(fmt.Errorf("war machine not exists"))
	}

	mmc := &MechMoveCommandResponse{}
	// record for faction move command
	fmc := &FactionMechCommand{
		BattleID: btl.ID,
		IsEnded:  true,
	}

	isMiniMech := wm.AIType != nil && *wm.AIType == MiniMech
	if !isMiniMech {
		// get the last move command of the mech
		mechMoveCommand, err := boiler.MechMoveCommandLogs(
			boiler.MechMoveCommandLogWhere.MechID.EQ(wm.ID),
			boiler.MechMoveCommandLogWhere.BattleID.EQ(btl.ID),
			qm.OrderBy(boiler.MechMoveCommandLogColumns.CreatedAt+" DESC"),
		).One(gamedb.StdConn)
		if err != nil {
			return terror.Error(err, "Failed to get mech move command from db.")
		}

		// update completed_at
		mechMoveCommand.ReachedAt = null.TimeFrom(time.Now())
		mechMoveCommand.IsMoving = false
		_, err = mechMoveCommand.Update(gamedb.StdConn, boil.Whitelist(boiler.MechMoveCommandLogColumns.ReachedAt))
		if err != nil {
			return terror.Error(err, "Failed to update mech move command")
		}

		mmc = &MechMoveCommandResponse{MechMoveCommandLog: mechMoveCommand}
		mmc.ID = btl.ID + wm.ID

		// broadcast faction mech move command
		fmc.ID = mmc.ID
		fmc.IsMiniMech = false

	} else {
		mmmc, err := btl.arena._currentBattle.playerAbilityManager().CompleteMiniMechMove(wm.Hash)
		if err != nil {
			gamelog.L.Error().Str("log_name", "battle arena").Err(err).Msg("Failed to get mini mech move command")
			return terror.Error(err, "Failed to record mech move command.")
		}

		mmc = &MechMoveCommandResponse{
			MechMoveCommandLog: &boiler.MechMoveCommandLog{
				ID:            btl.ID + mmmc.MechHash,
				BattleID:      mmmc.BattleID,
				MechID:        mmmc.MechHash,
				TriggeredByID: mmmc.TriggeredByID,
				CellX:         mmmc.CellX,
				CellY:         mmmc.CellY,
				CancelledAt:   mmmc.CancelledAt,
				ReachedAt:     mmmc.ReachedAt,
				CreatedAt:     mmmc.CreatedAt,
				IsMoving:      mmmc.IsMoving,
			},
			IsMiniMech: true,
		}

		// broadcast faction mech move command
		fmc.ID = mmc.ID
		fmc.IsMiniMech = true
	}

	ws.PublishMessage(fmt.Sprintf("/mini_map/arena/%s/faction/%s/mech_command/%s", btl.ArenaID, wm.FactionID, wm.Hash), server.HubKeyMechCommandUpdateSubscribe, mmc)
	ws.PublishMessage(fmt.Sprintf("/mini_map/arena/%s/faction/%s/mech_commands", btl.ArenaID, wm.FactionID), server.HubKeyFactionMechCommandUpdateSubscribe, []*FactionMechCommand{fmc})

	return nil
}

func (btl *Battle) ZoneChange(payload *ZoneChangePayload) error {
	// check battle id
	if payload.BattleID != btl.ID {
		return terror.Error(fmt.Errorf("mismatch battleID, expected %s, got %s", btl.ID, payload.BattleID))
	}

	if btl.battleZones == nil {
		return terror.Error(fmt.Errorf("recieved battle zone change when battleZones is empty"))
	}

	if payload.ZoneIndex <= -1 || payload.ZoneIndex >= len(btl.battleZones) {
		return terror.Error(fmt.Errorf("invalid zone index"))
	}

	// Update current battle zone
	btl.currentBattleZoneIndex = payload.ZoneIndex

	// Send notification to frontend
	currentZone := btl.battleZones[payload.ZoneIndex]
	event := ZoneChangeEvent{
		Location:   currentZone.Location,
		Radius:     currentZone.Radius,
		ShrinkTime: currentZone.ShrinkTime,
		WarnTime:   payload.WarnTime,
	}
	btl.arena.BroadcastGameNotificationBattleZoneChange(&event)

	return nil
}

func ReversePlayerAbilities(battleID string, battleNumber int) {
	cas, err := boiler.ConsumedAbilities(
		boiler.ConsumedAbilityWhere.BattleID.EQ(battleID),
		qm.Load(boiler.ConsumedAbilityRels.Blueprint),
	).All(gamedb.StdConn)
	if err != nil {
		gamelog.L.Error().Err(err).Msg("Failed to query consumed abilities")
		return
	}

	if cas != nil {
		type refundBlueprintAbility struct {
			Amount        int                            `json:"amount"`
			PlayerAbility *boiler.BlueprintPlayerAbility `json:"player_ability"`
		}
		playerAbilityRefundMap := make(map[string][]*refundBlueprintAbility)
		for _, ca := range cas {
			err = db.PlayerAbilityAssign(ca.ConsumedBy, ca.BlueprintID)
			if err != nil {
				gamelog.L.Error().Err(err).Str("player id", ca.ConsumedBy).Str("ability blueprint id", ca.BlueprintID).Msg("Failed to refund ability to the player")
				continue
			}

			pas, ok := playerAbilityRefundMap[ca.ConsumedBy]
			if !ok {
				pas = []*refundBlueprintAbility{}
			}

			index := slices.IndexFunc(pas, func(rba *refundBlueprintAbility) bool {
				return rba.PlayerAbility.ID == ca.BlueprintID
			})

			if index != -1 {
				// increase amount if already exist
				pas[index].Amount += 1
			} else {
				// otherwise append new ability to the list
				pas = append(pas, &refundBlueprintAbility{
					Amount:        1,
					PlayerAbility: ca.R.Blueprint,
				})
			}

			// assign the list bach to the map
			playerAbilityRefundMap[ca.ConsumedBy] = pas
		}

		_, err = cas.DeleteAll(gamedb.StdConn)
		if err != nil {
			gamelog.L.Error().Err(err).Msg("Failed to delete consumed ability record.")
		}

		// send system message
		for playerID, par := range playerAbilityRefundMap {
			// get all the blueprint ability ids
			bpIDs := []string{}
			for _, pa := range par {
				bpIDs = append(bpIDs, pa.PlayerAbility.ID)
			}

			// reverse ability cool down
			_, err = boiler.PlayerAbilities(
				boiler.PlayerAbilityWhere.BlueprintID.IN(bpIDs),
				boiler.PlayerAbilityWhere.OwnerID.EQ(playerID),
			).UpdateAll(gamedb.StdConn, boiler.M{boiler.PlayerAbilityColumns.CooldownExpiresOn: time.Now()})
			if err != nil {
				gamelog.L.Error().Str("log_name", "battle arena").Err(err).Strs("blueprint player ability IDs", bpIDs).Msg("failed to update player ability cool down expiry.")
			}

			// broadcast current player list
			pas, err := db.PlayerAbilitiesList(playerID)
			if err != nil {
				gamelog.L.Error().Str("log_name", "battle arena").Str("boiler func", "PlayerAbilities").Str("ownerID", playerID).Err(err).Msg("unable to get player abilities")
			}
			if pas != nil {
				ws.PublishMessage(fmt.Sprintf("/secure/user/%s/player_abilities", playerID), server.HubKeyPlayerAbilitiesList, pas)
			}

			// send battle reward system message
			b, err := json.Marshal(par)
			if err != nil {
				gamelog.L.Error().Interface("player abilities", par).Err(err).Msg("Failed to marshal player refund data into json.")
				break
			}
			sysMsg := boiler.SystemMessage{
				PlayerID: playerID,
				SenderID: server.SupremacyBattleUserID,
				DataType: null.StringFrom(string(system_messages.SystemMessageDataTypePlayerAbilityRefunded)),
				Title:    "Player Abilities Refunded",
				Message:  fmt.Sprintf("Due to battle #%d being restarted, the consumed player abilities have been returned.", battleNumber),
				Data:     null.JSONFrom(b),
			}
			err = sysMsg.Insert(gamedb.StdConn, boil.Infer())
			if err != nil {
				gamelog.L.Error().Err(err).Interface("newSystemMessage", sysMsg).Msg("failed to insert new system message into db")
				break
			}
			ws.PublishMessage(fmt.Sprintf("/secure/user/%s/system_messages", playerID), server.HubKeySystemMessageListUpdatedSubscribe, true)
		}
	}
}<|MERGE_RESOLUTION|>--- conflicted
+++ resolved
@@ -1314,6 +1314,8 @@
 			}
 			btl.Destroyed(&dataPayload)
 
+			arena.Manager.BattleLobbyDebounceBroadcastChan <- []string{btl.lobby.ID}
+
 		case "BATTLE:END":
 			var dataPayload *BattleEndPayload
 			if err := json.Unmarshal(msg.Payload, &dataPayload); err != nil {
@@ -1363,23 +1365,6 @@
 	}
 }
 
-<<<<<<< HEAD
-			var dataPayload BattleWMDestroyedPayload
-			if err := json.Unmarshal(msg.Payload, &dataPayload); err != nil {
-				L.Warn().Err(err).Msg("unable to unmarshal battle message warmachine destroyed payload")
-				continue
-			}
-			btl.Destroyed(&dataPayload)
-
-			arena.Manager.BattleLobbyDebounceBroadcastChan <- []string{btl.lobby.ID}
-		case "BATTLE:END":
-			var dataPayload *BattleEndPayload
-			if err := json.Unmarshal(msg.Payload, &dataPayload); err != nil {
-				L.Warn().Err(err).Msg("unable to unmarshal battle message warmachine destroyed payload")
-				continue
-			}
-			btl.end(dataPayload)
-=======
 func (arena *Arena) AbilityRelatedChan() {
 	defer func() {
 		if r := recover(); r != nil {
@@ -1405,7 +1390,6 @@
 
 		command := strings.TrimSpace(msg.BattleCommand) // temp fix for issue on gameclient
 		switch command {
->>>>>>> 9c37d423
 		case "BATTLE:AI_SPAWNED":
 			var dataPayload *AISpawnedRequest
 			if err := json.Unmarshal(msg.Payload, &dataPayload); err != nil {
