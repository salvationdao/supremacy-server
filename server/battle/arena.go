package battle

import (
	"context"
	"database/sql"
	"encoding/json"
	"fmt"
	"net"
	"net/http"
	"server"
	"server/db"
	"server/db/boiler"
	"server/gamedb"
	"server/gamelog"
	"server/helpers"
	"server/quest"
	"server/replay"
	"server/system_messages"
	"server/telegram"
	"server/xsyn_rpcclient"
	"strconv"
	"strings"
	"sync"
	"time"

	"github.com/shopspring/decimal"
	"golang.org/x/exp/slices"

	"github.com/go-chi/chi/v5"
	"github.com/ninja-software/terror/v2"
	"github.com/ninja-syndicate/ws"

	"github.com/volatiletech/null/v8"
	"github.com/volatiletech/sqlboiler/v4/boil"

	"go.uber.org/atomic"

	"github.com/gofrs/uuid"
	leakybucket "github.com/kevinms/leakybucket-go"
	"github.com/pkg/errors"
	"github.com/volatiletech/sqlboiler/v4/queries/qm"
	"nhooyr.io/websocket"
)

type NewBattleChan struct {
	ID           string
	BattleNumber int
}

type ArenaManager struct {
	server                   *http.Server
	Addr                     string
	timeout                  time.Duration
	RPCClient                *xsyn_rpcclient.XsynXrpcClient
	sms                      server.SMS
	telegram                 server.Telegram
	gameClientMinimumBuildNo uint64
	SystemBanManager         *SystemBanManager
	NewBattleChan            chan *NewBattleChan
	SystemMessagingManager   *system_messages.SystemMessagingManager
	RepairOfferFuncChan      chan func()
	QuestManager             *quest.System

	arenas       map[string]*Arena
	sync.RWMutex // lock for arena
}

type Opts struct {
	Addr                     string
	Timeout                  time.Duration
	RPCClient                *xsyn_rpcclient.XsynXrpcClient
	SMS                      server.SMS
	GameClientMinimumBuildNo uint64
	Telegram                 *telegram.Telegram
	SystemMessagingManager   *system_messages.SystemMessagingManager
	QuestManager             *quest.System
}

func NewArenaManager(opts *Opts) *ArenaManager {
	am := &ArenaManager{
		Addr:                     opts.Addr,
		timeout:                  opts.Timeout,
		RPCClient:                opts.RPCClient,
		sms:                      opts.SMS,
		telegram:                 opts.Telegram,
		gameClientMinimumBuildNo: opts.GameClientMinimumBuildNo,
		SystemBanManager:         NewSystemBanManager(),
		NewBattleChan:            make(chan *NewBattleChan),
		SystemMessagingManager:   opts.SystemMessagingManager,
		RepairOfferFuncChan:      make(chan func()),
		QuestManager:             opts.QuestManager,
		arenas:                   make(map[string]*Arena),
	}

	am.server = &http.Server{
		Handler:      am,
		ReadTimeout:  am.timeout,
		WriteTimeout: am.timeout,
	}

	// start player rank updater
	am.PlayerRankUpdater()
	go am.RepairOfferCleaner()

	return am
}

func (am *ArenaManager) GetArenaFromContext(ctx context.Context) (*Arena, error) {
	arenaID := chi.RouteContext(ctx).URLParam("arena_id")
	if arenaID == "" {
		return nil, terror.Error(fmt.Errorf("missing arena id"), "Missing arena id")
	}

	arena, err := am.GetArena(arenaID)
	if err != nil {
		return nil, err
	}

	return arena, nil
}

func (am *ArenaManager) Range(fn func(arena *Arena)) {
	am.RLock()
	defer am.RUnlock()
	for _, arena := range am.arenas {
		fn(arena)
	}
}

func (am *ArenaManager) GetArena(arenaID string) (*Arena, error) {
	am.RLock()
	defer am.RUnlock()
	arena, ok := am.arenas[arenaID]
	if !ok {
		return nil, terror.Error(fmt.Errorf("arena not exits"), "The battle arena does not exist.")
	}
	if !arena.connected.Load() {
		return nil, terror.Error(fmt.Errorf("arena not available"), "The battle arena is not available")
	}

	return arena, nil
}

func (am *ArenaManager) AvailableBattleArenas() []*boiler.BattleArena {
	am.RLock()
	defer am.RUnlock()

	resp := []*boiler.BattleArena{}
	for _, arena := range am.arenas {
		if arena.connected.Load() {
			resp = append(resp, arena.BattleArena)
		}
	}
	return resp
}

func (am *ArenaManager) Serve() {
	l, err := net.Listen("tcp", am.Addr)
	if err != nil {
		gamelog.L.Fatal().Str("Addr", am.Addr).Err(err).Msg("unable to bind Arena to Battle Server address")
	}
	go func() {
		gamelog.L.Info().Msgf("Starting Battle Arena Server on: %v", am.Addr)

		err := am.server.Serve(l)
		if err != nil {
			gamelog.L.Fatal().Str("Addr", am.Addr).Err(err).Msg("unable to start Battle Arena server")
		}
	}()
}

func (am *ArenaManager) ServeHTTP(w http.ResponseWriter, r *http.Request) {
	// TODO: read arena id from the request

	wsConn, err := websocket.Accept(w, r, nil)
	if err != nil {
		ip := r.Header.Get("X-Forwarded-For")
		if ip == "" {
			ipaddr, _, _ := net.SplitHostPort(r.RemoteAddr)
			userIP := net.ParseIP(ipaddr)
			if userIP == nil {
				ip = ipaddr
			} else {
				ip = userIP.String()
			}
		}
		gamelog.L.Warn().Str("request_ip", ip).Err(err).Msg("unable to start Battle Arena server")
		return
	}

	// create new arena
	arena, err := am.NewArena(wsConn)
	if err != nil {
		gamelog.L.Error().Err(err).Msg("Failed to add arena onto arena manager")
		return
	}

	// broadcast a new arena list to frontend
	ws.PublishMessage("/public/arena_list", server.HubKeyBattleArenaListSubscribe, am.AvailableBattleArenas())

	defer func() {
		am.Lock()
		defer am.Unlock()

		// remove arena from the map, if it is still connected
		if arena.connected.Load() {
			arena.connected.Store(false)
			// delete arena from the map
			delete(am.arenas, arena.ID)

			// tell frontend the arena is closed
			ws.PublishMessage(fmt.Sprintf("/public/arena/%s/closed", arena.ID), server.HubKeyBattleArenaClosedSubscribe, true)

			// broadcast a new arena list to frontend
			arenaList := []*boiler.BattleArena{}
			for _, a := range am.arenas {
				if a.connected.Load() {
					arenaList = append(arenaList, a.BattleArena)
					fmt.Println(a.BattleArena.Type)
				}
			}

			// broadcast a new arena list to frontend
			ws.PublishMessage("/public/arena_list", server.HubKeyBattleArenaListSubscribe, arenaList)
		}

		// clean up ws, if connection still exists
		if wsConn != nil {
			// clean up
			gamelog.L.Error().Err(fmt.Errorf("game client has disconnected")).Msg("lost connection to game client")

			err = wsConn.Close(websocket.StatusInternalError, "game client has disconnected")
			if err != nil {
				gamelog.L.Error().Str("arena id", arena.ID).Err(err).Msg("Failed to close ws connection")
			}
		}

		// clean up current battle, if exists
		if btl := arena.CurrentBattle(); btl != nil {
			if btl.replaySession.ReplaySession != nil {
				err = replay.RecordReplayRequest(btl.Battle, btl.replaySession.ReplaySession.ID, replay.StopRecording)
				if err != nil {
					gamelog.L.Error().Str("battle_id", btl.BattleID).Str("replay_id", btl.replaySession.ReplaySession.ID).Err(err).Msg("failed to stop recording during game client disconnection")
				}

				eventByte, err := json.Marshal(btl.replaySession.Events)
				if err != nil {
					gamelog.L.Error().Err(err).Str("battle_id", btl.BattleID).Str("replay_id", btl.replaySession.ReplaySession.ID).Interface("Events", btl.replaySession.Events).Msg("Failed to marshal json into battle replay")
				} else {
					btl.replaySession.ReplaySession.BattleEvents = null.JSONFrom(eventByte)
				}
				btl.replaySession.ReplaySession.StoppedAt = null.TimeFrom(time.Now())
				btl.replaySession.ReplaySession.RecordingStatus = boiler.RecordingStatusSTOPPED
				_, err = btl.replaySession.ReplaySession.Update(gamedb.StdConn, boil.Infer())
				if err != nil {
					gamelog.L.Error().Str("battle_id", btl.BattleID).Str("replay_id", btl.replaySession.ReplaySession.ID).Err(err).Msg("Failed to update replay session")
				}
			}

			btl.endAbilities()
		}
	}()

	arena.Start()
}

func (am *ArenaManager) NewArena(wsConn *websocket.Conn) (*Arena, error) {
	am.Lock()
	defer am.Unlock()

	// assign arena to story
	ba, err := boiler.BattleArenas(
		boiler.BattleArenaWhere.Type.EQ(boiler.ArenaTypeEnumSTORY),
	).One(gamedb.StdConn)
	if err != nil {
		gamelog.L.Error().Err(err).Msg("Failed to get story mode battle arena from db")
		return nil, terror.Error(err, "Failed to get story mode battle arena from db")
	}

	// if previous arena is not closed properly.
	if a, ok := am.arenas[ba.ID]; ok {
		// set connected flag of the prev arena to false
		a.connected.Store(false)

		if btl := a.CurrentBattle(); btl != nil && btl.replaySession.ReplaySession != nil {
			err = replay.RecordReplayRequest(btl.Battle, btl.replaySession.ReplaySession.ID, replay.StopRecording)
			if err != nil {
				gamelog.L.Error().Str("battle_id", btl.BattleID).Str("replay_id", btl.replaySession.ReplaySession.ID).Err(err).Msg("failed to stop recording during game client disconnection")
			}

			eventByte, err := json.Marshal(btl.replaySession.Events)
			if err != nil {
				gamelog.L.Error().Err(err).Str("battle_id", btl.BattleID).Str("replay_id", btl.replaySession.ReplaySession.ID).Interface("Events", btl.replaySession.Events).Msg("Failed to marshal json into battle replay")
			} else {
				btl.replaySession.ReplaySession.BattleEvents = null.JSONFrom(eventByte)
			}
			btl.replaySession.ReplaySession.StoppedAt = null.TimeFrom(time.Now())
			btl.replaySession.ReplaySession.RecordingStatus = boiler.RecordingStatusSTOPPED
			_, err = btl.replaySession.ReplaySession.Update(gamedb.StdConn, boil.Infer())
			if err != nil {
				gamelog.L.Error().Str("battle_id", btl.BattleID).Str("replay_id", btl.replaySession.ReplaySession.ID).Err(err).Msg("Failed to update replay session")
			}
		}

	}

	arena := &Arena{
		BattleArena:            ba,
		socket:                 wsConn,
		connected:              atomic.NewBool(true),
		gameClientJsonDataChan: make(chan []byte, 3),

		// objects inherited from arena manager
		RPCClient:                am.RPCClient,
		sms:                      am.sms,
		gameClientMinimumBuildNo: am.gameClientMinimumBuildNo,
		telegram:                 am.telegram,
		timeout:                  am.timeout,
		SystemBanManager:         am.SystemBanManager,
		SystemMessagingManager:   am.SystemMessagingManager,
		NewBattleChan:            am.NewBattleChan,
		QuestManager:             am.QuestManager,
	}

	arena.AIPlayers, err = db.DefaultFactionPlayers()
	if err != nil {
		gamelog.L.Fatal().Err(err).Msg("no faction users found")
	}

	if arena.timeout == 0 {
		arena.timeout = 15 * time.Hour * 24
	}

	// speed up mech stat broadcast by separate json data and binary data
	go arena.GameClientJsonDataParser()

	am.arenas[arena.ID] = arena

	return arena, nil
}

type Arena struct {
	*boiler.BattleArena
	socket                   *websocket.Conn
	connected                *atomic.Bool
	timeout                  time.Duration
	_currentBattle           *Battle
	AIPlayers                map[string]db.PlayerWithFaction
	RPCClient                *xsyn_rpcclient.XsynXrpcClient
	sms                      server.SMS
	gameClientMinimumBuildNo uint64
	telegram                 server.Telegram
	SystemBanManager         *SystemBanManager
	SystemMessagingManager   *system_messages.SystemMessagingManager
	NewBattleChan            chan *NewBattleChan

	LastBattleResult *BattleEndDetail

	QuestManager *quest.System

	gameClientJsonDataChan chan []byte
	sync.RWMutex
}

func (am *ArenaManager) IsClientConnected() error {
	count := 0
	for _, arena := range am.arenas {
		if arena.connected.Load() {
			count += 1
		}
	}
	if count == 0 {
		return fmt.Errorf("no gameclient connected")
	}
	return nil
}

func (arena *Arena) CurrentBattle() *Battle {
	arena.RLock()
	defer arena.RUnlock()
	return arena._currentBattle
}

func (arena *Arena) storeCurrentBattle(btl *Battle) {
	arena.Lock()
	defer arena.Unlock()
	arena._currentBattle = btl
}

func (arena *Arena) currentBattleState() int32 {
	arena.RLock()
	defer arena.RUnlock()
	if arena._currentBattle == nil {
		return BattleStageEnd
	}

	arena._currentBattle.RLock()
	stage := arena._currentBattle.stage.Load()
	arena._currentBattle.RUnlock()

	return stage
}

func (arena *Arena) currentBattleNumber() int {
	arena.RLock()
	defer arena.RUnlock()
	if arena._currentBattle == nil {
		return -1
	}
	return arena._currentBattle.BattleNumber
}

func (arena *Arena) currentBattleWarMachineIDs(factionIDs ...string) []uuid.UUID {
	arena.RLock()
	defer arena.RUnlock()

	ids := []uuid.UUID{}

	if arena._currentBattle == nil {
		return ids
	}

	if factionIDs != nil && len(factionIDs) > 0 {
		// only return war machines' id from the faction
		for _, wm := range arena._currentBattle.WarMachines {
			if wm.FactionID == factionIDs[0] {
				ids = append(ids, uuid.FromStringOrNil(wm.ID))
			}
		}
	} else {
		// return all the war machines' id
		ids = arena._currentBattle.warMachineIDs

	}

	return ids
}

func (arena *Arena) CurrentBattleWarMachineOrAIByHash(hash string) *WarMachine {
	arena.RLock()
	defer arena.RUnlock()

	for _, wm := range arena._currentBattle.WarMachines {
		if wm.Hash == hash {
			return wm
		}
	}

	for _, wm := range arena._currentBattle.SpawnedAI {
		if wm.Hash == hash {
			return wm
		}
	}

	return nil
}

func (arena *Arena) CurrentBattleWarMachineByHash(hash string) *WarMachine {
	arena.RLock()
	defer arena.RUnlock()

	for _, wm := range arena._currentBattle.WarMachines {
		if wm.Hash == hash {
			return wm
		}
	}

	return nil
}

func (arena *Arena) CurrentBattleWarMachineByID(id string) *WarMachine {
	arena.RLock()
	defer arena.RUnlock()

	for _, wm := range arena._currentBattle.WarMachines {
		if wm.ID == id {
			return wm
		}
	}

	return nil
}

func (arena *Arena) CurrentBattleWarMachine(participantID int) *WarMachine {
	arena.RLock()
	defer arena.RUnlock()

	if arena._currentBattle == nil {
		return nil
	}

	for _, wm := range arena._currentBattle.WarMachines {
		if checkWarMachineByParticipantID(wm, participantID) {
			return wm
		}
	}

	for _, wm := range arena._currentBattle.SpawnedAI {
		if checkWarMachineByParticipantID(wm, participantID) {
			return wm
		}
	}

	return nil
}

func (arena *Arena) currentDisableCells() []int64 {
	arena.RLock()
	defer arena.RUnlock()

	if arena._currentBattle == nil {
		return nil
	}

	arena._currentBattle.RLock()
	defer arena._currentBattle.RUnlock()
	return arena._currentBattle.gameMap.DisabledCells
}

func checkWarMachineByParticipantID(wm *WarMachine, participantID int) bool {
	wm.RLock()
	defer wm.RUnlock()
	if int(wm.ParticipantID) == participantID {
		return true
	}
	return false
}

func (am *ArenaManager) WarMachineDestroyedDetail(mechID string) *WMDestroyedRecord {
	am.RLock()
	defer am.RUnlock()

	for _, arena := range am.arenas {
		dr := func(arena *Arena) *WMDestroyedRecord {
			arena.RLock()
			defer arena.RUnlock()

			if arena._currentBattle == nil {
				return nil
			}

			record, ok := arena._currentBattle.destroyedWarMachineMap[mechID]
			if !ok {
				return nil
			}

			return record
		}(arena)

		if dr != nil {
			return dr
		}
	}

	return nil
}

type MessageType byte

// NetMessageTypes
const (
	JSON MessageType = iota
	Tick
)

func (mt MessageType) String() string {
	return [...]string{"JSON", "Tick", "Live Vote Tick", "Viewer Live Count Tick", "Spoils of War Tick", "game ability progress tick", "battle ability progress tick", "unknown", "unknown wtf"}[mt]
}

type AuthMiddleware func(required bool, userIDMustMatch bool) func(next http.Handler) http.Handler
type AuthFactionMiddleware func(factionIDMustMatch bool) func(next http.Handler) http.Handler

const HubKeyBribingWinnerSubscribe = "BRIBE:WINNER:SUBSCRIBE"

const BATTLEINIT = "BATTLE:INIT"

// Start begins the battle arena, blocks on listen
func (arena *Arena) Start() {
	arena.start()
}

func (arena *Arena) Message(cmd string, payload interface{}) {
	ctx, cancel := context.WithTimeout(context.Background(), 10*time.Second)
	defer cancel()

	b, err := json.Marshal(struct {
		Command string      `json:"battle_command"`
		Payload interface{} `json:"payload"`
	}{Payload: payload, Command: cmd})
	if err != nil {
		gamelog.L.Fatal().Str("log_name", "battle arena").Interface("payload", payload).Err(err).Msg("unable to marshal data for battle arena")
	}
	err = arena.socket.Write(ctx, websocket.MessageBinary, b)
	if err != nil {
		gamelog.L.Error().Str("log_name", "battle arena").Interface("payload", payload).Err(err).Msg("failed to write websocket message to game client")
		return
	}
	gamelog.L.Info().Str("message data", string(b)).Msg("game client message sent")
}

type QueueDefaultMechReq struct {
	factionID string    // faction of the mech
	queuedAt  time.Time // the time of queue
	amount    int       // amount of mechs should queue
}

func (btl *Battle) GenerateDefaultQueueRequest(bqs []*boiler.BattleQueue) map[string]*QueueDefaultMechReq {
	reqMap := make(map[string]*QueueDefaultMechReq)
	reqMap[server.RedMountainFactionID] = &QueueDefaultMechReq{
		factionID: server.RedMountainFactionID,
		queuedAt:  time.Now(),
		amount:    3,
	}
	reqMap[server.BostonCyberneticsFactionID] = &QueueDefaultMechReq{
		factionID: server.BostonCyberneticsFactionID,
		queuedAt:  time.Now(),
		amount:    3,
	}
	reqMap[server.ZaibatsuFactionID] = &QueueDefaultMechReq{
		factionID: server.ZaibatsuFactionID,
		queuedAt:  time.Now(),
		amount:    3,
	}

	for _, bq := range bqs {
		req, ok := reqMap[bq.FactionID]
		if ok {
			req.amount -= 1
			if bq.QueuedAt.Before(req.queuedAt) {
				req.queuedAt = bq.QueuedAt.Add(-1 * time.Second)
			}
		}
	}

	if server.IsProductionEnv() {
		// get maximum queue number
		maxNum := 0
		for _, req := range reqMap {
			if req.amount > maxNum {
				maxNum = req.amount
			}
		}

		// set max amount default mech to all the factions
		for _, req := range reqMap {
			req.amount = maxNum
		}
	}

	return reqMap
}

func (btl *Battle) QueueDefaultMechs(queueReqMap map[string]*QueueDefaultMechReq) error {
	defMechs, err := db.DefaultMechs()
	if err != nil {
		return err
	}

	tx, err := gamedb.StdConn.Begin()
	if err != nil {
		gamelog.L.Error().Str("log_name", "battle arena").Err(err).Msg("unable to begin tx")
		return fmt.Errorf(terror.Echo(err))
	}

	defer tx.Rollback()

	for _, mech := range defMechs {
		qr, ok := queueReqMap[mech.FactionID.String]
		if !ok || qr.amount == 0 {
			continue
		}

		mech.Name = helpers.GenerateStupidName()
		mechToUpdate := boiler.Mech{
			ID:   mech.ID,
			Name: mech.Name,
		}
		_, _ = mechToUpdate.Update(tx, boil.Whitelist(boiler.MechColumns.Name))

		existMech, err := boiler.BattleQueues(boiler.BattleQueueWhere.MechID.EQ(mech.ID)).One(tx)
		if err != nil && !errors.Is(err, sql.ErrNoRows) {
			gamelog.L.Error().Str("log_name", "battle arena").Str("mech_id", mech.ID).Err(err).Msg("check mech exists in queue")
			return terror.Error(err, "Failed to check whether mech is in the battle queue")
		}

		if existMech != nil {
			continue
		}

		bq := &boiler.BattleQueue{
			MechID:    mech.ID,
			QueuedAt:  qr.queuedAt,
			FactionID: qr.factionID,
			OwnerID:   mech.OwnerID,
		}

		err = bq.Insert(tx, boil.Infer())
		if err != nil {
			gamelog.L.Error().Str("log_name", "battle arena").
				Interface("mech", mech).
				Err(err).Msg("unable to insert mech into queue")
			return terror.Error(err, "Unable to join queue, contact support or try again.")
		}

		qr.amount -= 1

		// pay queue fee from treasury when it is not in production
		if !server.IsProductionEnv() {
			amount := db.GetDecimalWithDefault(db.KeyBattleQueueFee, decimal.New(250, 18))

			bqf := &boiler.BattleQueueFee{
				MechID:   mech.ID,
				PaidByID: mech.OwnerID,
				Amount:   amount,
			}

			err = bqf.Insert(tx, boil.Infer())
			if err != nil {
				return terror.Error(err, "Failed to insert battle queue fee.")
			}

			paidTxID, err := btl.arena.RPCClient.SpendSupMessage(xsyn_rpcclient.SpendSupsReq{
				FromUserID:           uuid.UUID(server.XsynTreasuryUserID), // paid from treasury fund
				ToUserID:             uuid.Must(uuid.FromString(server.SupremacyBattleUserID)),
				Amount:               amount.StringFixed(0),
				TransactionReference: server.TransactionReference(fmt.Sprintf("battle_queue_fee|%s|%d", mech.ID, time.Now().UnixNano())),
				Group:                string(server.TransactionGroupSupremacy),
				SubGroup:             string(server.TransactionGroupBattle),
				Description:          "queue mech to join the battle arena.",
			})
			if err != nil {
				gamelog.L.Error().
					Str("faction_user_id", mech.OwnerID).
					Str("mech id", mech.ID).
					Str("amount", amount.StringFixed(0)).
					Err(err).Msg("Failed to pay sups on queuing default mech.")
				return terror.Error(err, "Failed to pay sups on queuing mech.")
			}

			refundFunc := func() {
				_, err = btl.arena.RPCClient.RefundSupsMessage(paidTxID)
				if err != nil {
					gamelog.L.Error().
						Str("player_id", server.XsynTreasuryUserID.String()).
						Str("mech id", mech.ID).
						Str("amount", amount.StringFixed(0)).
						Err(err).Msg("Failed to refund sups on queuing default mech.")
				}
			}

			bq.QueueFeeTXID = null.StringFrom(paidTxID)
			bq.FeeID = null.StringFrom(bqf.ID)
			_, err = bq.Update(tx, boil.Whitelist(boiler.BattleQueueColumns.QueueFeeTXID, boiler.BattleQueueColumns.FeeID))
			if err != nil {
				refundFunc() // refund player
				gamelog.L.Error().Err(err).Msg("Failed to record queue fee tx id")
				return terror.Error(err, "Failed to update battle queue")
			}
		}
	}

	err = tx.Commit()
	if err != nil {
		gamelog.L.Error().Str("log_name", "battle arena").
			Err(err).Msg("unable to commit mech insertion into queue")
		return terror.Error(err, "Unable to join queue, contact support or try again.")
	}

	return nil
}

type LocationSelectRequest struct {
	Payload struct {
		ArenaID string `json:"arena_id"`

		StartCoords server.CellLocation  `json:"start_coords"`
		EndCoords   *server.CellLocation `json:"end_coords,omitempty"`
	} `json:"payload"`
}

const HubKeyAbilityLocationSelect = "ABILITY:LOCATION:SELECT"

var locationSelectBucket = leakybucket.NewCollector(1, 1, true)

func (am *ArenaManager) AbilityLocationSelect(ctx context.Context, user *boiler.Player, factionID string, key string, payload []byte, reply ws.ReplyFunc) error {
	if locationSelectBucket.Add(user.ID, 1) == 0 {
		return terror.Error(fmt.Errorf("too many requests"), "Too many Requests")
	}

	req := &LocationSelectRequest{}
	err := json.Unmarshal(payload, req)
	if err != nil {
		gamelog.L.Warn().Err(err).Msg("invalid request received")
		return terror.Error(err, "Invalid request received")
	}

	arena, err := am.GetArena(req.Payload.ArenaID)
	if err != nil {
		return err
	}

	btl := arena.CurrentBattle()
	// skip, if current not battle
	if btl == nil {
		gamelog.L.Warn().Msg("no current battle")
		return nil
	}

	as := btl.AbilitySystem()

	if !AbilitySystemIsAvailable(as) {
		gamelog.L.Error().Str("log_name", "battle arena").Msg("AbilitySystem is nil")
		return terror.Error(fmt.Errorf("ability system is closed"), "Ability system is closed")
	}

	err = as.LocationSelect(user.ID, factionID, req.Payload.StartCoords, req.Payload.EndCoords)
	if err != nil {
		gamelog.L.Warn().Err(err).Msgf("Unable to select location")
		return terror.Error(err, "Unable to select location")
	}

	reply(true)
	return nil
}

type MinimapEvent struct {
	ID            string              `json:"id"`
	GameAbilityID int                 `json:"game_ability_id"`
	Duration      int                 `json:"duration"`
	Radius        int                 `json:"radius"`
	Coords        server.CellLocation `json:"coords"`
}

const HubKeyMinimapUpdatesSubscribe = "MINIMAP:UPDATES:SUBSCRIBE"

func (am *ArenaManager) MinimapUpdatesSubscribeHandler(ctx context.Context, key string, payload []byte, reply ws.ReplyFunc) error {
	arena, err := am.GetArenaFromContext(ctx)
	if err != nil {
		return err
	}

	// skip, if current not battle
	if arena.CurrentBattle() == nil {
		gamelog.L.Warn().Str("func", "PlayerAbilityUse").Msg("no current battle")
		return terror.Error(terror.ErrForbidden, "There is no battle currently to use this ability on.")
	}

	minimapUpdates := []MinimapEvent{}
	for id, b := range arena.CurrentBattle().playerAbilityManager().Blackouts() {
		minimapUpdates = append(minimapUpdates, MinimapEvent{
			ID:            id,
			GameAbilityID: BlackoutGameAbilityID,
			Duration:      BlackoutDurationSeconds,
			Radius:        int(BlackoutRadius),
			Coords:        b.CellCoords,
		})
	}

	reply(minimapUpdates)
	return nil
}

const HubKeyBattleAbilityUpdated = "BATTLE:ABILITY:UPDATED"

// PublicBattleAbilityUpdateSubscribeHandler return battle ability for non login player
func (am *ArenaManager) PublicBattleAbilityUpdateSubscribeHandler(ctx context.Context, key string, payload []byte, reply ws.ReplyFunc) error {
	arena, err := am.GetArenaFromContext(ctx)
	if err != nil {
		return err
	}

	// get a random faction id
	if arena.CurrentBattle() != nil {
		as := arena.CurrentBattle().AbilitySystem()
		if AbilitySystemIsAvailable(as) {
			ba := as.BattleAbilityPool.BattleAbility.LoadBattleAbility()
			ga, err := boiler.GameAbilities(
				boiler.GameAbilityWhere.BattleAbilityID.EQ(null.StringFrom(ba.ID)),
			).One(gamedb.StdConn)
			if err != nil {
				return terror.Error(err, "Failed to get battle ability")
			}
			reply(GameAbility{
				ID:                     ga.ID,
				GameClientAbilityID:    byte(ga.GameClientAbilityID),
				ImageUrl:               ga.ImageURL,
				Description:            ga.Description,
				FactionID:              ga.FactionID,
				Label:                  ga.Label,
				Colour:                 ga.Colour,
				TextColour:             ga.TextColour,
				CooldownDurationSecond: ba.CooldownDurationSecond,
			})
		}
	}
	return nil
}

const HubKeyBattleAbilityOptInCheck = "BATTLE:ABILITY:OPT:IN:CHECK"

// BattleAbilityOptInSubscribeHandler return battle ability for non login player
func (am *ArenaManager) BattleAbilityOptInSubscribeHandler(ctx context.Context, user *boiler.Player, key string, payload []byte, reply ws.ReplyFunc) error {
	arena, err := am.GetArenaFromContext(ctx)
	if err != nil {
		return err
	}

	// get a random faction id
	if arena.CurrentBattle() != nil {
		as := arena.CurrentBattle().AbilitySystem()
		if AbilitySystemIsAvailable(as) {
			offeringID := as.BattleAbilityPool.BattleAbility.LoadOfferingID()

			isOptedIn, err := boiler.BattleAbilityOptInLogs(
				boiler.BattleAbilityOptInLogWhere.BattleAbilityOfferingID.EQ(offeringID),
				boiler.BattleAbilityOptInLogWhere.PlayerID.EQ(user.ID),
			).Exists(gamedb.StdConn)
			if err != nil {
				return terror.Error(err, "Failed to check opt in stat")
			}

			reply(isOptedIn)
		}
	}
	return nil
}

const HubKeyWarMachineAbilitiesUpdated = "WAR:MACHINE:ABILITIES:UPDATED"

type MechGameAbility struct {
	boiler.GameAbility
	CoolDownSeconds int `json:"cool_down_seconds"`
}

// WarMachineAbilitiesUpdateSubscribeHandler subscribe on war machine AbilitySystem
func (am *ArenaManager) WarMachineAbilitiesUpdateSubscribeHandler(ctx context.Context, user *boiler.Player, factionID string, key string, payload []byte, reply ws.ReplyFunc) error {
	arena, err := am.GetArenaFromContext(ctx)
	if err != nil {
		return err
	}

	if arena.currentBattleState() != BattleStageStart {
		return nil
	}

	slotNumber := chi.RouteContext(ctx).URLParam("slotNumber")
	if slotNumber == "" {
		return fmt.Errorf("slot number is required")
	}

	participantID, err := strconv.Atoi(slotNumber)
	if err != nil {
		return fmt.Errorf("invalid participant id")
	}

	wm := arena.CurrentBattleWarMachine(participantID)
	if wm == nil {
		return fmt.Errorf("failed to load war machine")
	}

	if wm.OwnedByID != user.ID {
		reply([]*boiler.GameAbility{})
		return nil
	}

	// load game ability
	gas, err := boiler.GameAbilities(
		boiler.GameAbilityWhere.FactionID.EQ(wm.FactionID),
		boiler.GameAbilityWhere.Level.EQ(boiler.AbilityLevelPLAYER),
	).All(gamedb.StdConn)
	if err != nil {
		gamelog.L.Error().Str("faction id", wm.FactionID).Str("ability level", boiler.AbilityLevelPLAYER).Err(err).Msg("Failed to get game AbilitySystem from db")
		return terror.Error(err, "Failed to load game AbilitySystem.")
	}

	reply(gas)

	return nil
}

const HubKeyWarMachineAbilitySubscribe = "WAR:MACHINE:ABILITY:SUBSCRIBE"

func (am *ArenaManager) WarMachineAbilitySubscribe(ctx context.Context, user *boiler.Player, factionID string, key string, payload []byte, reply ws.ReplyFunc) error {
	arena, err := am.GetArenaFromContext(ctx)
	if err != nil {
		return err
	}

	if arena.currentBattleState() != BattleStageStart {
		return nil
	}

	bn := arena.currentBattleNumber()
	if bn == -1 {
		return nil
	}

	cctx := chi.RouteContext(ctx)
	slotNumber := cctx.URLParam("slotNumber")
	if slotNumber == "" {
		return fmt.Errorf("slot number is required")
	}
	mechAbilityID := cctx.URLParam("mech_ability_id")
	if mechAbilityID == "" {
		return fmt.Errorf("mech ability is required")
	}

	participantID, err := strconv.Atoi(slotNumber)
	if err != nil {
		return fmt.Errorf("invalid participant id")
	}

	wm := arena.CurrentBattleWarMachine(participantID)
	if wm == nil {
		return fmt.Errorf("failed to load mech detail")
	}

	if wm.OwnedByID != user.ID {
		return terror.Error(fmt.Errorf("does not own the mech"), "You do not own the mech.")
	}

	ga, err := boiler.FindGameAbility(gamedb.StdConn, mechAbilityID)
	if err != nil {
		return terror.Error(err, "Failed to load game ability.")
	}

	coolDownSeconds := db.GetIntWithDefault(db.KeyMechAbilityCoolDownSeconds, 30)

	// validate the ability can be triggered
	switch ga.Label {
	case "REPAIR":
		// get ability from db
		lastTrigger, err := boiler.MechAbilityTriggerLogs(
			boiler.MechAbilityTriggerLogWhere.MechID.EQ(wm.ID),
			boiler.MechAbilityTriggerLogWhere.GameAbilityID.EQ(mechAbilityID),
			boiler.MechAbilityTriggerLogWhere.BattleNumber.EQ(bn),
			boiler.MechAbilityTriggerLogWhere.DeletedAt.IsNull(),
		).One(gamedb.StdConn)
		if err != nil && !errors.Is(err, sql.ErrNoRows) {
			return terror.Error(err, "Failed to get last ability trigger")
		}

		if lastTrigger != nil {
			reply(86400)
			return nil
		}

	default:
		// get ability from db
		lastTrigger, err := boiler.MechAbilityTriggerLogs(
			boiler.MechAbilityTriggerLogWhere.MechID.EQ(wm.ID),
			boiler.MechAbilityTriggerLogWhere.GameAbilityID.EQ(mechAbilityID),
			boiler.MechAbilityTriggerLogWhere.CreatedAt.GT(time.Now().Add(time.Duration(-coolDownSeconds)*time.Second)),
			boiler.MechAbilityTriggerLogWhere.DeletedAt.IsNull(),
		).One(gamedb.StdConn)
		if err != nil && !errors.Is(err, sql.ErrNoRows) {
			gamelog.L.Error().Str("mech id", wm.ID).Str("game ability id", mechAbilityID).Err(err).Msg("Failed to get mech ability trigger from db")
			return terror.Error(err, "Failed to load game ability")
		}

		if lastTrigger != nil {
			reply(coolDownSeconds - int(time.Now().Sub(lastTrigger.CreatedAt).Seconds()))
			return nil
		}

	}
	reply(0)

	return nil
}

type WarMachineStat struct {
	ParticipantID int             `json:"participant_id"`
	Position      *server.Vector3 `json:"position"`
	Rotation      int             `json:"rotation"`
	Health        uint32          `json:"health"`
	Shield        uint32          `json:"shield"`
	IsHidden      bool            `json:"is_hidden"`
}

const HubKeyWarMachineStatUpdated = "WAR:MACHINE:STAT:UPDATED"

// WarMachineStatSubscribe subscribe on bribing stage change
func (am *ArenaManager) WarMachineStatSubscribe(ctx context.Context, key string, payload []byte, reply ws.ReplyFunc) error {
	arena, err := am.GetArenaFromContext(ctx)
	if err != nil {
		return err
	}

	slotNumber := chi.RouteContext(ctx).URLParam("slotNumber")
	if slotNumber == "" {
		return fmt.Errorf("slot number is required")
	}

	participantID, err := strconv.Atoi(slotNumber)
	if err != nil || participantID == 0 {
		return fmt.Errorf("invlid participant id")
	}

	// return data if, current battle is not null
	wm := arena.CurrentBattleWarMachine(participantID)
	if wm != nil {
		wStat := &WarMachineStat{
			ParticipantID: participantID,
			Health:        wm.Health,
			Position:      wm.Position,
			Rotation:      wm.Rotation,
			IsHidden:      wm.IsHidden,
			Shield:        wm.Shield,
		}

		// Hidden/Incognito
		if wStat.Position != nil {
			hideMech := arena.CurrentBattle().playerAbilityManager().IsWarMachineHidden(wm.Hash)
			hideMech = hideMech || arena.CurrentBattle().playerAbilityManager().IsWarMachineInBlackout(server.GameLocation{
				X: wStat.Position.X,
				Y: wStat.Position.Y,
			})
			if hideMech {
				wStat.IsHidden = true
				wStat.Position = &server.Vector3{
					X: -1,
					Y: -1,
					Z: -1,
				}
			}
		}

		reply(wStat)
	}
	return nil
}

const HubKeyBribeStageUpdateSubscribe = "BRIBE:STAGE:UPDATED:SUBSCRIBE"

// BribeStageSubscribe subscribe on bribing stage change
func (am *ArenaManager) BribeStageSubscribe(ctx context.Context, key string, payload []byte, reply ws.ReplyFunc) error {
	arena, err := am.GetArenaFromContext(ctx)
	if err != nil {
		return err
	}
	// return data if, current battle is not null
	if arena.CurrentBattle() != nil {
		btl := arena.CurrentBattle()
		if AbilitySystemIsAvailable(btl.AbilitySystem()) {
			reply(btl.AbilitySystem().BribeStageGet())
		}
	}
	return nil
}

type GameAbilityPriceResponse struct {
	ID          string `json:"id"`
	OfferingID  string `json:"offering_id"`
	SupsCost    string `json:"sups_cost"`
	CurrentSups string `json:"current_sups"`
	ShouldReset bool   `json:"should_reset"`
}

func (am *ArenaManager) SendSettings(ctx context.Context, key string, payload []byte, reply ws.ReplyFunc) error {
	arena, err := am.GetArenaFromContext(ctx)
	if err != nil {
		return err
	}

	// response game setting, if current battle exists
	if arena.CurrentBattle() != nil {
		reply(GameSettingsPayload(arena.CurrentBattle()))
	}

	return nil
}

type BattleMsg struct {
	BattleCommand string          `json:"battle_command"`
	Payload       json.RawMessage `json:"payload"`
}

type BattleStartPayload struct {
	WarMachines []struct {
		Hash          string `json:"hash"`
		ParticipantID byte   `json:"participant_id"`
	} `json:"war_machines"`
	BattleID      string `json:"battle_id"`
	ClientBuildNo string `json:"client_build_no"`
	MapName       string `json:"map_name"` // The name of the map actually loaded
}

type MapDetailsPayload struct {
	Details     server.GameMap      `json:"details"`
	BattleZones []server.BattleZone `json:"battle_zones"`
	BattleID    string              `json:"battle_id"`
}

type BattleEndPayload struct {
	WinningWarMachines []struct {
		Hash   string `json:"hash"`
		Health int    `json:"health"`
	} `json:"winning_war_machines"`
	BattleID     string `json:"battle_id"`
	WinCondition string `json:"win_condition"`
}

type AbilityMoveCommandCompletePayload struct {
	BattleID       string `json:"battle_id"`
	WarMachineHash string `json:"war_machine_hash"`
}

type ZoneChangePayload struct {
	BattleID  string `json:"battle_id"`
	ZoneIndex int    `json:"zone_index"`
	WarnTime  int    `json:"warn_time"`
}

type ZoneChangeEvent struct {
	Location   server.GameLocation `json:"location"`
	Radius     int                 `json:"radius"`
	ShrinkTime int                 `json:"shrink_time"`
	WarnTime   int                 `json:"warn_time"`
}

type AbilityCompletePayload struct {
	BattleID string `json:"battle_id"`
	EventID  string `json:"event_id"`
}

type BattleWMDestroyedPayload struct {
	BattleID                string `json:"battle_id"`
	DestroyedWarMachineHash string `json:"destroyed_war_machine_hash"`
	KillByWarMachineHash    string `json:"killed_by_war_machine_hash"`
	RelatedEventIDString    string `json:"related_event_id_string"`
	DamageHistory           []struct {
		Amount         int    `json:"amount"`
		InstigatorHash string `json:"instigator_hash"`
		SourceHash     string `json:"source_hash"`
		SourceName     string `json:"source_name"`
	} `json:"damage_history"`
	KilledBy      string `json:"killed_by"`
	ParticipantID int    `json:"participant_id"`
}

type AISpawnedRequest struct {
	BattleID      string          `json:"battle_id"`
	ParticipantID byte            `json:"participant_id"`
	Hash          string          `json:"hash"`
	UserID        string          `json:"user_id"`
	Name          string          `json:"name"`
	Model         string          `json:"model"`
	Skin          string          `json:"skin"`
	MaxHealth     uint32          `json:"health_max"`
	Health        uint32          `json:"health"`
	MaxShield     uint32          `json:"shield_max"`
	Shield        uint32          `json:"shield"`
	FactionID     string          `json:"faction_id"`
	Position      *server.Vector3 `json:"position"`
	Rotation      int             `json:"rotation"`
	Type          AIType          `json:"type"`
}

type AIType string

const (
	Reinforcement AIType = "Reinforcement"
	MiniMech      AIType = "Mini Mech"
	RobotDog      AIType = "Robot Dog"
)

type BattleWMPickupPayload struct {
	WarMachineHash string `json:"war_machine_hash"`
	EventID        string `json:"event_id"`
	BattleID       string `json:"battle_id"`
}

<<<<<<< HEAD
type BattleWarMachineStatusPayload struct {
	WarMachineStatus *Status `json:"war_machine_status"`
	WarMachineHash   string  `json:"war_machine_hash"`
	EventID          string  `json:"event_id"`
	BattleID         string  `json:"battle_id"`
=======
type WarMachineStatusPayload struct {
	WarMachineHash string `json:"war_machine_hash"`
	EventID        string `json:"event_id"`
	BattleID       string `json:"battle_id"`
	Status         struct {
		IsHacked  bool `json:"is_hacked"`
		IsStunned bool `json:"is_stunned"`
	} `json:"war_machine_status"`
>>>>>>> 653b487c
}

func (arena *Arena) start() {
	ctx := context.Background()
	arena.beginBattle()

	for {
		_, payload, err := arena.socket.Read(ctx)
		if err != nil {
			gamelog.L.Error().Str("log_name", "battle arena").Err(err).Msg("empty game client disconnected")
			break
		}

		// if connected flag is false, skip all the process
		// NOTE: this only happen when there are multiple game clients spin up at the same time
		if !arena.connected.Load() {
			btl := arena.CurrentBattle()
			if btl != nil {
				btl.endAbilities()
				arena.storeCurrentBattle(nil)
			}
			// TODO: send shutdown command to the game client to prevent it from reconnecting again.
			continue
		}

		if len(payload) == 0 {
			gamelog.L.Warn().Bytes("payload", payload).Err(err).Msg("empty game client payload")
			continue
		}

		mt := MessageType(payload[0])
		if err != nil {
			gamelog.L.Warn().Int("message_type", int(mt)).Bytes("payload", payload).Err(err).Msg("websocket to game client failed")
			return
		}

		data := payload[1:]
		switch mt {
		case JSON:
			msg := &BattleMsg{}
			err := json.Unmarshal(data, msg)
			if err != nil {
				gamelog.L.Warn().Str("msg", string(data)).Err(err).Msg("unable to unmarshal battle message")
				continue
			}

			// set battle stage to end when receive "battle:end" message
			btl := arena.CurrentBattle()
			if btl != nil && msg.BattleCommand == "BATTLE:END" {
				btl.stage.Store(BattleStageEnd)
			}
			// handle message through channel
			arena.gameClientJsonDataChan <- data
		case Tick:
			if btl := arena.CurrentBattle(); btl != nil && btl.stage.Load() == BattleStageStart {
				btl.Tick(payload)
			}

		default:
			gamelog.L.Warn().Str("message_type", string(mt)).Str("msg", string(payload)).Err(err).Msg("Battle Arena WS: no message response")
		}
	}
}

func (arena *Arena) GameClientJsonDataParser() {
	defer func() {
		if r := recover(); r != nil {
			gamelog.LogPanicRecovery("Panic! Panic! Panic! Panic on GameClientJsonDataParser!", r)
		}
	}()
	for {
		data := <-arena.gameClientJsonDataChan
		msg := &BattleMsg{}
		err := json.Unmarshal(data, msg)
		if err != nil {
			gamelog.L.Warn().Str("msg", string(data)).Err(err).Msg("unable to unmarshal battle message")
			continue
		}

		btl := arena.CurrentBattle()
		if btl == nil && msg.BattleCommand != "BATTLE:OUTRO_FINISHED" {
			gamelog.L.Warn().Msg("current battle has already been cleaned up")
			continue
		}

		L := gamelog.L.With().Str("game_client_data", string(data)).Int("message_type", int(JSON)).Str("battleCommand", msg.BattleCommand).Logger()
		L.Info().Msg("game client message received")

		command := strings.TrimSpace(msg.BattleCommand) // temp fix for issue on gameclient
		switch command {
		case "BATTLE:MAP_DETAILS":
			var dataPayload *MapDetailsPayload
			if err = json.Unmarshal(msg.Payload, &dataPayload); err != nil {
				L.Warn().Err(err).Msg("unable to unmarshal battle message payload")
				continue
			}

			// update map detail
			btl.storeGameMap(dataPayload.Details, dataPayload.BattleZones)

			err = btl.setBattleQueue()
			if err != nil {
				L.Error().Err(err).Msg("battle start load out has failed")
				return
			}

			if btl.replaySession.ReplaySession != nil {
				func() {
					err = btl.replaySession.ReplaySession.Insert(gamedb.StdConn, boil.Infer())
					if err != nil {
						gamelog.L.Error().Err(err).Msg("failed to insert new battle replay")
						return
					}

					err = replay.RecordReplayRequest(btl.Battle, btl.replaySession.ReplaySession.ID, replay.StartRecording)
					if err != nil {
						if err != replay.ErrDontLogRecordingStatus {
							gamelog.L.Error().Err(err).Str("battle_id", btl.BattleID).Str("replay_id", btl.replaySession.ReplaySession.ID).Msg("Failed to start recording")
							return
						}
					}
					btl.replaySession.ReplaySession.StartedAt = null.TimeFrom(time.Now())
					btl.replaySession.ReplaySession.RecordingStatus = boiler.RecordingStatusRECORDING
					_, err = btl.replaySession.ReplaySession.Update(gamedb.StdConn, boil.Infer())
					if err != nil {
						gamelog.L.Error().Str("battle_id", btl.BattleID).Str("replay_id", btl.replaySession.ReplaySession.ID).Err(err).Msg("Failed to update recording status to RECORDING while starting battle")
						return
					}
				}()

			}

		case "BATTLE:START":
			var dataPayload *BattleStartPayload
			if err = json.Unmarshal(msg.Payload, &dataPayload); err != nil {
				L.Warn().Err(err).Msg("unable to unmarshal battle message payload")
				continue
			}

			gameClientBuildNo, err := strconv.ParseUint(dataPayload.ClientBuildNo, 10, 64)
			if err != nil {
				L.Panic().Str("game_client_build_no", dataPayload.ClientBuildNo).Msg("invalid game client build number received")
			}

			if gameClientBuildNo < arena.gameClientMinimumBuildNo {
				L.Panic().Str("current_game_client_build", dataPayload.ClientBuildNo).Uint64("minimum_game_client_build", arena.gameClientMinimumBuildNo).Msg("unsupported game client build number")
			}

			err = btl.preIntro(dataPayload)
			if err != nil {
				L.Error().Msg("battle start load out has failed")
				return
			}
			arena.NewBattleChan <- &NewBattleChan{btl.ID, btl.BattleNumber}
		case "BATTLE:OUTRO_FINISHED":
			if btl.replaySession.ReplaySession != nil {
				err = replay.RecordReplayRequest(btl.Battle, btl.replaySession.ReplaySession.ID, replay.StopRecording)
				if err != nil {
					if err != replay.ErrDontLogRecordingStatus {
						gamelog.L.Error().Err(err).Str("battle_id", btl.BattleID).Str("replay_id", btl.replaySession.ReplaySession.ID).Msg("Failed to start recording")
					}
				}

				eventByte, err := json.Marshal(btl.replaySession.Events)
				if err != nil {
					gamelog.L.Error().Err(err).Str("battle_id", btl.BattleID).Str("replay_id", btl.replaySession.ReplaySession.ID).Interface("Events", btl.replaySession.Events).Msg("Failed to marshal json into battle replay")
				} else {
					btl.replaySession.ReplaySession.BattleEvents = null.JSONFrom(eventByte)
				}

				btl.replaySession.ReplaySession.StoppedAt = null.TimeFrom(time.Now())
				btl.replaySession.ReplaySession.RecordingStatus = boiler.RecordingStatusSTOPPED
				btl.replaySession.ReplaySession.IsCompleteBattle = true
				_, err = btl.replaySession.ReplaySession.Update(gamedb.StdConn, boil.Infer())
				if err != nil {
					gamelog.L.Error().Str("battle_id", btl.BattleID).Str("replay_id", btl.replaySession.ReplaySession.ID).Err(err).Msg("Failed to update recording status to RECORDING while starting battle")
				}
			}
			arena.beginBattle()
		case "BATTLE:INTRO_FINISHED":
			btl.start()
		case "BATTLE:WAR_MACHINE_DESTROYED":
			// do not process, if battle already ended
			if btl.stage.Load() == BattleStageEnd {
				continue
			}

			var dataPayload BattleWMDestroyedPayload
			if err := json.Unmarshal([]byte(msg.Payload), &dataPayload); err != nil {
				L.Warn().Err(err).Msg("unable to unmarshal battle message warmachine destroyed payload")
				continue
			}
			btl.Destroyed(&dataPayload)
		case "BATTLE:END":
			var dataPayload *BattleEndPayload
			if err := json.Unmarshal([]byte(msg.Payload), &dataPayload); err != nil {
				L.Warn().Err(err).Msg("unable to unmarshal battle message warmachine destroyed payload")
				continue
			}
			btl.end(dataPayload)
		case "BATTLE:AI_SPAWNED":
			var dataPayload *AISpawnedRequest
			if err := json.Unmarshal(msg.Payload, &dataPayload); err != nil {
				L.Warn().Err(err).Msg("unable to unmarshal battle message payload")
				continue
			}
			err = btl.AISpawned(dataPayload)
			if err != nil {
				L.Error().Err(err).Msg("failed to spawn ai")
			}
		case "BATTLE:ABILITY_MOVE_COMMAND_COMPLETE":
			var dataPayload *AbilityMoveCommandCompletePayload
			if err := json.Unmarshal(msg.Payload, &dataPayload); err != nil {
				L.Warn().Err(err).Msg("unable to unmarshal ability move command complete payload")
				continue
			}
			err = btl.CompleteWarMachineMoveCommand(dataPayload)
			if err != nil {
				L.Error().Err(err).Msg("failed update war machine move command")
			}
		case "BATTLE:ZONE_CHANGE":
			var dataPayload *ZoneChangePayload
			if err := json.Unmarshal(msg.Payload, &dataPayload); err != nil {
				L.Warn().Err(err).Msg("unable to unmarshal battle zone change payload")
				continue
			}

			err = btl.ZoneChange(dataPayload)
			if err != nil {
				L.Error().Err(err).Msg("failed to zone change")
			}
		case "BATTLE:WAR_MACHINE_PICKUP":
			// do not process, if battle already ended
			if btl.stage.Load() == BattleStageEnd {
				continue
			}

			var dataPayload BattleWMPickupPayload
			if err = json.Unmarshal([]byte(msg.Payload), &dataPayload); err != nil {
				L.Warn().Err(err).Msg("unable to unmarshal battle message repair pick up payload")
				continue
			}

			eventID := dataPayload.EventID

			// skip if ability not exists, or it is not a picked-up ability
			if da := btl.MiniMapAbilityDisplayList.Get(eventID); da == nil || !da.clearByPickUp {
				continue
			}

			// remove repair from pending list, and broadcast
			ws.PublishMessage(
				fmt.Sprintf("/public/arena/%s/mini_map_ability_display_list", btl.ArenaID),
				server.HubKeyMiniMapAbilityDisplayList,
				btl.MiniMapAbilityDisplayList.Remove(dataPayload.EventID),
			)
		case "BATTLE:WAR_MACHINE_STATUS":
			// do not process, if battle already ended
			if btl.stage.Load() == BattleStageEnd {
				continue
			}

			var dataPayload WarMachineStatusPayload
			if err := json.Unmarshal([]byte(msg.Payload), &dataPayload); err != nil {
				L.Warn().Err(err).Msg("unable to unmarshal battle message war machine status payload")
				continue
			}

			// TODO: update war machine hacked/stunned status

		case "BATTLE:WAR_MACHINE_STATUS":
			// do not process, if battle already ended
			if btl.stage.Load() == BattleStageEnd {
				continue
			}

			var dataPayload *BattleWarMachineStatusPayload
			if err = json.Unmarshal(msg.Payload, &dataPayload); err != nil {
				L.Warn().Err(err).Msg("unable to unmarshal battle zone change payload")
				continue
			}

			wm := arena.CurrentBattleWarMachineByHash(dataPayload.WarMachineHash)
			if wm == nil {
				continue
			}

			wm.Status.IsStunned = dataPayload.WarMachineStatus.IsStunned
			wm.Status.IsHacked = dataPayload.WarMachineStatus.IsHacked

			// EMP
			bpas, err := boiler.BlueprintPlayerAbilities(
				boiler.BlueprintPlayerAbilityWhere.GameClientAbilityID.IN([]int{12, 13}),
			).All(gamedb.StdConn)
			if err != nil {
				gamelog.L.Error().Err(err).Msg("Failed to load player abilities")
				continue
			}

			for _, bpa := range bpas {
				offeringID := fmt.Sprintf("%s:%s", wm.ID, bpa.MechDisplayEffectType)
				mma := &MiniMapAbilityContent{
					OfferingID:               offeringID,
					LocationSelectType:       bpa.LocationSelectType,
					MiniMapDisplayEffectType: bpa.MiniMapDisplayEffectType,
					MechDisplayEffectType:    bpa.MechDisplayEffectType,
					MechID:                   wm.ID,
				}
				switch bpa.GameClientAbilityID {
				case 12: // EMP
					if wm.Status.IsStunned {
						// add ability onto pending list, and broadcast
						ws.PublishMessage(
							fmt.Sprintf("/public/arena/%s/mini_map_ability_display_list", btl.ArenaID),
							server.HubKeyMiniMapAbilityDisplayList,
							btl.MiniMapAbilityDisplayList.Add(offeringID, mma),
						)
						continue
					}
					ws.PublishMessage(
						fmt.Sprintf("/public/arena/%s/mini_map_ability_display_list", btl.ArenaID),
						server.HubKeyMiniMapAbilityDisplayList,
						btl.MiniMapAbilityDisplayList.Remove(offeringID),
					)
				case 13: // HACKER DRONE
					if wm.Status.IsHacked {
						// add ability onto pending list, and broadcast
						ws.PublishMessage(
							fmt.Sprintf("/public/arena/%s/mini_map_ability_display_list", btl.ArenaID),
							server.HubKeyMiniMapAbilityDisplayList,
							btl.MiniMapAbilityDisplayList.Add(offeringID, mma),
						)
						continue
					}
					ws.PublishMessage(
						fmt.Sprintf("/public/arena/%s/mini_map_ability_display_list", btl.ArenaID),
						server.HubKeyMiniMapAbilityDisplayList,
						btl.MiniMapAbilityDisplayList.Remove(offeringID),
					)
				}
			}

		case "BATTLE:ABILITY_COMPLETE":
			// do not process, if battle already ended
			if btl.stage.Load() == BattleStageEnd {
				continue
			}

			var dataPayload *AbilityCompletePayload
			if err = json.Unmarshal(msg.Payload, &dataPayload); err != nil {
				L.Warn().Err(err).Msg("unable to unmarshal battle zone change payload")
				continue
			}

			eventID := dataPayload.EventID

			// skip if ability not exists, or it is a picked-up ability
			if da := btl.MiniMapAbilityDisplayList.Get(eventID); da == nil || da.clearByPickUp {
				continue
			}

			// remove ability from pending list, and broadcast
			ws.PublishMessage(
				fmt.Sprintf("/public/arena/%s/mini_map_ability_display_list", btl.ArenaID),
				server.HubKeyMiniMapAbilityDisplayList,
				btl.MiniMapAbilityDisplayList.Remove(eventID),
			)
		default:
			L.Warn().Err(err).Msg("Battle Arena WS: no command response")
		}
		L.Debug().Msg("game client message handled")
	}
}

func (arena *Arena) beginBattle() {
	gamelog.L.Trace().Str("func", "beginBattle").Msg("start")
	defer gamelog.L.Trace().Str("func", "beginBattle").Msg("end")

	// delete all the unfinished mech command
	_, err := boiler.MechMoveCommandLogs(
		boiler.MechMoveCommandLogWhere.ReachedAt.IsNull(),
		boiler.MechMoveCommandLogWhere.CancelledAt.IsNull(),
		boiler.MechMoveCommandLogWhere.DeletedAt.IsNull(),
	).UpdateAll(gamedb.StdConn, boiler.M{boiler.MechMoveCommandLogColumns.DeletedAt: null.TimeFrom(time.Now())})
	if err != nil {
		gamelog.L.Error().Str("log_name", "battle arena").Err(err).Msg("Failed to clean up unfinished mech move command")
	}

	// delete all the mech ability trigger logs
	_, err = boiler.MechAbilityTriggerLogs(
		boiler.MechAbilityTriggerLogWhere.DeletedAt.IsNull(),
	).UpdateAll(gamedb.StdConn, boiler.M{boiler.MechAbilityTriggerLogColumns.DeletedAt: null.TimeFrom(time.Now())})
	if err != nil {
		gamelog.L.Error().Str("log_name", "battle arena").Err(err).Msg("Failed to clean up mech ability trigger logs.")
	}

	gm, err := db.GameMapGetRandom(false)
	if err != nil {
		gamelog.L.Err(err).Msg("unable to get random map")
		return
	}

	gameMap := &server.GameMap{
		ID:   uuid.Must(uuid.FromString(gm.ID)),
		Name: gm.Name,
	}

	var battleID string
	var battle *boiler.Battle

	var nextBattleNumber int
	inserted := false

	// query last battle
	lastBattle, err := boiler.Battles(
		boiler.BattleWhere.ArenaID.EQ(arena.ID),
		qm.OrderBy("battle_number DESC"), qm.Limit(1),
		qm.Load(
			boiler.BattleRels.GameMap,
			qm.Select(boiler.GameMapColumns.Name),
		),
	).One(gamedb.StdConn)
	if err != nil && !errors.Is(err, sql.ErrNoRows) {
		gamelog.L.Error().Str("log_name", "battle arena").Err(err).Msg("not able to load previous battle")
	}
	if lastBattle != nil {
		nextBattleNumber = lastBattle.BattleNumber + 1
	}

	// if last battle is ended or does not exist, create a new battle
	if lastBattle == nil || lastBattle.EndedAt.Valid {
		battleID = uuid.Must(uuid.NewV4()).String()
		battle = &boiler.Battle{
			ID:        battleID,
			GameMapID: gameMap.ID.String(),
			StartedAt: time.Now(),
			ArenaID:   arena.ID,
		}

	} else {
		// refund abilities
		go ReversePlayerAbilities(lastBattle.ID, lastBattle.BattleNumber)

		// if there is an unfinished battle
		battle = lastBattle
		battleID = lastBattle.ID

		gamelog.L.Info().Msg("Running unfinished battle map")
		gameMap.ID = uuid.Must(uuid.FromString(lastBattle.GameMapID))
		gameMap.Name = lastBattle.R.GameMap.Name

		inserted = true

	}

	events := []*RecordingEvents{}

	recordSession := &RecordingSession{
		ReplaySession: &boiler.BattleReplay{
			ArenaID:         arena.ID,
			BattleID:        battleID,
			RecordingStatus: boiler.RecordingStatusIDLE,
		},
		Events: events,
	}

	btl := &Battle{
		arena:                  arena,
		MapName:                gameMap.Name,
		gameMap:                gameMap,
		BattleID:               battleID,
		Battle:                 battle,
		inserted:               inserted,
		stage:                  atomic.NewInt32(BattleStageStart),
		destroyedWarMachineMap: make(map[string]*WMDestroyedRecord),
		MiniMapAbilityDisplayList: &MiniMapAbilityDisplayList{
			m: make(map[string]*MiniMapAbilityContent),
		},
		replaySession: recordSession,
	}

	al, err := db.AbilityLabelList()
	if err != nil {
		gamelog.L.Error().Err(err).Msg("Failed to load ability labels")
	}
	if al != nil && len(al) > 0 {
		// Indexes correspond to the game_client_ability_id in the db
		// NOTE: game_client_ability_id start from 0
		btl.abilityDetails = make([]*AbilityDetail, al[0].GameClientAbilityID+1)

		for _, a := range al {
			switch a.GameClientAbilityID {
			case 1: // NUKE
				btl.abilityDetails[a.GameClientAbilityID] = &AbilityDetail{
					Radius: 5200,
				}
			case 12: // EMP
				btl.abilityDetails[a.GameClientAbilityID] = &AbilityDetail{
					Radius: 10000,
				}
			case 16: // BLACKOUT
				btl.abilityDetails[a.GameClientAbilityID] = &AbilityDetail{
					Radius: 20000,
				}
			}
		}
	}

	gamelog.L.Debug().Int("battle_number", btl.BattleNumber).Str("battle_id", btl.ID).Msg("Spinning up incognito manager")
	btl.storePlayerAbilityManager(NewPlayerAbilityManager())

	err = btl.Load()
	if err != nil {
		gamelog.L.Warn().Err(err).Msg("unable to load out mechs")
	}

	// order the mechs by faction id

	arena.storeCurrentBattle(btl)

	arena.Message(BATTLEINIT, &struct {
		BattleID     string                  `json:"battle_id"`
		MapName      string                  `json:"map_name"`
		BattleNumber int                     `json:"battle_number"`
		WarMachines  []*WarMachineGameClient `json:"war_machines"`
	}{
		BattleID:     btl.ID,
		MapName:      btl.MapName,
		WarMachines:  WarMachinesToClient(btl.WarMachines),
		BattleNumber: nextBattleNumber,
	})

	go arena.NotifyUpcomingWarMachines()
}

func (arena *Arena) UserStatUpdatedSubscribeHandler(ctx context.Context, user *boiler.Player, key string, payload []byte, reply ws.ReplyFunc) error {
	userID, err := uuid.FromString(user.ID)
	if err != nil {
		return terror.Error(err, "Invalid request received")
	}

	us, err := db.UserStatsGet(userID.String())
	if err != nil {
		return terror.Error(err, "failed to get user stats")
	}

	if us != nil {
		reply(us)
	}

	return nil
}

func (btl *Battle) IsMechOfType(participantID int, aiType AIType) bool {
	btl.spawnedAIMux.RLock()
	defer btl.spawnedAIMux.RUnlock()

	for _, s := range btl.SpawnedAI {
		if int(s.ParticipantID) != participantID {
			continue
		}
		return *s.AIType == aiType
	}
	return false
}

func (btl *Battle) AISpawned(payload *AISpawnedRequest) error {
	// check battle id
	if payload.BattleID != btl.BattleID {
		return terror.Error(fmt.Errorf("mismatch battleID, expected %s, got %s", btl.BattleID, payload.BattleID))
	}

	// get spawned AI
	spawnedAI := &WarMachine{
		ParticipantID: payload.ParticipantID,
		Hash:          payload.Hash,
		OwnedByID:     payload.UserID,
		Name:          payload.Name,
		Model:         payload.Model,
		Skin:          payload.Skin,
		MaxHealth:     payload.MaxHealth,
		Health:        payload.MaxHealth,
		MaxShield:     payload.MaxShield,
		Shield:        payload.MaxShield,
		FactionID:     payload.FactionID,
		Position:      payload.Position,
		Rotation:      payload.Rotation,
		Image:         "https://afiles.ninja-cdn.com/supremacy-stream-site/assets/img/ability-mini-mech.png",
		ImageAvatar:   "https://afiles.ninja-cdn.com/supremacy-stream-site/assets/img/ability-mini-mech.png",
		AIType:        &payload.Type,
		Status:        &Status{},
	}

	gamelog.L.Info().Msgf("Battle Update: %s - AI Spawned: %d", payload.BattleID, spawnedAI.ParticipantID)

	btl.spawnedAIMux.Lock()
	defer btl.spawnedAIMux.Unlock()

	// cache record in battle, for future subscription
	btl.SpawnedAI = append(btl.SpawnedAI, spawnedAI)

	// Broadcast spawn event
	ws.PublishMessage(fmt.Sprintf("/public/arena/%s/minimap", btl.ArenaID), HubKeyBattleAISpawned, btl.SpawnedAI)

	return nil
}

func (btl *Battle) CompleteWarMachineMoveCommand(payload *AbilityMoveCommandCompletePayload) error {
	gamelog.L.Trace().Str("func", "UpdateWarMachineMoveCommand").Msg("start")
	defer gamelog.L.Trace().Str("func", "UpdateWarMachineMoveCommand").Msg("end")

	if payload.BattleID != btl.BattleID {
		return terror.Error(fmt.Errorf("mismatch battleID, expected %s, got %s", btl.BattleID, payload.BattleID))
	}

	// check battle state
	if btl.arena.currentBattleState() == BattleStageEnd {
		return terror.Error(fmt.Errorf("current battle is ended"))
	}

	// get mech
	wm := btl.arena.CurrentBattleWarMachineOrAIByHash(payload.WarMachineHash)
	if wm == nil {
		return terror.Error(fmt.Errorf("war machine not exists"))
	}

	isMiniMech := wm.AIType != nil && *wm.AIType == MiniMech
	if !isMiniMech {
		// get the last move command of the mech
		mmc, err := boiler.MechMoveCommandLogs(
			boiler.MechMoveCommandLogWhere.MechID.EQ(wm.ID),
			boiler.MechMoveCommandLogWhere.BattleID.EQ(btl.ID),
			qm.OrderBy(boiler.MechMoveCommandLogColumns.CreatedAt+" DESC"),
		).One(gamedb.StdConn)
		if err != nil {
			return terror.Error(err, "Failed to get mech move command from db.")
		}

		// update completed_at
		mmc.ReachedAt = null.TimeFrom(time.Now())
		mmc.IsMoving = false
		_, err = mmc.Update(gamedb.StdConn, boil.Whitelist(boiler.MechMoveCommandLogColumns.ReachedAt))
		if err != nil {
			return terror.Error(err, "Failed to update mech move command")
		}

		ws.PublishMessage(fmt.Sprintf("/faction/%s/arena/%s/mech_command/%s", wm.FactionID, btl.ArenaID, wm.Hash), server.HubKeyMechMoveCommandSubscribe, &MechMoveCommandResponse{
			MechMoveCommandLog: mmc,
		})
	} else {
		mmmc, err := btl.arena._currentBattle.playerAbilityManager().CompleteMiniMechMove(wm.Hash)
		if err == nil && mmmc != nil {
			ws.PublishMessage(fmt.Sprintf("/faction/%s/arena/%s/mech_command/%s", wm.FactionID, btl.ArenaID, wm.Hash), server.HubKeyMechMoveCommandSubscribe, &MechMoveCommandResponse{
				MechMoveCommandLog: &boiler.MechMoveCommandLog{
					ID:            fmt.Sprintf("%s_%s", mmmc.BattleID, mmmc.MechHash),
					BattleID:      mmmc.BattleID,
					MechID:        mmmc.MechHash,
					TriggeredByID: mmmc.TriggeredByID,
					CellX:         mmmc.CellX,
					CellY:         mmmc.CellY,
					CancelledAt:   mmmc.CancelledAt,
					ReachedAt:     mmmc.ReachedAt,
					CreatedAt:     mmmc.CreatedAt,
					IsMoving:      mmmc.IsMoving,
				},
				IsMiniMech: true,
			})
		}
	}

	err := btl.arena.BroadcastFactionMechCommands(wm.FactionID)
	if err != nil {
		gamelog.L.Error().Str("log_name", "battle arena").Err(err).Msg("Failed to broadcast faction mech commands")
	}
	return nil
}

func (btl *Battle) ZoneChange(payload *ZoneChangePayload) error {
	// check battle id
	if payload.BattleID != btl.BattleID {
		return terror.Error(fmt.Errorf("mismatch battleID, expected %s, got %s", btl.BattleID, payload.BattleID))
	}

	if btl.battleZones == nil {
		return terror.Error(fmt.Errorf("recieved battle zone change when battleZones is empty"))
	}

	if payload.ZoneIndex <= -1 || payload.ZoneIndex >= len(btl.battleZones) {
		return terror.Error(fmt.Errorf("invalid zone index"))
	}

	// Update current battle zone
	btl.currentBattleZoneIndex = payload.ZoneIndex

	// Send notification to frontend
	currentZone := btl.battleZones[payload.ZoneIndex]
	event := ZoneChangeEvent{
		Location:   currentZone.Location,
		Radius:     currentZone.Radius,
		ShrinkTime: currentZone.ShrinkTime,
		WarnTime:   payload.WarnTime,
	}
	btl.arena.BroadcastGameNotificationBattleZoneChange(&event)

	return nil
}

func ReversePlayerAbilities(battleID string, battleNumber int) {
	cas, err := boiler.ConsumedAbilities(
		boiler.ConsumedAbilityWhere.BattleID.EQ(battleID),
		qm.Load(boiler.ConsumedAbilityRels.Blueprint),
	).All(gamedb.StdConn)
	if err != nil {
		gamelog.L.Error().Err(err).Msg("Failed to query consumed abilities")
		return
	}

	if cas != nil {
		type refundBlueprintAbility struct {
			Amount        int                            `json:"amount"`
			PlayerAbility *boiler.BlueprintPlayerAbility `json:"player_ability"`
		}
		playerAbilityRefundMap := make(map[string][]*refundBlueprintAbility)
		for _, ca := range cas {
			err = db.PlayerAbilityAssign(ca.ConsumedBy, ca.BlueprintID)
			if err != nil {
				gamelog.L.Error().Err(err).Str("player id", ca.ConsumedBy).Str("ability blueprint id", ca.BlueprintID).Msg("Failed to refund ability to the player")
				continue
			}

			pas, ok := playerAbilityRefundMap[ca.ConsumedBy]
			if !ok {
				pas = []*refundBlueprintAbility{}
			}

			index := slices.IndexFunc(pas, func(rba *refundBlueprintAbility) bool {
				return rba.PlayerAbility.ID == ca.BlueprintID
			})

			if index != -1 {
				// increase amount if already exist
				pas[index].Amount += 1
			} else {
				// otherwise append new ability to the list
				pas = append(pas, &refundBlueprintAbility{
					Amount:        1,
					PlayerAbility: ca.R.Blueprint,
				})
			}

			// assign the list bach to the map
			playerAbilityRefundMap[ca.ConsumedBy] = pas
		}

		_, err = cas.DeleteAll(gamedb.StdConn)
		if err != nil {
			gamelog.L.Error().Err(err).Msg("Failed to delete consumed ability record.")
		}

		// send system message
		for playerID, par := range playerAbilityRefundMap {
			// get all the blueprint ability ids
			bpIDs := []string{}
			for _, pa := range par {
				bpIDs = append(bpIDs, pa.PlayerAbility.ID)
			}

			// reverse ability cool down
			_, err = boiler.PlayerAbilities(
				boiler.PlayerAbilityWhere.BlueprintID.IN(bpIDs),
				boiler.PlayerAbilityWhere.OwnerID.EQ(playerID),
			).UpdateAll(gamedb.StdConn, boiler.M{boiler.PlayerAbilityColumns.CooldownExpiresOn: time.Now()})
			if err != nil {
				gamelog.L.Error().Str("log_name", "battle arena").Err(err).Strs("blueprint player ability IDs", bpIDs).Msg("failed to update player ability cool down expiry.")
			}

			// broadcast current player list
			pas, err := db.PlayerAbilitiesList(playerID)
			if err != nil {
				gamelog.L.Error().Str("log_name", "battle arena").Str("boiler func", "PlayerAbilities").Str("ownerID", playerID).Err(err).Msg("unable to get player abilities")
			}
			if pas != nil {
				ws.PublishMessage(fmt.Sprintf("/secure/user/%s/player_abilities", playerID), server.HubKeyPlayerAbilitiesList, pas)
			}

			// send battle reward system message
			b, err := json.Marshal(par)
			if err != nil {
				gamelog.L.Error().Interface("player abilities", par).Err(err).Msg("Failed to marshal player refund data into json.")
				break
			}
			sysMsg := boiler.SystemMessage{
				PlayerID: playerID,
				SenderID: server.SupremacyBattleUserID,
				DataType: null.StringFrom(string(system_messages.SystemMessageDataTypePlayerAbilityRefunded)),
				Title:    "Player Abilities Refunded",
				Message:  fmt.Sprintf("Due to battle #%d being restarted, the consumed player abilities have been returned.", battleNumber),
				Data:     null.JSONFrom(b),
			}
			err = sysMsg.Insert(gamedb.StdConn, boil.Infer())
			if err != nil {
				gamelog.L.Error().Err(err).Interface("newSystemMessage", sysMsg).Msg("failed to insert new system message into db")
				break
			}
			ws.PublishMessage(fmt.Sprintf("/secure/user/%s/system_messages", playerID), server.HubKeySystemMessageListUpdatedSubscribe, true)
		}
	}
}<|MERGE_RESOLUTION|>--- conflicted
+++ resolved
@@ -1271,13 +1271,6 @@
 	BattleID       string `json:"battle_id"`
 }
 
-<<<<<<< HEAD
-type BattleWarMachineStatusPayload struct {
-	WarMachineStatus *Status `json:"war_machine_status"`
-	WarMachineHash   string  `json:"war_machine_hash"`
-	EventID          string  `json:"event_id"`
-	BattleID         string  `json:"battle_id"`
-=======
 type WarMachineStatusPayload struct {
 	WarMachineHash string `json:"war_machine_hash"`
 	EventID        string `json:"event_id"`
@@ -1286,7 +1279,6 @@
 		IsHacked  bool `json:"is_hacked"`
 		IsStunned bool `json:"is_stunned"`
 	} `json:"war_machine_status"`
->>>>>>> 653b487c
 }
 
 func (arena *Arena) start() {
@@ -1543,27 +1535,14 @@
 				server.HubKeyMiniMapAbilityDisplayList,
 				btl.MiniMapAbilityDisplayList.Remove(dataPayload.EventID),
 			)
+
 		case "BATTLE:WAR_MACHINE_STATUS":
 			// do not process, if battle already ended
 			if btl.stage.Load() == BattleStageEnd {
 				continue
 			}
 
-			var dataPayload WarMachineStatusPayload
-			if err := json.Unmarshal([]byte(msg.Payload), &dataPayload); err != nil {
-				L.Warn().Err(err).Msg("unable to unmarshal battle message war machine status payload")
-				continue
-			}
-
-			// TODO: update war machine hacked/stunned status
-
-		case "BATTLE:WAR_MACHINE_STATUS":
-			// do not process, if battle already ended
-			if btl.stage.Load() == BattleStageEnd {
-				continue
-			}
-
-			var dataPayload *BattleWarMachineStatusPayload
+			var dataPayload *WarMachineStatusPayload
 			if err = json.Unmarshal(msg.Payload, &dataPayload); err != nil {
 				L.Warn().Err(err).Msg("unable to unmarshal battle zone change payload")
 				continue
@@ -1574,8 +1553,8 @@
 				continue
 			}
 
-			wm.Status.IsStunned = dataPayload.WarMachineStatus.IsStunned
-			wm.Status.IsHacked = dataPayload.WarMachineStatus.IsHacked
+			wm.Status.IsStunned = dataPayload.Status.IsStunned
+			wm.Status.IsHacked = dataPayload.Status.IsHacked
 
 			// EMP
 			bpas, err := boiler.BlueprintPlayerAbilities(
