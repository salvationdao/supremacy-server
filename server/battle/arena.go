package battle

import (
	"context"
	"database/sql"
	"encoding/json"
	"fmt"
	"github.com/sasha-s/go-deadlock"
	"net"
	"net/http"
	"server"
	"server/db"
	"server/db/boiler"
	"server/gamedb"
	"server/gamelog"
	"server/helpers"
	"server/quest"
	"server/replay"
	"server/system_messages"
	"server/telegram"
	"server/xsyn_rpcclient"
	"strconv"
	"strings"
	"sync"
	"time"

	"github.com/shopspring/decimal"
	"golang.org/x/exp/slices"

	"github.com/go-chi/chi/v5"
	"github.com/ninja-software/terror/v2"
	"github.com/ninja-syndicate/ws"

	"github.com/volatiletech/null/v8"
	"github.com/volatiletech/sqlboiler/v4/boil"

	"go.uber.org/atomic"

	"github.com/gofrs/uuid"
	leakybucket "github.com/kevinms/leakybucket-go"
	"github.com/pkg/errors"
	"github.com/volatiletech/sqlboiler/v4/queries/qm"
	"nhooyr.io/websocket"
)

type NewBattleChan struct {
	ID           string
	BattleNumber int
}

type ArenaManager struct {
	server                   *http.Server
	Addr                     string
	timeout                  time.Duration
	RPCClient                *xsyn_rpcclient.XsynXrpcClient
	sms                      server.SMS
	telegram                 server.Telegram
	gameClientMinimumBuildNo uint64
	SystemBanManager         *SystemBanManager
	NewBattleChan            chan *NewBattleChan
	SystemMessagingManager   *system_messages.SystemMessagingManager
	RepairOfferFuncChan      chan func()
	QuestManager             *quest.System

	arenas           map[string]*Arena
	deadlock.RWMutex // lock for arena
}

type Opts struct {
	Addr                     string
	Timeout                  time.Duration
	RPCClient                *xsyn_rpcclient.XsynXrpcClient
	SMS                      server.SMS
	GameClientMinimumBuildNo uint64
	Telegram                 *telegram.Telegram
	SystemMessagingManager   *system_messages.SystemMessagingManager
	QuestManager             *quest.System
}

func NewArenaManager(opts *Opts) *ArenaManager {
	am := &ArenaManager{
		Addr:                     opts.Addr,
		timeout:                  opts.Timeout,
		RPCClient:                opts.RPCClient,
		sms:                      opts.SMS,
		telegram:                 opts.Telegram,
		gameClientMinimumBuildNo: opts.GameClientMinimumBuildNo,
		SystemBanManager:         NewSystemBanManager(),
		NewBattleChan:            make(chan *NewBattleChan),
		SystemMessagingManager:   opts.SystemMessagingManager,
		RepairOfferFuncChan:      make(chan func()),
		QuestManager:             opts.QuestManager,
		arenas:                   make(map[string]*Arena),
	}

	am.server = &http.Server{
		Handler:      am,
		ReadTimeout:  am.timeout,
		WriteTimeout: am.timeout,
	}

	// start player rank updater
	am.PlayerRankUpdater()
	go am.RepairOfferCleaner()

	return am
}

func (am *ArenaManager) GetArenaFromContext(ctx context.Context) (*Arena, error) {
	arenaID := chi.RouteContext(ctx).URLParam("arena_id")
	if arenaID == "" {
		return nil, terror.Error(fmt.Errorf("missing arena id"), "Missing arena id")
	}

	arena, err := am.GetArena(arenaID)
	if err != nil {
		return nil, err
	}

	return arena, nil
}

func (am *ArenaManager) Range(fn func(arena *Arena)) {
	am.RLock()
	defer am.RUnlock()
	for _, arena := range am.arenas {
		fn(arena)
	}
}

func (am *ArenaManager) GetArena(arenaID string) (*Arena, error) {
	am.RLock()
	defer am.RUnlock()
	arena, ok := am.arenas[arenaID]
	if !ok {
		return nil, terror.Error(fmt.Errorf("arena not exits"), "The battle arena does not exist.")
	}
	if !arena.connected.Load() {
		return nil, terror.Error(fmt.Errorf("arena not available"), "The battle arena is not available")
	}

	return arena, nil
}

func (am *ArenaManager) AvailableBattleArenas() []*boiler.BattleArena {
	am.RLock()
	defer am.RUnlock()

	resp := []*boiler.BattleArena{}
	for _, arena := range am.arenas {
		if arena.connected.Load() {
			resp = append(resp, arena.BattleArena)
		}
	}
	return resp
}

func (am *ArenaManager) Serve() {
	l, err := net.Listen("tcp", am.Addr)
	if err != nil {
		gamelog.L.Fatal().Str("Addr", am.Addr).Err(err).Msg("unable to bind Arena to Battle Server address")
	}
	go func() {
		gamelog.L.Info().Msgf("Starting Battle Arena Server on: %v", am.Addr)

		err := am.server.Serve(l)
		if err != nil {
			gamelog.L.Fatal().Str("Addr", am.Addr).Err(err).Msg("unable to start Battle Arena server")
		}
	}()
}

func (am *ArenaManager) ServeHTTP(w http.ResponseWriter, r *http.Request) {
	// TODO: read arena id from the request

	wsConn, err := websocket.Accept(w, r, nil)
	if err != nil {
		ip := r.Header.Get("X-Forwarded-For")
		if ip == "" {
			ipaddr, _, _ := net.SplitHostPort(r.RemoteAddr)
			userIP := net.ParseIP(ipaddr)
			if userIP == nil {
				ip = ipaddr
			} else {
				ip = userIP.String()
			}
		}
		gamelog.L.Warn().Str("request_ip", ip).Err(err).Msg("unable to start Battle Arena server")
		return
	}

	// create new arena
	arena, err := am.NewArena(wsConn)
	if err != nil {
		gamelog.L.Error().Err(err).Msg("Failed to add arena onto arena manager")
		return
	}

	// broadcast a new arena list to frontend
	ws.PublishMessage("/public/arena_list", server.HubKeyBattleArenaListSubscribe, am.AvailableBattleArenas())

	defer func() {
		am.Lock()
		defer am.Unlock()

		// remove arena from the map, if it is still connected
		if arena.connected.Load() {
			arena.connected.Store(false)
			// delete arena from the map
			delete(am.arenas, arena.ID)

			// tell frontend the arena is closed
			ws.PublishMessage(fmt.Sprintf("/public/arena/%s/closed", arena.ID), server.HubKeyBattleArenaClosedSubscribe, true)

			// broadcast a new arena list to frontend
			arenaList := []*boiler.BattleArena{}
			for _, a := range am.arenas {
				if a.connected.Load() {
					arenaList = append(arenaList, a.BattleArena)
					fmt.Println(a.BattleArena.Type)
				}
			}

			// broadcast a new arena list to frontend
			ws.PublishMessage("/public/arena_list", server.HubKeyBattleArenaListSubscribe, arenaList)
		}

		// clean up ws, if connection still exists
		if wsConn != nil {
			// clean up
			gamelog.L.Error().Err(fmt.Errorf("game client has disconnected")).Msg("lost connection to game client")

			err = wsConn.Close(websocket.StatusInternalError, "game client has disconnected")
			if err != nil {
				gamelog.L.Error().Str("arena id", arena.ID).Err(err).Msg("Failed to close ws connection")
			}
		}

		// clean up current battle, if exists
		if btl := arena.CurrentBattle(); btl != nil {
			btl.endAbilities()

			if btl.replaySession.ReplaySession != nil {
				battle := *btl.Battle
				go func(battle boiler.Battle, replayID string) {
					err = replay.RecordReplayRequest(&battle, replayID, replay.StopRecording)
					if err != nil {
						gamelog.L.Error().Str("battle_id", btl.BattleID).Str("replay_id", btl.replaySession.ReplaySession.ID).Err(err).Msg("failed to stop recording during game client disconnection")
					}
				}(battle, btl.replaySession.ReplaySession.ID)

				eventByte, err := json.Marshal(btl.replaySession.Events)
				if err != nil {
					gamelog.L.Error().Err(err).Str("battle_id", btl.BattleID).Str("replay_id", btl.replaySession.ReplaySession.ID).Interface("Events", btl.replaySession.Events).Msg("Failed to marshal json into battle replay")
				} else {
					btl.replaySession.ReplaySession.BattleEvents = null.JSONFrom(eventByte)
				}
				btl.replaySession.ReplaySession.StoppedAt = null.TimeFrom(time.Now())
				btl.replaySession.ReplaySession.RecordingStatus = boiler.RecordingStatusSTOPPED
				_, err = btl.replaySession.ReplaySession.Update(
					gamedb.StdConn,
					boil.Whitelist(
						boiler.BattleReplayColumns.StoppedAt,
						boiler.BattleReplayColumns.RecordingStatus,
					),
				)
				if err != nil {
					gamelog.L.Error().Str("battle_id", btl.BattleID).Str("replay_id", btl.replaySession.ReplaySession.ID).Err(err).Msg("Failed to update replay session")
				}
			}
		}
	}()

	arena.Start()
}

func (am *ArenaManager) NewArena(wsConn *websocket.Conn) (*Arena, error) {
	am.Lock()
	defer am.Unlock()

	// assign arena to story
	ba, err := boiler.BattleArenas(
		boiler.BattleArenaWhere.Type.EQ(boiler.ArenaTypeEnumSTORY),
	).One(gamedb.StdConn)
	if err != nil {
		gamelog.L.Error().Err(err).Msg("Failed to get story mode battle arena from db")
		return nil, terror.Error(err, "Failed to get story mode battle arena from db")
	}

	// if previous arena is not closed properly.
	if a, ok := am.arenas[ba.ID]; ok {
		// set connected flag of the prev arena to false
		a.connected.Store(false)

		if btl := a.CurrentBattle(); btl != nil && btl.replaySession.ReplaySession != nil {
			err = replay.RecordReplayRequest(btl.Battle, btl.replaySession.ReplaySession.ID, replay.StopRecording)
			if err != nil {
				gamelog.L.Error().Str("battle_id", btl.BattleID).Str("replay_id", btl.replaySession.ReplaySession.ID).Err(err).Msg("failed to stop recording during game client disconnection")
			}
			eventByte, err := json.Marshal(btl.replaySession.Events)
			if err != nil {
				gamelog.L.Error().Err(err).Str("battle_id", btl.BattleID).Str("replay_id", btl.replaySession.ReplaySession.ID).Interface("Events", btl.replaySession.Events).Msg("Failed to marshal json into battle replay")
			} else {
				btl.replaySession.ReplaySession.BattleEvents = null.JSONFrom(eventByte)
			}
			btl.replaySession.ReplaySession.StoppedAt = null.TimeFrom(time.Now())
			btl.replaySession.ReplaySession.RecordingStatus = boiler.RecordingStatusSTOPPED
			_, err = btl.replaySession.ReplaySession.Update(gamedb.StdConn, boil.Infer())
			if err != nil {
				gamelog.L.Error().Str("battle_id", btl.BattleID).Str("replay_id", btl.replaySession.ReplaySession.ID).Err(err).Msg("Failed to update replay session")
			}
		}
	}

	arena := &Arena{
		BattleArena:            ba,
		socket:                 wsConn,
		connected:              atomic.NewBool(true),
		gameClientJsonDataChan: make(chan []byte, 3),

		// objects inherited from arena manager
		RPCClient:                am.RPCClient,
		sms:                      am.sms,
		gameClientMinimumBuildNo: am.gameClientMinimumBuildNo,
		telegram:                 am.telegram,
		timeout:                  am.timeout,
		SystemBanManager:         am.SystemBanManager,
		SystemMessagingManager:   am.SystemMessagingManager,
		NewBattleChan:            am.NewBattleChan,
		QuestManager:             am.QuestManager,
	}

	arena.AIPlayers, err = db.DefaultFactionPlayers()
	if err != nil {
		gamelog.L.Fatal().Err(err).Msg("no faction users found")
	}

	if arena.timeout == 0 {
		arena.timeout = 15 * time.Hour * 24
	}

	// speed up mech stat broadcast by separate json data and binary data
	go arena.GameClientJsonDataParser()

	am.arenas[arena.ID] = arena

	return arena, nil
}

type Arena struct {
	*boiler.BattleArena
	socket                   *websocket.Conn
	connected                *atomic.Bool
	timeout                  time.Duration
	_currentBattle           *Battle
	AIPlayers                map[string]db.PlayerWithFaction
	RPCClient                *xsyn_rpcclient.XsynXrpcClient
	sms                      server.SMS
	gameClientMinimumBuildNo uint64
	telegram                 server.Telegram
	SystemBanManager         *SystemBanManager
	SystemMessagingManager   *system_messages.SystemMessagingManager
	NewBattleChan            chan *NewBattleChan

	LastBattleResult *BattleEndDetail

	QuestManager *quest.System

	gameClientJsonDataChan chan []byte
	sync.RWMutex
}

func (am *ArenaManager) IsClientConnected() error {
	count := 0
	for _, arena := range am.arenas {
		if arena.connected.Load() {
			count += 1
		}
	}
	if count == 0 {
		return fmt.Errorf("no gameclient connected")
	}
	return nil
}

func (arena *Arena) CurrentBattle() *Battle {
	arena.RLock()
	defer arena.RUnlock()
	return arena._currentBattle
}

func (arena *Arena) storeCurrentBattle(btl *Battle) {
	arena.Lock()
	defer arena.Unlock()
	arena._currentBattle = btl
}

func (arena *Arena) currentBattleState() int32 {
	arena.RLock()
	defer arena.RUnlock()
	if arena._currentBattle == nil {
		return BattleStageEnd
	}

	arena._currentBattle.RLock()
	stage := arena._currentBattle.stage.Load()
	arena._currentBattle.RUnlock()

	return stage
}

func (arena *Arena) currentBattleNumber() int {
	arena.RLock()
	defer arena.RUnlock()
	if arena._currentBattle == nil {
		return -1
	}
	return arena._currentBattle.BattleNumber
}

func (arena *Arena) currentBattleWarMachineIDs(factionIDs ...string) []uuid.UUID {
	arena.RLock()
	defer arena.RUnlock()

	ids := []uuid.UUID{}

	if arena._currentBattle == nil {
		return ids
	}

	if factionIDs != nil && len(factionIDs) > 0 {
		// only return war machines' id from the faction
		for _, wm := range arena._currentBattle.WarMachines {
			if wm.FactionID == factionIDs[0] {
				ids = append(ids, uuid.FromStringOrNil(wm.ID))
			}
		}
	} else {
		// return all the war machines' id
		ids = arena._currentBattle.warMachineIDs

	}

	return ids
}

func (arena *Arena) CurrentBattleWarMachineOrAIByHash(hash string) *WarMachine {
	arena.RLock()
	defer arena.RUnlock()

	for _, wm := range arena._currentBattle.WarMachines {
		if wm.Hash == hash {
			return wm
		}
	}

	for _, wm := range arena._currentBattle.SpawnedAI {
		if wm.Hash == hash {
			return wm
		}
	}

	return nil
}

func (arena *Arena) CurrentBattleWarMachineByHash(hash string) *WarMachine {
	arena.RLock()
	defer arena.RUnlock()

	for _, wm := range arena._currentBattle.WarMachines {
		if wm.Hash == hash {
			return wm
		}
	}

	return nil
}

func (arena *Arena) CurrentBattleWarMachineByID(id string) *WarMachine {
	arena.RLock()
	defer arena.RUnlock()

	for _, wm := range arena._currentBattle.WarMachines {
		if wm.ID == id {
			return wm
		}
	}

	return nil
}

func (arena *Arena) CurrentBattleWarMachine(participantID int) *WarMachine {
	arena.RLock()
	defer arena.RUnlock()

	if arena._currentBattle == nil {
		return nil
	}

	for _, wm := range arena._currentBattle.WarMachines {
		if checkWarMachineByParticipantID(wm, participantID) {
			return wm
		}
	}

	for _, wm := range arena._currentBattle.SpawnedAI {
		if checkWarMachineByParticipantID(wm, participantID) {
			return wm
		}
	}

	return nil
}

func (arena *Arena) currentDisableCells() []int64 {
	arena.RLock()
	defer arena.RUnlock()

	if arena._currentBattle == nil {
		return nil
	}

	arena._currentBattle.RLock()
	defer arena._currentBattle.RUnlock()
	return arena._currentBattle.gameMap.DisabledCells
}

func checkWarMachineByParticipantID(wm *WarMachine, participantID int) bool {
	wm.RLock()
	defer wm.RUnlock()
	if int(wm.ParticipantID) == participantID {
		return true
	}
	return false
}

func (am *ArenaManager) WarMachineDestroyedDetail(mechID string) *WMDestroyedRecord {
	am.RLock()
	defer am.RUnlock()

	for _, arena := range am.arenas {
		dr := func(arena *Arena) *WMDestroyedRecord {
			arena.RLock()
			defer arena.RUnlock()

			if arena._currentBattle == nil {
				return nil
			}

			record, ok := arena._currentBattle.destroyedWarMachineMap[mechID]
			if !ok {
				return nil
			}

			return record
		}(arena)

		if dr != nil {
			return dr
		}
	}

	return nil
}

type MessageType byte

// NetMessageTypes
const (
	JSON MessageType = iota
	Tick
)

func (mt MessageType) String() string {
	return [...]string{"JSON", "Tick", "Live Vote Tick", "Viewer Live Count Tick", "Spoils of War Tick", "game ability progress tick", "battle ability progress tick", "unknown", "unknown wtf"}[mt]
}

type AuthMiddleware func(required bool, userIDMustMatch bool) func(next http.Handler) http.Handler
type AuthFactionMiddleware func(factionIDMustMatch bool) func(next http.Handler) http.Handler

const HubKeyBribingWinnerSubscribe = "BRIBE:WINNER:SUBSCRIBE"

const BATTLEINIT = "BATTLE:INIT"

// Start begins the battle arena, blocks on listen
func (arena *Arena) Start() {
	arena.start()
}

func (arena *Arena) Message(cmd string, payload interface{}) {
	ctx, cancel := context.WithTimeout(context.Background(), 10*time.Second)
	defer cancel()

	b, err := json.Marshal(struct {
		Command string      `json:"battle_command"`
		Payload interface{} `json:"payload"`
	}{Payload: payload, Command: cmd})
	if err != nil {
		gamelog.L.Fatal().Str("log_name", "battle arena").Interface("payload", payload).Err(err).Msg("unable to marshal data for battle arena")
	}
	err = arena.socket.Write(ctx, websocket.MessageBinary, b)
	if err != nil {
		gamelog.L.Error().Str("log_name", "battle arena").Interface("payload", payload).Err(err).Msg("failed to write websocket message to game client")
		return
	}
	gamelog.L.Info().Str("message data", string(b)).Msg("game client message sent")
}

type QueueDefaultMechReq struct {
	factionID string    // faction of the mech
	queuedAt  time.Time // the time of queue
	amount    int       // amount of mechs should queue
}

func (btl *Battle) GenerateDefaultQueueRequest(bqs []*boiler.BattleQueue) map[string]*QueueDefaultMechReq {
	reqMap := make(map[string]*QueueDefaultMechReq)
	reqMap[server.RedMountainFactionID] = &QueueDefaultMechReq{
		factionID: server.RedMountainFactionID,
		queuedAt:  time.Now(),
		amount:    3,
	}
	reqMap[server.BostonCyberneticsFactionID] = &QueueDefaultMechReq{
		factionID: server.BostonCyberneticsFactionID,
		queuedAt:  time.Now(),
		amount:    3,
	}
	reqMap[server.ZaibatsuFactionID] = &QueueDefaultMechReq{
		factionID: server.ZaibatsuFactionID,
		queuedAt:  time.Now(),
		amount:    3,
	}

	for _, bq := range bqs {
		req, ok := reqMap[bq.FactionID]
		if ok {
			req.amount -= 1
			if bq.QueuedAt.Before(req.queuedAt) {
				req.queuedAt = bq.QueuedAt.Add(-1 * time.Second)
			}
		}
	}

	if server.IsProductionEnv() {
		// get maximum queue number
		maxNum := 0
		for _, req := range reqMap {
			if req.amount > maxNum {
				maxNum = req.amount
			}
		}

		// set max amount default mech to all the factions
		for _, req := range reqMap {
			req.amount = maxNum
		}
	}

	return reqMap
}

func (btl *Battle) QueueDefaultMechs(queueReqMap map[string]*QueueDefaultMechReq) error {
	defMechs, err := db.DefaultMechs()
	if err != nil {
		return err
	}

	tx, err := gamedb.StdConn.Begin()
	if err != nil {
		gamelog.L.Error().Str("log_name", "battle arena").Err(err).Msg("unable to begin tx")
		return fmt.Errorf(terror.Echo(err))
	}

	defer tx.Rollback()

	for _, mech := range defMechs {
		qr, ok := queueReqMap[mech.FactionID.String]
		if !ok || qr.amount == 0 {
			continue
		}

		mech.Name = helpers.GenerateStupidName()
		mechToUpdate := boiler.Mech{
			ID:   mech.ID,
			Name: mech.Name,
		}
		_, _ = mechToUpdate.Update(tx, boil.Whitelist(boiler.MechColumns.Name))

		existMech, err := boiler.BattleQueues(boiler.BattleQueueWhere.MechID.EQ(mech.ID)).One(tx)
		if err != nil && !errors.Is(err, sql.ErrNoRows) {
			gamelog.L.Error().Str("log_name", "battle arena").Str("mech_id", mech.ID).Err(err).Msg("check mech exists in queue")
			return terror.Error(err, "Failed to check whether mech is in the battle queue")
		}

		if existMech != nil {
			continue
		}

		bq := &boiler.BattleQueue{
			MechID:    mech.ID,
			QueuedAt:  qr.queuedAt,
			FactionID: qr.factionID,
			OwnerID:   mech.OwnerID,
		}

		err = bq.Insert(tx, boil.Infer())
		if err != nil {
			gamelog.L.Error().Str("log_name", "battle arena").
				Interface("mech", mech).
				Err(err).Msg("unable to insert mech into queue")
			return terror.Error(err, "Unable to join queue, contact support or try again.")
		}

		qr.amount -= 1

		// pay queue fee from treasury when it is not in production
		if !server.IsProductionEnv() {
			amount := db.GetDecimalWithDefault(db.KeyBattleQueueFee, decimal.New(250, 18))

			bqf := &boiler.BattleQueueFee{
				MechID:   mech.ID,
				PaidByID: mech.OwnerID,
				Amount:   amount,
			}

			err = bqf.Insert(tx, boil.Infer())
			if err != nil {
				return terror.Error(err, "Failed to insert battle queue fee.")
			}

			paidTxID, err := btl.arena.RPCClient.SpendSupMessage(xsyn_rpcclient.SpendSupsReq{
				FromUserID:           uuid.UUID(server.XsynTreasuryUserID), // paid from treasury fund
				ToUserID:             uuid.Must(uuid.FromString(server.SupremacyBattleUserID)),
				Amount:               amount.StringFixed(0),
				TransactionReference: server.TransactionReference(fmt.Sprintf("battle_queue_fee|%s|%d", mech.ID, time.Now().UnixNano())),
				Group:                string(server.TransactionGroupSupremacy),
				SubGroup:             string(server.TransactionGroupBattle),
				Description:          "queue mech to join the battle arena.",
			})
			if err != nil {
				gamelog.L.Error().
					Str("faction_user_id", mech.OwnerID).
					Str("mech id", mech.ID).
					Str("amount", amount.StringFixed(0)).
					Err(err).Msg("Failed to pay sups on queuing default mech.")
				return terror.Error(err, "Failed to pay sups on queuing mech.")
			}

			refundFunc := func() {
				_, err = btl.arena.RPCClient.RefundSupsMessage(paidTxID)
				if err != nil {
					gamelog.L.Error().
						Str("player_id", server.XsynTreasuryUserID.String()).
						Str("mech id", mech.ID).
						Str("amount", amount.StringFixed(0)).
						Err(err).Msg("Failed to refund sups on queuing default mech.")
				}
			}

			bq.QueueFeeTXID = null.StringFrom(paidTxID)
			bq.FeeID = null.StringFrom(bqf.ID)
			_, err = bq.Update(tx, boil.Whitelist(boiler.BattleQueueColumns.QueueFeeTXID, boiler.BattleQueueColumns.FeeID))
			if err != nil {
				refundFunc() // refund player
				gamelog.L.Error().Err(err).Msg("Failed to record queue fee tx id")
				return terror.Error(err, "Failed to update battle queue")
			}
		}
	}

	err = tx.Commit()
	if err != nil {
		gamelog.L.Error().Str("log_name", "battle arena").
			Err(err).Msg("unable to commit mech insertion into queue")
		return terror.Error(err, "Unable to join queue, contact support or try again.")
	}

	return nil
}

type LocationSelectRequest struct {
	Payload struct {
		ArenaID string `json:"arena_id"`

		StartCoords server.CellLocation  `json:"start_coords"`
		EndCoords   *server.CellLocation `json:"end_coords,omitempty"`
	} `json:"payload"`
}

const HubKeyAbilityLocationSelect = "ABILITY:LOCATION:SELECT"

var locationSelectBucket = leakybucket.NewCollector(1, 1, true)

func (am *ArenaManager) AbilityLocationSelect(ctx context.Context, user *boiler.Player, factionID string, key string, payload []byte, reply ws.ReplyFunc) error {
	if locationSelectBucket.Add(user.ID, 1) == 0 {
		return terror.Error(fmt.Errorf("too many requests"), "Too many Requests")
	}

	req := &LocationSelectRequest{}
	err := json.Unmarshal(payload, req)
	if err != nil {
		gamelog.L.Warn().Err(err).Msg("invalid request received")
		return terror.Error(err, "Invalid request received")
	}

	arena, err := am.GetArena(req.Payload.ArenaID)
	if err != nil {
		return err
	}

	btl := arena.CurrentBattle()
	// skip, if current not battle
	if btl == nil {
		gamelog.L.Warn().Msg("no current battle")
		return nil
	}

	as := btl.AbilitySystem()

	if !AbilitySystemIsAvailable(as) {
		gamelog.L.Error().Str("log_name", "battle arena").Msg("AbilitySystem is nil")
		return terror.Error(fmt.Errorf("ability system is closed"), "Ability system is closed")
	}

	err = as.LocationSelect(user.ID, factionID, req.Payload.StartCoords, req.Payload.EndCoords)
	if err != nil {
		gamelog.L.Warn().Err(err).Msgf("Unable to select location")
		return terror.Error(err, "Unable to select location")
	}

	reply(true)
	return nil
}

type MinimapEvent struct {
	ID            string              `json:"id"`
	GameAbilityID int                 `json:"game_ability_id"`
	Duration      int                 `json:"duration"`
	Radius        int                 `json:"radius"`
	Coords        server.CellLocation `json:"coords"`
}

const HubKeyMinimapUpdatesSubscribe = "MINIMAP:UPDATES:SUBSCRIBE"

func (am *ArenaManager) MinimapUpdatesSubscribeHandler(ctx context.Context, key string, payload []byte, reply ws.ReplyFunc) error {
	arena, err := am.GetArenaFromContext(ctx)
	if err != nil {
		return err
	}

	// skip, if current not battle
	if arena.CurrentBattle() == nil {
		gamelog.L.Warn().Str("func", "PlayerAbilityUse").Msg("no current battle")
		return terror.Error(terror.ErrForbidden, "There is no battle currently to use this ability on.")
	}

	minimapUpdates := []MinimapEvent{}
	for id, b := range arena.CurrentBattle().playerAbilityManager().Blackouts() {
		minimapUpdates = append(minimapUpdates, MinimapEvent{
			ID:            id,
			GameAbilityID: BlackoutGameAbilityID,
			Duration:      BlackoutDurationSeconds,
			Radius:        int(BlackoutRadius),
			Coords:        b.CellCoords,
		})
	}

	reply(minimapUpdates)
	return nil
}

const HubKeyBattleAbilityUpdated = "BATTLE:ABILITY:UPDATED"

// PublicBattleAbilityUpdateSubscribeHandler return battle ability for non login player
func (am *ArenaManager) PublicBattleAbilityUpdateSubscribeHandler(ctx context.Context, key string, payload []byte, reply ws.ReplyFunc) error {
	arena, err := am.GetArenaFromContext(ctx)
	if err != nil {
		return err
	}

	// get a random faction id
	if arena.CurrentBattle() != nil {
		as := arena.CurrentBattle().AbilitySystem()
		if AbilitySystemIsAvailable(as) {
			ba := as.BattleAbilityPool.BattleAbility.LoadBattleAbility()
			ga, err := boiler.GameAbilities(
				boiler.GameAbilityWhere.BattleAbilityID.EQ(null.StringFrom(ba.ID)),
			).One(gamedb.StdConn)
			if err != nil {
				return terror.Error(err, "Failed to get battle ability")
			}
			reply(GameAbility{
				ID:                     ga.ID,
				GameClientAbilityID:    byte(ga.GameClientAbilityID),
				ImageUrl:               ga.ImageURL,
				Description:            ga.Description,
				FactionID:              ga.FactionID,
				Label:                  ga.Label,
				Colour:                 ga.Colour,
				TextColour:             ga.TextColour,
				CooldownDurationSecond: ba.CooldownDurationSecond,
			})
		}
	}
	return nil
}

const HubKeyBattleAbilityOptInCheck = "BATTLE:ABILITY:OPT:IN:CHECK"

// BattleAbilityOptInSubscribeHandler return battle ability for non login player
func (am *ArenaManager) BattleAbilityOptInSubscribeHandler(ctx context.Context, user *boiler.Player, key string, payload []byte, reply ws.ReplyFunc) error {
	arena, err := am.GetArenaFromContext(ctx)
	if err != nil {
		return err
	}

	// get a random faction id
	if arena.CurrentBattle() != nil {
		as := arena.CurrentBattle().AbilitySystem()
		if AbilitySystemIsAvailable(as) {
			offeringID := as.BattleAbilityPool.BattleAbility.LoadOfferingID()

			isOptedIn, err := boiler.BattleAbilityOptInLogs(
				boiler.BattleAbilityOptInLogWhere.BattleAbilityOfferingID.EQ(offeringID),
				boiler.BattleAbilityOptInLogWhere.PlayerID.EQ(user.ID),
			).Exists(gamedb.StdConn)
			if err != nil {
				return terror.Error(err, "Failed to check opt in stat")
			}

			reply(isOptedIn)
		}
	}
	return nil
}

const HubKeyWarMachineAbilitiesUpdated = "WAR:MACHINE:ABILITIES:UPDATED"

type MechGameAbility struct {
	boiler.GameAbility
	CoolDownSeconds int `json:"cool_down_seconds"`
}

// WarMachineAbilitiesUpdateSubscribeHandler subscribe on war machine AbilitySystem
func (am *ArenaManager) WarMachineAbilitiesUpdateSubscribeHandler(ctx context.Context, user *boiler.Player, factionID string, key string, payload []byte, reply ws.ReplyFunc) error {
	arena, err := am.GetArenaFromContext(ctx)
	if err != nil {
		return err
	}

	if arena.currentBattleState() != BattleStageStart {
		return nil
	}

	slotNumber := chi.RouteContext(ctx).URLParam("slotNumber")
	if slotNumber == "" {
		return fmt.Errorf("slot number is required")
	}

	participantID, err := strconv.Atoi(slotNumber)
	if err != nil {
		return fmt.Errorf("invalid participant id")
	}

	wm := arena.CurrentBattleWarMachine(participantID)
	if wm == nil {
		return fmt.Errorf("failed to load war machine")
	}

	if wm.OwnedByID != user.ID {
		reply([]*boiler.GameAbility{})
		return nil
	}

	// load game ability
	gas, err := boiler.GameAbilities(
		boiler.GameAbilityWhere.FactionID.EQ(wm.FactionID),
		boiler.GameAbilityWhere.Level.EQ(boiler.AbilityLevelPLAYER),
	).All(gamedb.StdConn)
	if err != nil {
		gamelog.L.Error().Str("faction id", wm.FactionID).Str("ability level", boiler.AbilityLevelPLAYER).Err(err).Msg("Failed to get game AbilitySystem from db")
		return terror.Error(err, "Failed to load game AbilitySystem.")
	}

	reply(gas)

	return nil
}

const HubKeyWarMachineAbilitySubscribe = "WAR:MACHINE:ABILITY:SUBSCRIBE"

func (am *ArenaManager) WarMachineAbilitySubscribe(ctx context.Context, user *boiler.Player, factionID string, key string, payload []byte, reply ws.ReplyFunc) error {
	arena, err := am.GetArenaFromContext(ctx)
	if err != nil {
		return err
	}

	btl := arena.CurrentBattle()
	if btl == nil || btl.stage.Load() != BattleStageStart {
		return nil
	}

	cctx := chi.RouteContext(ctx)
	slotNumber := cctx.URLParam("slotNumber")
	if slotNumber == "" {
		return fmt.Errorf("slot number is required")
	}
	mechAbilityID := cctx.URLParam("mech_ability_id")
	if mechAbilityID == "" {
		return fmt.Errorf("mech ability is required")
	}

	participantID, err := strconv.Atoi(slotNumber)
	if err != nil {
		return fmt.Errorf("invalid participant id")
	}

	wm := arena.CurrentBattleWarMachine(participantID)
	if wm == nil {
		return fmt.Errorf("failed to load mech detail")
	}

	if wm.OwnedByID != user.ID {
		return terror.Error(fmt.Errorf("does not own the mech"), "You do not own the mech.")
	}

	ga, err := boiler.FindGameAbility(gamedb.StdConn, mechAbilityID)
	if err != nil {
		return terror.Error(err, "Failed to load game ability.")
	}

	coolDownSeconds := db.GetIntWithDefault(db.KeyMechAbilityCoolDownSeconds, 30)

	// validate the ability can be triggered
	switch ga.Label {
	case "REPAIR":
		// get ability from db
		lastTrigger, err := boiler.BattleAbilityTriggers(
			boiler.BattleAbilityTriggerWhere.OnMechID.EQ(null.StringFrom(wm.ID)),
			boiler.BattleAbilityTriggerWhere.GameAbilityID.EQ(mechAbilityID),
			boiler.BattleAbilityTriggerWhere.BattleID.EQ(btl.ID),
		).One(gamedb.StdConn)
		if err != nil && !errors.Is(err, sql.ErrNoRows) {
			return terror.Error(err, "Failed to get last ability trigger")
		}

		if lastTrigger != nil {
			reply(86400)
			return nil
		}

	default:
		// get ability from db
		lastTrigger, err := boiler.BattleAbilityTriggers(
			boiler.BattleAbilityTriggerWhere.OnMechID.EQ(null.StringFrom(wm.ID)),
			boiler.BattleAbilityTriggerWhere.GameAbilityID.EQ(mechAbilityID),
			boiler.BattleAbilityTriggerWhere.TriggeredAt.GT(time.Now().Add(time.Duration(-coolDownSeconds)*time.Second)),
		).One(gamedb.StdConn)
		if err != nil && !errors.Is(err, sql.ErrNoRows) {
			gamelog.L.Error().Str("mech id", wm.ID).Str("game ability id", mechAbilityID).Err(err).Msg("Failed to get mech ability trigger from db")
			return terror.Error(err, "Failed to load game ability")
		}

		if lastTrigger != nil {
			reply(coolDownSeconds - int(time.Now().Sub(lastTrigger.TriggeredAt).Seconds()))
			return nil
		}

	}
	reply(0)

	return nil
}

type WarMachineStat struct {
	ParticipantID int             `json:"participant_id"`
	Position      *server.Vector3 `json:"position"`
	Rotation      int             `json:"rotation"`
	Health        uint32          `json:"health"`
	Shield        uint32          `json:"shield"`
	IsHidden      bool            `json:"is_hidden"`
}

const HubKeyWarMachineStatUpdated = "WAR:MACHINE:STAT:UPDATED"

// WarMachineStatSubscribe subscribe on bribing stage change
func (am *ArenaManager) WarMachineStatSubscribe(ctx context.Context, key string, payload []byte, reply ws.ReplyFunc) error {
	arena, err := am.GetArenaFromContext(ctx)
	if err != nil {
		return err
	}

	slotNumber := chi.RouteContext(ctx).URLParam("slotNumber")
	if slotNumber == "" {
		return fmt.Errorf("slot number is required")
	}

	participantID, err := strconv.Atoi(slotNumber)
	if err != nil || participantID == 0 {
		return fmt.Errorf("invlid participant id")
	}

	// return data if, current battle is not null
	wm := arena.CurrentBattleWarMachine(participantID)
	if wm != nil {
		wStat := &WarMachineStat{
			ParticipantID: participantID,
			Health:        wm.Health,
			Position:      wm.Position,
			Rotation:      wm.Rotation,
			IsHidden:      wm.IsHidden,
			Shield:        wm.Shield,
		}

		// Hidden/Incognito
		if wStat.Position != nil {
			hideMech := arena.CurrentBattle().playerAbilityManager().IsWarMachineHidden(wm.Hash)
			hideMech = hideMech || arena.CurrentBattle().playerAbilityManager().IsWarMachineInBlackout(server.GameLocation{
				X: wStat.Position.X,
				Y: wStat.Position.Y,
			})
			if hideMech {
				wStat.IsHidden = true
				wStat.Position = &server.Vector3{
					X: -1,
					Y: -1,
					Z: -1,
				}
			}
		}

		reply(wStat)
	}
	return nil
}

const HubKeyBribeStageUpdateSubscribe = "BRIBE:STAGE:UPDATED:SUBSCRIBE"

// BribeStageSubscribe subscribe on bribing stage change
func (am *ArenaManager) BribeStageSubscribe(ctx context.Context, key string, payload []byte, reply ws.ReplyFunc) error {
	arena, err := am.GetArenaFromContext(ctx)
	if err != nil {
		return err
	}
	// return data if, current battle is not null
	if arena.CurrentBattle() != nil {
		btl := arena.CurrentBattle()
		if AbilitySystemIsAvailable(btl.AbilitySystem()) {
			reply(btl.AbilitySystem().BribeStageGet())
		}
	}
	return nil
}

type GameAbilityPriceResponse struct {
	ID          string `json:"id"`
	OfferingID  string `json:"offering_id"`
	SupsCost    string `json:"sups_cost"`
	CurrentSups string `json:"current_sups"`
	ShouldReset bool   `json:"should_reset"`
}

func (am *ArenaManager) SendSettings(ctx context.Context, key string, payload []byte, reply ws.ReplyFunc) error {
	arena, err := am.GetArenaFromContext(ctx)
	if err != nil {
		return err
	}

	// response game setting, if current battle exists
	if arena.CurrentBattle() != nil {
		reply(GameSettingsPayload(arena.CurrentBattle()))
	}

	return nil
}

type BattleMsg struct {
	BattleCommand string          `json:"battle_command"`
	Payload       json.RawMessage `json:"payload"`
}

type BattleStartPayload struct {
	WarMachines []struct {
		Hash          string `json:"hash"`
		ParticipantID byte   `json:"participant_id"`
	} `json:"war_machines"`
	BattleID      string `json:"battle_id"`
	ClientBuildNo string `json:"client_build_no"`
	MapName       string `json:"map_name"` // The name of the map actually loaded
}

type MapDetailsPayload struct {
	Details     server.GameMap      `json:"details"`
	BattleZones []server.BattleZone `json:"battle_zones"`
	BattleID    string              `json:"battle_id"`
}

type BattleEndPayload struct {
	WinningWarMachines []struct {
		Hash   string `json:"hash"`
		Health int    `json:"health"`
	} `json:"winning_war_machines"`
	BattleID     string `json:"battle_id"`
	WinCondition string `json:"win_condition"`
}

type AbilityMoveCommandCompletePayload struct {
	BattleID       string `json:"battle_id"`
	WarMachineHash string `json:"war_machine_hash"`
}

type ZoneChangePayload struct {
	BattleID  string `json:"battle_id"`
	ZoneIndex int    `json:"zone_index"`
	WarnTime  int    `json:"warn_time"`
}

type ZoneChangeEvent struct {
	Location   server.GameLocation `json:"location"`
	Radius     int                 `json:"radius"`
	ShrinkTime int                 `json:"shrink_time"`
	WarnTime   int                 `json:"warn_time"`
}

type AbilityCompletePayload struct {
	BattleID string `json:"battle_id"`
	EventID  string `json:"event_id"`
}

type BattleWMDestroyedPayload struct {
	BattleID                string `json:"battle_id"`
	DestroyedWarMachineHash string `json:"destroyed_war_machine_hash"`
	KilledByWarMachineHash  string `json:"killed_by_war_machine_hash"`
	RelatedEventIDString    string `json:"related_event_id_string"`
	DamageHistory           []struct {
		Amount         int    `json:"amount"`
		InstigatorHash string `json:"instigator_hash"`
		SourceHash     string `json:"source_hash"`
		SourceName     string `json:"source_name"`
	} `json:"damage_history"`
	KilledBy      string `json:"killed_by"`
	ParticipantID int    `json:"participant_id"`
}

type AISpawnedRequest struct {
	BattleID      string          `json:"battle_id"`
	ParticipantID byte            `json:"participant_id"`
	Hash          string          `json:"hash"`
	UserID        string          `json:"user_id"`
	Name          string          `json:"name"`
	Model         string          `json:"model"`
	Skin          string          `json:"skin"`
	MaxHealth     uint32          `json:"health_max"`
	Health        uint32          `json:"health"`
	MaxShield     uint32          `json:"shield_max"`
	Shield        uint32          `json:"shield"`
	FactionID     string          `json:"faction_id"`
	Position      *server.Vector3 `json:"position"`
	Rotation      int             `json:"rotation"`
	Type          AIType          `json:"type"`
}

type AIType string

const (
	Reinforcement AIType = "Reinforcement"
	MiniMech      AIType = "Mini Mech"
	RobotDog      AIType = "Robot Dog"
)

type BattleWMPickupPayload struct {
	WarMachineHash string `json:"war_machine_hash"`
	EventID        string `json:"event_id"`
	BattleID       string `json:"battle_id"`
}

type WarMachineStatusPayload struct {
	WarMachineHash string `json:"war_machine_hash"`
	EventID        string `json:"event_id"`
	BattleID       string `json:"battle_id"`
	Status         struct {
		IsHacked  bool `json:"is_hacked"`
		IsStunned bool `json:"is_stunned"`
	} `json:"war_machine_status"`
}

func (arena *Arena) start() {
	ctx := context.Background()
	arena.beginBattle()

	for {
		_, payload, err := arena.socket.Read(ctx)
		if err != nil {
			gamelog.L.Error().Str("log_name", "battle arena").Err(err).Msg("empty game client disconnected")
			break
		}

		// if connected flag is false, skip all the process
		// NOTE: this only happen when there are multiple game clients spin up at the same time
		if !arena.connected.Load() {
			btl := arena.CurrentBattle()
			if btl != nil {
				btl.endAbilities()
				arena.storeCurrentBattle(nil)
			}
			// TODO: send shutdown command to the game client to prevent it from reconnecting again.
			continue
		}

		if len(payload) == 0 {
			gamelog.L.Warn().Bytes("payload", payload).Err(err).Msg("empty game client payload")
			continue
		}

		mt := MessageType(payload[0])
		if err != nil {
			gamelog.L.Warn().Int("message_type", int(mt)).Bytes("payload", payload).Err(err).Msg("websocket to game client failed")
			return
		}

		data := payload[1:]
		switch mt {
		case JSON:
			msg := &BattleMsg{}
			err := json.Unmarshal(data, msg)
			if err != nil {
				gamelog.L.Warn().Str("msg", string(data)).Err(err).Msg("unable to unmarshal battle message")
				continue
			}

			// set battle stage to end when receive "battle:end" message
			btl := arena.CurrentBattle()
			if btl != nil && msg.BattleCommand == "BATTLE:END" {
				btl.stage.Store(BattleStageEnd)
			}
			// handle message through channel
			arena.gameClientJsonDataChan <- data
		case Tick:
			if btl := arena.CurrentBattle(); btl != nil && btl.stage.Load() == BattleStageStart {
				btl.Tick(payload)
			}

		default:
			gamelog.L.Warn().Str("message_type", string(mt)).Str("msg", string(payload)).Err(err).Msg("Battle Arena WS: no message response")
		}
	}
}

func (arena *Arena) GameClientJsonDataParser() {
	defer func() {
		if r := recover(); r != nil {
			gamelog.LogPanicRecovery("Panic! Panic! Panic! Panic on GameClientJsonDataParser!", r)
		}
	}()
	for {
		data := <-arena.gameClientJsonDataChan
		msg := &BattleMsg{}
		err := json.Unmarshal(data, msg)
		if err != nil {
			gamelog.L.Warn().Str("msg", string(data)).Err(err).Msg("unable to unmarshal battle message")
			continue
		}

		btl := arena.CurrentBattle()
		if btl == nil && msg.BattleCommand != "BATTLE:OUTRO_FINISHED" {
			gamelog.L.Warn().Msg("current battle has already been cleaned up")
			continue
		}

		L := gamelog.L.With().Str("game_client_data", string(data)).Int("message_type", int(JSON)).Str("battleCommand", msg.BattleCommand).Logger()
		L.Info().Msg("game client message received")

		command := strings.TrimSpace(msg.BattleCommand) // temp fix for issue on gameclient
		switch command {
		case "BATTLE:MAP_DETAILS":
			var dataPayload *MapDetailsPayload
			if err = json.Unmarshal(msg.Payload, &dataPayload); err != nil {
				L.Warn().Err(err).Msg("unable to unmarshal battle message payload")
				continue
			}

			// update map detail
			btl.storeGameMap(dataPayload.Details, dataPayload.BattleZones)

			err = btl.setBattleQueue()
			if err != nil {
				L.Error().Err(err).Msg("battle start load out has failed")
				return
			}

			if btl.replaySession.ReplaySession != nil {
				func() {
					err = btl.replaySession.ReplaySession.Insert(gamedb.StdConn, boil.Infer())
					if err != nil {
						gamelog.L.Error().Err(err).Msg("failed to insert new battle replay")
						return
					}

					err = replay.RecordReplayRequest(btl.Battle, btl.replaySession.ReplaySession.ID, replay.StartRecording)
					if err != nil {
						if err != replay.ErrDontLogRecordingStatus {
							gamelog.L.Error().Err(err).Str("battle_id", btl.BattleID).Str("replay_id", btl.replaySession.ReplaySession.ID).Msg("Failed to start recording")
							return
						}
					}
					btl.replaySession.ReplaySession.StartedAt = null.TimeFrom(time.Now())
					btl.replaySession.ReplaySession.RecordingStatus = boiler.RecordingStatusRECORDING
					_, err = btl.replaySession.ReplaySession.Update(gamedb.StdConn, boil.Infer())
					if err != nil {
						gamelog.L.Error().Str("battle_id", btl.BattleID).Str("replay_id", btl.replaySession.ReplaySession.ID).Err(err).Msg("Failed to update recording status to RECORDING while starting battle")
						return
					}
				}()

			}

		case "BATTLE:START":
			var dataPayload *BattleStartPayload
			if err = json.Unmarshal(msg.Payload, &dataPayload); err != nil {
				L.Warn().Err(err).Msg("unable to unmarshal battle message payload")
				continue
			}

			gameClientBuildNo, err := strconv.ParseUint(dataPayload.ClientBuildNo, 10, 64)
			if err != nil {
				L.Panic().Str("game_client_build_no", dataPayload.ClientBuildNo).Msg("invalid game client build number received")
			}

			if gameClientBuildNo < arena.gameClientMinimumBuildNo {
				L.Panic().Str("current_game_client_build", dataPayload.ClientBuildNo).Uint64("minimum_game_client_build", arena.gameClientMinimumBuildNo).Msg("unsupported game client build number")
			}

			err = btl.preIntro(dataPayload)
			if err != nil {
				L.Error().Msg("battle start load out has failed")
				return
			}
			arena.NewBattleChan <- &NewBattleChan{btl.ID, btl.BattleNumber}
		case "BATTLE:OUTRO_FINISHED":
			if btl.replaySession.ReplaySession != nil {
				err = replay.RecordReplayRequest(btl.Battle, btl.replaySession.ReplaySession.ID, replay.StopRecording)
				if err != nil {
					if err != replay.ErrDontLogRecordingStatus {
						gamelog.L.Error().Err(err).Str("battle_id", btl.BattleID).Str("replay_id", btl.replaySession.ReplaySession.ID).Msg("Failed to start recording")
					}
				}

				eventByte, err := json.Marshal(btl.replaySession.Events)
				if err != nil {
					gamelog.L.Error().Err(err).Str("battle_id", btl.BattleID).Str("replay_id", btl.replaySession.ReplaySession.ID).Interface("Events", btl.replaySession.Events).Msg("Failed to marshal json into battle replay")
				} else {
					btl.replaySession.ReplaySession.BattleEvents = null.JSONFrom(eventByte)
				}

				btl.replaySession.ReplaySession.StoppedAt = null.TimeFrom(time.Now())
				btl.replaySession.ReplaySession.RecordingStatus = boiler.RecordingStatusSTOPPED
				btl.replaySession.ReplaySession.IsCompleteBattle = true
				_, err = btl.replaySession.ReplaySession.Update(gamedb.StdConn, boil.Infer())
				if err != nil {
					gamelog.L.Error().Str("battle_id", btl.BattleID).Str("replay_id", btl.replaySession.ReplaySession.ID).Err(err).Msg("Failed to update recording status to RECORDING while starting battle")
				}
			}
			arena.beginBattle()
		case "BATTLE:INTRO_FINISHED":
			btl.start()
		case "BATTLE:WAR_MACHINE_DESTROYED":
			// do not process, if battle already ended
			if btl.stage.Load() == BattleStageEnd {
				continue
			}

			var dataPayload BattleWMDestroyedPayload
			if err := json.Unmarshal(msg.Payload, &dataPayload); err != nil {
				L.Warn().Err(err).Msg("unable to unmarshal battle message warmachine destroyed payload")
				continue
			}
			btl.Destroyed(&dataPayload)
		case "BATTLE:END":
			var dataPayload *BattleEndPayload
			if err := json.Unmarshal(msg.Payload, &dataPayload); err != nil {
				L.Warn().Err(err).Msg("unable to unmarshal battle message warmachine destroyed payload")
				continue
			}
			btl.end(dataPayload)
		case "BATTLE:AI_SPAWNED":
			var dataPayload *AISpawnedRequest
			if err := json.Unmarshal(msg.Payload, &dataPayload); err != nil {
				L.Warn().Err(err).Msg("unable to unmarshal battle message payload")
				continue
			}
			err = btl.AISpawned(dataPayload)
			if err != nil {
				L.Error().Err(err).Msg("failed to spawn ai")
			}
		case "BATTLE:ABILITY_MOVE_COMMAND_COMPLETE":
			var dataPayload *AbilityMoveCommandCompletePayload
			if err := json.Unmarshal(msg.Payload, &dataPayload); err != nil {
				L.Warn().Err(err).Msg("unable to unmarshal ability move command complete payload")
				continue
			}
			err = btl.CompleteWarMachineMoveCommand(dataPayload)
			if err != nil {
				L.Error().Err(err).Msg("failed update war machine move command")
			}
		case "BATTLE:ZONE_CHANGE":
			var dataPayload *ZoneChangePayload
			if err := json.Unmarshal(msg.Payload, &dataPayload); err != nil {
				L.Warn().Err(err).Msg("unable to unmarshal battle zone change payload")
				continue
			}

			err = btl.ZoneChange(dataPayload)
			if err != nil {
				L.Error().Err(err).Msg("failed to zone change")
			}
		case "BATTLE:WAR_MACHINE_PICKUP":
			// do not process, if battle already ended
			if btl.stage.Load() == BattleStageEnd {
				continue
			}

			var dataPayload BattleWMPickupPayload
			if err = json.Unmarshal([]byte(msg.Payload), &dataPayload); err != nil {
				L.Warn().Err(err).Msg("unable to unmarshal battle message repair pick up payload")
				continue
			}

			eventID := dataPayload.EventID

			// skip if ability not exists, or it is not a picked-up ability
			if da := btl.MiniMapAbilityDisplayList.Get(eventID); da == nil {
				continue
			}

			// remove repair from pending list, and broadcast
			ws.PublishMessage(
				fmt.Sprintf("/public/arena/%s/mini_map_ability_display_list", btl.ArenaID),
				server.HubKeyMiniMapAbilityDisplayList,
				btl.MiniMapAbilityDisplayList.Remove(dataPayload.EventID),
			)

		case "BATTLE:WAR_MACHINE_STATUS":
			// do not process, if battle already ended
			if btl.stage.Load() == BattleStageEnd {
				continue
			}

			var dataPayload *WarMachineStatusPayload
			if err = json.Unmarshal(msg.Payload, &dataPayload); err != nil {
				L.Warn().Err(err).Msg("unable to unmarshal battle zone change payload")
				continue
			}

			wm := arena.CurrentBattleWarMachineByHash(dataPayload.WarMachineHash)
			if wm == nil {
				continue
			}

			wm.Status.IsStunned = dataPayload.Status.IsStunned
			wm.Status.IsHacked = dataPayload.Status.IsHacked

			// EMP
			bpas, err := boiler.BlueprintPlayerAbilities(
				boiler.BlueprintPlayerAbilityWhere.GameClientAbilityID.IN([]int{12, 13}),
			).All(gamedb.StdConn)
			if err != nil {
				gamelog.L.Error().Err(err).Msg("Failed to load player abilities")
				continue
			}

			for _, bpa := range bpas {
				offeringID := fmt.Sprintf("%s:%s", wm.ID, bpa.MechDisplayEffectType)
				mma := &MiniMapAbilityContent{
					OfferingID:               offeringID,
					LocationSelectType:       bpa.LocationSelectType,
					MiniMapDisplayEffectType: bpa.MiniMapDisplayEffectType,
					MechDisplayEffectType:    bpa.MechDisplayEffectType,
					Colour:                   bpa.Colour,
					ImageUrl:                 bpa.ImageURL,
					MechID:                   wm.ID,
				}
				switch bpa.GameClientAbilityID {
				case 12: // EMP
					if wm.Status.IsStunned {
						// add ability onto pending list, and broadcast
						ws.PublishMessage(
							fmt.Sprintf("/public/arena/%s/mini_map_ability_display_list", btl.ArenaID),
							server.HubKeyMiniMapAbilityDisplayList,
							btl.MiniMapAbilityDisplayList.Add(offeringID, mma),
						)
						continue
					}
					ws.PublishMessage(
						fmt.Sprintf("/public/arena/%s/mini_map_ability_display_list", btl.ArenaID),
						server.HubKeyMiniMapAbilityDisplayList,
						btl.MiniMapAbilityDisplayList.Remove(offeringID),
					)
				case 13: // HACKER DRONE
					if wm.Status.IsHacked {
						// add ability onto pending list, and broadcast
						ws.PublishMessage(
							fmt.Sprintf("/public/arena/%s/mini_map_ability_display_list", btl.ArenaID),
							server.HubKeyMiniMapAbilityDisplayList,
							btl.MiniMapAbilityDisplayList.Add(offeringID, mma),
						)
						continue
					}
					ws.PublishMessage(
						fmt.Sprintf("/public/arena/%s/mini_map_ability_display_list", btl.ArenaID),
						server.HubKeyMiniMapAbilityDisplayList,
						btl.MiniMapAbilityDisplayList.Remove(offeringID),
					)
				}
			}

		case "BATTLE:ABILITY_COMPLETE":
			// do not process, if battle already ended
			if btl.stage.Load() == BattleStageEnd {
				continue
			}

			var dataPayload *AbilityCompletePayload
			if err = json.Unmarshal(msg.Payload, &dataPayload); err != nil {
				L.Warn().Err(err).Msg("unable to unmarshal battle zone change payload")
				continue
			}

			eventID := dataPayload.EventID

			// skip if ability not exists, or it is a picked-up ability
			if da := btl.MiniMapAbilityDisplayList.Get(eventID); da == nil {
				continue
			}

			// remove ability from pending list, and broadcast
			ws.PublishMessage(
				fmt.Sprintf("/public/arena/%s/mini_map_ability_display_list", btl.ArenaID),
				server.HubKeyMiniMapAbilityDisplayList,
				btl.MiniMapAbilityDisplayList.Remove(eventID),
			)
		default:
			L.Warn().Err(err).Msg("Battle Arena WS: no command response")
		}
		L.Debug().Msg("game client message handled")
	}
}

func (arena *Arena) beginBattle() {
	gamelog.L.Trace().Str("func", "beginBattle").Msg("start")
	defer gamelog.L.Trace().Str("func", "beginBattle").Msg("end")

	// delete all the unfinished mech command
	_, err := boiler.MechMoveCommandLogs(
		boiler.MechMoveCommandLogWhere.ReachedAt.IsNull(),
		boiler.MechMoveCommandLogWhere.CancelledAt.IsNull(),
		boiler.MechMoveCommandLogWhere.DeletedAt.IsNull(),
	).UpdateAll(gamedb.StdConn, boiler.M{boiler.MechMoveCommandLogColumns.DeletedAt: null.TimeFrom(time.Now())})
	if err != nil {
		gamelog.L.Error().Str("log_name", "battle arena").Err(err).Msg("Failed to clean up unfinished mech move command")
	}

<<<<<<< HEAD
	gm, err := db.GameMapGetRandom(false)
=======
	// delete all the mech ability trigger logs
	_, err = boiler.MechAbilityTriggerLogs(
		boiler.MechAbilityTriggerLogWhere.DeletedAt.IsNull(),
	).UpdateAll(gamedb.StdConn, boiler.M{boiler.MechAbilityTriggerLogColumns.DeletedAt: null.TimeFrom(time.Now())})
	if err != nil {
		gamelog.L.Error().Str("log_name", "battle arena").Err(err).Msg("Failed to clean up mech ability trigger logs.")
	}

	// get next map in battle queue
	var gm *boiler.GameMap
	mapInQueue, err := boiler.BattleMapQueues(qm.OrderBy(boiler.BattleMapQueueColumns.CreatedAt + " ASC")).One(gamedb.StdConn)
	if err != nil {
		gamelog.L.Error().Str("log_name", "battle arena").Err(err).Msg("Failed to get map from battle map queue")
	}

	// if no map get random
	if mapInQueue == nil {
		gm, err = db.GameMapGetRandom(false)
		if err != nil {
			gamelog.L.Err(err).Msg("unable to get random map")
			return
		}
	} else {
		gm, err = db.GameMapGetByID(mapInQueue.MapID)
		if err != nil {
			gamelog.L.Err(err).Str("MapID", gm.ID).Msg("unable to get map by id")
			return
		}
	}

	// insert next battle map
	nextMap, err := db.GameMapGetRandom(false)
	if err != nil {
		gamelog.L.Err(err).Msg("unable to get random map")
	}

	nbmq := boiler.BattleMapQueue{MapID: nextMap.ID, CreatedAt: time.Now()}
	err = nbmq.Insert(gamedb.StdConn, boil.Infer())
>>>>>>> 9d0dd79c
	if err != nil {
		gamelog.L.Err(err).Msg("unable to get random map")
	}

	gameMap := &server.GameMap{
		ID:   uuid.Must(uuid.FromString(gm.ID)),
		Name: gm.Name,
	}

	var battle *boiler.Battle
	inserted := false

	// query last battle
	lastBattle, err := boiler.Battles(
		boiler.BattleWhere.ArenaID.EQ(arena.ID),
		qm.OrderBy("battle_number DESC"), qm.Limit(1),
		qm.Load(
			boiler.BattleRels.GameMap,
			qm.Select(boiler.GameMapColumns.Name),
		),
	).One(gamedb.StdConn)
	if err != nil && !errors.Is(err, sql.ErrNoRows) {
		gamelog.L.Error().Str("log_name", "battle arena").Err(err).Msg("not able to load previous battle")
	}

	// if last battle is ended or does not exist, create a new battle
	if lastBattle == nil || lastBattle.EndedAt.Valid {
		battle = &boiler.Battle{
			ID:        uuid.Must(uuid.NewV4()).String(),
			GameMapID: gameMap.ID.String(),
			StartedAt: time.Now(),
			ArenaID:   arena.ID,
		}

		if lastBattle != nil {
			battle.BattleNumber = lastBattle.BattleNumber + 1
		}

	} else {
		// refund abilities
		go ReversePlayerAbilities(lastBattle.ID, lastBattle.BattleNumber)

		// soft delete all the ability triggers in the unfinished battle
		_, err = boiler.BattleAbilityTriggers(
			boiler.BattleAbilityTriggerWhere.BattleID.EQ(lastBattle.ID),
		).UpdateAll(gamedb.StdConn, boiler.M{boiler.BattleAbilityTriggerColumns.DeletedAt: null.TimeFrom(time.Now())})
		if err != nil {
			gamelog.L.Error().Str("log_name", "battle arena").Err(err).Msg("Failed to clean up mech ability trigger logs.")
		}

		// if there is an unfinished battle
		battle = lastBattle

		gamelog.L.Info().Msg("Running unfinished battle map")
		gameMap.ID = uuid.Must(uuid.FromString(lastBattle.GameMapID))
		gameMap.Name = lastBattle.R.GameMap.Name

		inserted = true

	}

	events := []*RecordingEvents{}

	btl := &Battle{
		arena:                  arena,
		MapName:                gameMap.Name,
		gameMap:                gameMap,
		BattleID:               battle.ID,
		Battle:                 battle,
		inserted:               inserted,
		stage:                  atomic.NewInt32(BattleStageStart),
		destroyedWarMachineMap: make(map[string]*WMDestroyedRecord),
		MiniMapAbilityDisplayList: &MiniMapAbilityDisplayList{
			m: make(map[string]*MiniMapAbilityContent),
		},
		replaySession: &RecordingSession{
			ReplaySession: &boiler.BattleReplay{
				ArenaID:         arena.ID,
				BattleID:        battle.ID,
				RecordingStatus: boiler.RecordingStatusIDLE,
			},
			Events: events,
		},
	}

	al, err := db.AbilityLabelList()
	if err != nil {
		gamelog.L.Error().Err(err).Msg("Failed to load ability labels")
	}
	if al != nil && len(al) > 0 {
		// Indexes correspond to the game_client_ability_id in the db
		// NOTE: game_client_ability_id start from 0
		btl.abilityDetails = make([]*AbilityDetail, al[0].GameClientAbilityID+1)

		for _, a := range al {
			switch a.GameClientAbilityID {
			case 1: // NUKE
				btl.abilityDetails[a.GameClientAbilityID] = &AbilityDetail{
					Radius: 5200,
				}
			case 12: // EMP
				btl.abilityDetails[a.GameClientAbilityID] = &AbilityDetail{
					Radius: 10000,
				}
			case 16: // BLACKOUT
				btl.abilityDetails[a.GameClientAbilityID] = &AbilityDetail{
					Radius: 20000,
				}
			}
		}
	}

	gamelog.L.Debug().Int("battle_number", btl.BattleNumber).Str("battle_id", btl.ID).Msg("Spinning up incognito manager")
	btl.storePlayerAbilityManager(NewPlayerAbilityManager())

	err = btl.Load()
	if err != nil {
		gamelog.L.Warn().Err(err).Msg("unable to load out mechs")
	}

	// order the mechs by faction id

	arena.storeCurrentBattle(btl)

	arena.Message(BATTLEINIT, &struct {
		BattleID     string                  `json:"battle_id"`
		MapName      string                  `json:"map_name"`
		BattleNumber int                     `json:"battle_number"`
		WarMachines  []*WarMachineGameClient `json:"war_machines"`
	}{
		BattleID:     btl.ID,
		MapName:      btl.MapName,
		WarMachines:  WarMachinesToClient(btl.WarMachines),
		BattleNumber: battle.BattleNumber,
	})

	go arena.NotifyUpcomingWarMachines()
}

func (arena *Arena) UserStatUpdatedSubscribeHandler(ctx context.Context, user *boiler.Player, key string, payload []byte, reply ws.ReplyFunc) error {
	userID, err := uuid.FromString(user.ID)
	if err != nil {
		return terror.Error(err, "Invalid request received")
	}

	us, err := db.UserStatsGet(userID.String())
	if err != nil {
		return terror.Error(err, "failed to get user stats")
	}

	if us != nil {
		reply(us)
	}

	return nil
}

func (btl *Battle) IsMechOfType(participantID int, aiType AIType) bool {
	btl.spawnedAIMux.RLock()
	defer btl.spawnedAIMux.RUnlock()

	for _, s := range btl.SpawnedAI {
		if int(s.ParticipantID) != participantID {
			continue
		}
		return *s.AIType == aiType
	}
	return false
}

func (btl *Battle) AISpawned(payload *AISpawnedRequest) error {
	// check battle id
	if payload.BattleID != btl.BattleID {
		return terror.Error(fmt.Errorf("mismatch battleID, expected %s, got %s", btl.BattleID, payload.BattleID))
	}

	// get spawned AI
	spawnedAI := &WarMachine{
		ParticipantID: payload.ParticipantID,
		Hash:          payload.Hash,
		OwnedByID:     payload.UserID,
		Name:          payload.Name,
		Model:         payload.Model,
		Skin:          payload.Skin,
		MaxHealth:     payload.MaxHealth,
		Health:        payload.MaxHealth,
		MaxShield:     payload.MaxShield,
		Shield:        payload.MaxShield,
		FactionID:     payload.FactionID,
		Position:      payload.Position,
		Rotation:      payload.Rotation,
		Image:         "https://afiles.ninja-cdn.com/supremacy-stream-site/assets/img/ability-mini-mech.png",
		ImageAvatar:   "https://afiles.ninja-cdn.com/supremacy-stream-site/assets/img/ability-mini-mech.png",
		AIType:        &payload.Type,
		Status:        &Status{},
	}

	gamelog.L.Info().Msgf("Battle Update: %s - AI Spawned: %d", payload.BattleID, spawnedAI.ParticipantID)

	btl.spawnedAIMux.Lock()
	defer btl.spawnedAIMux.Unlock()

	// cache record in battle, for future subscription
	btl.SpawnedAI = append(btl.SpawnedAI, spawnedAI)

	// Broadcast spawn event
	ws.PublishMessage(fmt.Sprintf("/public/arena/%s/minimap", btl.ArenaID), HubKeyBattleAISpawned, btl.SpawnedAI)

	return nil
}

func (btl *Battle) CompleteWarMachineMoveCommand(payload *AbilityMoveCommandCompletePayload) error {
	gamelog.L.Trace().Str("func", "UpdateWarMachineMoveCommand").Msg("start")
	defer gamelog.L.Trace().Str("func", "UpdateWarMachineMoveCommand").Msg("end")

	if payload.BattleID != btl.BattleID {
		return terror.Error(fmt.Errorf("mismatch battleID, expected %s, got %s", btl.BattleID, payload.BattleID))
	}

	// check battle state
	if btl.arena.currentBattleState() == BattleStageEnd {
		return terror.Error(fmt.Errorf("current battle is ended"))
	}

	// get mech
	wm := btl.arena.CurrentBattleWarMachineOrAIByHash(payload.WarMachineHash)
	if wm == nil {
		return terror.Error(fmt.Errorf("war machine not exists"))
	}

	isMiniMech := wm.AIType != nil && *wm.AIType == MiniMech
	if !isMiniMech {
		// get the last move command of the mech
		mmc, err := boiler.MechMoveCommandLogs(
			boiler.MechMoveCommandLogWhere.MechID.EQ(wm.ID),
			boiler.MechMoveCommandLogWhere.BattleID.EQ(btl.ID),
			qm.OrderBy(boiler.MechMoveCommandLogColumns.CreatedAt+" DESC"),
		).One(gamedb.StdConn)
		if err != nil {
			return terror.Error(err, "Failed to get mech move command from db.")
		}

		// update completed_at
		mmc.ReachedAt = null.TimeFrom(time.Now())
		mmc.IsMoving = false
		_, err = mmc.Update(gamedb.StdConn, boil.Whitelist(boiler.MechMoveCommandLogColumns.ReachedAt))
		if err != nil {
			return terror.Error(err, "Failed to update mech move command")
		}

		ws.PublishMessage(fmt.Sprintf("/faction/%s/arena/%s/mech_command/%s", wm.FactionID, btl.ArenaID, wm.Hash), server.HubKeyMechMoveCommandSubscribe, &MechMoveCommandResponse{
			MechMoveCommandLog: mmc,
		})
	} else {
		mmmc, err := btl.arena._currentBattle.playerAbilityManager().CompleteMiniMechMove(wm.Hash)
		if err == nil && mmmc != nil {
			ws.PublishMessage(fmt.Sprintf("/faction/%s/arena/%s/mech_command/%s", wm.FactionID, btl.ArenaID, wm.Hash), server.HubKeyMechMoveCommandSubscribe, &MechMoveCommandResponse{
				MechMoveCommandLog: &boiler.MechMoveCommandLog{
					ID:            fmt.Sprintf("%s_%s", mmmc.BattleID, mmmc.MechHash),
					BattleID:      mmmc.BattleID,
					MechID:        mmmc.MechHash,
					TriggeredByID: mmmc.TriggeredByID,
					CellX:         mmmc.CellX,
					CellY:         mmmc.CellY,
					CancelledAt:   mmmc.CancelledAt,
					ReachedAt:     mmmc.ReachedAt,
					CreatedAt:     mmmc.CreatedAt,
					IsMoving:      mmmc.IsMoving,
				},
				IsMiniMech: true,
			})
		}
	}

	err := btl.arena.BroadcastFactionMechCommands(wm.FactionID)
	if err != nil {
		gamelog.L.Error().Str("log_name", "battle arena").Err(err).Msg("Failed to broadcast faction mech commands")
	}
	return nil
}

func (btl *Battle) ZoneChange(payload *ZoneChangePayload) error {
	// check battle id
	if payload.BattleID != btl.BattleID {
		return terror.Error(fmt.Errorf("mismatch battleID, expected %s, got %s", btl.BattleID, payload.BattleID))
	}

	if btl.battleZones == nil {
		return terror.Error(fmt.Errorf("recieved battle zone change when battleZones is empty"))
	}

	if payload.ZoneIndex <= -1 || payload.ZoneIndex >= len(btl.battleZones) {
		return terror.Error(fmt.Errorf("invalid zone index"))
	}

	// Update current battle zone
	btl.currentBattleZoneIndex = payload.ZoneIndex

	// Send notification to frontend
	currentZone := btl.battleZones[payload.ZoneIndex]
	event := ZoneChangeEvent{
		Location:   currentZone.Location,
		Radius:     currentZone.Radius,
		ShrinkTime: currentZone.ShrinkTime,
		WarnTime:   payload.WarnTime,
	}
	btl.arena.BroadcastGameNotificationBattleZoneChange(&event)

	return nil
}

func ReversePlayerAbilities(battleID string, battleNumber int) {
	cas, err := boiler.ConsumedAbilities(
		boiler.ConsumedAbilityWhere.BattleID.EQ(battleID),
		qm.Load(boiler.ConsumedAbilityRels.Blueprint),
	).All(gamedb.StdConn)
	if err != nil {
		gamelog.L.Error().Err(err).Msg("Failed to query consumed abilities")
		return
	}

	if cas != nil {
		type refundBlueprintAbility struct {
			Amount        int                            `json:"amount"`
			PlayerAbility *boiler.BlueprintPlayerAbility `json:"player_ability"`
		}
		playerAbilityRefundMap := make(map[string][]*refundBlueprintAbility)
		for _, ca := range cas {
			err = db.PlayerAbilityAssign(ca.ConsumedBy, ca.BlueprintID)
			if err != nil {
				gamelog.L.Error().Err(err).Str("player id", ca.ConsumedBy).Str("ability blueprint id", ca.BlueprintID).Msg("Failed to refund ability to the player")
				continue
			}

			pas, ok := playerAbilityRefundMap[ca.ConsumedBy]
			if !ok {
				pas = []*refundBlueprintAbility{}
			}

			index := slices.IndexFunc(pas, func(rba *refundBlueprintAbility) bool {
				return rba.PlayerAbility.ID == ca.BlueprintID
			})

			if index != -1 {
				// increase amount if already exist
				pas[index].Amount += 1
			} else {
				// otherwise append new ability to the list
				pas = append(pas, &refundBlueprintAbility{
					Amount:        1,
					PlayerAbility: ca.R.Blueprint,
				})
			}

			// assign the list bach to the map
			playerAbilityRefundMap[ca.ConsumedBy] = pas
		}

		_, err = cas.DeleteAll(gamedb.StdConn)
		if err != nil {
			gamelog.L.Error().Err(err).Msg("Failed to delete consumed ability record.")
		}

		// send system message
		for playerID, par := range playerAbilityRefundMap {
			// get all the blueprint ability ids
			bpIDs := []string{}
			for _, pa := range par {
				bpIDs = append(bpIDs, pa.PlayerAbility.ID)
			}

			// reverse ability cool down
			_, err = boiler.PlayerAbilities(
				boiler.PlayerAbilityWhere.BlueprintID.IN(bpIDs),
				boiler.PlayerAbilityWhere.OwnerID.EQ(playerID),
			).UpdateAll(gamedb.StdConn, boiler.M{boiler.PlayerAbilityColumns.CooldownExpiresOn: time.Now()})
			if err != nil {
				gamelog.L.Error().Str("log_name", "battle arena").Err(err).Strs("blueprint player ability IDs", bpIDs).Msg("failed to update player ability cool down expiry.")
			}

			// broadcast current player list
			pas, err := db.PlayerAbilitiesList(playerID)
			if err != nil {
				gamelog.L.Error().Str("log_name", "battle arena").Str("boiler func", "PlayerAbilities").Str("ownerID", playerID).Err(err).Msg("unable to get player abilities")
			}
			if pas != nil {
				ws.PublishMessage(fmt.Sprintf("/secure/user/%s/player_abilities", playerID), server.HubKeyPlayerAbilitiesList, pas)
			}

			// send battle reward system message
			b, err := json.Marshal(par)
			if err != nil {
				gamelog.L.Error().Interface("player abilities", par).Err(err).Msg("Failed to marshal player refund data into json.")
				break
			}
			sysMsg := boiler.SystemMessage{
				PlayerID: playerID,
				SenderID: server.SupremacyBattleUserID,
				DataType: null.StringFrom(string(system_messages.SystemMessageDataTypePlayerAbilityRefunded)),
				Title:    "Player Abilities Refunded",
				Message:  fmt.Sprintf("Due to battle #%d being restarted, the consumed player abilities have been returned.", battleNumber),
				Data:     null.JSONFrom(b),
			}
			err = sysMsg.Insert(gamedb.StdConn, boil.Infer())
			if err != nil {
				gamelog.L.Error().Err(err).Interface("newSystemMessage", sysMsg).Msg("failed to insert new system message into db")
				break
			}
			ws.PublishMessage(fmt.Sprintf("/secure/user/%s/system_messages", playerID), server.HubKeySystemMessageListUpdatedSubscribe, true)
		}
	}
}<|MERGE_RESOLUTION|>--- conflicted
+++ resolved
@@ -1658,17 +1658,6 @@
 		gamelog.L.Error().Str("log_name", "battle arena").Err(err).Msg("Failed to clean up unfinished mech move command")
 	}
 
-<<<<<<< HEAD
-	gm, err := db.GameMapGetRandom(false)
-=======
-	// delete all the mech ability trigger logs
-	_, err = boiler.MechAbilityTriggerLogs(
-		boiler.MechAbilityTriggerLogWhere.DeletedAt.IsNull(),
-	).UpdateAll(gamedb.StdConn, boiler.M{boiler.MechAbilityTriggerLogColumns.DeletedAt: null.TimeFrom(time.Now())})
-	if err != nil {
-		gamelog.L.Error().Str("log_name", "battle arena").Err(err).Msg("Failed to clean up mech ability trigger logs.")
-	}
-
 	// get next map in battle queue
 	var gm *boiler.GameMap
 	mapInQueue, err := boiler.BattleMapQueues(qm.OrderBy(boiler.BattleMapQueueColumns.CreatedAt + " ASC")).One(gamedb.StdConn)
@@ -1699,7 +1688,6 @@
 
 	nbmq := boiler.BattleMapQueue{MapID: nextMap.ID, CreatedAt: time.Now()}
 	err = nbmq.Insert(gamedb.StdConn, boil.Infer())
->>>>>>> 9d0dd79c
 	if err != nil {
 		gamelog.L.Err(err).Msg("unable to get random map")
 	}
