--- conflicted
+++ resolved
@@ -54,6 +54,7 @@
 	NewBattleChan            chan *NewBattleChan
 	SystemMessagingManager   *system_messages.SystemMessagingManager
 	RepairOfferCloseChan     chan *RepairOfferClose
+	QuestManager             *quest.System
 
 	arenas       map[string]*Arena
 	sync.RWMutex // lock for arena
@@ -67,6 +68,7 @@
 	GameClientMinimumBuildNo uint64
 	Telegram                 *telegram.Telegram
 	SystemMessagingManager   *system_messages.SystemMessagingManager
+	QuestManager             *quest.System
 }
 
 func NewArenaManager(opts *Opts) *ArenaManager {
@@ -81,8 +83,8 @@
 		NewBattleChan:            make(chan *NewBattleChan, 10),
 		SystemMessagingManager:   opts.SystemMessagingManager,
 		RepairOfferCloseChan:     make(chan *RepairOfferClose, 5),
-
-		arenas: make(map[string]*Arena),
+		QuestManager:             opts.QuestManager,
+		arenas:                   make(map[string]*Arena),
 	}
 
 	am.server = &http.Server{
@@ -554,20 +556,6 @@
 	return battleUsers
 }
 
-<<<<<<< HEAD
-=======
-type Opts struct {
-	Addr                     string
-	Timeout                  time.Duration
-	RPCClient                *xsyn_rpcclient.XsynXrpcClient
-	SMS                      server.SMS
-	GameClientMinimumBuildNo uint64
-	Telegram                 *telegram.Telegram
-	SystemMessagingManager   *system_messages.SystemMessagingManager
-	QuestManager             *quest.System
-}
-
->>>>>>> f4329b20
 type MessageType byte
 
 // NetMessageTypes
@@ -580,66 +568,6 @@
 	return [...]string{"JSON", "Tick", "Live Vote Tick", "Viewer Live Count Tick", "Spoils of War Tick", "game ability progress tick", "battle ability progress tick", "unknown", "unknown wtf"}[mt]
 }
 
-<<<<<<< HEAD
-=======
-func NewArena(opts *Opts) *Arena {
-	arena := &Arena{
-		connected:                atomic.NewBool(false),
-		timeout:                  opts.Timeout,
-		RPCClient:                opts.RPCClient,
-		sms:                      opts.SMS,
-		gameClientMinimumBuildNo: opts.GameClientMinimumBuildNo,
-		telegram:                 opts.Telegram,
-		opts:                     opts,
-		SystemBanManager:         NewSystemBanManager(),
-		SystemMessagingManager:   opts.SystemMessagingManager,
-		NewBattleChan:            make(chan *NewBattleChan, 10),
-		RepairOfferCloseChan:     make(chan *RepairOfferClose, 5),
-		gameClientJsonDataChan:   make(chan []byte, 3),
-		QuestManager:             opts.QuestManager,
-	}
-
-	var err error
-	arena.AIPlayers, err = db.DefaultFactionPlayers()
-	if err != nil {
-		gamelog.L.Fatal().Str("log_name", "battle arena").Err(err).Msg("no faction users found")
-	}
-
-	if arena.timeout == 0 {
-		arena.timeout = 15 * time.Hour * 24
-	}
-
-	arena.server = &http.Server{
-		Handler:      arena,
-		ReadTimeout:  arena.timeout,
-		WriteTimeout: arena.timeout,
-	}
-
-	// start player rank updater
-	arena.PlayerRankUpdater()
-
-	// speed up mech stat broadcast by separate json data and binary data
-	go arena.GameClientJsonDataParser()
-
-	return arena
-}
-
-func (arena *Arena) Serve() {
-	l, err := net.Listen("tcp", arena.opts.Addr)
-	if err != nil {
-		gamelog.L.Fatal().Str("log_name", "battle arena").Str("Addr", arena.opts.Addr).Err(err).Msg("unable to bind Arena to Battle Server address")
-	}
-	go func() {
-		gamelog.L.Info().Msgf("Starting Battle Arena Server on: %v", arena.opts.Addr)
-
-		err := arena.server.Serve(l)
-		if err != nil {
-			gamelog.L.Fatal().Str("log_name", "battle arena").Str("Addr", arena.opts.Addr).Err(err).Msg("unable to start Battle Arena server")
-		}
-	}()
-}
-
->>>>>>> f4329b20
 type AuthMiddleware func(required bool, userIDMustMatch bool) func(next http.Handler) http.Handler
 type AuthFactionMiddleware func(factionIDMustMatch bool) func(next http.Handler) http.Handler
 
