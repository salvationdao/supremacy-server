package battle

import (
	"context"
	"database/sql"
	"encoding/json"
	"fmt"
	"net"
	"net/http"
	"server"
	"server/db"
	"server/db/boiler"
	"server/gamedb"
	"server/gamelog"
	"server/helpers"
	"server/rpcclient"
	"server/telegram"
	"strconv"
	"sync"
	"time"

	"github.com/volatiletech/null/v8"
	"github.com/volatiletech/sqlboiler/v4/boil"

	"go.uber.org/atomic"

	"github.com/gofrs/uuid"
	leakybucket "github.com/kevinms/leakybucket-go"
	"github.com/ninja-software/terror/v2"
	"github.com/ninja-syndicate/hub"
	"github.com/ninja-syndicate/hub/ext/messagebus"
	"github.com/pkg/errors"
	"github.com/shopspring/decimal"
	"github.com/volatiletech/sqlboiler/v4/queries/qm"
	"nhooyr.io/websocket"
)

type Arena struct {
	conn                     db.Conn
	socket                   *websocket.Conn
	connected                *atomic.Bool
	timeout                  time.Duration
	messageBus               *messagebus.MessageBus
	_currentBattle           *Battle
	syndicates               map[string]boiler.Faction
	AIPlayers                map[string]db.PlayerWithFaction
	RPCClient                *rpcclient.PassportXrpcClient
	gameClientLock           sync.Mutex
	sms                      server.SMS
	gameClientMinimumBuildNo uint64
	telegram                 server.Telegram

	sync.RWMutex
}

func (arena *Arena) IsClientConnected() error {
	connected := arena.connected.Load()
	if !connected {
		return fmt.Errorf("no gameclient connected")
	}
	return nil
}

func (arena *Arena) currentBattle() *Battle {
	arena.RLock()
	defer arena.RUnlock()
	return arena._currentBattle
}

func (arena *Arena) storeCurrentBattle(btl *Battle) {
	arena.Lock()
	defer arena.Unlock()
	arena._currentBattle = btl
}

func (arena *Arena) currentBattleNumber() int {
	arena.RLock()
	defer arena.RUnlock()
	if arena._currentBattle == nil {
		return -1
	}
	return arena._currentBattle.BattleNumber
}

func (arena *Arena) currentBattleWarMachineIDs() []uuid.UUID {
	arena.RLock()
	defer arena.RUnlock()

	if arena._currentBattle == nil {
		return []uuid.UUID{}
	}

	return arena._currentBattle.warMachineIDs
}

// return a copy of current battle user list
func (arena *Arena) currentBattleUsersCopy() []*BattleUser {
	arena.RLock()
	defer arena.RUnlock()
	if arena._currentBattle == nil {
		return nil
	}

	// copy current user map to list
	battleUsers := []*BattleUser{}
	arena._currentBattle.users.RLock()
	for _, bu := range arena._currentBattle.users.m {
		battleUsers = append(battleUsers, bu)
	}
	arena._currentBattle.users.RUnlock()

	return battleUsers
}

func (arena *Arena) SendToOnlinePlayer(playerID uuid.UUID, key hub.HubCommandKey, payload interface{}) {
	arena.RLock()
	defer arena.RUnlock()
	if arena._currentBattle == nil {
		return
	}

	arena._currentBattle.users.Send(key, payload, playerID)
}

type Opts struct {
	Conn                     db.Conn
	Addr                     string
	Timeout                  time.Duration
	Hub                      *hub.Hub
	MessageBus               *messagebus.MessageBus
	RPCClient                *rpcclient.PassportXrpcClient
	SMS                      server.SMS
	GameClientMinimumBuildNo uint64
	Telegram                 *telegram.Telegram
}

type MessageType byte

// NetMessageTypes
const (
	JSON MessageType = iota
	Tick
	LiveVotingTick
	ViewerLiveCountTick
	SpoilOfWarTick
	GameAbilityProgressTick
	BattleAbilityProgressTick
)

// BATTLESPAWNCOUNT defines how many mechs to spawn
// this should be refactored to a number in the database
// config table may be necessary, suggest key/value
const BATTLESPAWNCOUNT int = 3

func (mt MessageType) String() string {
	return [...]string{"JSON", "Tick", "Live Vote Tick", "Viewer Live Count Tick", "Spoils of War Tick", "game ability progress tick", "battle ability progress tick", "unknown", "unknown wtf"}[mt]
}

var VoteBucket = leakybucket.NewCollector(8, 8, true)

func NewArena(opts *Opts) *Arena {
	l, err := net.Listen("tcp", opts.Addr)

	if err != nil {
		gamelog.L.Fatal().Str("Addr", opts.Addr).Err(err).Msg("unable to bind Arena to Battle Server address")
	}

	arena := &Arena{
<<<<<<< HEAD
		conn:                     opts.Conn,
		connected:                atomic.NewBool(false),
		timeout:                  opts.Timeout,
		messageBus:               opts.MessageBus,
		RPCClient:                opts.RPCClient,
		sms:                      opts.SMS,
		gameClientMinimumBuildNo: opts.GameClientMinimumBuildNo,
		telegram:                 opts.Telegram,
=======
		conn:      opts.Conn,
		connected: atomic.NewBool(false),
>>>>>>> 873ff6a1
	}

	arena.AIPlayers, err = db.DefaultFactionPlayers()
	if err != nil {
		gamelog.L.Fatal().Err(err).Msg("no faction users found")
	}

	if arena.timeout == 0 {
		arena.timeout = 15 * time.Hour * 24
	}

	server := &http.Server{
		Handler:      arena,
		ReadTimeout:  arena.timeout,
		WriteTimeout: arena.timeout,
	}

	// faction queue
	opts.SecureUserFactionCommand(WSQueueJoin, arena.QueueJoinHandler)
	opts.SecureUserFactionCommand(WSQueueLeave, arena.QueueLeaveHandler)
	opts.SecureUserFactionCommand(WSAssetQueueStatus, arena.AssetQueueStatusHandler)
	opts.SecureUserFactionCommand(WSAssetQueueStatusList, arena.AssetQueueStatusListHandler)
	opts.SecureUserFactionSubscribeCommand(WSQueueStatusSubscribe, arena.QueueStatusSubscribeHandler)
	opts.SecureUserFactionSubscribeCommand(WSQueueUpdatedSubscribe, arena.QueueUpdatedSubscribeHandler)
	opts.SecureUserFactionSubscribeCommand(WSAssetQueueStatusSubscribe, arena.AssetQueueStatusSubscribeHandler)

	opts.SecureUserFactionCommand(HubKeyAssetMany, arena.AssetManyHandler)

	// TODO: handle insurance and repair
	//opts.SecureUserFactionCommand(HubKeyAssetRepairPayFee, arena.AssetRepairPayFeeHandler)
	//opts.SecureUserFactionCommand(HubKeyAssetRepairStatus, arena.AssetRepairStatusHandler)

	opts.SecureUserCommand(HubKeyGameUserOnline, arena.UserOnline)
	opts.SecureUserCommand(HubKeyPlayerRankGet, arena.PlayerRankGet)
	opts.SubscribeCommand(HubKeyWarMachineDestroyedUpdated, arena.WarMachineDestroyedUpdatedSubscribeHandler)

	// subscribe functions
	opts.SubscribeCommand(HubKeyGameSettingsUpdated, arena.SendSettings)

	opts.SubscribeCommand(HubKeyGameNotification, arena.GameNotificationSubscribeHandler)
	opts.SecureUserSubscribeCommand(HubKeyMultiplierSubscribe, arena.HubKeyMultiplierUpdate)

	opts.SecureUserSubscribeCommand(HubKeyUserStatSubscribe, arena.UserStatUpdatedSubscribeHandler)

	// battle ability related (bribing)
	opts.SecureUserFactionCommand(HubKeyBattleAbilityBribe, arena.BattleAbilityBribe)
	opts.SecureUserFactionCommand(HubKeyAbilityLocationSelect, arena.AbilityLocationSelect)
	opts.SubscribeCommand(HubKeGabsBribeStageUpdateSubscribe, arena.GabsBribeStageSubscribe)
	opts.SecureUserFactionSubscribeCommand(HubKeGabsBribingWinnerSubscribe, arena.GabsBribingWinnerSubscribe)
	opts.SubscribeCommand(HubKeyBattleAbilityUpdated, arena.BattleAbilityUpdateSubscribeHandler)

	// faction unique ability related (sup contribution)
	opts.SecureUserFactionCommand(HubKeFactionUniqueAbilityContribute, arena.FactionUniqueAbilityContribute)
	opts.SecureUserFactionSubscribeCommand(HubKeyFactionUniqueAbilitiesUpdated, arena.FactionAbilitiesUpdateSubscribeHandler)
	opts.SecureUserFactionSubscribeCommand(HubKeyWarMachineAbilitiesUpdated, arena.WarMachineAbilitiesUpdateSubscribeHandler)

	// net message subscribe
	opts.NetSubscribeCommand(HubKeyBattleAbilityProgressBarUpdated, arena.BattleAbilityProgressBarUpdateSubscribeHandler)
	opts.NetSecureUserFactionSubscribeCommand(HubKeyAbilityPriceUpdated, arena.FactionAbilityPriceUpdateSubscribeHandler)
	opts.NetSubscribeCommand(HubKeyWarMachineLocationUpdated, arena.WarMachineLocationUpdateSubscribeHandler)
	opts.NetSubscribeCommand(HubKeyLiveVoteCountUpdated, arena.LiveVoteCountUpdateSubscribeHandler)
	opts.NetSubscribeCommand(HubKeySpoilOfWarUpdated, arena.SpoilOfWarUpdateSubscribeHandler)

	// start player rank updater
	arena.PlayerRankUpdater()

	go func() {
		err = server.Serve(l)

		if err != nil {
			gamelog.L.Fatal().Str("Addr", opts.Addr).Err(err).Msg("unable to start Battle Arena server")
		}
	}()

	return arena
}

const BATTLEINIT = "BATTLE:INIT"

// Start begins the battle arena, blocks on listen
func (arena *Arena) Start() {
	arena.start()
}

func (arena *Arena) Message(cmd string, payload interface{}) {
	ctx, cancel := context.WithTimeout(context.Background(), 10*time.Second)
	defer cancel()

	b, err := json.Marshal(struct {
		Command string      `json:"battleCommand"`
		Payload interface{} `json:"payload"`
	}{Payload: payload, Command: cmd})

	if err != nil {
		gamelog.L.Fatal().Interface("payload", payload).Err(err).Msg("unable to marshal data for battle arena")
	}

	gamelog.L.Debug().Str("message data", string(b)).Msg("sending packet to game client")

	arena.socket.Write(ctx, websocket.MessageBinary, b)
}

func (btl *Battle) QueueDefaultMechs() error {
	defMechs, err := db.DefaultMechs()
	if err != nil {
		return err
	}

	var req QueueJoinRequest
	ctx := context.Background()
	var reply hub.ReplyFunc = func(_ interface{}) {}
	for _, mech := range defMechs {
		mech.Name = helpers.GenerateStupidName()
		_, _ = mech.Update(gamedb.StdConn, boil.Whitelist(boiler.MechColumns.Label))
		req = QueueJoinRequest{
			HubCommandRequest: nil,
			Payload: struct {
				AssetHash                   string `json:"asset_hash"`
				NeedInsured                 bool   `json:"need_insured"`
				EnablePushNotifications     bool   `json:"enable_push_notifications,omitempty"`
				MobileNumber                string `json:"mobile_number,omitempty"`
				EnableTelegramNotifications bool   `json:"enable_telegram_notifications"`
			}{
				AssetHash:                   mech.Hash,
				NeedInsured:                 false,
				EnableTelegramNotifications: false,
				MobileNumber:                "",
				EnablePushNotifications:     false,
			},
		}

		b, _ := json.Marshal(req)

		btl.arena.QueueJoinHandler(ctx, nil, b, uuid.FromStringOrNil(mech.FactionID), reply)
	}

	return nil
}

func (arena *Arena) ServeHTTP(w http.ResponseWriter, r *http.Request) {
	c, err := websocket.Accept(w, r, nil)
	if err != nil {
		ip := r.Header.Get("X-Forwarded-For")
		if ip == "" {
			ipaddr, _, _ := net.SplitHostPort(r.RemoteAddr)
			userIP := net.ParseIP(ipaddr)
			if userIP == nil {
				ip = ipaddr
			} else {
				ip = userIP.String()
			}
		}
		gamelog.L.Warn().Str("request_ip", ip).Err(err).Msg("unable to start Battle Arena server")
		return
	}

	arena.socket = c
	arena.connected.Store(true)

	defer func() {
		if c != nil {
			arena.connected.Store(false)
<<<<<<< HEAD
=======
			gamelog.L.Error().Err(fmt.Errorf("game client has disconnected")).Msg("lost connection to game client")
>>>>>>> 873ff6a1
			c.Close(websocket.StatusInternalError, "game client has disconnected")

			btl := arena.currentBattle()
			if btl != nil && btl.spoils != nil {
				btl.spoils.End()
			}
		}
	}()

	arena.Start()
}

func (arena *Arena) SetMessageBus(mb *messagebus.MessageBus) {
	arena.messageBus = mb
}

type BribeGabRequest struct {
	*hub.HubCommandRequest
	Payload struct {
		AbilityOfferingID string          `json:"ability_offering_id"`
		Percentage        decimal.Decimal `json:"percentage"` // "0.1", "0.5%", "1%"
	} `json:"payload"`
}

const HubKeyBattleAbilityBribe hub.HubCommandKey = "BATTLE:ABILITY:BRIBE"

func (arena *Arena) BattleAbilityBribe(ctx context.Context, wsc *hub.Client, payload []byte, factionID uuid.UUID, reply hub.ReplyFunc) error {
	b := VoteBucket.Add(wsc.Identifier(), 1)
	if b == 0 {
		return nil
	}

	// skip, if current not battle
	if arena.currentBattle() == nil {
		gamelog.L.Warn().Str("bribe", wsc.Identifier()).Msg("current battle is nil")
		return nil
	}

	req := &BribeGabRequest{}
	err := json.Unmarshal(payload, req)
	if err != nil {
		gamelog.L.Error().Str("json", string(payload)).Msg("json unmarshal failed")
		return terror.Error(err, "Invalid request received")
	}

	// check percentage amount is valid
	if _, ok := MinVotePercentageCost[req.Payload.Percentage.String()]; !ok {
		gamelog.L.Error().Interface("payload", req).
			Str("userID", wsc.Identifier()).
			Str("percentage", req.Payload.Percentage.String()).
			Msg("invalid vote percentage amount received")
		return terror.Error(err, "Invalid vote percentage amount received")
	}

	// check user is banned on limit sups contribution
	isBanned, err := boiler.PunishedPlayers(
		boiler.PunishedPlayerWhere.PunishUntil.GT(time.Now()),
		boiler.PunishedPlayerWhere.PlayerID.EQ(wsc.Identifier()),
		qm.InnerJoin(
			fmt.Sprintf(
				"%s on %s = %s and %s = ?",
				boiler.TableNames.PunishOptions,
				qm.Rels(boiler.TableNames.PunishOptions, boiler.PunishOptionColumns.ID),
				qm.Rels(boiler.TableNames.PunishedPlayers, boiler.PunishedPlayerColumns.PunishOptionID),
				qm.Rels(boiler.TableNames.PunishOptions, boiler.PunishOptionColumns.Key),
			),
			server.PunishmentOptionRestrictSupsContribution,
		),
	).Exists(gamedb.StdConn)
	if err != nil {
		gamelog.L.Error().Err(err).Msg("Failed to check player on the banned list")
		return terror.Error(err)
	}

	// if limited sups contribute, return
	if isBanned {
		return terror.Error(fmt.Errorf("player is banned to contribute sups"), "You are banned to contribute sups")
	}

	userID := uuid.FromStringOrNil(wsc.Identifier())
	if userID.IsNil() {
		gamelog.L.Error().Str("user id is nil", wsc.Identifier()).Msg("cant make users")
		return terror.Error(terror.ErrForbidden)
	}

	arena.currentBattle().abilities().BribeGabs(factionID, userID, req.Payload.AbilityOfferingID, req.Payload.Percentage, reply)

	return nil
}

type LocationSelectRequest struct {
	*hub.HubCommandRequest
	Payload struct {
		XIndex int `json:"x"`
		YIndex int `json:"y"`
	} `json:"payload"`
}

const HubKeyAbilityLocationSelect hub.HubCommandKey = "ABILITY:LOCATION:SELECT"

func (arena *Arena) AbilityLocationSelect(ctx context.Context, wsc *hub.Client, payload []byte, factionID uuid.UUID, reply hub.ReplyFunc) error {
	// skip, if current not battle
	if arena.currentBattle() == nil {
		gamelog.L.Warn().Msg("no current battle")
		return nil
	}

	req := &LocationSelectRequest{}
	err := json.Unmarshal(payload, req)
	if err != nil {
		gamelog.L.Warn().Err(err).Msg("invalid request received")
		return terror.Error(err, "Invalid request received")
	}

	userID, err := uuid.FromString(wsc.Identifier())
	if err != nil || userID.IsNil() {
		gamelog.L.Warn().Err(err).Msgf("can't create uuid from wsc identifier %s", wsc.Identifier())
		return terror.Error(terror.ErrForbidden)
	}

	if arena.currentBattle().abilities == nil {
		gamelog.L.Error().Msg("abilities is nil even with current battle not being nil")
		return terror.Error(terror.ErrForbidden)
	}

	err = arena.currentBattle().abilities().LocationSelect(userID, req.Payload.XIndex, req.Payload.YIndex)
	if err != nil {
		gamelog.L.Warn().Err(err).Msgf("can't create uuid from wsc identifier %s", wsc.Identifier())
		return terror.Error(err)
	}

	return nil
}

type PlayerAbilityUseRequest struct {
	*hub.HubCommandRequest
	Payload struct {
		AbilityID          string                `json:"ability_id"` // player ability id
		LocationSelectType db.LocationSelectType `json:"location_select_type"`
		XIndex             int                   `json:"x"`
		YIndex             int                   `json:"y"`
		MechID             string                `json:"mech_id"`
	} `json:"payload"`
}

const HubKeyPlayerAbilityUse hub.HubCommandKey = "PLAYER:ABILITY:USE"

func (arena *Arena) PlayerAbilityUse(ctx context.Context, wsc *hub.Client, payload []byte, factionID uuid.UUID, reply hub.ReplyFunc) error {
	// skip, if current not battle
	if arena.currentBattle() == nil {
		gamelog.L.Warn().Str("func", "PlayerAbilityUse").Msg("no current battle")
		return nil
	}

	req := &PlayerAbilityUseRequest{}
	err := json.Unmarshal(payload, req)
	if err != nil {
		gamelog.L.Warn().Err(err).Str("func", "PlayerAbilityUse").Msg("invalid request received")
		return terror.Error(err, "Invalid request received")
	}

	userID, err := uuid.FromString(wsc.Identifier())
	if err != nil || userID.IsNil() {
		gamelog.L.Warn().Err(err).Str("func", "PlayerAbilityUse").Msgf("can't create uuid from wsc identifier %s", wsc.Identifier())
		return terror.Error(terror.ErrForbidden, "You do not have permission to activate this ability.")
	}

	player, err := boiler.Players(boiler.PlayerWhere.ID.EQ(userID.String()), qm.Load(boiler.PlayerRels.Faction)).One(gamedb.StdConn)
	if err != nil {
		gamelog.L.Warn().Err(err).Str("func", "PlayerAbilityUse").Str("userID", userID.String()).Msg("could not find player from given user ID")
		return terror.Error(err, "Something went wrong while activating this ability. Please try again or contact support if this issue persists.")
	}

	pa, err := boiler.FindPlayerAbility(gamedb.StdConn, req.Payload.AbilityID)
	if err != nil {
		gamelog.L.Warn().Err(err).Str("func", "PlayerAbilityUse").Str("abilityID", req.Payload.AbilityID).Msg("failed to get player ability")
		return terror.Error(err, "Something went wrong while activating this ability. Please try again or contact support if this issue persists.")
	}

	if pa.OwnerID != player.ID {
		gamelog.L.Warn().Str("func", "PlayerAbilityUse").Str("ability ownerID", pa.OwnerID).Str("abilityID", req.Payload.AbilityID).Msgf("player %s tried to execute an ability that wasn't theirs", player.ID)
		return terror.Error(terror.ErrForbidden, "You do not have permission to activate this ability.")
	}

	defer func() {
		if r := recover(); r != nil {
			gamelog.LogPanicRecovery("panic! panic! panic! Panic at the PlayerAbilityUse!", r)
		}
	}()

	currentBattle := arena.currentBattle()
	// check battle end
	if currentBattle.stage.Load() == BattleStageEnd {
		gamelog.L.Warn().Str("func", "LocationSelect").Msg("battle stage has en ended")
		return nil
	}

	event := &server.GameAbilityEvent{
		IsTriggered:         true,
		GameClientAbilityID: byte(pa.GameClientAbilityID),
		TriggeredOnCellX:    &req.Payload.XIndex,
		TriggeredOnCellY:    &req.Payload.YIndex,
		TriggeredByUserID:   &userID,
		TriggeredByUsername: &player.Username.String,
		EventID:             uuid.FromStringOrNil(pa.ID), // todo: change this?
		FactionID:           &player.FactionID.String,
	}
	currentBattle.calcTriggeredLocation(event)

	tx, err := gamedb.StdConn.Begin()
	if err != nil {
		gamelog.L.Error().Err(err).Msg("unable to begin tx")
		return terror.Error(err, "Issue purchasing player ability, please try again or contact support.")
	}
	defer tx.Rollback()

	// Create consumed_abilities entry
	ca := boiler.ConsumedAbility{
		BattleID:            currentBattle.BattleID,
		ConsumedBy:          player.ID,
		BlueprintID:         pa.BlueprintID,
		GameClientAbilityID: pa.GameClientAbilityID,
		Label:               pa.Label,
		Colour:              pa.Colour,
		ImageURL:            pa.ImageURL,
		Description:         pa.Description,
		TextColour:          pa.TextColour,
		LocationSelectType:  null.StringFrom(pa.LocationSelectType),
		ConsumedAt:          time.Now(),
	}
	err = ca.Insert(tx, boil.Infer())
	if err != nil {
		gamelog.L.Error().Err(err).Interface("consumedAbility", ca).Msg("failed to created consumed ability entry")
		return err
	}

	// Delete player_abilities entry
	_, err = pa.Delete(tx)
	if err != nil {
		gamelog.L.Error().Err(err).Interface("playerAbility", pa).Msg("failed to delete player ability")
		return err
	}

	err = tx.Commit()
	if err != nil {
		gamelog.L.Error().Err(err).Msg("failed to commit transaction")
		return terror.Error(err, "Issue executing player ability, please try again or contact support.")
	}
	reply(true)

	faction := player.R.Faction
	arena.currentBattle().arena.BroadcastGameNotificationLocationSelect(&GameNotificationLocationSelect{
		Type: LocationSelectTypeTrigger,
		X:    &req.Payload.XIndex,
		Y:    &req.Payload.YIndex,
		Ability: &AbilityBrief{
			Label:    pa.Label,
			ImageUrl: pa.ImageURL,
			Colour:   pa.Colour,
		},
		CurrentUser: &UserBrief{
			ID:        userID,
			Username:  player.Username.String,
			FactionID: player.FactionID.String,
			Gid:       player.Gid,
			Faction: &FactionBrief{
				ID:         faction.ID,
				Label:      faction.Label,
				LogoBlobID: FactionLogos[faction.ID],
				Theme: &FactionTheme{
					Primary:    faction.PrimaryColor,
					Secondary:  faction.SecondaryColor,
					Background: faction.BackgroundColor,
				},
			},
		},
	})

	return nil
}

const HubKeyPlayerRankGet hub.HubCommandKey = "PLAYER:RANK:GET"

func (arena *Arena) PlayerRankGet(ctx context.Context, wsc *hub.Client, payload []byte, reply hub.ReplyFunc) error {
	player, err := boiler.Players(
		qm.Select(
			boiler.PlayerColumns.ID,
			boiler.PlayerColumns.Rank,
		),
		boiler.PlayerWhere.ID.EQ(wsc.Identifier()),
	).One(gamedb.StdConn)
	if err != nil {
		gamelog.L.Error().Str("player id", wsc.Identifier()).Err(err).Msg("Failed to get player rank from db")
		return terror.Error(err, "Failed to get player rank from db")
	}

	reply(player.Rank)

	return nil
}

const HubKeyBattleAbilityUpdated hub.HubCommandKey = "BATTLE:ABILITY:UPDATED"

func (arena *Arena) BattleAbilityUpdateSubscribeHandler(ctx context.Context, wsc *hub.Client, payload []byte, reply hub.ReplyFunc, needProcess bool) (string, messagebus.BusKey, error) {
	req := &hub.HubCommandRequest{}
	err := json.Unmarshal(payload, req)
	if err != nil {
		return "", "", terror.Error(err, "Invalid request received")
	}

	factionID := uuid.Nil

	userID := uuid.FromStringOrNil(wsc.Identifier())
	if !userID.IsNil() {
		// update player's faction id
		factionID, err = GetPlayerFactionID(userID)
		if err != nil || factionID.IsNil() {
			gamelog.L.Error().Str("userID", userID.String()).Err(err).Msg("unable to find player from user id")
			return "", "", terror.Error(terror.ErrForbidden)
		}
	}

	// HACK: update player's faction id to red mountain, enable player to view the vote panel
	// for those who first join the battle arena and want to understand how things work
	if factionID.IsNil() {
		factionID = uuid.UUID(server.RedMountainFactionID)
	}

	if needProcess {
		// return data if, current battle is not null
		if arena.currentBattle() != nil {
			btl := arena.currentBattle()
			if btl.abilities() != nil {
				ability, _ := btl.abilities().FactionBattleAbilityGet(factionID.String())
				reply(ability)
			}
		}
	}

	return req.TransactionID, messagebus.BusKey(fmt.Sprintf("%s:%s", HubKeyBattleAbilityUpdated, factionID.String())), nil
}

type GameAbilityContributeRequest struct {
	*hub.HubCommandRequest
	Payload struct {
		AbilityIdentity   string          `json:"ability_identity"`
		AbilityOfferingID string          `json:"ability_offering_id"`
		Percentage        decimal.Decimal `json:"percentage"` // "0.1", "0.5%", "1%"
	} `json:"payload"`
}

const HubKeFactionUniqueAbilityContribute hub.HubCommandKey = "FACTION:UNIQUE:ABILITY:CONTRIBUTE"

func (arena *Arena) FactionUniqueAbilityContribute(ctx context.Context, wsc *hub.Client, payload []byte, factionID uuid.UUID, reply hub.ReplyFunc) error {
	b := VoteBucket.Add(wsc.Identifier(), 1)
	if b == 0 {
		return nil
	}

	if arena == nil || arena.currentBattle() == nil || factionID.IsNil() {
		gamelog.L.Error().Bool("arena", arena == nil).
			Bool("factionID", factionID.IsNil()).
			Bool("current_battle", arena.currentBattle() == nil).
			Str("userID", wsc.Identifier()).Msg("unable to find player from user id")
		return nil
	}

	req := &GameAbilityContributeRequest{}
	err := json.Unmarshal(payload, req)
	if err != nil {
		gamelog.L.Error().Interface("payload", req).
			Str("userID", wsc.Identifier()).Msg("invalid request received")
		return terror.Error(err, "Invalid request received")
	}

	// check percentage amount is valid
	if _, ok := MinVotePercentageCost[req.Payload.Percentage.String()]; !ok {
		gamelog.L.Error().Interface("payload", req).
			Str("userID", wsc.Identifier()).
			Str("percentage", req.Payload.Percentage.String()).
			Msg("invalid vote percentage amount received")
		return terror.Error(err, "Invalid vote percentage amount received")
	}

	// check user is banned on limit sups contribution
	isBanned, err := boiler.PunishedPlayers(
		boiler.PunishedPlayerWhere.PunishUntil.GT(time.Now()),
		boiler.PunishedPlayerWhere.PlayerID.EQ(wsc.Identifier()),
		qm.InnerJoin(
			fmt.Sprintf(
				"%s on %s = %s and %s = ?",
				boiler.TableNames.PunishOptions,
				qm.Rels(boiler.TableNames.PunishOptions, boiler.PunishOptionColumns.ID),
				qm.Rels(boiler.TableNames.PunishedPlayers, boiler.PunishedPlayerColumns.PunishOptionID),
				qm.Rels(boiler.TableNames.PunishOptions, boiler.PunishOptionColumns.Key),
			),
			server.PunishmentOptionRestrictSupsContribution,
		),
	).Exists(gamedb.StdConn)
	if err != nil {
		gamelog.L.Error().Err(err).Msg("Failed to check player on the banned list")
		return terror.Error(err)
	}

	// if limited sups contribute, return
	if isBanned {
		return terror.Error(fmt.Errorf("player is banned to contribute sups"), "You are banned to contribute sups")
	}

	userID := uuid.FromStringOrNil(wsc.Identifier())
	if userID.IsNil() {
		gamelog.L.Error().Str("percentage", req.Payload.Percentage.String()).
			Str("userID", wsc.Identifier()).Msg("unable to contribute forbidden")
		return terror.Error(terror.ErrForbidden)
	}

	arena.currentBattle().abilities().AbilityContribute(factionID, userID, req.Payload.AbilityIdentity, req.Payload.AbilityOfferingID, req.Payload.Percentage, reply)

	return nil
}

const HubKeyFactionUniqueAbilitiesUpdated hub.HubCommandKey = "FACTION:UNIQUE:ABILITIES:UPDATED"

func (arena *Arena) FactionAbilitiesUpdateSubscribeHandler(ctx context.Context, wsc *hub.Client, payload []byte, reply hub.ReplyFunc, needProcess bool) (string, messagebus.BusKey, error) {
	req := &hub.HubCommandRequest{}
	err := json.Unmarshal(payload, req)
	if err != nil {
		return "", "", terror.Error(err, "Invalid request received")
	}

	userID := uuid.FromStringOrNil(wsc.Identifier())
	if userID.IsNil() {
		return "", "", terror.Error(terror.ErrForbidden)
	}

	// get faction id
	factionID, err := GetPlayerFactionID(userID)
	if err != nil || factionID.IsNil() {
		gamelog.L.Error().Str("userID", userID.String()).Err(err).Msg("unable to find player from user id")
		return "", "", terror.Error(err)
	}

	// skip, if user is non faction
	if factionID.IsNil() {
		return "", "", nil
	}

	if needProcess {
		// return data if, current battle is not null
		btl := arena.currentBattle()
		if btl != nil {
			if btl.abilities() != nil {
				reply(btl.abilities().FactionUniqueAbilitiesGet(factionID))
			}
		}
	}

	busKey := messagebus.BusKey(fmt.Sprintf("%s:%s", HubKeyFactionUniqueAbilitiesUpdated, factionID.String()))
	return req.TransactionID, busKey, nil
}

const HubKeyWarMachineAbilitiesUpdated hub.HubCommandKey = "WAR:MACHINE:ABILITIES:UPDATED"

type WarMachineAbilitiesUpdatedRequest struct {
	*hub.HubCommandRequest
	Payload struct {
		Hash string `json:"hash"`
	} `json:"payload"`
}

// WarMachineAbilitiesUpdateSubscribeHandler subscribe on war machine abilities
func (arena *Arena) WarMachineAbilitiesUpdateSubscribeHandler(ctx context.Context, wsc *hub.Client, payload []byte, reply hub.ReplyFunc, needProcess bool) (string, messagebus.BusKey, error) {
	gamelog.L.Info().Str("fn", "WarMachineAbilitiesUpdateSubscribeHandler").RawJSON("req", payload).Msg("ws handler")
	req := &WarMachineAbilitiesUpdatedRequest{}
	err := json.Unmarshal(payload, req)
	if err != nil {
		return "", "", terror.Error(err, "Invalid request received")
	}

	userID := uuid.FromStringOrNil(wsc.Identifier())
	if userID.IsNil() {
		return "", "", terror.Error(terror.ErrForbidden)
	}

	// get faction id

	factionID, err := GetPlayerFactionID(userID)
	if err != nil || factionID.IsNil() {
		gamelog.L.Error().Str("userID", userID.String()).Err(err).Msg("unable to find player from user id")
		return "", "", terror.Error(err)
	}

	// skip, if user is non faction
	if factionID.IsNil() {
		return "", "", nil
	}

	if needProcess {
		// NOTE: current only return faction unique ability
		// get war machine ability
		if arena.currentBattle() != nil {
			btl := arena.currentBattle()
			for _, wm := range btl.WarMachines {
				if wm.Hash == req.Payload.Hash {
					reply(wm.Abilities)
					break
				}
			}
		}
	}

	busKey := messagebus.BusKey(fmt.Sprintf("%s:%s", HubKeyWarMachineAbilitiesUpdated, req.Payload.Hash))
	return req.TransactionID, busKey, nil
}

func (arena *Arena) UserOnline(ctx context.Context, wsc *hub.Client, payload []byte, reply hub.ReplyFunc) error {
	if arena.currentBattle() == nil {
		return nil
	}
	uID, err := uuid.FromString(wsc.Identifier())
	if uID.IsNil() || err != nil {
		gamelog.L.Error().Str("uuid", wsc.Identifier()).Err(err).Msg("invalid input data")
		return fmt.Errorf("unable to construct user uuid")
	}
	userID := server.UserID(uID)

	user, err := boiler.Players(
		boiler.PlayerWhere.ID.EQ(userID.String()),
		qm.Load(boiler.PlayerRels.Faction),
	).One(gamedb.StdConn)
	if err != nil || user == nil {
		gamelog.L.Error().Str("player id", user.ID).Err(err).Msg("player does not have a faction")
		return terror.Error(terror.ErrInvalidInput)
	}

	// TODO: handle faction swap from non-faction to faction
	if !user.FactionID.Valid {
		return nil
	}

	var color = "#000000"
	if user.R.Faction != nil {
		color = user.R.Faction.PrimaryColor
	}

	battleUser := &BattleUser{
		ID:            uuid.FromStringOrNil(userID.String()),
		Username:      user.Username.String,
		FactionID:     user.FactionID.String,
		FactionColour: color,
		FactionLogoID: FactionLogos[user.FactionID.String],
		wsClient:      map[*hub.Client]bool{},
	}

	arena.currentBattle().userOnline(battleUser, wsc)
	return nil
}

type WarMachineDestroyedUpdatedRequest struct {
	*hub.HubCommandRequest
	Payload struct {
		ParticipantID byte `json:"participantID"`
	} `json:"payload"`
}

const HubKeyWarMachineDestroyedUpdated = hub.HubCommandKey("WAR:MACHINE:DESTROYED:UPDATED")

func (arena *Arena) WarMachineDestroyedUpdatedSubscribeHandler(ctx context.Context, wsc *hub.Client, payload []byte, reply hub.ReplyFunc, needProcess bool) (string, messagebus.BusKey, error) {
	req := &WarMachineDestroyedUpdatedRequest{}
	err := json.Unmarshal(payload, req)
	if err != nil {
		return "", "", terror.Error(err, "Invalid request received")
	}

	if needProcess {
		if arena.currentBattle() != nil {
			if wmd, ok := arena.currentBattle().destroyedWarMachineMap[req.Payload.ParticipantID]; ok {
				reply(wmd)
			}
		}
	}

	return req.TransactionID, messagebus.BusKey(fmt.Sprintf("%s:%x", HubKeyWarMachineDestroyedUpdated, req.Payload.ParticipantID)), nil
}

const HubKeGabsBribeStageUpdateSubscribe hub.HubCommandKey = "BRIBE:STAGE:UPDATED:SUBSCRIBE"

// GabsBribeStageSubscribe subscribe on bribing stage change
func (arena *Arena) GabsBribeStageSubscribe(ctx context.Context, wsc *hub.Client, payload []byte, reply hub.ReplyFunc, needProcess bool) (string, messagebus.BusKey, error) {
	req := &hub.HubCommandRequest{}
	err := json.Unmarshal(payload, req)
	if err != nil {
		return "", "", terror.Error(err, "Invalid request received")
	}

	if needProcess {
		// return data if, current battle is not null
		if arena.currentBattle() != nil {
			btl := arena.currentBattle()
			if btl.abilities() != nil {
				reply(btl.abilities().BribeStageGet())
			}
		}
	}

	return req.TransactionID, messagebus.BusKey(HubKeGabsBribeStageUpdateSubscribe), nil
}

const HubKeyBattleAbilityProgressBarUpdated hub.HubCommandKey = "BATTLE:ABILITY:PROGRESS:BAR:UPDATED"

func (arena *Arena) BattleAbilityProgressBarUpdateSubscribeHandler(ctx context.Context, wsc *hub.Client, payload []byte, needProcess bool) (messagebus.BusKey, error) {
	gamelog.L.Info().Str("fn", "BattleAbilityProgressBarUpdateSubscribeHandler").RawJSON("req", payload).Msg("ws handler")

	return messagebus.BusKey(HubKeyBattleAbilityProgressBarUpdated), nil
}

const HubKeyAbilityPriceUpdated hub.HubCommandKey = "ABILITY:PRICE:UPDATED"

type AbilityPriceUpdateRequest struct {
	*hub.HubCommandRequest
	Payload struct {
		AbilityIdentity string `json:"ability_identity"`
	} `json:"payload"`
}

func (arena *Arena) FactionAbilityPriceUpdateSubscribeHandler(ctx context.Context, wsc *hub.Client, payload []byte, needProcess bool) (messagebus.BusKey, error) {
	req := &AbilityPriceUpdateRequest{}
	err := json.Unmarshal(payload, req)
	if err != nil {
		return "", terror.Error(err, "Invalid request received")
	}

	return messagebus.BusKey(fmt.Sprintf("%s,%s", HubKeyAbilityPriceUpdated, req.Payload.AbilityIdentity)), nil
}

func (arena *Arena) LiveVoteCountUpdateSubscribeHandler(ctx context.Context, wsc *hub.Client, payload []byte, needProcess bool) (messagebus.BusKey, error) {
	return messagebus.BusKey(HubKeyLiveVoteCountUpdated), nil
}

func (arena *Arena) WarMachineLocationUpdateSubscribeHandler(ctx context.Context, wsc *hub.Client, payload []byte, needProcess bool) (messagebus.BusKey, error) {
	return messagebus.BusKey(HubKeyWarMachineLocationUpdated), nil
}

const HubKeySpoilOfWarUpdated hub.HubCommandKey = "SPOIL:OF:WAR:UPDATED"

func (arena *Arena) SpoilOfWarUpdateSubscribeHandler(ctx context.Context, wsc *hub.Client, payload []byte, needProcess bool) (messagebus.BusKey, error) {
	gamelog.L.Info().Str("fn", "SpoilOfWarUpdateSubscribeHandler").RawJSON("req", payload).Msg("ws handler")
	return messagebus.BusKey(HubKeySpoilOfWarUpdated), nil
}

const HubKeGabsBribingWinnerSubscribe hub.HubCommandKey = "BRIBE:WINNER:SUBSCRIBE"

// GabsBribingWinnerSubscribe subscribe on winner notification
func (arena *Arena) GabsBribingWinnerSubscribe(ctx context.Context, wsc *hub.Client, payload []byte, reply hub.ReplyFunc, needProcess bool) (string, messagebus.BusKey, error) {
	req := &hub.HubCommandRequest{}
	err := json.Unmarshal(payload, req)
	if err != nil {
		return "", "", terror.Error(err, "Invalid request received")
	}

	userID := uuid.FromStringOrNil(wsc.Identifier())
	if userID.IsNil() {
		return "", "", terror.Error(terror.ErrInvalidInput)
	}

	busKey := messagebus.BusKey(fmt.Sprintf("%s:%s", HubKeGabsBribingWinnerSubscribe, userID))

	return req.TransactionID, busKey, nil
}

func (arena *Arena) SendSettings(ctx context.Context, wsc *hub.Client, payload []byte, reply hub.ReplyFunc, needProcess bool) (string, messagebus.BusKey, error) {
	req := &hub.HubCommandRequest{}
	err := json.Unmarshal(payload, req)
	if err != nil {
		return "", "", errors.Wrap(err, "unable to unmarshal json payload for send settings subscribe")
	}

	if needProcess {
		// response game setting, if current battle exists
		if arena.currentBattle() != nil {
			reply(UpdatePayload(arena.currentBattle()))
		}
	}

	return req.TransactionID, messagebus.BusKey(HubKeyGameSettingsUpdated), nil
}

type BattleMsg struct {
	BattleCommand string          `json:"battleCommand"`
	Payload       json.RawMessage `json:"payload"`
}

type BattleStartPayload struct {
	WarMachines []struct {
		Hash          string `json:"hash"`
		ParticipantID byte   `json:"participantID"`
	} `json:"warMachines"`
	BattleID      string `json:"battleID"`
	ClientBuildNo string `json:"clientBuildNo"`
}

type MapDetailsPayload struct {
	Details  server.GameMap `json:"details"`
	BattleID string         `json:"battleID"`
}

type BattleEndPayload struct {
	WinningWarMachines []struct {
		Hash   string `json:"hash"`
		Health int    `json:"health"`
	} `json:"winningWarMachines"`
	BattleID     string `json:"battleID"`
	WinCondition string `json:"winCondition"`
}

type BattleWMDestroyedPayload struct {
	DestroyedWarMachineEvent struct {
		DestroyedWarMachineHash string    `json:"destroyedWarMachineHash"`
		KillByWarMachineHash    string    `json:"killByWarMachineHash"`
		RelatedEventIDString    string    `json:"relatedEventIDString"`
		RelatedEventID          uuid.UUID `json:"RelatedEventID"`
		DamageHistory           []struct {
			Amount         int    `json:"amount"`
			InstigatorHash string `json:"instigatorHash"`
			SourceHash     string `json:"sourceHash"`
			SourceName     string `json:"sourceName"`
		} `json:"damageHistory"`
		KilledBy string `json:"killedBy"`
	} `json:"destroyedWarMachineEvent"`
	BattleID string `json:"battleID"`
}

type BattleWMPickupPayload struct {
	WarMachineHash string `json:"warMachineHash"`
	EventID        string `json:"eventID"`
	BattleID       string `json:"battleID"`
}

func (arena *Arena) start() {
	defer func() {
		if r := recover(); r != nil {

			gamelog.LogPanicRecovery("Panic! Panic! Panic! Panic on battle arena!", r)
		}
	}()

	ctx := context.Background()
	arena.beginBattle()

	for {
		_, payload, err := arena.socket.Read(ctx)
		if err != nil {
			gamelog.L.Error().Err(err).Msg("empty game client disconnected")
			break
		}
		btl := arena.currentBattle()
		if len(payload) == 0 {
			gamelog.L.Warn().Bytes("payload", payload).Err(err).Msg("empty game client payload")
			continue
		}
		mt := MessageType(payload[0])
		if err != nil {
			gamelog.L.Warn().Int("message_type", int(mt)).Bytes("payload", payload).Err(err).Msg("websocket to game client failed")
			return
		}

		data := payload[1:]
		switch mt {
		case JSON:
			msg := &BattleMsg{}
			err := json.Unmarshal(data, msg)
			if err != nil {
				gamelog.L.Warn().Str("msg", string(payload)).Err(err).Msg("unable to unmarshal battle message")
				continue
			}

			gamelog.L.Info().Str("game_client_data", string(data)).Int("message_type", int(mt)).Msg("game client message")

			switch msg.BattleCommand {
			case "BATTLE:MAP_DETAILS":
				var dataPayload *MapDetailsPayload
				if err := json.Unmarshal([]byte(msg.Payload), &dataPayload); err != nil {
					gamelog.L.Warn().Str("msg", string(payload)).Err(err).Msg("unable to unmarshal battle message payload")
					continue
				}

				// update map detail
				btl.storeGameMap(dataPayload.Details)

			case "BATTLE:START":
				var dataPayload *BattleStartPayload
				if err := json.Unmarshal([]byte(msg.Payload), &dataPayload); err != nil {
					gamelog.L.Warn().Str("msg", string(payload)).Err(err).Msg("unable to unmarshal battle message payload")
					continue
				}

				gameClientBuildNo, err := strconv.ParseUint(dataPayload.ClientBuildNo, 10, 64)
				if err != nil {
					gamelog.L.Panic().Str("game_client_build_no", dataPayload.ClientBuildNo).Msg("invalid game client build number received")
				}

				if gameClientBuildNo < arena.gameClientMinimumBuildNo {
					gamelog.L.Panic().Str("current_game_client_build", dataPayload.ClientBuildNo).Uint64("minimum_game_client_build", arena.gameClientMinimumBuildNo).Msg("unsupported game client build number")
				}

				err = btl.preIntro(dataPayload)
				if err != nil {
					gamelog.L.Error().Str("msg", string(payload)).Err(err).Msg("battle start load out has failed")
					return
				}
			case "BATTLE:INTRO_FINISHED":
				btl.start()
			case "BATTLE:WAR_MACHINE_DESTROYED":
				var dataPayload BattleWMDestroyedPayload
				if err := json.Unmarshal([]byte(msg.Payload), &dataPayload); err != nil {
					gamelog.L.Warn().Str("msg", string(payload)).Err(err).Msg("unable to unmarshal battle message warmachine destroyed payload")
					continue
				}
				btl.Destroyed(&dataPayload)
			case "BATTLE:WAR_MACHINE_PICKUP":
				var dataPayload BattleWMPickupPayload
				if err := json.Unmarshal([]byte(msg.Payload), &dataPayload); err != nil {
					gamelog.L.Warn().Str("msg", string(payload)).Err(err).Msg("unable to unmarshal battle message warmachine pickup payload")
					continue
				}
				btl.Pickup(&dataPayload)
			case "BATTLE:END":
				var dataPayload *BattleEndPayload
				if err := json.Unmarshal([]byte(msg.Payload), &dataPayload); err != nil {
					gamelog.L.Warn().Str("msg", string(payload)).Err(err).Msg("unable to unmarshal battle message warmachine destroyed payload")
					continue
				}
				btl.end(dataPayload)
				//TODO: this needs to be triggered by a message from the game client
				time.Sleep(time.Second * 30)
				arena.beginBattle()
			default:
				gamelog.L.Warn().Str("battleCommand", msg.BattleCommand).Err(err).Msg("Battle Arena WS: no command response")
			}
		case Tick:
			btl.Tick(payload)
		default:
			gamelog.L.Warn().Str("MessageType", string(mt)).Err(err).Msg("Battle Arena WS: no message response")
		}
	}
}

func (arena *Arena) beginBattle() {
	gm, err := db.GameMapGetRandom(false)
	if err != nil {
		gamelog.L.Err(err).Msg("unable to get random map")
		return
	}

	gameMap := &server.GameMap{
		ID:   uuid.Must(uuid.FromString(gm.ID)),
		Name: gm.Name,
	}

	var battleID string
	var battle *boiler.Battle
	inserted := false

	// query last battle
	lastBattle, err := boiler.Battles(qm.OrderBy("battle_number DESC"), qm.Limit(1)).One(gamedb.StdConn)
	if err != nil && !errors.Is(err, sql.ErrNoRows) {
		gamelog.L.Error().Err(err).Msg("not able to load previous battle")
	}

	// if last battle is ended or does not exist, create a new battle
	if lastBattle == nil || errors.Is(err, sql.ErrNoRows) || lastBattle.EndedAt.Valid {

		battleID = uuid.Must(uuid.NewV4()).String()
		battle = &boiler.Battle{
			ID:        battleID,
			GameMapID: gameMap.ID.String(),
			StartedAt: time.Now(),
		}

	} else {
		// if there is an unfinished battle
		battle = lastBattle
		battleID = lastBattle.ID

		inserted = true
	}

	btl := &Battle{
		arena:    arena,
		MapName:  gameMap.Name,
		gameMap:  gameMap,
		BattleID: battleID,
		Battle:   battle,
		inserted: inserted,
		stage:    atomic.NewInt32(BattleStagStart),
		users: usersMap{
			m: make(map[uuid.UUID]*BattleUser),
		},
		destroyedWarMachineMap: make(map[byte]*WMDestroyedRecord),
		viewerCountInputChan:   make(chan *ViewerLiveCount),
	}

	err = btl.Load()
	if err != nil {
		gamelog.L.Warn().Err(err).Msg("unable to load out mechs")
	}

	// order the mechs by facton id

	// set user online debounce
	go btl.debounceSendingViewerCount(func(result ViewerLiveCount, btl *Battle) {
		btl.users.Send(HubKeyViewerLiveCountUpdated, result)
	})

	arena.storeCurrentBattle(btl)
	arena.Message(BATTLEINIT, btl)

	go arena.NotifyUpcomingWarMachines()
}

const HubKeyUserStatSubscribe hub.HubCommandKey = "USER:STAT:SUBSCRIBE"

func (arena *Arena) UserStatUpdatedSubscribeHandler(ctx context.Context, client *hub.Client, payload []byte, reply hub.ReplyFunc, needProcess bool) (string, messagebus.BusKey, error) {
	req := &hub.HubCommandRequest{}
	err := json.Unmarshal(payload, req)
	if err != nil {
		return req.TransactionID, "", terror.Error(err, "Invalid request received")
	}

	userID, err := uuid.FromString(client.Identifier())
	if err != nil {
		return "", "", terror.Error(err, "Invalid request received")
	}

	if needProcess {
		us, err := db.UserStatsGet(userID.String())
		if err != nil {
			return "", "", terror.Error(err, "failed to get user stats")
		}
		if us != nil {
			reply(us)
		}
	}

	return req.TransactionID, messagebus.BusKey(fmt.Sprintf("%s:%s", HubKeyUserStatSubscribe, client.Identifier())), nil
}<|MERGE_RESOLUTION|>--- conflicted
+++ resolved
@@ -166,7 +166,6 @@
 	}
 
 	arena := &Arena{
-<<<<<<< HEAD
 		conn:                     opts.Conn,
 		connected:                atomic.NewBool(false),
 		timeout:                  opts.Timeout,
@@ -175,11 +174,14 @@
 		sms:                      opts.SMS,
 		gameClientMinimumBuildNo: opts.GameClientMinimumBuildNo,
 		telegram:                 opts.Telegram,
-=======
-		conn:      opts.Conn,
-		connected: atomic.NewBool(false),
->>>>>>> 873ff6a1
-	}
+	}
+
+	arena.timeout = opts.Timeout
+	arena.messageBus = opts.MessageBus
+	arena.RPCClient = opts.RPCClient
+	arena.sms = opts.SMS
+	arena.gameClientMinimumBuildNo = opts.GameClientMinimumBuildNo
+	arena.telegram = opts.Telegram
 
 	arena.AIPlayers, err = db.DefaultFactionPlayers()
 	if err != nil {
@@ -341,10 +343,7 @@
 	defer func() {
 		if c != nil {
 			arena.connected.Store(false)
-<<<<<<< HEAD
-=======
 			gamelog.L.Error().Err(fmt.Errorf("game client has disconnected")).Msg("lost connection to game client")
->>>>>>> 873ff6a1
 			c.Close(websocket.StatusInternalError, "game client has disconnected")
 
 			btl := arena.currentBattle()
