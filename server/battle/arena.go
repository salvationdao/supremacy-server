--- conflicted
+++ resolved
@@ -30,16 +30,16 @@
 )
 
 type Arena struct {
-	conn              db.Conn
-	socket            *websocket.Conn
-	timeout           time.Duration
-	messageBus        *messagebus.MessageBus
-	_currentBattle    *Battle
-	syndicates        map[string]boiler.Faction
-	AIPlayers         map[string]db.PlayerWithFaction
-	RPCClient         *rpcclient.PassportXrpcClient
-	gameClientLock    sync.Mutex
-	sms               server.SMS
+	conn                     db.Conn
+	socket                   *websocket.Conn
+	timeout                  time.Duration
+	messageBus               *messagebus.MessageBus
+	_currentBattle           *Battle
+	syndicates               map[string]boiler.Faction
+	AIPlayers                map[string]db.PlayerWithFaction
+	RPCClient                *rpcclient.PassportXrpcClient
+	gameClientLock           sync.Mutex
+	sms                      server.SMS
 	gameClientMinimumBuildNo uint64
 
 	sync.RWMutex
@@ -96,13 +96,13 @@
 }
 
 type Opts struct {
-	Conn              db.Conn
-	Addr              string
-	Timeout           time.Duration
-	Hub               *hub.Hub
-	MessageBus        *messagebus.MessageBus
-	RPCClient         *rpcclient.PassportXrpcClient
-	SMS               server.SMS
+	Conn                     db.Conn
+	Addr                     string
+	Timeout                  time.Duration
+	Hub                      *hub.Hub
+	MessageBus               *messagebus.MessageBus
+	RPCClient                *rpcclient.PassportXrpcClient
+	SMS                      server.SMS
 	GameClientMinimumBuildNo uint64
 }
 
@@ -886,26 +886,15 @@
 					continue
 				}
 
-<<<<<<< HEAD
-				// TODO: turn this back on before pushing to staging
+				// TODO: Turn it back on before merging into dev
 				//gameClientBuildNo, err := strconv.ParseUint(dataPayload.ClientBuildNo, 10, 64)
 				//if err != nil {
 				//	gamelog.L.Panic().Str("game_client_build_no", dataPayload.ClientBuildNo).Msg("invalid game client build number received")
 				//}
 				//
-				//if gameClientBuildNo < arena.gameClientBuildNo {
-				//	gamelog.L.Panic().Uint64("current_game_client_build", gameClientBuildNo).Uint64("minimum_game_client_build", arena.gameClientBuildNo).Msg("unsupported game client build number")
+				//if gameClientBuildNo < arena.gameClientMinimumBuildNo {
+				//	gamelog.L.Panic().Str("current_game_client_build", dataPayload.ClientBuildNo).Uint64("minimum_game_client_build", arena.gameClientMinimumBuildNo).Msg("unsupported game client build number")
 				//}
-=======
-				gameClientBuildNo, err := strconv.ParseUint(dataPayload.ClientBuildNo, 10, 64)
-				if err != nil {
-					gamelog.L.Panic().Str("game_client_build_no", dataPayload.ClientBuildNo).Msg("invalid game client build number received")
-				}
-
-				if gameClientBuildNo < arena.gameClientMinimumBuildNo {
-					gamelog.L.Panic().Str("current_game_client_build", dataPayload.ClientBuildNo).Uint64("minimum_game_client_build", arena.gameClientMinimumBuildNo).Msg("unsupported game client build number")
-				}
->>>>>>> f21837b7
 
 				err = btl.preIntro(dataPayload)
 				if err != nil {
