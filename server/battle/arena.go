package battle

import (
	"context"
	"database/sql"
	"encoding/json"
	"fmt"
	"net"
	"net/http"
	"server"
	"server/db"
	"server/db/boiler"
	"server/gamedb"
	"server/gamelog"
	"server/helpers"
	"server/telegram"
	"server/xsyn_rpcclient"
	"strconv"
	"sync"
	"time"

	"github.com/go-chi/chi/v5"
<<<<<<< HEAD
	"github.com/ninja-syndicate/ws"

	"github.com/volatiletech/null/v8"
=======
	"github.com/ninja-software/terror/v2"
	"github.com/ninja-syndicate/ws"
>>>>>>> a4c62e4f

	"github.com/volatiletech/null/v8"
	"github.com/volatiletech/sqlboiler/v4/boil"

	"go.uber.org/atomic"

	"github.com/gofrs/uuid"
	leakybucket "github.com/kevinms/leakybucket-go"
	"github.com/pkg/errors"
	"github.com/shopspring/decimal"
	"github.com/volatiletech/sqlboiler/v4/queries/qm"
	"nhooyr.io/websocket"
)

type Arena struct {
	server                   *http.Server
	opts                     *Opts
	socket                   *websocket.Conn
	connected                *atomic.Bool
	timeout                  time.Duration
	_currentBattle           *Battle
	syndicates               map[string]boiler.Faction
	AIPlayers                map[string]db.PlayerWithFaction
	RPCClient                *xsyn_rpcclient.XsynXrpcClient
	gameClientLock           sync.Mutex
	sms                      server.SMS
	gameClientMinimumBuildNo uint64
	telegram                 server.Telegram
	sync.RWMutex
}

func (arena *Arena) IsClientConnected() error {
	connected := arena.connected.Load()
	if !connected {
		return fmt.Errorf("no gameclient connected")
	}
	return nil
}

func (arena *Arena) CurrentBattle() *Battle {
	arena.RLock()
	defer arena.RUnlock()
	return arena._currentBattle
}

func (arena *Arena) storeCurrentBattle(btl *Battle) {
	arena.Lock()
	defer arena.Unlock()
	arena._currentBattle = btl
}

func (arena *Arena) currentBattleNumber() int {
	arena.RLock()
	defer arena.RUnlock()
	if arena._currentBattle == nil {
		return -1
	}
	return arena._currentBattle.BattleNumber
}

func (arena *Arena) currentBattleWarMachineIDs() []uuid.UUID {
	arena.RLock()
	defer arena.RUnlock()

	if arena._currentBattle == nil {
		return []uuid.UUID{}
	}

	return arena._currentBattle.warMachineIDs
}

func (arena *Arena) currentBattleWarMachine(participantID int) *WarMachine {
	arena.RLock()
	defer arena.RUnlock()

	if arena._currentBattle == nil {
		return nil
	}

	for _, wm := range arena._currentBattle.WarMachines {
		if checkWarMachineByParticipantID(wm, participantID) {
			return wm
		}
	}

	return nil
}

func checkWarMachineByParticipantID(wm *WarMachine, participantID int) bool {
	wm.RLock()
	defer wm.RUnlock()
	if int(wm.ParticipantID) == participantID {
		return true
	}
	return false
}

func (arena *Arena) WarMachineDestroyedDetail(mechID string) *WMDestroyedRecord {
	arena.RLock()
	defer arena.RUnlock()

	if arena._currentBattle == nil {
		return nil
	}

	record, ok := arena._currentBattle.destroyedWarMachineMap[mechID]
	if !ok {
		return nil
	}

	return record
}

// return a copy of current battle user list
func (arena *Arena) currentBattleUsersCopy() []*BattleUser {
	arena.RLock()
	defer arena.RUnlock()
	if arena._currentBattle == nil {
		return nil
	}

	// copy current user map to list
	battleUsers := []*BattleUser{}
	arena._currentBattle.users.RLock()
	for _, bu := range arena._currentBattle.users.m {
		battleUsers = append(battleUsers, bu)
	}
	arena._currentBattle.users.RUnlock()

	return battleUsers
}

type Opts struct {
	Addr                     string
	Timeout                  time.Duration
	RPCClient                *xsyn_rpcclient.XsynXrpcClient
	SMS                      server.SMS
	GameClientMinimumBuildNo uint64
	Telegram                 *telegram.Telegram
}

type MessageType byte

// NetMessageTypes
const (
	JSON MessageType = iota
	Tick
)

// BATTLESPAWNCOUNT defines how many mechs to spawn
// this should be refactored to a number in the data base
// config table may be necessary, suggest key/value
const BATTLESPAWNCOUNT int = 3

func (mt MessageType) String() string {
	return [...]string{"JSON", "Tick", "Live Vote Tick", "Viewer Live Count Tick", "Spoils of War Tick", "game ability progress tick", "battle ability progress tick", "unknown", "unknown wtf"}[mt]
}

var VoteBucket = leakybucket.NewCollector(8, 8, true)

func NewArena(opts *Opts) *Arena {
	arena := &Arena{
		connected:                atomic.NewBool(false),
		timeout:                  opts.Timeout,
		RPCClient:                opts.RPCClient,
		sms:                      opts.SMS,
		gameClientMinimumBuildNo: opts.GameClientMinimumBuildNo,
		telegram:                 opts.Telegram,
		opts:                     opts,
	}

	var err error
	arena.AIPlayers, err = db.DefaultFactionPlayers()
	if err != nil {
		gamelog.L.Fatal().Err(err).Msg("no faction users found")
	}

	if arena.timeout == 0 {
		arena.timeout = 15 * time.Hour * 24
	}

	arena.server = &http.Server{
		Handler:      arena,
		ReadTimeout:  arena.timeout,
		WriteTimeout: arena.timeout,
	}

<<<<<<< HEAD
	// faction queue
	arena.SecureUserFactionCommand(WSQueueJoin, arena.QueueJoinHandler)
	arena.SecureUserFactionCommand(WSQueueLeave, arena.QueueLeaveHandler)
	arena.SecureUserFactionCommand(WSAssetQueueStatus, arena.AssetQueueStatusHandler)
	arena.SecureUserFactionCommand(WSAssetQueueStatusList, arena.AssetQueueStatusListHandler)

	arena.SecureUserFactionCommand(HubKeyAssetMany, arena.AssetManyHandler)

	// TODO: handle insurance and repair
	//arena.SecureUserFactionCommand(HubKeyAssetRepairPayFee, arena.AssetRepairPayFeeHandler)
	//arena.SecureUserFactionCommand(HubKeyAssetRepairStatus, arena.AssetRepairStatusHandler)

	// player ability use
	arena.SecureUserFactionCommand(HubKeyPlayerAbilityUse, arena.PlayerAbilityUse)

	// battle ability related (bribing)
	arena.SecureUserFactionCommand(HubKeyBattleAbilityBribe, arena.BattleAbilityBribe)
	arena.SecureUserFactionCommand(HubKeyAbilityLocationSelect, arena.AbilityLocationSelect)

	// faction unique ability related (sup contribution)
	arena.SecureUserFactionCommand(HubKeFactionUniqueAbilityContribute, arena.FactionUniqueAbilityContribute)

=======
>>>>>>> a4c62e4f
	// start player rank updater
	arena.PlayerRankUpdater()

	return arena
}

func (arena *Arena) Serve() {
	l, err := net.Listen("tcp", arena.opts.Addr)
	if err != nil {
		gamelog.L.Fatal().Str("Addr", arena.opts.Addr).Err(err).Msg("unable to bind Arena to Battle Server address")
	}
	go func() {
		gamelog.L.Info().Msgf("Starting Battle Arena Server on: %v", arena.opts.Addr)

		err := arena.server.Serve(l)
		if err != nil {
			gamelog.L.Fatal().Str("Addr", arena.opts.Addr).Err(err).Msg("unable to start Battle Arena server")
		}
	}()
}

type AuthMiddleware func(required bool, userIDMustMatch bool) func(next http.Handler) http.Handler
type AuthFactionMiddleware func(factionIDMustMatch bool) func(next http.Handler) http.Handler

const HubKeyBribingWinnerSubscribe = "BRIBE:WINNER:SUBSCRIBE"

const BATTLEINIT = "BATTLE:INIT"

// Start begins the battle arena, blocks on listen
func (arena *Arena) Start() {
	arena.start()
}

func (arena *Arena) Message(cmd string, payload interface{}) {
	ctx, cancel := context.WithTimeout(context.Background(), 10*time.Second)
	defer cancel()

	b, err := json.Marshal(struct {
		Command string      `json:"battleCommand"`
		Payload interface{} `json:"payload"`
	}{Payload: payload, Command: cmd})

	if err != nil {
		gamelog.L.Fatal().Interface("payload", payload).Err(err).Msg("unable to marshal data for battle arena")
	}

	gamelog.L.Debug().Str("message data", string(b)).Msg("sending packet to game client")

	arena.socket.Write(ctx, websocket.MessageBinary, b)
}

func (btl *Battle) QueueDefaultMechs() error {
	defMechs, err := db.DefaultMechs()
	if err != nil {
		return err
	}

	for _, mech := range defMechs {
		mech.Name = helpers.GenerateStupidName()
		mechToUpdate := boiler.Mech{
			ID:   mech.ID,
			Name: mech.Name,
		}
		_, _ = mechToUpdate.Update(gamedb.StdConn, boil.Whitelist(boiler.MechColumns.Label))

		// insert default mech into battle
		ownerID, err := uuid.FromString(mech.OwnerID)
		if err != nil {
			gamelog.L.Error().Str("ownerID", mech.OwnerID).Err(err).Msg("unable to convert owner id from string")
			return err
		}

		existMech, err := boiler.BattleQueues(boiler.BattleQueueWhere.MechID.EQ(mech.ID)).One(gamedb.StdConn)
		if err != nil && !errors.Is(err, sql.ErrNoRows) {
			gamelog.L.Error().Str("mech_id", mech.ID).Err(err).Msg("check mech exists in queue")
			return terror.Error(err, "Failed to check whether mech is in the battle queue")
		}

		if existMech != nil {
			continue
		}

		result, err := db.QueueLength(uuid.FromStringOrNil(mech.FactionID.String))
		if err != nil {
			gamelog.L.Error().Interface("factionID", mech.FactionID).Err(err).Msg("unable to retrieve queue length")
			return err
		}

		queueStatus := CalcNextQueueStatus(result)

		tx, err := gamedb.StdConn.Begin()
		if err != nil {
			gamelog.L.Error().Err(err).Msg("unable to begin tx")
			return fmt.Errorf(terror.Echo(err))
		}

		defer tx.Rollback()

		bc := &boiler.BattleContract{
			MechID:         mech.ID,
			FactionID:      mech.FactionID.String,
			PlayerID:       ownerID.String(),
			ContractReward: queueStatus.ContractReward,
			Fee:            queueStatus.QueueCost,
		}
		err = bc.Insert(tx, boil.Infer())
		if err != nil {
			gamelog.L.Error().
				Interface("mech", mech).
				Str("contractReward", queueStatus.ContractReward.String()).
				Str("queueFee", queueStatus.QueueCost.String()).
				Err(err).Msg("unable to create battle contract")
			return terror.Error(err, "Unable to join queue, contact support or try again.")
		}

		bq := &boiler.BattleQueue{
			MechID:           mech.ID,
			QueuedAt:         time.Now(),
			FactionID:        mech.FactionID.String,
			OwnerID:          ownerID.String(),
			BattleContractID: null.StringFrom(bc.ID),
		}

		err = bq.Insert(tx, boil.Infer())
		if err != nil {
			gamelog.L.Error().
				Interface("mech", mech).
				Err(err).Msg("unable to insert mech into queue")
			return terror.Error(err, "Unable to join queue, contact support or try again.")
		}

		err = tx.Commit()
		if err != nil {
			gamelog.L.Error().
				Interface("mech", mech).
				Err(err).Msg("unable to commit mech insertion into queue")
			return terror.Error(err, "Unable to join queue, contact support or try again.")
		}

	}

	return nil
}

func (arena *Arena) ServeHTTP(w http.ResponseWriter, r *http.Request) {
	c, err := websocket.Accept(w, r, nil)
	if err != nil {
		ip := r.Header.Get("X-Forwarded-For")
		if ip == "" {
			ipaddr, _, _ := net.SplitHostPort(r.RemoteAddr)
			userIP := net.ParseIP(ipaddr)
			if userIP == nil {
				ip = ipaddr
			} else {
				ip = userIP.String()
			}
		}
		gamelog.L.Warn().Str("request_ip", ip).Err(err).Msg("unable to start Battle Arena server")
		return
	}

	arena.socket = c
	arena.connected.Store(true)

	defer func() {
		if c != nil {
			arena.connected.Store(false)
			gamelog.L.Error().Err(fmt.Errorf("game client has disconnected")).Msg("lost connection to game client")
			c.Close(websocket.StatusInternalError, "game client has disconnected")

			btl := arena.CurrentBattle()
			if btl != nil && btl.spoils != nil {
				btl.spoils.End()
			}
		}
	}()

	arena.Start()
}

type BribeGabRequest struct {
	Payload struct {
		AbilityOfferingID string          `json:"ability_offering_id"`
		Percentage        decimal.Decimal `json:"percentage"` // "0.1", "0.5%", "1%"
	} `json:"payload"`
}

const HubKeyBattleAbilityBribe = "BATTLE:ABILITY:BRIBE"

func (arena *Arena) BattleAbilityBribe(ctx context.Context, user *boiler.Player, factionID string, key string, payload []byte, reply ws.ReplyFunc) error {
	b := VoteBucket.Add(user.ID, 1)
	if b == 0 {
		return nil
	}

	// skip, if current not battle
	if arena.CurrentBattle() == nil {
		gamelog.L.Warn().Str("bribe", user.ID).Msg("current battle is nil")
		return nil
	}

	req := &BribeGabRequest{}
	err := json.Unmarshal(payload, req)
	if err != nil {
		gamelog.L.Error().Str("json", string(payload)).Msg("json unmarshal failed")
		return terror.Error(err, "Invalid request received")
	}

	// check percentage amount is valid
	if _, ok := MinVotePercentageCost[req.Payload.Percentage.String()]; !ok {
		gamelog.L.Error().Interface("payload", req).
			Str("userID", user.ID).
			Str("percentage", req.Payload.Percentage.String()).
			Msg("invalid vote percentage amount received")
		return terror.Error(err, "Invalid vote percentage amount received")
	}

	// check user is banned on limit sups contribution
	isBanned, err := boiler.PunishedPlayers(
		boiler.PunishedPlayerWhere.PunishUntil.GT(time.Now()),
		boiler.PunishedPlayerWhere.PlayerID.EQ(user.ID),
		qm.InnerJoin(
			fmt.Sprintf(
				"%s on %s = %s and %s = ?",
				boiler.TableNames.PunishOptions,
				qm.Rels(boiler.TableNames.PunishOptions, boiler.PunishOptionColumns.ID),
				qm.Rels(boiler.TableNames.PunishedPlayers, boiler.PunishedPlayerColumns.PunishOptionID),
				qm.Rels(boiler.TableNames.PunishOptions, boiler.PunishOptionColumns.Key),
			),
			server.PunishmentOptionRestrictSupsContribution,
		),
	).Exists(gamedb.StdConn)
	if err != nil {
		gamelog.L.Error().Err(err).Msg("Failed to check player on the banned list")
		return terror.Error(err, "Failed to check player")
	}

	// if limited sups contribute, return
	if isBanned {
		return terror.Error(fmt.Errorf("player is banned to contribute sups"), "You are banned to contribute sups")
	}

	userID := uuid.FromStringOrNil(user.ID)
	if userID.IsNil() {
		gamelog.L.Error().Str("user id is nil", user.ID).Msg("cant make users")
		return terror.Error(terror.ErrForbidden)
	}

	arena.CurrentBattle().abilities().BribeGabs(factionID, userID, req.Payload.AbilityOfferingID, req.Payload.Percentage, reply)

	return nil
}

type LocationSelectRequest struct {
	Payload struct {
		XIndex int `json:"x"`
		YIndex int `json:"y"`
	} `json:"payload"`
}

const HubKeyAbilityLocationSelect = "ABILITY:LOCATION:SELECT"

func (arena *Arena) AbilityLocationSelect(ctx context.Context, user *boiler.Player, factionID string, key string, payload []byte, reply ws.ReplyFunc) error {
	// skip, if current not battle
	if arena.CurrentBattle() == nil {
		gamelog.L.Warn().Msg("no current battle")
		return nil
	}

	req := &LocationSelectRequest{}
	err := json.Unmarshal(payload, req)
	if err != nil {
		gamelog.L.Warn().Err(err).Msg("invalid request received")
		return terror.Error(err, "Invalid request received")
	}

	userID, err := uuid.FromString(user.ID)
	if err != nil || userID.IsNil() {
		gamelog.L.Warn().Err(err).Msgf("can't create uuid from wsc identifier %s", user.ID)
		return terror.Error(terror.ErrForbidden)
	}

	if arena.CurrentBattle().abilities == nil {
		gamelog.L.Error().Msg("abilities is nil even with current battle not being nil")
		return terror.Error(terror.ErrForbidden)
	}

	err = arena.CurrentBattle().abilities().LocationSelect(userID, req.Payload.XIndex, req.Payload.YIndex)
	if err != nil {
		gamelog.L.Warn().Err(err).Msgf("Unable to select location")
		return terror.Error(err, "Unable to select location")
	}

	reply(true)

	return nil
}

type PlayerAbilityUseRequest struct {
	Payload struct {
		BlueprintAbilityID string               `json:"blueprint_ability_id"`
		LocationSelectType string               `json:"location_select_type"`
		StartCoords        *server.CellLocation `json:"start_coords"` // used for LINE_SELECT and LOCATION_SELECT abilities
		EndCoords          *server.CellLocation `json:"end_coords"`   // used only for LINE_SELECT abilities
		MechHash           string               `json:"mech_hash"`    // used only for MECH_SELECT abilities
	} `json:"payload"`
}

const HubKeyPlayerAbilityUse = "PLAYER:ABILITY:USE"

func (arena *Arena) PlayerAbilityUse(ctx context.Context, user *boiler.Player, factionID string, key string, payload []byte, reply ws.ReplyFunc) error {
	// skip, if current not battle
	if arena.CurrentBattle() == nil {
		gamelog.L.Warn().Str("func", "PlayerAbilityUse").Msg("no current battle")
		return terror.Error(terror.ErrForbidden, "There is no battle currently to use this ability on.")
	}

	req := &PlayerAbilityUseRequest{}
	err := json.Unmarshal(payload, req)
	if err != nil {
		gamelog.L.Warn().Err(err).Str("func", "PlayerAbilityUse").Msg("invalid request received")
		return terror.Error(err, "Invalid request received")
	}

	player, err := boiler.Players(boiler.PlayerWhere.ID.EQ(user.ID), qm.Load(boiler.PlayerRels.Faction)).One(gamedb.StdConn)
	if err != nil {
		gamelog.L.Warn().Err(err).Str("func", "PlayerAbilityUse").Str("userID", user.ID).Msg("could not find player from given user ID")
		return terror.Error(err, "Something went wrong while activating this ability. Please try again or contact support if this issue persists.")
	}

	pa, err := boiler.PlayerAbilities(
		boiler.PlayerAbilityWhere.BlueprintID.EQ(req.Payload.BlueprintAbilityID),
		boiler.PlayerAbilityWhere.OwnerID.EQ(player.ID),
		qm.OrderBy(fmt.Sprintf("%s asc", boiler.PlayerAbilityColumns.PurchasedAt))).One(gamedb.StdConn)
	if err != nil {
		gamelog.L.Warn().Err(err).Str("func", "PlayerAbilityUse").Str("blueprintAbilityID", req.Payload.BlueprintAbilityID).Msg("failed to get player ability")
		return terror.Error(err, "Something went wrong while activating this ability. Please try again or contact support if this issue persists.")
	}

	if pa.OwnerID != player.ID {
		gamelog.L.Warn().Str("func", "PlayerAbilityUse").Str("ability ownerID", pa.OwnerID).Str("blueprintAbilityID", req.Payload.BlueprintAbilityID).Msgf("player %s tried to execute an ability that wasn't theirs", player.ID)
		return terror.Error(terror.ErrForbidden, "You do not have permission to activate this ability.")
	}

	if !player.FactionID.Valid || player.FactionID.String == "" {
		gamelog.L.Warn().Str("func", "PlayerAbilityUse").Str("ability ownerID", pa.OwnerID).Str("blueprintAbilityID", req.Payload.BlueprintAbilityID).Msgf("player %s tried to execute an ability but they aren't part of a faction", player.ID)
		return terror.Error(terror.ErrForbidden, "You must be enrolled in a faction in order to use this ability.")
	}

	defer func() {
		if r := recover(); r != nil {
			gamelog.LogPanicRecovery("panic! panic! panic! Panic at the PlayerAbilityUse!", r)
		}
	}()

	currentBattle := arena.CurrentBattle()
	// check battle end
	if currentBattle.stage.Load() == BattleStageEnd {
		gamelog.L.Warn().Str("func", "LocationSelect").Msg("battle stage has en ended")
		return nil
	}

	userID := uuid.FromStringOrNil(user.ID)
	var event *server.GameAbilityEvent
	switch req.Payload.LocationSelectType {
	case boiler.LocationSelectTypeEnumLINE_SELECT:
		if req.Payload.StartCoords == nil || req.Payload.EndCoords == nil {
			gamelog.L.Error().Interface("request payload", req.Payload).Msgf("no start/end coords was provided for executing ability of type %s", boiler.LocationSelectTypeEnumLINE_SELECT)
			return terror.Error(terror.ErrInvalidInput, "Coordinates must be provided when executing this ability.")
		}
		if req.Payload.StartCoords.X < 0 || req.Payload.StartCoords.Y < 0 || req.Payload.EndCoords.X < 0 || req.Payload.EndCoords.Y < 0 {
			gamelog.L.Error().Interface("request payload", req.Payload).Msgf("invalid start/end coords were provided for executing %s ability", boiler.LocationSelectTypeEnumLINE_SELECT)
			return terror.Error(terror.ErrInvalidInput, "Invalid coordinates provided when executing this ability.")
		}
		event = &server.GameAbilityEvent{
			IsTriggered:         true,
			GameClientAbilityID: byte(pa.GameClientAbilityID),
			TriggeredByUserID:   &userID,
			TriggeredByUsername: &player.Username.String,
			EventID:             uuid.FromStringOrNil(pa.ID), // todo: change this?
			FactionID:           &player.FactionID.String,
			GameLocation:        getGameWorldCoordinatesFromCellXY(currentBattle.gameMap, req.Payload.StartCoords),
			GameLocationEnd:     getGameWorldCoordinatesFromCellXY(currentBattle.gameMap, req.Payload.EndCoords),
		}

		break
	case boiler.LocationSelectTypeEnumMECH_SELECT:
		if req.Payload.MechHash == "" {
			gamelog.L.Error().Interface("request payload", req.Payload).Err(err).Msgf("no mech hash was provided for executing ability of type %s", boiler.LocationSelectTypeEnumMECH_SELECT)
			return terror.Error(terror.ErrInvalidInput, "Mech hash must be provided to execute this ability.")
		}
		event = &server.GameAbilityEvent{
			IsTriggered:         true,
			GameClientAbilityID: byte(pa.GameClientAbilityID),
			TriggeredByUserID:   &userID,
			TriggeredByUsername: &player.Username.String,
			EventID:             uuid.FromStringOrNil(pa.ID), // todo: change this?
			FactionID:           &player.FactionID.String,
			WarMachineHash:      &req.Payload.MechHash,
		}

		break
	case boiler.LocationSelectTypeEnumLOCATION_SELECT:
		if req.Payload.StartCoords == nil {
			gamelog.L.Error().Interface("request payload", req.Payload).Msgf("no start coords was provided for executing ability of type %s", boiler.LocationSelectTypeEnumLOCATION_SELECT)
			return terror.Error(terror.ErrInvalidInput, "Coordinates must be provided when executing this ability.")
		}
		if req.Payload.StartCoords.X < 0 || req.Payload.StartCoords.Y < 0 {
			gamelog.L.Error().Interface("request payload", req.Payload).Msgf("invalid start coords were provided for executing %s ability", boiler.LocationSelectTypeEnumLOCATION_SELECT)
			return terror.Error(terror.ErrInvalidInput, "Invalid coordinates provided when executing this ability.")
		}
		event = &server.GameAbilityEvent{
			IsTriggered:         true,
			GameClientAbilityID: byte(pa.GameClientAbilityID),
			TriggeredByUserID:   &userID,
			TriggeredByUsername: &player.Username.String,
			EventID:             uuid.FromStringOrNil(pa.ID), // todo: change this?
			FactionID:           &player.FactionID.String,
			GameLocation:        getGameWorldCoordinatesFromCellXY(currentBattle.gameMap, req.Payload.StartCoords),
		}
		break
	case boiler.LocationSelectTypeEnumGLOBAL:
		break
	default:
		gamelog.L.Warn().Str("func", "PlayerAbilityUse").Interface("request payload", req.Payload).Msg("no location select type was provided when activating a player ability")
		return terror.Error(terror.ErrInvalidInput, "Something went wrong while activating this ability. Please try again, or contact support if this issue persists.")
	}

	if event == nil {
		gamelog.L.Warn().Str("func", "PlayerAbilityUse").Interface("request payload", req.Payload).Msg("game ability event is nil for some reason")
		return terror.Error(terror.ErrInvalidInput, "Something went wrong while activating this ability. Please try again, or contact support if this issue persists.")
	}

	tx, err := gamedb.StdConn.Begin()
	if err != nil {
		gamelog.L.Error().Err(err).Msg("unable to begin tx")
		return terror.Error(err, "Issue purchasing player ability, please try again or contact support.")
	}
	defer tx.Rollback()

	// Create consumed_abilities entry
	ca := boiler.ConsumedAbility{
		BattleID:            currentBattle.BattleID,
		ConsumedBy:          player.ID,
		BlueprintID:         pa.BlueprintID,
		GameClientAbilityID: pa.GameClientAbilityID,
		Label:               pa.Label,
		Colour:              pa.Colour,
		ImageURL:            pa.ImageURL,
		Description:         pa.Description,
		TextColour:          pa.TextColour,
		LocationSelectType:  pa.LocationSelectType,
		ConsumedAt:          time.Now(),
	}
	err = ca.Insert(tx, boil.Infer())
	if err != nil {
		gamelog.L.Error().Err(err).Interface("consumedAbility", ca).Msg("failed to created consumed ability entry")
		return err
	}

	// Delete player_abilities entry
	_, err = pa.Delete(tx)
	if err != nil {
		gamelog.L.Error().Err(err).Interface("playerAbility", pa).Msg("failed to delete player ability")
		return err
	}

	err = tx.Commit()
	if err != nil {
		gamelog.L.Error().Err(err).Msg("failed to commit transaction")
		return terror.Error(err, "Issue executing player ability, please try again or contact support.")
	}
	reply(true)

<<<<<<< HEAD
	currentBattle.arena.Message("BATTLE:ABILITY", event)
	tpas, err := db.TalliedPlayerAbilitiesList(user.ID)
	if err != nil {
		gamelog.L.Error().Str("boiler func", "PlayerAbilities").Str("ownerID", user.ID).Err(err).Msg("unable to get player abilities")
		return terror.Error(err, "Unable to retrieve abilities, try again or contact support.")
	}
	ws.PublishMessage(fmt.Sprintf("/user/%s/player_abilities", userID), server.HubKeyPlayerAbilitiesList, tpas)
=======
	faction := player.R.Faction
	arena.CurrentBattle().arena.BroadcastGameNotificationLocationSelect(&GameNotificationLocationSelect{
		Type: LocationSelectTypeTrigger,
		X:    &req.Payload.XIndex,
		Y:    &req.Payload.YIndex,
		Ability: &AbilityBrief{
			Label:    pa.Label,
			ImageUrl: pa.ImageURL,
			Colour:   pa.Colour,
		},
		CurrentUser: &UserBrief{
			ID:        userUUID,
			Username:  player.Username.String,
			FactionID: player.FactionID.String,
			Gid:       player.Gid,
			Faction: &Faction{
				ID:    faction.ID,
				Label: faction.Label,
				Theme: &Theme{
					PrimaryColor:    faction.PrimaryColor,
					SecondaryColor:  faction.SecondaryColor,
					BackgroundColor: faction.BackgroundColor,
				},
			},
		},
	})
>>>>>>> a4c62e4f

	return nil
}

const HubKeyPublicBattleAbilityUpdated = "PUBLIC:BATTLE:ABILITY:UPDATED"

// PublicBattleAbilityUpdateSubscribeHandler return battle ability for non login player
func (arena *Arena) PublicBattleAbilityUpdateSubscribeHandler(ctx context.Context, key string, payload []byte, reply ws.ReplyFunc) error {
	// get a random faction id
	if arena.CurrentBattle() != nil {
		btl := arena.CurrentBattle()
		if btl.abilities() != nil {
			ga, _ := btl.abilities().FactionBattleAbilityGet(server.RedMountainFactionID)
			if ga != nil {
				reply(GameAbility{
					ID:                     ga.ID,
					GameClientAbilityID:    byte(ga.GameClientAbilityID),
					ImageUrl:               ga.ImageUrl,
					Description:            ga.Description,
					FactionID:              ga.FactionID,
					Label:                  ga.Label,
					SupsCost:               ga.SupsCost,
					CurrentSups:            ga.CurrentSups,
					Colour:                 ga.Colour,
					TextColour:             ga.TextColour,
					CooldownDurationSecond: ga.CooldownDurationSecond,
					OfferingID:             uuid.Nil, // remove offering id to disable bribing
				})
			}
		}
	}
	return nil
}

const HubKeyBattleAbilityUpdated = "BATTLE:ABILITY:UPDATED"

func (arena *Arena) BattleAbilityUpdateSubscribeHandler(ctx context.Context, user *boiler.Player, factionID string, key string, payload []byte, reply ws.ReplyFunc) error {
	// return data if, current battle is not null
	if arena.CurrentBattle() != nil {
		btl := arena.CurrentBattle()
		if btl.abilities() != nil {
			ability, _ := btl.abilities().FactionBattleAbilityGet(factionID)
			reply(ability)
		}
	}

	return nil
}

type GameAbilityContributeRequest struct {
	Payload struct {
		AbilityIdentity   string          `json:"ability_identity"`
		AbilityOfferingID string          `json:"ability_offering_id"`
		Percentage        decimal.Decimal `json:"percentage"` // "0.1", "0.5%", "1%"
	} `json:"payload"`
}

const HubKeFactionUniqueAbilityContribute = "FACTION:UNIQUE:ABILITY:CONTRIBUTE"

func (arena *Arena) FactionUniqueAbilityContribute(ctx context.Context, user *boiler.Player, factionID string, key string, payload []byte, reply ws.ReplyFunc) error {
	b := VoteBucket.Add(user.ID, 1)
	if b == 0 {
		return nil
	}

	if arena == nil || arena.CurrentBattle() == nil {
		gamelog.L.Error().Bool("arena", arena == nil).
			Str("factionID", factionID).
			Bool("current_battle", arena.CurrentBattle() == nil).
			Str("userID", user.ID).Msg("unable to find player from user id")
		return nil
	}

	req := &GameAbilityContributeRequest{}
	err := json.Unmarshal(payload, req)
	if err != nil {
		gamelog.L.Error().Interface("payload", req).
			Str("userID", user.ID).Msg("invalid request received")
		return terror.Error(err, "Invalid request received")
	}

	// check percentage amount is valid
	if _, ok := MinVotePercentageCost[req.Payload.Percentage.String()]; !ok {
		gamelog.L.Error().Interface("payload", req).
			Str("userID", user.ID).
			Str("percentage", req.Payload.Percentage.String()).
			Msg("invalid vote percentage amount received")
		return terror.Error(err, "Invalid vote percentage amount received")
	}

	// check user is banned on limit sups contribution
	isBanned, err := boiler.PunishedPlayers(
		boiler.PunishedPlayerWhere.PunishUntil.GT(time.Now()),
		boiler.PunishedPlayerWhere.PlayerID.EQ(user.ID),
		qm.InnerJoin(
			fmt.Sprintf(
				"%s on %s = %s and %s = ?",
				boiler.TableNames.PunishOptions,
				qm.Rels(boiler.TableNames.PunishOptions, boiler.PunishOptionColumns.ID),
				qm.Rels(boiler.TableNames.PunishedPlayers, boiler.PunishedPlayerColumns.PunishOptionID),
				qm.Rels(boiler.TableNames.PunishOptions, boiler.PunishOptionColumns.Key),
			),
			server.PunishmentOptionRestrictSupsContribution,
		),
	).Exists(gamedb.StdConn)
	if err != nil {
		gamelog.L.Error().Err(err).Msg("Failed to check player on the banned list")
		return terror.Error(err, "Failed to check player")
	}

	// if limited sups contribute, return
	if isBanned {
		return terror.Error(fmt.Errorf("player is banned to contribute sups"), "You are banned to contribute sups")
	}

	userID := uuid.FromStringOrNil(user.ID)
	if userID.IsNil() {
		gamelog.L.Error().Str("percentage", req.Payload.Percentage.String()).
			Str("userID", user.ID).Msg("unable to contribute forbidden")
		return terror.Error(terror.ErrForbidden)
	}

	arena.CurrentBattle().abilities().AbilityContribute(factionID, userID, req.Payload.AbilityIdentity, req.Payload.AbilityOfferingID, req.Payload.Percentage, reply)

	return nil
}

const HubKeyFactionUniqueAbilitiesUpdated = "FACTION:UNIQUE:ABILITIES:UPDATED"

func (arena *Arena) FactionAbilitiesUpdateSubscribeHandler(ctx context.Context, user *boiler.Player, factionID string, key string, payload []byte, reply ws.ReplyFunc) error {
	// return data if, current battle is not null
	btl := arena.CurrentBattle()
	if btl != nil {
		if btl.abilities() != nil {
			reply(btl.abilities().FactionUniqueAbilitiesGet(uuid.FromStringOrNil(factionID)))
		}
	}

	return nil
}

const HubKeyWarMachineAbilitiesUpdated = "WAR:MACHINE:ABILITIES:UPDATED"

// WarMachineAbilitiesUpdateSubscribeHandler subscribe on war machine abilities
func (arena *Arena) WarMachineAbilitiesUpdateSubscribeHandler(ctx context.Context, user *boiler.Player, factionID string, key string, payload []byte, reply ws.ReplyFunc) error {
	cctx := chi.RouteContext(ctx)
	slotNumber := cctx.URLParam("slotNumber")
	if slotNumber == "" {
		return fmt.Errorf("slot number is required")
	}

	participantID, err := strconv.Atoi(slotNumber)
	if err != nil {
		return fmt.Errorf("invalid participant id")
	}

	wm := arena.currentBattleWarMachine(participantID)

	if wm == nil {
		return nil
	}
	if wm.FactionID != factionID {
		gamelog.L.Warn().Str("war_machine_faction_id", wm.FactionID).Str("user_faction_id", factionID).Msg("War machine faction id does not match")
		return nil
	}

	gameAbilities := []GameAbility{}
	for _, ga := range wm.Abilities {
		ga.RLock()
		gameAbilities = append(gameAbilities, *ga)
		ga.RUnlock()
	}

	reply(gameAbilities)

	return nil
}

type WarMachineStat struct {
	ParticipantID int             `json:"participant_id"`
	Position      *server.Vector3 `json:"position"`
	Rotation      int             `json:"rotation"`
	Health        uint32          `json:"health"`
	Shield        uint32          `json:"shield"`
}

const HubKeyWarMachineStatUpdated = "WAR:MACHINE:STAT:UPDATED"

func (arena *Arena) WarMachineStatUpdatedSubscribe(ctx context.Context, key string, payload []byte, reply ws.ReplyFunc) error {
	cctx := chi.RouteContext(ctx)
	slotNumber := cctx.URLParam("slotNumber")
	if slotNumber == "" {
		return fmt.Errorf("slot number is required")
	}

	participantID, err := strconv.Atoi(slotNumber)
	if err != nil {
		return fmt.Errorf("invalid participant id")
	}

	wm := arena.currentBattleWarMachine(participantID)

	if wm != nil {
		wm.RLock()
		defer wm.RUnlock()
		reply(WarMachineStat{
			ParticipantID: participantID,
			Position:      wm.Position,
			Rotation:      wm.Rotation,
			Health:        wm.Health,
			Shield:        wm.Shield,
		})
	}

	return nil
}

const HubKeyBribeStageUpdateSubscribe = "BRIBE:STAGE:UPDATED:SUBSCRIBE"

// BribeStageSubscribe subscribe on bribing stage change
func (arena *Arena) BribeStageSubscribe(ctx context.Context, key string, payload []byte, reply ws.ReplyFunc) error {
	// return data if, current battle is not null
	if arena.CurrentBattle() != nil {
		btl := arena.CurrentBattle()
		if btl.abilities() != nil {
			reply(btl.abilities().BribeStageGet())
		}
	}

	return nil
}

const HubKeyBattleAbilityProgressBarUpdated = "BATTLE:ABILITY:PROGRESS:BAR:UPDATED"

const HubKeyAbilityPriceUpdated = "ABILITY:PRICE:UPDATED"

type GameAbilityPriceResponse struct {
	ID          string `json:"id"`
	OfferingID  string `json:"offering_id"`
	SupsCost    string `json:"sups_cost"`
	CurrentSups string `json:"current_sups"`
	ShouldReset bool   `json:"should_reset"`
}

const HubKeySpoilOfWarUpdated = "SPOIL:OF:WAR:UPDATED"

func (arena *Arena) SpoilOfWarUpdateSubscribeHandler(ctx context.Context, key string, payload []byte, reply ws.ReplyFunc) error {
	sows, err := db.LastTwoSpoilOfWarAmount()
	if err != nil || len(sows) == 0 {
		gamelog.L.Error().Err(err).Msg("Failed to get last two spoil of war amount")
		return nil
	}

	spoilOfWars := []string{}
	for _, sow := range sows {
		spoilOfWars = append(spoilOfWars, sow.String())
	}

	reply(spoilOfWars)

	return nil
}

func (arena *Arena) SendSettings(ctx context.Context, key string, payload []byte, reply ws.ReplyFunc) error {
	// response game setting, if current battle exists
	if arena.CurrentBattle() != nil {
		reply(UpdatePayload(arena.CurrentBattle()))
	}

	return nil
}

type BattleMsg struct {
	BattleCommand string          `json:"battleCommand"`
	Payload       json.RawMessage `json:"payload"`
}

type BattleStartPayload struct {
	WarMachines []struct {
		Hash          string `json:"hash"`
		ParticipantID byte   `json:"participantID"`
	} `json:"warMachines"`
	BattleID      string `json:"battleID"`
	ClientBuildNo string `json:"clientBuildNo"`
}

type MapDetailsPayload struct {
	Details  server.GameMap `json:"details"`
	BattleID string         `json:"battleID"`
}

type BattleEndPayload struct {
	WinningWarMachines []struct {
		Hash   string `json:"hash"`
		Health int    `json:"health"`
	} `json:"winningWarMachines"`
	BattleID     string `json:"battleID"`
	WinCondition string `json:"winCondition"`
}

type BattleWMDestroyedPayload struct {
	DestroyedWarMachineEvent struct {
		DestroyedWarMachineHash string    `json:"destroyedWarMachineHash"`
		KillByWarMachineHash    string    `json:"killByWarMachineHash"`
		RelatedEventIDString    string    `json:"relatedEventIDString"`
		RelatedEventID          uuid.UUID `json:"RelatedEventID"`
		DamageHistory           []struct {
			Amount         int    `json:"amount"`
			InstigatorHash string `json:"instigatorHash"`
			SourceHash     string `json:"sourceHash"`
			SourceName     string `json:"sourceName"`
		} `json:"damageHistory"`
		KilledBy string `json:"killedBy"`
	} `json:"destroyedWarMachineEvent"`
	BattleID string `json:"battleID"`
}

type AISpawnedRequest struct {
	BattleID       string          `json:"battleID"`
	SpawnedAIEvent *SpawnedAIEvent `json:"spawnedAIEvent"`
}

type SpawnedAIEvent struct {
	ParticipantID byte            `json:"participantID"`
	Name          string          `json:"name"`
	Model         string          `json:"model"`
	Skin          string          `json:"skin"`
	MaxHealth     uint32          `json:"maxHealth"`
	Health        uint32          `json:"health"`
	MaxShield     uint32          `json:"maxShield"`
	Shield        uint32          `json:"shield"`
	FactionID     string          `json:"factionID"`
	Position      *server.Vector3 `json:"position"`
	Rotation      int             `json:"rotation"`
}

type BattleWMPickupPayload struct {
	WarMachineHash string `json:"warMachineHash"`
	EventID        string `json:"eventID"`
	BattleID       string `json:"battleID"`
}

func (arena *Arena) start() {
	//defer func() {
	//	if r := recover(); r != nil {
	//		gamelog.LogPanicRecovery("Panic! Panic! Panic! Panic on battle arena!", r)
	//	}
	//}()

	ctx := context.Background()
	arena.beginBattle()

	for {
		_, payload, err := arena.socket.Read(ctx)
		if err != nil {
			gamelog.L.Error().Err(err).Msg("empty game client disconnected")
			break
		}
		btl := arena.CurrentBattle()
		if len(payload) == 0 {
			gamelog.L.Warn().Bytes("payload", payload).Err(err).Msg("empty game client payload")
			continue
		}
		mt := MessageType(payload[0])
		if err != nil {
			gamelog.L.Warn().Int("message_type", int(mt)).Bytes("payload", payload).Err(err).Msg("websocket to game client failed")
			return
		}

		data := payload[1:]
		switch mt {
		case JSON:
			msg := &BattleMsg{}
			err := json.Unmarshal(data, msg)
			if err != nil {
				gamelog.L.Warn().Str("msg", string(payload)).Err(err).Msg("unable to unmarshal battle message")
				continue
			}

			gamelog.L.Info().Str("game_client_data", string(data)).Int("message_type", int(mt)).Msg("game client message")

			switch msg.BattleCommand {
			case "BATTLE:MAP_DETAILS":
				var dataPayload *MapDetailsPayload
				if err := json.Unmarshal(msg.Payload, &dataPayload); err != nil {
					gamelog.L.Warn().Str("msg", string(payload)).Err(err).Msg("unable to unmarshal battle message payload")
					continue
				}

				// update map detail
				btl.storeGameMap(dataPayload.Details)

			case "BATTLE:START":
				var dataPayload *BattleStartPayload
				if err := json.Unmarshal(msg.Payload, &dataPayload); err != nil {
					gamelog.L.Warn().Str("msg", string(payload)).Err(err).Msg("unable to unmarshal battle message payload")
					continue
				}

				gameClientBuildNo, err := strconv.ParseUint(dataPayload.ClientBuildNo, 10, 64)
				if err != nil {
					gamelog.L.Panic().Str("game_client_build_no", dataPayload.ClientBuildNo).Msg("invalid game client build number received")
				}

				if gameClientBuildNo < arena.gameClientMinimumBuildNo {
					gamelog.L.Panic().Str("current_game_client_build", dataPayload.ClientBuildNo).Uint64("minimum_game_client_build", arena.gameClientMinimumBuildNo).Msg("unsupported game client build number")
				}

				err = btl.preIntro(dataPayload)
				if err != nil {
					gamelog.L.Error().Str("msg", string(payload)).Err(err).Msg("battle start load out has failed")
					return
				}

			case "BATTLE:OUTRO_FINISHED":
				gamelog.L.Info().Msg("Battle outro is finished, starting a new battle")
				arena.beginBattle()

			case "BATTLE:INTRO_FINISHED":
				btl.start()

			case "BATTLE:WAR_MACHINE_DESTROYED":
				var dataPayload BattleWMDestroyedPayload
				if err := json.Unmarshal([]byte(msg.Payload), &dataPayload); err != nil {
					gamelog.L.Warn().Str("msg", string(payload)).Err(err).Msg("unable to unmarshal battle message warmachine destroyed payload")
					continue
				}
				btl.Destroyed(&dataPayload)

			case "BATTLE:WAR_MACHINE_PICKUP":
				var dataPayload BattleWMPickupPayload
				if err := json.Unmarshal([]byte(msg.Payload), &dataPayload); err != nil {
					gamelog.L.Warn().Str("msg", string(payload)).Err(err).Msg("unable to unmarshal battle message warmachine pickup payload")
					continue
				}
				btl.Pickup(&dataPayload)

			case "BATTLE:END":
				var dataPayload *BattleEndPayload
				if err := json.Unmarshal([]byte(msg.Payload), &dataPayload); err != nil {
					gamelog.L.Warn().Str("msg", string(payload)).Err(err).Msg("unable to unmarshal battle message warmachine destroyed payload")
					continue
				}
				btl.end(dataPayload)

			case "BATTLE:AI_SPAWNED":
				var dataPayload *AISpawnedRequest
				if err := json.Unmarshal(msg.Payload, &dataPayload); err != nil {
					gamelog.L.Warn().Str("msg", string(payload)).Err(err).Msg("unable to unmarshal battle message payload")
					continue
				}
				err = btl.AISpawned(dataPayload)
				if err != nil {
					gamelog.L.Error().Err(err)
				}

			default:
				gamelog.L.Warn().Str("battleCommand", msg.BattleCommand).Err(err).Msg("Battle Arena WS: no command response")
			}
		case Tick:
			btl.Tick(payload)
		default:
			gamelog.L.Warn().Str("MessageType", string(mt)).Err(err).Msg("Battle Arena WS: no message response")
		}
	}
}

func (arena *Arena) beginBattle() {
	gm, err := db.GameMapGetRandom(false)
	if err != nil {
		gamelog.L.Err(err).Msg("unable to get random map")
		return
	}

	gameMap := &server.GameMap{
		ID:   uuid.Must(uuid.FromString(gm.ID)),
		Name: gm.Name,
	}

	var battleID string
	var battle *boiler.Battle
	inserted := false

	// query last battle
	lastBattle, err := boiler.Battles(
		qm.OrderBy("battle_number DESC"), qm.Limit(1),
		qm.Load(
			boiler.BattleRels.GameMap,
			qm.Select(boiler.GameMapColumns.Name),
		),
	).One(gamedb.StdConn)
	if err != nil && !errors.Is(err, sql.ErrNoRows) {
		gamelog.L.Error().Err(err).Msg("not able to load previous battle")
	}

	// if last battle is ended or does not exist, create a new battle
	if lastBattle == nil || errors.Is(err, sql.ErrNoRows) || lastBattle.EndedAt.Valid {

		battleID = uuid.Must(uuid.NewV4()).String()
		battle = &boiler.Battle{
			ID:        battleID,
			GameMapID: gameMap.ID.String(),
			StartedAt: time.Now(),
		}

	} else {
		// if there is an unfinished battle
		battle = lastBattle
		battleID = lastBattle.ID

		gamelog.L.Info().Msg("Running unfinished battle map")
		gameMap.ID = uuid.Must(uuid.FromString(lastBattle.GameMapID))
		gameMap.Name = lastBattle.R.GameMap.Name

		inserted = true
	}

	btl := &Battle{
		arena:    arena,
		MapName:  gameMap.Name,
		gameMap:  gameMap,
		BattleID: battleID,
		Battle:   battle,
		inserted: inserted,
		stage:    atomic.NewInt32(BattleStageStart),
		users: usersMap{
			m: make(map[uuid.UUID]*BattleUser),
		},
		destroyedWarMachineMap: make(map[string]*WMDestroyedRecord),
		viewerCountInputChan:   make(chan *ViewerLiveCount),
	}

	err = btl.Load()
	if err != nil {
		gamelog.L.Warn().Err(err).Msg("unable to load out mechs")
	}

	// order the mechs by facton id

	// set user online debounce
	go btl.debounceSendingViewerCount(func(result ViewerLiveCount, btl *Battle) {
		ws.PublishMessage("/public/live_data", HubKeyViewerLiveCountUpdated, result)
	})

	arena.storeCurrentBattle(btl)
	arena.Message(BATTLEINIT, btl)

	go arena.NotifyUpcomingWarMachines()
}

const HubKeyUserStatSubscribe = "USER:STAT:SUBSCRIBE"

func (arena *Arena) UserStatUpdatedSubscribeHandler(ctx context.Context, user *boiler.Player, key string, payload []byte, reply ws.ReplyFunc) error {
	userID, err := uuid.FromString(user.ID)
	if err != nil {
		return terror.Error(err, "Invalid request received")
	}

	us, err := db.UserStatsGet(userID.String())
	if err != nil {
		return terror.Error(err, "failed to get user stats")
	}

	if us != nil {
		reply(us)
	}

	return nil
}

func (btl *Battle) AISpawned(payload *AISpawnedRequest) error {
	// check battle id
	if payload.BattleID != btl.BattleID {
		return terror.Error(fmt.Errorf("mismatch battleID, expected %s, got %s", btl.BattleID, payload.BattleID))
	}

	if payload.SpawnedAIEvent == nil {
		return terror.Error(fmt.Errorf("missing Spawned AI event"))
	}

	// get spawned AI
	spawnedAI := &WarMachine{
		ParticipantID: payload.SpawnedAIEvent.ParticipantID,
		Name:          payload.SpawnedAIEvent.Name,
		Model:         payload.SpawnedAIEvent.Model,
		Skin:          payload.SpawnedAIEvent.Skin,
		MaxHealth:     payload.SpawnedAIEvent.MaxHealth,
		Health:        payload.SpawnedAIEvent.MaxHealth,
		MaxShield:     payload.SpawnedAIEvent.MaxShield,
		Shield:        payload.SpawnedAIEvent.MaxShield,
		FactionID:     payload.SpawnedAIEvent.FactionID,
		Position:      payload.SpawnedAIEvent.Position,
		Rotation:      payload.SpawnedAIEvent.Rotation,
	}

	gamelog.L.Info().Msgf("Battle Update: %s - AI Spawned: %d", payload.BattleID, spawnedAI.ParticipantID)

	// cache record in battle, for future subscription
	btl.spawnedAIMux.Lock()
	btl.SpawnedAI = append(btl.SpawnedAI, spawnedAI)
	btl.spawnedAIMux.Unlock()

	return nil
}<|MERGE_RESOLUTION|>--- conflicted
+++ resolved
@@ -20,14 +20,8 @@
 	"time"
 
 	"github.com/go-chi/chi/v5"
-<<<<<<< HEAD
-	"github.com/ninja-syndicate/ws"
-
-	"github.com/volatiletech/null/v8"
-=======
 	"github.com/ninja-software/terror/v2"
 	"github.com/ninja-syndicate/ws"
->>>>>>> a4c62e4f
 
 	"github.com/volatiletech/null/v8"
 	"github.com/volatiletech/sqlboiler/v4/boil"
@@ -215,31 +209,6 @@
 		WriteTimeout: arena.timeout,
 	}
 
-<<<<<<< HEAD
-	// faction queue
-	arena.SecureUserFactionCommand(WSQueueJoin, arena.QueueJoinHandler)
-	arena.SecureUserFactionCommand(WSQueueLeave, arena.QueueLeaveHandler)
-	arena.SecureUserFactionCommand(WSAssetQueueStatus, arena.AssetQueueStatusHandler)
-	arena.SecureUserFactionCommand(WSAssetQueueStatusList, arena.AssetQueueStatusListHandler)
-
-	arena.SecureUserFactionCommand(HubKeyAssetMany, arena.AssetManyHandler)
-
-	// TODO: handle insurance and repair
-	//arena.SecureUserFactionCommand(HubKeyAssetRepairPayFee, arena.AssetRepairPayFeeHandler)
-	//arena.SecureUserFactionCommand(HubKeyAssetRepairStatus, arena.AssetRepairStatusHandler)
-
-	// player ability use
-	arena.SecureUserFactionCommand(HubKeyPlayerAbilityUse, arena.PlayerAbilityUse)
-
-	// battle ability related (bribing)
-	arena.SecureUserFactionCommand(HubKeyBattleAbilityBribe, arena.BattleAbilityBribe)
-	arena.SecureUserFactionCommand(HubKeyAbilityLocationSelect, arena.AbilityLocationSelect)
-
-	// faction unique ability related (sup contribution)
-	arena.SecureUserFactionCommand(HubKeFactionUniqueAbilityContribute, arena.FactionUniqueAbilityContribute)
-
-=======
->>>>>>> a4c62e4f
 	// start player rank updater
 	arena.PlayerRankUpdater()
 
@@ -714,7 +683,6 @@
 	}
 	reply(true)
 
-<<<<<<< HEAD
 	currentBattle.arena.Message("BATTLE:ABILITY", event)
 	tpas, err := db.TalliedPlayerAbilitiesList(user.ID)
 	if err != nil {
@@ -722,34 +690,6 @@
 		return terror.Error(err, "Unable to retrieve abilities, try again or contact support.")
 	}
 	ws.PublishMessage(fmt.Sprintf("/user/%s/player_abilities", userID), server.HubKeyPlayerAbilitiesList, tpas)
-=======
-	faction := player.R.Faction
-	arena.CurrentBattle().arena.BroadcastGameNotificationLocationSelect(&GameNotificationLocationSelect{
-		Type: LocationSelectTypeTrigger,
-		X:    &req.Payload.XIndex,
-		Y:    &req.Payload.YIndex,
-		Ability: &AbilityBrief{
-			Label:    pa.Label,
-			ImageUrl: pa.ImageURL,
-			Colour:   pa.Colour,
-		},
-		CurrentUser: &UserBrief{
-			ID:        userUUID,
-			Username:  player.Username.String,
-			FactionID: player.FactionID.String,
-			Gid:       player.Gid,
-			Faction: &Faction{
-				ID:    faction.ID,
-				Label: faction.Label,
-				Theme: &Theme{
-					PrimaryColor:    faction.PrimaryColor,
-					SecondaryColor:  faction.SecondaryColor,
-					BackgroundColor: faction.BackgroundColor,
-				},
-			},
-		},
-	})
->>>>>>> a4c62e4f
 
 	return nil
 }
