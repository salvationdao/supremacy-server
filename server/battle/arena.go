--- conflicted
+++ resolved
@@ -32,22 +32,18 @@
 )
 
 type Arena struct {
-	conn              db.Conn
-	socket            *websocket.Conn
-	timeout           time.Duration
-	messageBus        *messagebus.MessageBus
-	_currentBattle    *Battle
-	syndicates        map[string]boiler.Faction
-	AIPlayers         map[string]db.PlayerWithFaction
-	RPCClient         *rpcclient.PassportXrpcClient
-	gameClientLock    sync.Mutex
-	sms               server.SMS
-<<<<<<< HEAD
-	telegram          server.Telegram
-	gameClientBuildNo uint64
-=======
+	conn                     db.Conn
+	socket                   *websocket.Conn
+	timeout                  time.Duration
+	messageBus               *messagebus.MessageBus
+	_currentBattle           *Battle
+	syndicates               map[string]boiler.Faction
+	AIPlayers                map[string]db.PlayerWithFaction
+	RPCClient                *rpcclient.PassportXrpcClient
+	gameClientLock           sync.Mutex
+	sms                      server.SMS
 	gameClientMinimumBuildNo uint64
->>>>>>> f21837b7
+	telegram                 server.Telegram
 
 	sync.RWMutex
 }
@@ -65,19 +61,15 @@
 }
 
 type Opts struct {
-	Conn              db.Conn
-	Addr              string
-	Timeout           time.Duration
-	Hub               *hub.Hub
-	MessageBus        *messagebus.MessageBus
-	RPCClient         *rpcclient.PassportXrpcClient
-	SMS               server.SMS
-<<<<<<< HEAD
-	Telegram          *telegram.Telegram
-	GameClientBuildNo uint64
-=======
+	Conn                     db.Conn
+	Addr                     string
+	Timeout                  time.Duration
+	Hub                      *hub.Hub
+	MessageBus               *messagebus.MessageBus
+	RPCClient                *rpcclient.PassportXrpcClient
+	SMS                      server.SMS
 	GameClientMinimumBuildNo uint64
->>>>>>> f21837b7
+	Telegram                 *telegram.Telegram
 }
 
 type MessageType byte
@@ -119,12 +111,8 @@
 	arena.messageBus = opts.MessageBus
 	arena.RPCClient = opts.RPCClient
 	arena.sms = opts.SMS
-<<<<<<< HEAD
+	arena.gameClientMinimumBuildNo = opts.GameClientMinimumBuildNo
 	arena.telegram = opts.Telegram
-	arena.gameClientBuildNo = opts.GameClientBuildNo
-=======
-	arena.gameClientMinimumBuildNo = opts.GameClientMinimumBuildNo
->>>>>>> f21837b7
 
 	arena.AIPlayers, err = db.DefaultFactionPlayers()
 	if err != nil {
