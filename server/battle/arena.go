package battle

import (
	"context"
	"database/sql"
	"encoding/json"
	"fmt"
	"net"
	"net/http"
	"server"
	"server/db"
	"server/db/boiler"
	"server/gamedb"
	"server/gamelog"
	"server/rpcclient"
	"sync"
	"time"

	"github.com/gofrs/uuid"
	leakybucket "github.com/kevinms/leakybucket-go"
	"github.com/ninja-software/terror/v2"
	"github.com/ninja-syndicate/hub"
	"github.com/ninja-syndicate/hub/ext/messagebus"
	"github.com/pkg/errors"
	"github.com/shopspring/decimal"
	"github.com/volatiletech/sqlboiler/v4/queries/qm"
	"nhooyr.io/websocket"
)

type Arena struct {
	conn           db.Conn
	socket         *websocket.Conn
	timeout        time.Duration
	messageBus     *messagebus.MessageBus
	netMessageBus  *messagebus.NetBus
	currentBattle  *Battle
	syndicates     map[string]boiler.Faction
	AIPlayers      map[string]db.PlayerWithFaction
	RPCClient      *rpcclient.PassportXrpcClient
	gameClientLock sync.Mutex
	sms            server.SMS
}

type Opts struct {
	Conn          db.Conn
	Addr          string
	Timeout       time.Duration
	Hub           *hub.Hub
	MessageBus    *messagebus.MessageBus
	NetMessageBus *messagebus.NetBus
	RPCClient     *rpcclient.PassportXrpcClient
	SMS           server.SMS
}

type MessageType byte

// NetMessageTypes
const (
	JSON MessageType = iota
	Tick
	LiveVotingTick
	ViewerLiveCountTick
	SpoilOfWarTick
	GameAbilityProgressTick
	BattleAbilityProgressTick
)

// BATTLESPAWNCOUNT defines how many mechs to spawn
// this should be refactored to a number in the database
// config table may be necessary, suggest key/value
const BATTLESPAWNCOUNT int = 3

func (mt MessageType) String() string {
	return [...]string{"JSON", "Tick", "Live Vote Tick", "Viewer Live Count Tick", "Spoils of War Tick", "game ability progress tick", "battle ability progress tick"}[mt]
}

var VoteBucket = leakybucket.NewCollector(8, 8, true)

func NewArena(opts *Opts) *Arena {
	l, err := net.Listen("tcp", opts.Addr)

	if err != nil {
		gamelog.L.Fatal().Str("Addr", opts.Addr).Err(err).Msg("unable to bind Arena to beginBattle Server address")
	}

	arena := &Arena{
		conn: opts.Conn,
	}

	arena.timeout = opts.Timeout
	arena.netMessageBus = opts.NetMessageBus
	arena.messageBus = opts.MessageBus
	arena.RPCClient = opts.RPCClient
	arena.sms = opts.SMS

	arena.AIPlayers, err = db.DefaultFactionPlayers()
	if err != nil {
		gamelog.L.Fatal().Err(err).Msg("no faction users found")
	}

	if arena.timeout == 0 {
		arena.timeout = 15 * time.Hour * 24
	}

	server := &http.Server{
		Handler:      arena,
		ReadTimeout:  arena.timeout,
		WriteTimeout: arena.timeout,
	}

	// faction queue
	opts.SecureUserFactionCommand(WSQueueJoin, arena.QueueJoinHandler)
	opts.SecureUserFactionCommand(WSQueueLeave, arena.QueueLeaveHandler)
	opts.SecureUserFactionCommand(WSAssetQueueStatus, arena.AssetQueueStatusHandler)
	opts.SecureUserFactionSubscribeCommand(WSQueueStatusSubscribe, arena.QueueStatusSubscribeHandler)
	opts.SecureUserFactionSubscribeCommand(WSQueueUpdatedSubscribe, arena.QueueUpdatedSubscribeHandler)
	opts.SecureUserFactionSubscribeCommand(WSAssetQueueStatusSubscribe, arena.AssetQueueStatusSubscribeHandler)

	opts.SecureUserCommand(HubKeyGameUserOnline, arena.UserOnline)
	opts.SubscribeCommand(HubKeyWarMachineDestroyedUpdated, arena.WarMachineDestroyedUpdatedSubscribeHandler)

	// subscribe functions
	opts.SubscribeCommand(HubKeyGameSettingsUpdated, arena.SendSettings)

	opts.SubscribeCommand(HubKeyGameNotification, arena.GameNotificationSubscribeHandler)
	opts.SecureUserSubscribeCommand(HubKeyMultiplierUpdate, arena.HubKeyMultiplierUpdate)

	opts.SecureUserSubscribeCommand(HubKeyUserStatSubscribe, arena.UserStatUpdatedSubscribeHandler)

	// battle ability related (bribing)
	opts.SecureUserFactionCommand(HubKeyBattleAbilityBribe, arena.BattleAbilityBribe)
	opts.SecureUserFactionCommand(HubKeyAbilityLocationSelect, arena.AbilityLocationSelect)
	opts.SecureUserFactionSubscribeCommand(HubKeGabsBribeStageUpdateSubscribe, arena.GabsBribeStageSubscribe)
	opts.SecureUserFactionSubscribeCommand(HubKeGabsBribingWinnerSubscribe, arena.GabsBribingWinnerSubscribe)
	opts.SecureUserFactionSubscribeCommand(HubKeyBattleAbilityUpdated, arena.BattleAbilityUpdateSubscribeHandler)

	opts.SecureUserSubscribeCommand(HubKeyMultiplierMapSubscribe, arena.MultiplierMapSubScribeHandler)

	// faction unique ability related (sup contribution)
	opts.SecureUserFactionCommand(HubKeFactionUniqueAbilityContribute, arena.FactionUniqueAbilityContribute)
	opts.SecureUserFactionSubscribeCommand(HubKeyFactionUniqueAbilitiesUpdated, arena.FactionAbilitiesUpdateSubscribeHandler)
	opts.SecureUserFactionSubscribeCommand(HubKeyWarMachineAbilitiesUpdated, arena.WarMachineAbilitiesUpdateSubscribeHandler)

	// net message subscribe
	opts.NetSecureUserFactionSubscribeCommand(HubKeyBattleAbilityProgressBarUpdated, arena.FactionProgressBarUpdateSubscribeHandler)
	opts.NetSecureUserFactionSubscribeCommand(HubKeyAbilityPriceUpdated, arena.FactionAbilityPriceUpdateSubscribeHandler)
	opts.NetSubscribeCommand(HubKeyWarMachineLocationUpdated, arena.WarMachineLocationUpdateSubscribeHandler)
	opts.NetSecureUserFactionSubscribeCommand(HubKeyLiveVoteCountUpdated, arena.LiveVoteCountUpdateSubscribeHandler)
	opts.NetSecureUserSubscribeCommand(HubKeySpoilOfWarUpdated, arena.SpoilOfWarUpdateSubscribeHandler)

	go func() {
		err = server.Serve(l)

		if err != nil {
			gamelog.L.Fatal().Str("Addr", opts.Addr).Err(err).Msg("unable to start beginBattle Arena server")
		}
	}()

	return arena
}

const BATTLEINIT = "BATTLE:INIT"

// Start begins the battle arena, blocks on listen
func (arena *Arena) Start() {
	arena.start()
}

func (arena *Arena) Message(cmd string, payload interface{}) {
	ctx, cancel := context.WithTimeout(context.Background(), 10*time.Second)
	defer cancel()

	b, err := json.Marshal(struct {
		Command string      `json:"battleCommand"`
		Payload interface{} `json:"payload"`
	}{Payload: payload, Command: cmd})

	if err != nil {
		gamelog.L.Fatal().Interface("payload", payload).Err(err).Msg("unable to marshal data for battle arena")
	}

	gamelog.L.Debug().Str("message data", string(b)).Msg("sending packet to game client")

	arena.socket.Write(ctx, websocket.MessageBinary, b)
}

func (btl *Battle) DefaultMechs() error {
	defMechs, err := db.DefaultMechs()
	if err != nil {
		return err
	}

	btl.WarMachines = btl.MechsToWarMachines(defMechs)
	return nil
}

func (arena *Arena) ServeHTTP(w http.ResponseWriter, r *http.Request) {
	c, err := websocket.Accept(w, r, nil)
	if err != nil {
		ip := r.Header.Get("X-Forwarded-For")
		if ip == "" {
			ipaddr, _, _ := net.SplitHostPort(r.RemoteAddr)
			userIP := net.ParseIP(ipaddr)
			if userIP == nil {
				ip = ipaddr
			} else {
				ip = userIP.String()
			}
		}
		gamelog.L.Warn().Str("request_ip", ip).Err(err).Msg("unable to start beginBattle Arena server")
	}

	arena.socket = c

	defer func() {
		c.Close(websocket.StatusInternalError, "game client has disconnected")
	}()

	arena.Start()
}

func (arena *Arena) SetMessageBus(mb *messagebus.MessageBus, nb *messagebus.NetBus) {
	arena.messageBus = mb
}

type BribeGabRequest struct {
	*hub.HubCommandRequest
	Payload struct {
		Amount string `json:"amount"` // "0.1", "1", "10"
	} `json:"payload"`
}

const HubKeyBattleAbilityBribe hub.HubCommandKey = "BATTLE:ABILITY:BRIBE"

func (arena *Arena) BattleAbilityBribe(ctx context.Context, wsc *hub.Client, payload []byte, factionID uuid.UUID, reply hub.ReplyFunc) error {
	b := VoteBucket.Add(wsc.Identifier(), 1)
	if b == 0 {
		return nil
	}

	// skip, if current not battle
	if arena.currentBattle == nil {
		gamelog.L.Warn().Str("bribe", wsc.Identifier()).Msg("current battle is nil")
		return nil
	}

	req := &BribeGabRequest{}
	err := json.Unmarshal(payload, req)
	if err != nil {
		gamelog.L.Error().Str("json", string(payload)).Msg("json unmarshal failed")
		return terror.Error(err, "Invalid request received")
	}

	d, err := decimal.NewFromString(req.Payload.Amount)
	if err != nil {
		gamelog.L.Error().Str("amount", req.Payload.Amount).Msg("cant make moneys")
		return terror.Error(err, "Failed to parse string to decimal.deciaml")
	}
	amount := d.Mul(decimal.New(1, 18))

	userID := uuid.FromStringOrNil(wsc.Identifier())
	if userID.IsNil() {
		gamelog.L.Error().Str("user id is nil", wsc.Identifier()).Msg("cant make users")

		return terror.Error(terror.ErrForbidden)
	}

	arena.currentBattle.abilities.BribeGabs(factionID, userID, amount)

	return nil
}

type LocationSelectRequest struct {
	*hub.HubCommandRequest
	Payload struct {
		XIndex int `json:"x"`
		YIndex int `json:"y"`
	} `json:"payload"`
}

const HubKeyAbilityLocationSelect hub.HubCommandKey = "ABILITY:LOCATION:SELECT"

func (arena *Arena) AbilityLocationSelect(ctx context.Context, wsc *hub.Client, payload []byte, factionID uuid.UUID, reply hub.ReplyFunc) error {
	// skip, if current not battle
	if arena.currentBattle == nil {
		gamelog.L.Warn().Msg("no current battle")
		return nil
	}

	req := &LocationSelectRequest{}
	err := json.Unmarshal(payload, req)
	if err != nil {
		gamelog.L.Warn().Err(err).Msg("invalid request received")
		return terror.Error(err, "Invalid request received")
	}

	userID, err := uuid.FromString(wsc.Identifier())
	if err != nil || userID.IsNil() {
		gamelog.L.Warn().Err(err).Msgf("can't create uuid from wsc identifier %s", wsc.Identifier())
		return terror.Error(terror.ErrForbidden)
	}

	if arena.currentBattle.abilities == nil {
		gamelog.L.Error().Msg("abilities is nil even with current battle not being nil")
		return terror.Error(terror.ErrForbidden)
	}

	err = arena.currentBattle.abilities.LocationSelect(userID, req.Payload.XIndex, req.Payload.YIndex)
	if err != nil {
		gamelog.L.Warn().Err(err).Msgf("can't create uuid from wsc identifier %s", wsc.Identifier())
		return terror.Error(err)
	}

	return nil
}

type MultiplierMapResponse struct {
	Multipliers      []*db.Multipliers `json:"multipliers"`
	CitizenPlayerIDs []uuid.UUID       `json:"citizen_player_ids"`
}

const HubKeyMultiplierMapSubscribe hub.HubCommandKey = "MULTIPLIER:MAP:SUBSCRIBE"

func (arena *Arena) MultiplierMapSubScribeHandler(ctx context.Context, wsc *hub.Client, payload []byte, reply hub.ReplyFunc) (string, messagebus.BusKey, error) {
	req := &hub.HubCommandRequest{}
	err := json.Unmarshal(payload, req)
	if err != nil {
		return "", "", terror.Error(err, "Invalid request received")
	}

	// don't pass back any multiplier value if there is no battle, but still complete the subscription

	if arena.currentBattle != nil {
		multipliers, err := db.PlayerMultipliers(arena.currentBattle.BattleNumber - 1)
		if err != nil {
			return "", "", terror.Error(err, "unable to retrieve multipliers")
		}

		for _, m := range multipliers {
			m.TotalMultiplier = m.TotalMultiplier.Shift(-1)
		}

		// get the citizen list
		citizenPlayerIDs, err := db.CitizenPlayerIDs(arena.currentBattle.BattleNumber - 1)
		if err != nil {
			return "", "", terror.Error(err)
		}

		reply(&MultiplierMapResponse{
			Multipliers:      multipliers,
			CitizenPlayerIDs: citizenPlayerIDs,
		})
	}

	return req.TransactionID, messagebus.BusKey(HubKeyMultiplierMapSubscribe), nil
}

const HubKeyBattleAbilityUpdated hub.HubCommandKey = "BATTLE:ABILITY:UPDATED"

func (arena *Arena) BattleAbilityUpdateSubscribeHandler(ctx context.Context, wsc *hub.Client, payload []byte, reply hub.ReplyFunc) (string, messagebus.BusKey, error) {
	req := &hub.HubCommandRequest{}
	err := json.Unmarshal(payload, req)
	if err != nil {
		return "", "", terror.Error(err, "Invalid request received")
	}

	userID := uuid.FromStringOrNil(wsc.Identifier())
	if userID.IsNil() {
		return "", "", terror.Error(terror.ErrForbidden)
	}

	// get faction id
	factionID, err := GetPlayerFactionID(userID)
	if err != nil || factionID.IsNil() {
		gamelog.L.Error().Str("userID", userID.String()).Err(err).Msg("unable to find player from user id")
		return "", "", terror.Error(terror.ErrForbidden)
	}

	// return data if, current battle is not null
	if arena.currentBattle != nil {
		btl := arena.currentBattle
		if btl.abilities != nil {
			abili, _ := btl.abilities.FactionBattleAbilityGet(factionID)
			reply(abili)
		}
	}

	return req.TransactionID, messagebus.BusKey(fmt.Sprintf("%s:%s", HubKeyBattleAbilityUpdated, factionID.String())), nil
}

type GameAbilityContributeRequest struct {
	*hub.HubCommandRequest
	Payload struct {
		AbilityIdentity string `json:"ability_identity"`
		Amount          string `json:"amount"` // "0.1", "1", ""
	} `json:"payload"`
}

const HubKeFactionUniqueAbilityContribute hub.HubCommandKey = "FACTION:UNIQUE:ABILITY:CONTRIBUTE"

func (arena *Arena) FactionUniqueAbilityContribute(ctx context.Context, wsc *hub.Client, payload []byte, factionID uuid.UUID, reply hub.ReplyFunc) error {
	b := VoteBucket.Add(wsc.Identifier(), 1)
	if b == 0 {
		return nil
	}

	if arena == nil || arena.currentBattle == nil || factionID.IsNil() {
		gamelog.L.Error().Bool("arena", arena == nil).
			Bool("factionID", factionID.IsNil()).
			Bool("current_battle", arena.currentBattle == nil).
			Str("userID", wsc.Identifier()).Msg("unable to find player from user id")
		return nil
	}

	req := &GameAbilityContributeRequest{}
	err := json.Unmarshal(payload, req)
	if err != nil {
		gamelog.L.Error().Interface("payload", req).
			Str("userID", wsc.Identifier()).Msg("invalid request receieved")
		return terror.Error(err, "Invalid request received")
	}

	d, err := decimal.NewFromString(req.Payload.Amount)
	if err != nil {
		gamelog.L.Error().Str("amount", req.Payload.Amount).
			Str("userID", wsc.Identifier()).Msg("Failed to parse string to decimal.deciaml")
		return terror.Error(err, "Failed to parse string to decimal.deciaml")
	}
	amount := d.Mul(decimal.New(1, 18))

	userID := uuid.FromStringOrNil(wsc.Identifier())
	if userID.IsNil() {
		gamelog.L.Error().Str("amount", req.Payload.Amount).
			Str("userID", wsc.Identifier()).Msg("unable to contribute forbidden")
		return terror.Error(terror.ErrForbidden)
	}

	arena.currentBattle.abilities.AbilityContribute(factionID, userID, req.Payload.AbilityIdentity, amount)

	return nil
}

const HubKeyFactionUniqueAbilitiesUpdated hub.HubCommandKey = "FACTION:UNIQUE:ABILITIES:UPDATED"

func (arena *Arena) FactionAbilitiesUpdateSubscribeHandler(ctx context.Context, wsc *hub.Client, payload []byte, reply hub.ReplyFunc) (string, messagebus.BusKey, error) {
	req := &hub.HubCommandRequest{}
	err := json.Unmarshal(payload, req)
	if err != nil {
		return "", "", terror.Error(err, "Invalid request received")
	}

	userID := uuid.FromStringOrNil(wsc.Identifier())
	if userID.IsNil() {
		return "", "", terror.Error(terror.ErrForbidden)
	}

	// get faction id
	factionID, err := GetPlayerFactionID(userID)
	if err != nil || factionID.IsNil() {
		gamelog.L.Error().Str("userID", userID.String()).Err(err).Msg("unable to find player from user id")
		return "", "", terror.Error(err)
	}

	// skip, if user is non faction or Zaibatsu faction
	if factionID.IsNil() || factionID.String() == server.ZaibatsuFactionID.String() {
		return "", "", nil
	}

	// return data if, current battle is not null
	if arena.currentBattle != nil {
		btl := arena.currentBattle
		if btl.abilities != nil {
			reply(btl.abilities.FactionUniqueAbilitiesGet(factionID))
		}
	}

	busKey := messagebus.BusKey(fmt.Sprintf("%s:%s", HubKeyFactionUniqueAbilitiesUpdated, factionID.String()))
	return req.TransactionID, busKey, nil
}

const HubKeyWarMachineAbilitiesUpdated hub.HubCommandKey = "WAR:MACHINE:ABILITIES:UPDATED"

type WarMachineAbilitiesUpdatedRequest struct {
	*hub.HubCommandRequest
	Payload struct {
		Hash string `json:"hash"`
	} `json:"payload"`
}

// WarMachineAbilitiesUpdateSubscribeHandler subscribe on war machine abilities
func (arena *Arena) WarMachineAbilitiesUpdateSubscribeHandler(ctx context.Context, wsc *hub.Client, payload []byte, reply hub.ReplyFunc) (string, messagebus.BusKey, error) {
	gamelog.L.Info().Str("fn", "WarMachineAbilitiesUpdateSubscribeHandler").RawJSON("req", payload).Msg("ws handler")
	req := &WarMachineAbilitiesUpdatedRequest{}
	err := json.Unmarshal(payload, req)
	if err != nil {
		return "", "", terror.Error(err, "Invalid request received")
	}

	userID := uuid.FromStringOrNil(wsc.Identifier())
	if userID.IsNil() {
		return "", "", terror.Error(terror.ErrForbidden)
	}

	// get faction id

	factionID, err := GetPlayerFactionID(userID)
	if err != nil || factionID.IsNil() {
		gamelog.L.Error().Str("userID", userID.String()).Err(err).Msg("unable to find player from user id")
		return "", "", terror.Error(err)
	}

	// skip, if user is non faction or not Zaibatsu faction
	if factionID.IsNil() || factionID.String() != server.ZaibatsuFactionID.String() {
		return "", "", nil
	}

	// NOTE: current only return faction unique ability
	// get war machine ability
	if arena.currentBattle != nil {
		btl := arena.currentBattle
		if btl.abilities != nil {
			ga := btl.abilities.WarMachineAbilitiesGet(factionID, req.Payload.Hash)
			if ga != nil {
				reply(ga)
			}
		}
	}

	busKey := messagebus.BusKey(fmt.Sprintf("%s:%s", HubKeyWarMachineAbilitiesUpdated, req.Payload.Hash))
	return req.TransactionID, busKey, nil
}

func (arena *Arena) UserOnline(ctx context.Context, wsc *hub.Client, payload []byte, reply hub.ReplyFunc) error {
	if arena.currentBattle == nil {
		return nil
	}
	uID, err := uuid.FromString(wsc.Identifier())
	if uID.IsNil() || err != nil {
		gamelog.L.Error().Str("uuid", wsc.Identifier()).Err(err).Msg("invalid input data")
		return fmt.Errorf("unable to construct user uuid")
	}
	userID := server.UserID(uID)

	user, err := boiler.Players(
		boiler.PlayerWhere.ID.EQ(userID.String()),
		qm.Load(boiler.PlayerRels.Faction),
	).One(gamedb.StdConn)
	if err != nil || user == nil || user.R.Faction == nil {
		gamelog.L.Error().Err(err).Msg("invalid input data")
		return terror.Error(terror.ErrInvalidInput)
	}

	var color = "#000000"
	if user.R.Faction != nil {
		color = user.R.Faction.PrimaryColor
	}

	battleUser := &BattleUser{
		ID:            uuid.FromStringOrNil(userID.String()),
		Username:      user.Username.String,
		FactionID:     user.FactionID.String,
		FactionColour: color,
		FactionLogoID: FactionLogos[user.FactionID.String],
		wsClient:      map[*hub.Client]bool{},
	}

	arena.currentBattle.userOnline(battleUser, wsc)
	return nil
}

type WarMachineDestroyedUpdatedRequest struct {
	*hub.HubCommandRequest
	Payload struct {
		ParticipantID byte `json:"participantID"`
	} `json:"payload"`
}

const HubKeyWarMachineDestroyedUpdated = hub.HubCommandKey("WAR:MACHINE:DESTROYED:UPDATED")

func (arena *Arena) WarMachineDestroyedUpdatedSubscribeHandler(ctx context.Context, wsc *hub.Client, payload []byte, reply hub.ReplyFunc) (string, messagebus.BusKey, error) {
	req := &WarMachineDestroyedUpdatedRequest{}
	err := json.Unmarshal(payload, req)
	if err != nil {
		return "", "", terror.Error(err, "Invalid request received")
	}

	if arena.currentBattle != nil {
		if wmd, ok := arena.currentBattle.destroyedWarMachineMap[req.Payload.ParticipantID]; ok {
			reply(wmd)
		}
	}

	return req.TransactionID, messagebus.BusKey(fmt.Sprintf("%s:%x", HubKeyWarMachineDestroyedUpdated, req.Payload.ParticipantID)), nil
}

const HubKeGabsBribeStageUpdateSubscribe hub.HubCommandKey = "BRIBE:STAGE:UPDATED:SUBSCRIBE"

// GabsBribeStageSubscribe subscribe on bribing stage change
func (arena *Arena) GabsBribeStageSubscribe(ctx context.Context, wsc *hub.Client, payload []byte, reply hub.ReplyFunc) (string, messagebus.BusKey, error) {
	req := &hub.HubCommandRequest{}
	err := json.Unmarshal(payload, req)
	if err != nil {
		return "", "", terror.Error(err, "Invalid request received")
	}

	userID := uuid.FromStringOrNil(wsc.Identifier())
	if userID.IsNil() {
		return "", "", terror.Error(terror.ErrInvalidInput)
	}

	// return data if, current battle is not null
	if arena.currentBattle != nil {
		btl := arena.currentBattle
		if btl.abilities != nil {
			reply(btl.abilities.BribeStageGet())
		}
	}

	return req.TransactionID, messagebus.BusKey(HubKeGabsBribeStageUpdateSubscribe), nil
}

const HubKeyBattleAbilityProgressBarUpdated hub.HubCommandKey = "BATTLE:ABILITY:PROGRESS:BAR:UPDATED"

func (arena *Arena) FactionProgressBarUpdateSubscribeHandler(ctx context.Context, wsc *hub.Client, payload []byte) (messagebus.NetBusKey, error) {
	gamelog.L.Info().Str("fn", "FactionProgressBarUpdateSubscribeHandler").RawJSON("req", payload).Msg("ws handler")

	return messagebus.NetBusKey(HubKeyBattleAbilityProgressBarUpdated), nil
}

const HubKeyAbilityPriceUpdated hub.HubCommandKey = "ABILITY:PRICE:UPDATED"

type AbilityPriceUpdateRequest struct {
	*hub.HubCommandRequest
	Payload struct {
		AbilityIdentity string `json:"ability_identity"`
	} `json:"payload"`
}

func (arena *Arena) FactionAbilityPriceUpdateSubscribeHandler(ctx context.Context, wsc *hub.Client, payload []byte) (messagebus.NetBusKey, error) {
	req := &AbilityPriceUpdateRequest{}
	err := json.Unmarshal(payload, req)
	if err != nil {
		return "", terror.Error(err, "Invalid request received")
	}

	return messagebus.NetBusKey(fmt.Sprintf("%s,%s", HubKeyAbilityPriceUpdated, req.Payload.AbilityIdentity)), nil
}

func (arena *Arena) LiveVoteCountUpdateSubscribeHandler(ctx context.Context, wsc *hub.Client, payload []byte) (messagebus.NetBusKey, error) {
	return messagebus.NetBusKey(HubKeyLiveVoteCountUpdated), nil
}

func (arena *Arena) WarMachineLocationUpdateSubscribeHandler(ctx context.Context, wsc *hub.Client, payload []byte) (messagebus.NetBusKey, error) {
	return messagebus.NetBusKey(HubKeyWarMachineLocationUpdated), nil
}

const HubKeySpoilOfWarUpdated hub.HubCommandKey = "SPOIL:OF:WAR:UPDATED"

func (arena *Arena) SpoilOfWarUpdateSubscribeHandler(ctx context.Context, wsc *hub.Client, payload []byte) (messagebus.NetBusKey, error) {
	gamelog.L.Info().Str("fn", "SpoilOfWarUpdateSubscribeHandler").RawJSON("req", payload).Msg("ws handler")
	return messagebus.NetBusKey(HubKeySpoilOfWarUpdated), nil
}

const HubKeGabsBribingWinnerSubscribe hub.HubCommandKey = "BRIBE:WINNER:SUBSCRIBE"

// GabsBribingWinnerSubscribe subscribe on winner notification
func (arena *Arena) GabsBribingWinnerSubscribe(ctx context.Context, wsc *hub.Client, payload []byte, reply hub.ReplyFunc) (string, messagebus.BusKey, error) {
	req := &hub.HubCommandRequest{}
	err := json.Unmarshal(payload, req)
	if err != nil {
		return "", "", terror.Error(err, "Invalid request received")
	}

	userID := uuid.FromStringOrNil(wsc.Identifier())
	if userID.IsNil() {
		return "", "", terror.Error(terror.ErrInvalidInput)
	}

	busKey := messagebus.BusKey(fmt.Sprintf("%s:%s", HubKeGabsBribingWinnerSubscribe, userID))

	return req.TransactionID, busKey, nil
}

func (arena *Arena) SendSettings(ctx context.Context, wsc *hub.Client, payload []byte, reply hub.ReplyFunc) (string, messagebus.BusKey, error) {
	req := &hub.HubCommandRequest{}
	err := json.Unmarshal(payload, req)
	if err != nil {
		return "", "", errors.Wrap(err, "unable to unmarshal json payload for send settings subscribe")
	}

	// response game setting, if current battle exists
	if arena.currentBattle != nil {
		reply(UpdatePayload(arena.currentBattle))
	}

	return req.TransactionID, messagebus.BusKey(HubKeyGameSettingsUpdated), nil
}

type BattleMsg struct {
	BattleCommand string          `json:"battleCommand"`
	Payload       json.RawMessage `json:"payload"`
}

type BattleStartPayload struct {
	WarMachines []struct {
		Hash          string `json:"hash"`
		ParticipantID byte   `json:"participantID"`
	} `json:"warMachines"`
	BattleID string `json:"battleID"`
}

type BattleEndPayload struct {
	WinningWarMachines []struct {
		Hash   string `json:"hash"`
		Health int    `json:"health"`
	} `json:"winningWarMachines"`
	BattleID     string `json:"battleID"`
	WinCondition string `json:"winCondition"`
}

type BattleWMDestroyedPayload struct {
	DestroyedWarMachineEvent struct {
		DestroyedWarMachineHash string    `json:"destroyedWarMachineHash"`
		KillByWarMachineHash    string    `json:"killByWarMachineHash"`
		RelatedEventIDString    string    `json:"relatedEventIDString"`
		RelatedEventID          uuid.UUID `json:"RelatedEventID"`
		DamageHistory           []struct {
			Amount         int    `json:"amount"`
			InstigatorHash string `json:"instigatorHash"`
			SourceHash     string `json:"sourceHash"`
			SourceName     string `json:"sourceName"`
		} `json:"damageHistory"`
		KilledBy string `json:"killedBy"`
	} `json:"destroyedWarMachineEvent"`
	BattleID string `json:"battleID"`
}

<<<<<<< HEAD
=======
func (arena *Arena) init() {
	arena.Lock()
	defer arena.Unlock()
	arena.beginBattle()

}

>>>>>>> f765fcc6
func (arena *Arena) start() {
	ctx := context.Background()
	arena.beginBattle()

	for {
		_, payload, err := arena.socket.Read(ctx)
		if err != nil {
			gamelog.L.Error().Err(err).Msg("empty game client disconnected")
			break
		}
		btl := arena.currentBattle
		if len(payload) == 0 {
			gamelog.L.Warn().Bytes("payload", payload).Err(err).Msg("empty game client payload")
			continue
		}
		mt := MessageType(payload[0])
		if err != nil {
			gamelog.L.Warn().Int("message_type", int(mt)).Bytes("payload", payload).Err(err).Msg("websocket to game client failed")
			return
		}

		data := payload[1:]
		switch mt {
		case JSON:
			msg := &BattleMsg{}
			err := json.Unmarshal(data, msg)
			if err != nil {
				gamelog.L.Warn().Str("msg", string(payload)).Err(err).Msg("unable to unmarshal battle message")
				continue
			}

			gamelog.L.Info().Str("game_client_data", string(data)).Int("message_type", int(mt)).Msg("game client message")

			switch msg.BattleCommand {
			case "BATTLE:START":
				var dataPayload *BattleStartPayload
				if err := json.Unmarshal([]byte(msg.Payload), &dataPayload); err != nil {
					gamelog.L.Warn().Str("msg", string(payload)).Err(err).Msg("unable to unmarshal battle message payload")
					continue
				}
				err = btl.preIntro(dataPayload)
				if err != nil {
					gamelog.L.Error().Str("msg", string(payload)).Err(err).Msg("battle start load out has failed")
					return
				}
			case "BATTLE:INTRO_FINISHED":
				btl.start()
			case "BATTLE:WAR_MACHINE_DESTROYED":
				var dataPayload BattleWMDestroyedPayload
				if err := json.Unmarshal([]byte(msg.Payload), &dataPayload); err != nil {
					gamelog.L.Warn().Str("msg", string(payload)).Err(err).Msg("unable to unmarshal battle message warmachine destroyed payload")
					continue
				}
				btl.Destroyed(&dataPayload)
			case "BATTLE:END":
				var dataPayload *BattleEndPayload
				if err := json.Unmarshal([]byte(msg.Payload), &dataPayload); err != nil {
					gamelog.L.Warn().Str("msg", string(payload)).Err(err).Msg("unable to unmarshal battle message warmachine destroyed payload")
					continue
				}
				btl.end(dataPayload)
				//TODO: this needs to be triggered by a message from the game client
				time.Sleep(time.Second * 30)
				arena.beginBattle()
			default:
				gamelog.L.Warn().Str("battleCommand", msg.BattleCommand).Err(err).Msg("beginBattle Arena WS: no command response")
			}
		case Tick:
			btl.Tick(payload)
		default:
			gamelog.L.Warn().Str("MessageType", MessageType(mt).String()).Err(err).Msg("beginBattle Arena WS: no message response")
		}
	}
}

func (arena *Arena) beginBattle() {
	gm, err := db.GameMapGetRandom(context.Background(), arena.conn)
	if err != nil {
		gamelog.L.Err(err).Msg("unable to get random map")
		return
	}

	gameMap := &server.GameMap{
		ID:            uuid.Must(uuid.FromString(gm.ID)),
		Name:          gm.Name,
		ImageUrl:      gm.ImageURL,
		MaxSpawns:     gm.MaxSpawns,
		Width:         gm.Width,
		Height:        gm.Height,
		CellsX:        gm.CellsX,
		CellsY:        gm.CellsY,
		TopPixels:     gm.TopPixels,
		LeftPixels:    gm.LeftPixels,
		Scale:         gm.Scale,
		DisabledCells: gm.DisabledCells,
	}

	lastBattle, err := boiler.Battles(qm.OrderBy("battle_number DESC"), qm.Limit(1)).One(gamedb.StdConn)

	var battleID string
	var battle *boiler.Battle
	inserted := false
	if lastBattle == nil || errors.Is(err, sql.ErrNoRows) || lastBattle.EndedAt.Valid {
		if err != nil {
			gamelog.L.Error().Err(err).Msg("not able to load previous battle")
		}

		battleID = uuid.Must(uuid.NewV4()).String()
		battle = &boiler.Battle{
			ID:        battleID,
			GameMapID: gameMap.ID.String(),
			StartedAt: time.Now(),
		}
	} else {
		battle = lastBattle
		battleID = lastBattle.ID

		inserted = true

		multipliers, err := db.PlayerMultipliers(lastBattle.BattleNumber)
		if err != nil {
			gamelog.L.Error().Err(err).Int("btl.BattleNumber", lastBattle.BattleNumber).Msg("failed to load PlayerMultipliers")
		} else {
			for _, m := range multipliers {
				m.TotalMultiplier = m.TotalMultiplier.Shift(-1)
			}

			// get the citizen list
			citizenPlayerIDs, err := db.CitizenPlayerIDs(lastBattle.BattleNumber)
			if err != nil {
				gamelog.L.Error().Err(err).Int("btl.BattleNumber", lastBattle.BattleNumber).Msg("failed to load CitizenPlayerIDs")
			} else {
				go arena.messageBus.Send(context.Background(), messagebus.BusKey(HubKeyMultiplierMapSubscribe), &MultiplierMapResponse{
					Multipliers:      multipliers,
					CitizenPlayerIDs: citizenPlayerIDs,
				})
			}
		}
	}

	btl := &Battle{
		arena:    arena,
		MapName:  gameMap.Name,
		gameMap:  gameMap,
		BattleID: battleID,
		Battle:   battle,
		inserted: inserted,
		stage:    BattleStagStart,
		users: usersMap{
			m: make(map[uuid.UUID]*BattleUser),
		},
		destroyedWarMachineMap: make(map[byte]*WMDestroyedRecord),
		viewerCountInputChan:   make(chan *ViewerLiveCount),
	}

	err = btl.Load()
	if err != nil {
		gamelog.L.Warn().Err(err).Msg("unable to load out mechs")
	}

	// set user online debounce
	go btl.debounceSendingViewerCount(func(result ViewerLiveCount) {
		btl.users.Send(HubKeyViewerLiveCountUpdated, result)
	})

	arena.currentBattle = btl
	arena.Message(BATTLEINIT, btl)

	go arena.NotifyUpcomingWarMachines()
}

const HubKeyUserStatSubscribe hub.HubCommandKey = "USER:STAT:SUBSCRIBE"

func (arena *Arena) UserStatUpdatedSubscribeHandler(ctx context.Context, client *hub.Client, payload []byte, reply hub.ReplyFunc) (string, messagebus.BusKey, error) {

	req := &hub.HubCommandRequest{}
	err := json.Unmarshal(payload, req)
	if err != nil {
		return req.TransactionID, "", terror.Error(err, "Invalid request received")
	}

	userID, err := uuid.FromString(client.Identifier())
	if err != nil {
		return "", "", terror.Error(err, "Invalid request received")
	}
	us, err := db.UserStatsGet(userID.String())
	if err != nil {
		return "", "", terror.Error(err, "failed to get user")
	}

	if us != nil {
		reply(us)
	}

	return req.TransactionID, messagebus.BusKey(fmt.Sprintf("%s:%s", HubKeyUserStatSubscribe, client.Identifier())), nil
}<|MERGE_RESOLUTION|>--- conflicted
+++ resolved
@@ -80,7 +80,7 @@
 	l, err := net.Listen("tcp", opts.Addr)
 
 	if err != nil {
-		gamelog.L.Fatal().Str("Addr", opts.Addr).Err(err).Msg("unable to bind Arena to beginBattle Server address")
+		gamelog.L.Fatal().Str("Addr", opts.Addr).Err(err).Msg("unable to bind Arena to Battle Server address")
 	}
 
 	arena := &Arena{
@@ -152,7 +152,7 @@
 		err = server.Serve(l)
 
 		if err != nil {
-			gamelog.L.Fatal().Str("Addr", opts.Addr).Err(err).Msg("unable to start beginBattle Arena server")
+			gamelog.L.Fatal().Str("Addr", opts.Addr).Err(err).Msg("unable to start Battle Arena server")
 		}
 	}()
 
@@ -207,7 +207,7 @@
 				ip = userIP.String()
 			}
 		}
-		gamelog.L.Warn().Str("request_ip", ip).Err(err).Msg("unable to start beginBattle Arena server")
+		gamelog.L.Warn().Str("request_ip", ip).Err(err).Msg("unable to start Battle Arena server")
 	}
 
 	arena.socket = c
@@ -735,8 +735,6 @@
 	BattleID string `json:"battleID"`
 }
 
-<<<<<<< HEAD
-=======
 func (arena *Arena) init() {
 	arena.Lock()
 	defer arena.Unlock()
@@ -744,7 +742,6 @@
 
 }
 
->>>>>>> f765fcc6
 func (arena *Arena) start() {
 	ctx := context.Background()
 	arena.beginBattle()
@@ -810,12 +807,12 @@
 				time.Sleep(time.Second * 30)
 				arena.beginBattle()
 			default:
-				gamelog.L.Warn().Str("battleCommand", msg.BattleCommand).Err(err).Msg("beginBattle Arena WS: no command response")
+				gamelog.L.Warn().Str("battleCommand", msg.BattleCommand).Err(err).Msg("Battle Arena WS: no command response")
 			}
 		case Tick:
 			btl.Tick(payload)
 		default:
-			gamelog.L.Warn().Str("MessageType", MessageType(mt).String()).Err(err).Msg("beginBattle Arena WS: no message response")
+			gamelog.L.Warn().Str("MessageType", MessageType(mt).String()).Err(err).Msg("Battle Arena WS: no message response")
 		}
 	}
 }
