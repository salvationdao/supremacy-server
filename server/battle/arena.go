package battle

import (
	"context"
	"database/sql"
	"encoding/json"
	"fmt"
	"math"
	"math/rand"
	"net"
	"net/http"
	"server"
	"server/db"
	"server/db/boiler"
	"server/gamedb"
	"server/gamelog"
	"server/helpers"
	"server/quest"
	"server/replay"
	"server/system_messages"
	"server/telegram"
	"server/voice_chat"
	"server/xsyn_rpcclient"
	"strconv"
	"strings"
	"time"

	"github.com/sasha-s/go-deadlock"

	"golang.org/x/exp/slices"

	"github.com/go-chi/chi/v5"
	"github.com/ninja-software/terror/v2"
	"github.com/ninja-syndicate/ws"

	"github.com/volatiletech/null/v8"
	"github.com/volatiletech/sqlboiler/v4/boil"

	"go.uber.org/atomic"

	"github.com/gofrs/uuid"
	"github.com/pkg/errors"
	"github.com/volatiletech/sqlboiler/v4/queries/qm"
	"nhooyr.io/websocket"
)

type NewBattleChan struct {
	ID           string
	BattleNumber int
}

type ArenaManager struct {
	server                   *http.Server
	Addr                     string
	timeout                  time.Duration
	RPCClient                *xsyn_rpcclient.XsynXrpcClient
	sms                      server.SMS
	telegram                 server.Telegram
	gameClientMinimumBuildNo uint64
	SystemBanManager         *SystemBanManager
	NewBattleChan            chan *NewBattleChan
	SystemMessagingManager   *system_messages.SystemMessagingManager
	RepairFuncMx             deadlock.Mutex
	BattleQueueFuncMx        deadlock.Mutex
	MechStakeMx              deadlock.Mutex // IMPORTANT: never lock MechStakeMx before BattleQueueFuncMx
	QuestManager             *quest.System

	arenas           map[string]*Arena
	deadlock.RWMutex // lock for arena

	ChallengeFundUpdateChan          chan bool
	BattleLobbyDebounceBroadcastChan chan []string
	LobbyFuncMx                      *deadlock.Mutex
}

type Opts struct {
	Addr                     string
	Timeout                  time.Duration
	RPCClient                *xsyn_rpcclient.XsynXrpcClient
	SMS                      server.SMS
	GameClientMinimumBuildNo uint64
	Telegram                 *telegram.Telegram
	SystemMessagingManager   *system_messages.SystemMessagingManager
	QuestManager             *quest.System
}

func NewArenaManager(opts *Opts) (*ArenaManager, error) {
	am := &ArenaManager{
		Addr:                     opts.Addr,
		timeout:                  opts.Timeout,
		RPCClient:                opts.RPCClient,
		sms:                      opts.SMS,
		telegram:                 opts.Telegram,
		gameClientMinimumBuildNo: opts.GameClientMinimumBuildNo,
		SystemBanManager:         NewSystemBanManager(),
		NewBattleChan:            make(chan *NewBattleChan),
		SystemMessagingManager:   opts.SystemMessagingManager,
		QuestManager:             opts.QuestManager,
		arenas:                   make(map[string]*Arena),

		ChallengeFundUpdateChan:          make(chan bool),
		BattleLobbyDebounceBroadcastChan: make(chan []string, 10),
		LobbyFuncMx:                      &deadlock.Mutex{},
	}

	am.server = &http.Server{
		Handler:      am,
		ReadTimeout:  am.timeout,
		WriteTimeout: am.timeout,
	}

	// delete all the unfinished AI driven battles
	_, err := boiler.BattleLobbies(
		boiler.BattleLobbyWhere.EndedAt.IsNull(),
		boiler.BattleLobbyWhere.IsAiDrivenMatch.EQ(true),
	).UpdateAll(gamedb.StdConn, boiler.M{
		boiler.BattleLobbyColumns.DeletedAt: null.TimeFrom(time.Now()),
	})
	if err != nil {
		return nil, terror.Error(err, "Failed to delete unfinished AI battles.")
	}

	return am, nil
}

func (am *ArenaManager) GetArenaFromContext(ctx context.Context) (*Arena, error) {
	arenaID := chi.RouteContext(ctx).URLParam("arena_id")
	if arenaID == "" {
		return nil, terror.Error(fmt.Errorf("missing arena id"), "Missing arena id")
	}

	arena, err := am.GetArena(arenaID)
	if err != nil {
		return nil, err
	}

	return arena, nil
}

func (am *ArenaManager) GetArena(arenaID string) (*Arena, error) {
	am.RLock()
	defer am.RUnlock()
	arena, ok := am.arenas[arenaID]
	if !ok || arena.Stage.Load() == ArenaStageHijacked {
		return nil, terror.Error(fmt.Errorf("arena not exits"), "The battle arena does not exist.")
	}
	if !arena.connected.Load() {
		return nil, terror.Error(fmt.Errorf("arena not available"), "The battle arena is not available")
	}

	return arena, nil
}

// KickIdleArenas reactivate idle arena
func (am *ArenaManager) KickIdleArenas() {
	am.RLock()
	defer am.RUnlock()
	for _, a := range am.arenas {
		if a.connected.Load() && a.Stage.Load() == ArenaStageIdle {
			go a.BeginBattle()
		}
	}
}

type ArenaBrief struct {
	ID    string `json:"id"`
	Gid   int    `json:"gid"`
	Name  string `json:"name"`
	Stage string `json:"state"`
}

func (am *ArenaManager) AvailableBattleArenas() []*ArenaBrief {
	am.RLock()
	defer am.RUnlock()

	resp := []*ArenaBrief{}
	for _, arena := range am.arenas {
		if arena.Stage.Load() != ArenaStageHijacked && arena.connected.Load() {
			resp = append(resp, &ArenaBrief{
				ID:    arena.ID,
				Gid:   arena.Gid,
				Name:  arena.Name,
				Stage: arena.Stage.Load(),
			})
		}
	}
	return resp
}

func (am *ArenaManager) GetCurrentBattleLobbyIDs() []string {
	var battleLobbyIDs []string
	for _, a := range am.arenas {
		lobbyID := a.currentLobbyID.Load()
		if lobbyID == "" || a.Stage.Load() == ArenaStageHijacked || !a.connected.Load() {
			continue
		}

		battleLobbyIDs = append(battleLobbyIDs, lobbyID)
	}

	return battleLobbyIDs
}

func (am *ArenaManager) BroadcastLobbyUpdate(arenaID string) {
	am.RLock()
	defer am.RUnlock()
	for _, arena := range am.arenas {
		if arena.ID == arenaID {
			arena.BroadcastLobbyUpdate()
			return
		}
	}
}

func (am *ArenaManager) Serve() {
	l, err := net.Listen("tcp", am.Addr)
	if err != nil {
		gamelog.L.Fatal().Str("Addr", am.Addr).Err(err).Msg("unable to bind Arena to Battle Server address")
	}
	go func() {
		gamelog.L.Info().Msgf("Starting Battle Arena Server on: %v", am.Addr)

		err := am.server.Serve(l)
		if err != nil {
			gamelog.L.Fatal().Str("Addr", am.Addr).Err(err).Msg("unable to start Battle Arena server")
		}
	}()
}

func (am *ArenaManager) ServeHTTP(w http.ResponseWriter, r *http.Request) {
	arenaID := r.URL.Query().Get("id")
	if arenaID == "" {
		gamelog.L.Error().Msg("Arena id is missing.")
		return
	}

	// check arena exists
	battleArena, err := boiler.FindBattleArena(gamedb.StdConn, arenaID)
	if err != nil && !errors.Is(err, sql.ErrNoRows) {
		gamelog.L.Error().Err(err).Str("arena id", arenaID).Msg("Failed to load battle arena from db")
		return
	}

	if battleArena == nil {
		gamelog.L.Error().Err(err).Str("arena id", arenaID).Msg("Battle arena does not exist in db")
		return
	}

	gamelog.L.Info().Str("arena id", arenaID).Msg("New arena is connected.")

	wsConn, err := websocket.Accept(w, r, nil)
	if err != nil {
		ip := r.Header.Get("X-Forwarded-For")
		if ip == "" {
			ipaddr, _, _ := net.SplitHostPort(r.RemoteAddr)
			userIP := net.ParseIP(ipaddr)
			if userIP == nil {
				ip = ipaddr
			} else {
				ip = userIP.String()
			}
		}
		gamelog.L.Warn().Str("request_ip", ip).Err(err).Msg("unable to start Battle Arena server")
		return
	}

	// create new arena
	arena, err := am.NewArena(battleArena, wsConn)
	if err != nil {
		gamelog.L.Error().Err(err).Msg("Failed to add arena onto arena manager")
		return
	}

	// broadcast a new arena list to frontend
	ws.PublishMessage("/public/arena_list", server.HubKeyBattleArenaListSubscribe, am.AvailableBattleArenas())

	// handle arena close
	defer func() {
		am.Lock()
		defer am.Unlock()

		// remove arena from the map, if it is still connected
		if arena.connected.Load() {
			arena.connected.Store(false)
			// delete arena from the map
			delete(am.arenas, arena.ID)

			// tell frontend the arena is closed
			ws.PublishMessage(fmt.Sprintf("/public/arena/%s/closed", arena.ID), server.HubKeyBattleArenaClosedSubscribe, true)

			// broadcast a new arena list to frontend
			arenaList := []*boiler.BattleArena{}
			for _, a := range am.arenas {
				if a.connected.Load() {
					arenaList = append(arenaList, a.BattleArena)
				}
			}

			// broadcast a new arena list to frontend
			ws.PublishMessage("/public/arena_list", server.HubKeyBattleArenaListSubscribe, arenaList)
		}

		// clean up ws, if connection still exists
		if wsConn != nil {
			// clean up
			gamelog.L.Error().Err(fmt.Errorf("game client has disconnected")).Msg("lost connection to game client")

			err = wsConn.Close(websocket.StatusInternalError, "game client has disconnected")
			if err != nil {
				gamelog.L.Error().Str("arena id", arena.ID).Err(err).Msg("Failed to close ws connection")
			}
		}

		// clean up current battle, if exists
		if btl := arena.CurrentBattle(); btl != nil {
			if btl.replaySession.ReplaySession != nil {
				battle := *btl.Battle
				go func(battle boiler.Battle, replayID string) {
					err = replay.RecordReplayRequest(&battle, replayID, replay.StopRecording)
					if err != nil {
						gamelog.L.Error().Str("battle_id", btl.ID).Str("replay_id", btl.replaySession.ReplaySession.ID).Err(err).Msg("failed to stop recording during game client disconnection")
					}
				}(battle, btl.replaySession.ReplaySession.ID)

				eventByte, err := json.Marshal(btl.replaySession.Events)
				if err != nil {
					gamelog.L.Error().Err(err).Str("battle_id", btl.ID).Str("replay_id", btl.replaySession.ReplaySession.ID).Interface("Events", btl.replaySession.Events).Msg("Failed to marshal json into battle replay")
				} else {
					btl.replaySession.ReplaySession.BattleEvents = null.JSONFrom(eventByte)
				}
				btl.replaySession.ReplaySession.StoppedAt = null.TimeFrom(time.Now())
				btl.replaySession.ReplaySession.RecordingStatus = boiler.RecordingStatusSTOPPED
				_, err = btl.replaySession.ReplaySession.Update(
					gamedb.StdConn,
					boil.Whitelist(
						boiler.BattleReplayColumns.StoppedAt,
						boiler.BattleReplayColumns.RecordingStatus,
					),
				)
				if err != nil {
					gamelog.L.Error().Str("battle_id", btl.ID).Str("replay_id", btl.replaySession.ReplaySession.ID).Err(err).Msg("Failed to update replay session")
				}
			}
		}

<<<<<<< HEAD
		// kick idle arenas
		for _, a := range am.arenas {
			if a.connected.Load() && a.Stage.Load() == ArenaStageIdle {
				go a.BeginBattle()
			}
=======
		select {
		case arena.WarMachineStatBroadcastStopChan <- true:
		case <-time.After(1 * time.Second): // timeout
>>>>>>> c7858e80
		}
	}()

	arena.Start()
}

func (am *ArenaManager) NewArena(battleArena *boiler.BattleArena, wsConn *websocket.Conn) (*Arena, error) {
	am.Lock()
	defer am.Unlock()
	var err error

	// if previous arena is not closed properly.
	if a, ok := am.arenas[battleArena.ID]; ok {
		// set connected flag of the prev arena to false
		a.connected.Store(false)

<<<<<<< HEAD
		// change arena state to hijacked
		a.Stage.Store(ArenaStageHijacked)

		// stop recording from previous arena
=======
		// stop war machine stat broadcast
		select {
		case a.WarMachineStatBroadcastStopChan <- true:
		case <-time.After(1 * time.Second): // timeout
		}

>>>>>>> c7858e80
		if btl := a.CurrentBattle(); btl != nil && btl.replaySession.ReplaySession != nil {
			err = replay.RecordReplayRequest(btl.Battle, btl.replaySession.ReplaySession.ID, replay.StopRecording)
			if err != nil {
				gamelog.L.Error().Str("battle_id", btl.ID).Str("replay_id", btl.replaySession.ReplaySession.ID).Err(err).Msg("failed to stop recording during game client disconnection")
			}

			var eventByte []byte
			eventByte, err = json.Marshal(btl.replaySession.Events)
			if err != nil {
				gamelog.L.Error().Err(err).Str("battle_id", btl.ID).Str("replay_id", btl.replaySession.ReplaySession.ID).Interface("Events", btl.replaySession.Events).Msg("Failed to marshal json into battle replay")
			} else {
				btl.replaySession.ReplaySession.BattleEvents = null.JSONFrom(eventByte)
			}
			btl.replaySession.ReplaySession.StoppedAt = null.TimeFrom(time.Now())
			btl.replaySession.ReplaySession.RecordingStatus = boiler.RecordingStatusSTOPPED
			_, err = btl.replaySession.ReplaySession.Update(gamedb.StdConn, boil.Infer())
			if err != nil {
				gamelog.L.Error().Str("battle_id", btl.ID).Str("replay_id", btl.replaySession.ReplaySession.ID).Err(err).Msg("Failed to update replay session")
			}
		}
	}

	arena := &Arena{
<<<<<<< HEAD
		BattleArena:            battleArena,
		currentLobbyID:         atomic.NewString(""),
		Name:                   helpers.GenerateAdjectiveName(),
		Stage:                  atomic.NewString(ArenaStageIdle),
		socket:                 wsConn,
		connected:              atomic.NewBool(true),
		gameClientJsonDataChan: make(chan []byte),
=======
		BattleArena:                     ba,
		socket:                          wsConn,
		connected:                       atomic.NewBool(true),
		gameClientBattleRoutineDataChan: make(chan []byte),
		gameClientAbilityDataChan:       make(chan []byte, 1000),
>>>>>>> c7858e80
		MechCommandCheckMap: &MechCommandCheckMap{
			m: make(map[string]chan bool),
		},
		VoiceChannel: &voice_chat.VoiceChannel{},

		WarMachineStatBroadcastChan:      make(chan []*WarMachineStat, 10),
		WarMachineStatBroadcastStopChan:  make(chan bool),
		WarMachineStatBroadcastResetChan: make(chan bool),

		// objects inherited from arena manager
		Manager: am,
	}

	arena.AIPlayers, err = db.DefaultFactionPlayers()
	if err != nil {
		gamelog.L.Fatal().Err(err).Msg("no faction users found")
	}

	if arena.timeout == 0 {
		arena.timeout = 15 * time.Hour * 24
	}

	// speed up mech stat broadcast by separate json data and binary data
	go arena.GameClientJsonDataParser()

	go arena.AbilityRelatedChan()

	go arena.warMachinePositionBroadcaster()

	am.arenas[arena.ID] = arena

	return arena, nil
}

const (
	ArenaStageHijacked   string = "HIJACKED"
	ArenaStageIdle       string = "IDLE"
	ArenaStageProcessing string = "PROCESSING"
)

type Arena struct {
	*boiler.BattleArena
<<<<<<< HEAD
	Manager        *ArenaManager
	currentLobbyID *atomic.String // only used for assigning lobby

	Name             string
	Stage            *atomic.String // hijacked, idle, running
	socket           *websocket.Conn
	connected        *atomic.Bool
	timeout          time.Duration
	_currentBattle   *Battle
=======
	stage                    atomic.Int32 // running, idle
	socket                   *websocket.Conn
	connected                *atomic.Bool
	timeout                  time.Duration
	_currentBattle           *Battle
	AIPlayers                map[string]db.PlayerWithFaction
	RPCClient                *xsyn_rpcclient.XsynXrpcClient
	sms                      server.SMS
	gameClientMinimumBuildNo uint64
	telegram                 server.Telegram
	SystemBanManager         *SystemBanManager
	SystemMessagingManager   *system_messages.SystemMessagingManager
	NewBattleChan            chan *NewBattleChan
	ChallengeFundUpdateChan  chan bool

	WarMachineStatBroadcastChan      chan []*WarMachineStat
	WarMachineStatBroadcastStopChan  chan bool
	WarMachineStatBroadcastResetChan chan bool

>>>>>>> c7858e80
	LastBattleResult *BattleEndDetail
	AIPlayers        map[string]db.PlayerWithFaction

	gameClientBattleRoutineDataChan chan []byte
	gameClientAbilityDataChan       chan []byte

	MechCommandCheckMap *MechCommandCheckMap
	deadlock.RWMutex

	beginBattleMux deadlock.Mutex
	VoiceChannel   *voice_chat.VoiceChannel
}

type MechCommandCheckMap struct {
	m map[string]chan bool
	deadlock.RWMutex
}

func (mc *MechCommandCheckMap) Register(key string, ch chan bool) {
	mc.Lock()
	defer mc.Unlock()

	mc.m[key] = ch
}
func (mc *MechCommandCheckMap) Remove(key string) {
	mc.Lock()
	defer mc.Unlock()
	if _, ok := mc.m[key]; ok {
		delete(mc.m, key)
	}
}
func (mc *MechCommandCheckMap) Send(key string, isValid bool) {
	mc.RLock()
	defer mc.RUnlock()
	if ch, ok := mc.m[key]; ok {
		ch <- isValid
	}
}

func (am *ArenaManager) IsClientConnected() error {
	count := 0
	for _, arena := range am.arenas {
		if arena.connected.Load() {
			count += 1
		}
	}
	if count == 0 {
		return fmt.Errorf("no gameclient connected")
	}
	return nil
}

func (arena *Arena) CurrentBattle() *Battle {
	arena.RLock()
	defer arena.RUnlock()
	return arena._currentBattle
}

func (arena *Arena) CurrentBattleID() string {
	arena.RLock()
	defer arena.RUnlock()
	return arena._currentBattle.ID
}

func (arena *Arena) storeCurrentBattle(btl *Battle) {
	arena.Lock()
	defer arena.Unlock()
	arena._currentBattle = btl
}

func (arena *Arena) CurrentBattleState() int32 {
	arena.RLock()
	defer arena.RUnlock()
	if arena._currentBattle == nil {
		return EndState
	}

	arena._currentBattle.RLock()
	stage := arena._currentBattle.state.Load()
	arena._currentBattle.RUnlock()

	return stage
}

func (arena *Arena) currentBattleNumber() int {
	arena.RLock()
	defer arena.RUnlock()
	if arena._currentBattle == nil {
		return -1
	}
	return arena._currentBattle.BattleNumber
}

func (arena *Arena) currentBattleWarMachineIDs(factionIDs ...string) []string {
	arena.RLock()
	defer arena.RUnlock()

	ids := []string{}

	if arena._currentBattle == nil {
		return ids
	}

	if factionIDs != nil && len(factionIDs) > 0 {
		// only return war machines' id from the faction
		for _, wm := range arena._currentBattle.WarMachines {
			if wm.FactionID == factionIDs[0] {
				ids = append(ids, wm.ID)
			}
		}
	} else {
		// return all the war machines' id
		ids = arena._currentBattle.warMachineIDs
	}

	return ids
}

func (arena *Arena) CurrentBattleWarMachineOrAIByHash(hash string) *WarMachine {
	arena.RLock()
	defer arena.RUnlock()

	for _, wm := range arena._currentBattle.WarMachines {
		if wm.Hash == hash {
			return wm
		}
	}

	for _, wm := range arena._currentBattle.SpawnedAI {
		if wm.Hash == hash {
			return wm
		}
	}

	return nil
}

func (arena *Arena) CurrentBattleWarMachineByHash(hash string) *WarMachine {
	arena.RLock()
	defer arena.RUnlock()

	for _, wm := range arena._currentBattle.WarMachines {
		if wm.Hash == hash {
			return wm
		}
	}

	return nil
}

func (arena *Arena) CurrentBattleWarMachineByID(id string) *WarMachine {
	arena.RLock()
	defer arena.RUnlock()

	for _, wm := range arena._currentBattle.WarMachines {
		if wm.ID == id {
			return wm
		}
	}

	return nil
}

func (arena *Arena) CurrentBattleWarMachine(participantID int) *WarMachine {
	arena.RLock()
	defer arena.RUnlock()

	if arena._currentBattle == nil {
		return nil
	}

	for _, wm := range arena._currentBattle.WarMachines {
		if checkWarMachineByParticipantID(wm, participantID) {
			return wm
		}
	}

	for _, wm := range arena._currentBattle.SpawnedAI {
		if checkWarMachineByParticipantID(wm, participantID) {
			return wm
		}
	}

	return nil
}

func (arena *Arena) IsRunningAIDrivenMatch() bool {
	arena.RLock()
	defer arena.RUnlock()

	if arena._currentBattle == nil || arena._currentBattle.lobby == nil {
		return true
	}

	return arena._currentBattle.lobby.IsAiDrivenMatch
}

func (arena *Arena) currentDisableCells() []int64 {
	arena.RLock()
	defer arena.RUnlock()

	if arena._currentBattle == nil {
		return nil
	}

	arena._currentBattle.RLock()
	defer arena._currentBattle.RUnlock()
	return arena._currentBattle.gameMap.DisabledCells
}

func checkWarMachineByParticipantID(wm *WarMachine, participantID int) bool {
	wm.RLock()
	defer wm.RUnlock()
	if int(wm.ParticipantID) == participantID {
		return true
	}
	return false
}

func (am *ArenaManager) WarMachineDestroyedDetail(mechID string) *WMDestroyedRecord {
	am.RLock()
	defer am.RUnlock()

	for _, arena := range am.arenas {
		dr := func(arena *Arena) *WMDestroyedRecord {
			arena.RLock()
			defer arena.RUnlock()

			if arena._currentBattle == nil {
				return nil
			}

			record, ok := arena._currentBattle.destroyedWarMachineMap[mechID]
			if !ok {
				return nil
			}

			return record
		}(arena)

		if dr != nil {
			return dr
		}
	}

	return nil
}

type MessageType byte

// NetMessageTypes
const (
	JSON MessageType = iota
	Tick
)

func (mt MessageType) String() string {
	return [...]string{"JSON", "Tick", "Live Vote Tick", "Viewer Live Count Tick", "Spoils of War Tick", "game ability progress tick", "battle ability progress tick", "unknown", "unknown wtf"}[mt]
}

type AuthMiddleware func(required bool, userIDMustMatch bool) func(next http.Handler) http.Handler
type AuthFactionMiddleware func(factionIDMustMatch bool) func(next http.Handler) http.Handler

const HubKeyBribingWinnerSubscribe = "BRIBE:WINNER:SUBSCRIBE"

const BATTLEINIT = "BATTLE:INIT"

// Start begins the battle arena, blocks on listen
func (arena *Arena) Start() {
	arena.start()
}

func (arena *Arena) Message(cmd string, payload interface{}) {
	ctx, cancel := context.WithTimeout(context.Background(), 10*time.Second)
	defer cancel()

	b, err := json.Marshal(struct {
		Command string      `json:"battle_command"`
		Payload interface{} `json:"payload"`
	}{Payload: payload, Command: cmd})
	if err != nil {
		gamelog.L.Fatal().Str("log_name", "battle arena").Interface("payload", payload).Err(err).Msg("unable to marshal data for battle arena")
	}
	err = arena.socket.Write(ctx, websocket.MessageBinary, b)
	if err != nil {
		gamelog.L.Error().Str("log_name", "battle arena").Interface("payload", payload).Err(err).Msg("failed to write websocket message to game client")
		return
	}
	gamelog.L.Info().RawJSON("message data", b).Msg("game client message sent")
}

type LocationSelectRequest struct {
	Payload struct {
		ArenaID string `json:"arena_id"`

		StartCoords server.CellLocation  `json:"start_coords"`
		EndCoords   *server.CellLocation `json:"end_coords,omitempty"`
	} `json:"payload"`
}

type MinimapEvent struct {
	ID            string              `json:"id"`
	GameAbilityID int                 `json:"game_ability_id"`
	Duration      int                 `json:"duration"`
	Radius        int                 `json:"radius"`
	Coords        server.CellLocation `json:"coords"`
}

func (am *ArenaManager) MinimapUpdatesSubscribeHandler(ctx context.Context, key string, payload []byte, reply ws.ReplyFunc) error {
	arena, err := am.GetArenaFromContext(ctx)
	if err != nil {
		return err
	}

	// skip, if current not battle
	if arena.CurrentBattle() == nil {
		gamelog.L.Warn().Str("func", "PlayerAbilityUse").Msg("no current battle")
		return terror.Error(terror.ErrForbidden, "There is no battle currently to use this ability on.")
	}

	minimapUpdates := []MinimapEvent{}
	if btl := arena.CurrentBattle(); btl != nil {
		if pam := arena.CurrentBattle().playerAbilityManager(); pam != nil {
			for id, b := range pam.Blackouts() {
				minimapUpdates = append(minimapUpdates, MinimapEvent{
					ID:            id,
					GameAbilityID: BlackoutGameAbilityID,
					Duration:      BlackoutDurationSeconds,
					Radius:        int(BlackoutRadius),
					Coords:        b.CellCoords,
				})
			}
		}
	}
	reply(minimapUpdates)
	return nil
}

func (am *ArenaManager) MinimapEventsSubscribeHandler(ctx context.Context, key string, payload []byte, reply ws.ReplyFunc) error {
	arena, err := am.GetArenaFromContext(ctx)
	if err != nil {
		return err
	}

	// if current battle still running
	btl := arena.CurrentBattle()
	if btl == nil {
		return nil
	}

	// send landmine, pickup locations and the hive map state
	hasMessages, mapEventsPacked := btl.MapEventList.Pack()
	if hasMessages {
		reply(append([]byte{server.BinaryKeyMiniMapEvents}, mapEventsPacked...))
	}

	return nil
}

const HubKeyWarMachineAbilitiesUpdated = "WAR:MACHINE:ABILITIES:UPDATED"

type MechGameAbility struct {
	boiler.GameAbility
	CoolDownSeconds int `json:"cool_down_seconds"`
}

// WarMachineAbilitiesUpdateSubscribeHandler subscribe on war machine AbilitySystem
func (am *ArenaManager) WarMachineAbilitiesUpdateSubscribeHandler(ctx context.Context, user *boiler.Player, factionID string, key string, payload []byte, reply ws.ReplyFunc) error {
	arena, err := am.GetArenaFromContext(ctx)
	if err != nil {
		return err
	}

	if arena.CurrentBattleState() != BattlingState {
		return nil
	}

	slotNumber := chi.RouteContext(ctx).URLParam("slotNumber")
	if slotNumber == "" {
		return fmt.Errorf("slot number is required")
	}

	participantID, err := strconv.Atoi(slotNumber)
	if err != nil {
		return fmt.Errorf("invalid participant id")
	}

	wm := arena.CurrentBattleWarMachine(participantID)
	if wm == nil {
		return fmt.Errorf("failed to load war machine")
	}

	if wm.OwnedByID != user.ID {
		reply([]*boiler.GameAbility{})
		return nil
	}

	// load game ability
	gas, err := boiler.GameAbilities(
		boiler.GameAbilityWhere.FactionID.EQ(wm.FactionID),
		boiler.GameAbilityWhere.Level.EQ(boiler.AbilityLevelPLAYER),
	).All(gamedb.StdConn)
	if err != nil {
		gamelog.L.Error().Str("faction id", wm.FactionID).Str("ability level", boiler.AbilityLevelPLAYER).Err(err).Msg("Failed to get game AbilitySystem from db")
		return terror.Error(err, "Failed to load game AbilitySystem.")
	}

	reply(gas)

	return nil
}

const HubKeyWarMachineAbilitySubscribe = "WAR:MACHINE:ABILITY:SUBSCRIBE"

func (am *ArenaManager) WarMachineAbilitySubscribe(ctx context.Context, user *boiler.Player, factionID string, key string, payload []byte, reply ws.ReplyFunc) error {
	arena, err := am.GetArenaFromContext(ctx)
	if err != nil {
		return err
	}

	btl := arena.CurrentBattle()
	if btl == nil || btl.state.Load() != BattlingState {
		return nil
	}

	cctx := chi.RouteContext(ctx)
	slotNumber := cctx.URLParam("slotNumber")
	if slotNumber == "" {
		return fmt.Errorf("slot number is required")
	}
	mechAbilityID := cctx.URLParam("mech_ability_id")
	if mechAbilityID == "" {
		return fmt.Errorf("mech ability is required")
	}

	participantID, err := strconv.Atoi(slotNumber)
	if err != nil {
		return fmt.Errorf("invalid participant id")
	}

	wm := arena.CurrentBattleWarMachine(participantID)
	if wm == nil {
		return fmt.Errorf("failed to load mech detail")
	}

	if wm.OwnedByID != user.ID {
		return terror.Error(fmt.Errorf("does not own the mech"), "You do not own the mech.")
	}

	ga, err := boiler.FindGameAbility(gamedb.StdConn, mechAbilityID)
	if err != nil {
		return terror.Error(err, "Failed to load game ability.")
	}

	coolDownSeconds := db.GetIntWithDefault(db.KeyMechAbilityCoolDownSeconds, 30)

	// validate the ability can be triggered
	switch ga.Label {
	case "REPAIR":
		// get ability from db
		lastTrigger, err := boiler.BattleAbilityTriggers(
			boiler.BattleAbilityTriggerWhere.OnMechID.EQ(null.StringFrom(wm.ID)),
			boiler.BattleAbilityTriggerWhere.GameAbilityID.EQ(mechAbilityID),
			boiler.BattleAbilityTriggerWhere.BattleID.EQ(btl.ID),
		).One(gamedb.StdConn)
		if err != nil && !errors.Is(err, sql.ErrNoRows) {
			return terror.Error(err, "Failed to get last ability trigger")
		}

		if lastTrigger != nil {
			reply(86400)
			return nil
		}

	default:
		// get ability from db
		lastTrigger, err := boiler.BattleAbilityTriggers(
			boiler.BattleAbilityTriggerWhere.OnMechID.EQ(null.StringFrom(wm.ID)),
			boiler.BattleAbilityTriggerWhere.GameAbilityID.EQ(mechAbilityID),
			boiler.BattleAbilityTriggerWhere.TriggeredAt.GT(time.Now().Add(time.Duration(-coolDownSeconds)*time.Second)),
		).One(gamedb.StdConn)
		if err != nil && !errors.Is(err, sql.ErrNoRows) {
			gamelog.L.Error().Str("mech id", wm.ID).Str("game ability id", mechAbilityID).Err(err).Msg("Failed to get mech ability trigger from db")
			return terror.Error(err, "Failed to load game ability")
		}

		if lastTrigger != nil {
			reply(coolDownSeconds - int(time.Now().Sub(lastTrigger.TriggeredAt).Seconds()))
			return nil
		}

	}
	reply(0)

	return nil
}

type WarMachineStat struct {
	ParticipantID int             `json:"participant_id"`
	Position      *server.Vector3 `json:"position"`
	Rotation      int             `json:"rotation"`
	Health        uint32          `json:"health"`
	Shield        uint32          `json:"shield"`
	IsHidden      bool            `json:"is_hidden"`
}

<<<<<<< HEAD
const HubKeyWarMachineStatUpdated = "WAR:MACHINE:STAT:UPDATED"

// WarMachineStatSubscribe subscribe on bribing state change
func (am *ArenaManager) WarMachineStatSubscribe(ctx context.Context, key string, payload []byte, reply ws.ReplyFunc) error {
=======
func (am *ArenaManager) WarMachineStatsSubscribe(ctx context.Context, key string, payload []byte, reply ws.ReplyFunc) error {
>>>>>>> c7858e80
	arena, err := am.GetArenaFromContext(ctx)
	if err != nil {
		return err
	}

	battle := arena.CurrentBattle()
	if battle == nil || battle.stage.Load() == BattleStageEnd {
		return terror.Error(fmt.Errorf("battle not started yet"), "Battle is ended.")
	}

	pam := battle.playerAbilityManager()

	var wmss []*WarMachineStat
	for _, wm := range append(battle.WarMachines, battle.SpawnedAI...) {
		wms := &WarMachineStat{
			ParticipantID: int(wm.ParticipantID),
			Health:        wm.Health,
			Position:      wm.Position,
			Rotation:      wm.Rotation,
			IsHidden:      wm.IsHidden,
			Shield:        wm.Shield,
		}

		// Hidden/Incognito
		if wms.Position != nil {
			if pam != nil {
				hideMech := pam.IsWarMachineHidden(wm.Hash)
				hideMech = hideMech || pam.IsWarMachineInBlackout(server.GameLocation{
					X: wms.Position.X,
					Y: wms.Position.Y,
				})
				if hideMech {
					wms.IsHidden = true
					wms.Position = &server.Vector3{
						X: -1,
						Y: -1,
						Z: -1,
					}
				}
			}
		}

		wmss = append(wmss, wms)
	}

	reply(append([]byte{server.BinaryKeyWarMachineStats}, PackWarMachineStatsInBytes(wmss)...))
	return nil
}

type GameAbilityPriceResponse struct {
	ID          string `json:"id"`
	OfferingID  string `json:"offering_id"`
	SupsCost    string `json:"sups_cost"`
	CurrentSups string `json:"current_sups"`
	ShouldReset bool   `json:"should_reset"`
}

func (am *ArenaManager) SendSettings(ctx context.Context, key string, payload []byte, reply ws.ReplyFunc) error {
	arena, err := am.GetArenaFromContext(ctx)
	if err != nil {
		return err
	}

	// response game setting, if current battle exists
	if arena.CurrentBattle() != nil {
		reply(GameSettingsPayload(arena.CurrentBattle()))
	}

	return nil
}

type BattleMsg struct {
	BattleCommand string          `json:"battle_command"`
	Payload       json.RawMessage `json:"payload"`
}

type BattleStartPayload struct {
	WarMachines []struct {
		Hash          string `json:"hash"`
		ParticipantID byte   `json:"participant_id"`
	} `json:"war_machines"`
	BattleID      string `json:"battle_id"`
	ClientBuildNo string `json:"client_build_no"`
	MapName       string `json:"map_name"` // The name of the map actually loaded
}

type MapDetailsPayload struct {
	Details     server.GameMap      `json:"details"`
	BattleZones []server.BattleZone `json:"battle_zones"`
	BattleID    string              `json:"battle_id"`
}

type BattleEndPayload struct {
	WinningWarMachines []struct {
		Hash   string `json:"hash"`
		Health int    `json:"health"`
	} `json:"winning_war_machines"`
	BattleID     string `json:"battle_id"`
	WinCondition string `json:"win_condition"`
}

type AbilityMoveCommandCompletePayload struct {
	BattleID       string `json:"battle_id"`
	WarMachineHash string `json:"war_machine_hash"`
}

type ZoneChangePayload struct {
	BattleID  string `json:"battle_id"`
	ZoneIndex int    `json:"zone_index"`
	WarnTime  int    `json:"warn_time"`
}

type ZoneChangeEvent struct {
	Location   server.GameLocation `json:"location"`
	Radius     int                 `json:"radius"`
	ShrinkTime int                 `json:"shrink_time"`
	WarnTime   int                 `json:"warn_time"`
}

type MechMoveCommandResponsePayload struct {
	BattleID       string `json:"battle_id"`
	WarMachineHash string `json:"war_machine_hash"`
	EventID        string `json:"event_id"`
	IsValid        bool   `json:"is_valid"`
}

type AbilityCompletePayload struct {
	BattleID string `json:"battle_id"`
	EventID  string `json:"event_id"`
}

type BattleWMDestroyedPayload struct {
	BattleID                string `json:"battle_id"`
	DestroyedWarMachineHash string `json:"destroyed_war_machine_hash"`
	KilledByWarMachineHash  string `json:"killed_by_war_machine_hash"`
	RelatedEventIDString    string `json:"related_event_id_string"`
	DamageHistory           []struct {
		Amount         int    `json:"amount"`
		InstigatorHash string `json:"instigator_hash"`
		SourceHash     string `json:"source_hash"`
		SourceName     string `json:"source_name"`
	} `json:"damage_history"`
	KilledBy      string `json:"killed_by"`
	ParticipantID int    `json:"participant_id"`
}

type AISpawnedRequest struct {
	BattleID      string          `json:"battle_id"`
	ParticipantID byte            `json:"participant_id"`
	Hash          string          `json:"hash"`
	UserID        string          `json:"user_id"`
	Name          string          `json:"name"`
	Model         string          `json:"model"`
	Skin          string          `json:"skin"`
	MaxHealth     uint32          `json:"health_max"`
	Health        uint32          `json:"health"`
	MaxShield     uint32          `json:"shield_max"`
	Shield        uint32          `json:"shield"`
	FactionID     string          `json:"faction_id"`
	Position      *server.Vector3 `json:"position"`
	Rotation      int             `json:"rotation"`
	Type          AIType          `json:"type"`
}

type AIType string

const (
	Reinforcement AIType = "Reinforcement"
	MiniMech      AIType = "Mini Mech"
	RobotDog      AIType = "Robot Dog"
)

type BattleWMPickupPayload struct {
	WarMachineHash string `json:"war_machine_hash"`
	EventID        string `json:"event_id"`
	BattleID       string `json:"battle_id"`
}

type WarMachineStatusPayload struct {
	WarMachineHash string `json:"war_machine_hash"`
	EventID        string `json:"event_id"`
	BattleID       string `json:"battle_id"`
	Status         struct {
		IsHacked  bool `json:"is_hacked"`
		IsStunned bool `json:"is_stunned"`
	} `json:"war_machine_status"`
}

func (arena *Arena) start() {
	ctx := context.Background()
	arena.BeginBattle()

	for {
		_, payload, err := arena.socket.Read(ctx)
		if err != nil {
			gamelog.L.Error().Str("log_name", "battle arena").Err(err).Msg("empty game client disconnected")
			break
		}

		// if connected flag is false, skip all the process
		// NOTE: this only happen when there are multiple game clients spin up at the same time
		if !arena.connected.Load() {
			btl := arena.CurrentBattle()
			if btl != nil {
				arena.storeCurrentBattle(nil)
			}
			// TODO: send shutdown command to the game client to prevent it from reconnecting again.
			continue
		}

		if len(payload) == 0 {
			gamelog.L.Warn().Bytes("payload", payload).Err(err).Msg("empty game client payload")
			continue
		}

		mt := MessageType(payload[0])
		if err != nil {
			gamelog.L.Warn().Int("message_type", int(mt)).Bytes("payload", payload).Err(err).Msg("websocket to game client failed")
			return
		}

		data := payload[1:]
		switch mt {
		case JSON:
			msg := &BattleMsg{}
			err := json.Unmarshal(data, msg)
			if err != nil {
				gamelog.L.Warn().Str("msg", string(data)).Err(err).Msg("unable to unmarshal battle message")
				continue
			}

			// set battle state to end when receive "battle:end" message
			btl := arena.CurrentBattle()
			if btl != nil && msg.BattleCommand == "BATTLE:END" {
				btl.state.Store(EndState)
				ws.PublishMessage(fmt.Sprintf("/public/arena/%s/battle_state", btl.ArenaID), server.HubKeyBattleState, EndState)
			}

			switch msg.BattleCommand {
			case "BATTLE:MAP_DETAILS", "BATTLE:START", "BATTLE:INTRO_FINISHED", "BATTLE:WAR_MACHINE_DESTROYED", "BATTLE:END", "BATTLE:OUTRO_FINISHED":
				// handle message through channel
				arena.gameClientBattleRoutineDataChan <- data

			default:
				// handle all the ability related data
				arena.gameClientAbilityDataChan <- data
			}

		case Tick:
<<<<<<< HEAD
			if btl := arena.CurrentBattle(); btl != nil && btl.state.Load() == BattlingState {
				btl.Tick(payload)
=======
			if btl := arena.CurrentBattle(); btl != nil && btl.stage.Load() == BattleStageStart {
				go btl.Tick(payload)
>>>>>>> c7858e80
			}

		default:
			gamelog.L.Warn().Str("message_type", string(mt)).Str("msg", string(payload)).Err(err).Msg("Battle Arena WS: no message response")
		}
	}
}

func (arena *Arena) GameClientJsonDataParser() {
	defer func() {
		if r := recover(); r != nil {
			gamelog.LogPanicRecovery("Panic! Panic! Panic! Panic on GameClientJsonDataParser!", r)
		}
	}()
	for {
		data := <-arena.gameClientBattleRoutineDataChan
		msg := &BattleMsg{}
		err := json.Unmarshal(data, msg)
		if err != nil {
			gamelog.L.Warn().Str("msg", string(data)).Err(err).Msg("unable to unmarshal battle message")
			continue
		}

		btl := arena.CurrentBattle()
		if btl == nil && msg.BattleCommand != "BATTLE:OUTRO_FINISHED" {
			gamelog.L.Warn().Msg("current battle has already been cleaned up")
			continue
		}

		L := gamelog.L.With().RawJSON("game_client_data", data).Int("message_type", int(JSON)).Str("battleCommand", msg.BattleCommand).Logger()
		//L.Info().Msg("game client message received")

		command := strings.TrimSpace(msg.BattleCommand) // temp fix for issue on gameclient
		switch command {
		case "BATTLE:MAP_DETAILS":
			var dataPayload *MapDetailsPayload
			if err = json.Unmarshal(msg.Payload, &dataPayload); err != nil {
				L.Warn().Err(err).Msg("unable to unmarshal battle message payload")
				continue
			}

			// update map detail
			btl.storeGameMap(dataPayload.Details, dataPayload.BattleZones)

		case "BATTLE:START":
			var dataPayload *BattleStartPayload
			if err = json.Unmarshal(msg.Payload, &dataPayload); err != nil {
				L.Warn().Err(err).Msg("unable to unmarshal battle message payload")
				continue
			}

			gameClientBuildNo, err := strconv.ParseUint(dataPayload.ClientBuildNo, 10, 64)
			if err != nil {
				L.Panic().Str("game_client_build_no", dataPayload.ClientBuildNo).Msg("invalid game client build number received")
			}

			if gameClientBuildNo < arena.Manager.gameClientMinimumBuildNo {
				L.Panic().Str("current_game_client_build", dataPayload.ClientBuildNo).Uint64("minimum_game_client_build", arena.Manager.gameClientMinimumBuildNo).Msg("unsupported game client build number")
			}

			err = btl.preIntro(dataPayload)
			if err != nil {
				L.Error().Msg("battle start load out has failed")
				return
			}
<<<<<<< HEAD

			arena.Manager.NewBattleChan <- &NewBattleChan{btl.ID, btl.BattleNumber}
=======
			arena.NewBattleChan <- &NewBattleChan{btl.ID, btl.BattleNumber}

		case "BATTLE:INTRO_FINISHED":
			if btl.replaySession.ReplaySession != nil {
				btl.replaySession.ReplaySession.IntroEndedAt = null.TimeFrom(time.Now())
			}

			// record into finished time for tracking AFK
			btl.introEndedAt = time.Now()

			btl.start()

		case "BATTLE:WAR_MACHINE_DESTROYED":
			// do not process, if battle already ended
			if btl.stage.Load() == BattleStageEnd {
				continue
			}

			var dataPayload BattleWMDestroyedPayload
			if err := json.Unmarshal(msg.Payload, &dataPayload); err != nil {
				L.Warn().Err(err).Msg("unable to unmarshal battle message warmachine destroyed payload")
				continue
			}
			btl.Destroyed(&dataPayload)

		case "BATTLE:END":
			var dataPayload *BattleEndPayload
			if err := json.Unmarshal(msg.Payload, &dataPayload); err != nil {
				L.Warn().Err(err).Msg("unable to unmarshal battle message warmachine destroyed payload")
				continue
			}
			btl.end(dataPayload)

			// reset war machine broadcast
			btl.arena.WarMachineStatBroadcastResetChan <- true

>>>>>>> c7858e80
		case "BATTLE:OUTRO_FINISHED":
			if btl.replaySession.ReplaySession != nil {
				err = replay.RecordReplayRequest(btl.Battle, btl.replaySession.ReplaySession.ID, replay.StopRecording)
				if err != nil {
					if err != replay.ErrDontLogRecordingStatus {
						gamelog.L.Error().Err(err).Str("battle_id", btl.ID).Str("replay_id", btl.replaySession.ReplaySession.ID).Msg("Failed to start recording")
					}
				}

				eventByte, err := json.Marshal(btl.replaySession.Events)
				if err != nil {
					gamelog.L.Error().Err(err).Str("battle_id", btl.ID).Str("replay_id", btl.replaySession.ReplaySession.ID).Interface("Events", btl.replaySession.Events).Msg("Failed to marshal json into battle replay")
				} else {
					btl.replaySession.ReplaySession.BattleEvents = null.JSONFrom(eventByte)
				}

				btl.replaySession.ReplaySession.StoppedAt = null.TimeFrom(time.Now())
				btl.replaySession.ReplaySession.RecordingStatus = boiler.RecordingStatusSTOPPED
				btl.replaySession.ReplaySession.IsCompleteBattle = true
				_, err = btl.replaySession.ReplaySession.Update(gamedb.StdConn, boil.Infer())
				if err != nil {
					gamelog.L.Error().Str("battle_id", btl.ID).Str("replay_id", btl.replaySession.ReplaySession.ID).Err(err).Msg("Failed to update recording status to RECORDING while starting battle")
				}
			}

			// set idle is true
			arena.Stage.Store(ArenaStageIdle)

			// begin battle
			arena.BeginBattle()

<<<<<<< HEAD
		case "BATTLE:INTRO_FINISHED":
			if btl.replaySession.ReplaySession != nil {
				btl.replaySession.ReplaySession.IntroEndedAt = null.TimeFrom(time.Now())
			}
			btl.start()
		case "BATTLE:WAR_MACHINE_DESTROYED":
			// do not process, if battle already ended
			if btl.state.Load() != BattlingState {
				continue
			}
=======
		default:
			L.Warn().Err(err).Msg("Battle Arena WS: no command response")
		}
		L.Debug().Msg("game client message handled")
	}
}
>>>>>>> c7858e80

func (arena *Arena) AbilityRelatedChan() {
	defer func() {
		if r := recover(); r != nil {
			gamelog.LogPanicRecovery("Panic! Panic! Panic! Panic on GameClientJsonDataParser!", r)
		}
	}()
	for {
		data := <-arena.gameClientAbilityDataChan
		msg := &BattleMsg{}
		err := json.Unmarshal(data, msg)
		if err != nil {
			gamelog.L.Warn().Str("msg", string(data)).Err(err).Msg("unable to unmarshal battle message")
			continue
		}

		btl := arena.CurrentBattle()
		if btl == nil || btl.stage.Load() == BattleStageEnd {
			continue
		}

		L := gamelog.L.With().Str("game_client_data", string(data)).Int("message_type", int(JSON)).Str("battleCommand", msg.BattleCommand).Logger()
		L.Info().Msg("game client message received")

		command := strings.TrimSpace(msg.BattleCommand) // temp fix for issue on gameclient
		switch command {
		case "BATTLE:AI_SPAWNED":
			var dataPayload *AISpawnedRequest
			if err := json.Unmarshal(msg.Payload, &dataPayload); err != nil {
				L.Warn().Err(err).Msg("unable to unmarshal battle message payload")
				continue
			}
			err = btl.AISpawned(dataPayload)
			if err != nil {
				L.Error().Err(err).Msg("failed to spawn ai")
			}
		case "BATTLE:ABILITY_MOVE_COMMAND_COMPLETE":
			var dataPayload *AbilityMoveCommandCompletePayload
			if err := json.Unmarshal(msg.Payload, &dataPayload); err != nil {
				L.Warn().Err(err).Msg("unable to unmarshal ability move command complete payload")
				continue
			}
			err = btl.CompleteWarMachineMoveCommand(dataPayload)
			if err != nil {
				L.Error().Err(err).Msg("failed update war machine move command")
			}
		case "BATTLE:ZONE_CHANGE":
			var dataPayload *ZoneChangePayload
			if err := json.Unmarshal(msg.Payload, &dataPayload); err != nil {
				L.Warn().Err(err).Msg("unable to unmarshal battle zone change payload")
				continue
			}

			err = btl.ZoneChange(dataPayload)
			if err != nil {
				L.Error().Err(err).Msg("failed to zone change")
			}
		case "BATTLE:WAR_MACHINE_PICKUP":
			// do not process, if battle already ended
			if btl.state.Load() != BattlingState {
				continue
			}

			var dataPayload BattleWMPickupPayload
			if err = json.Unmarshal([]byte(msg.Payload), &dataPayload); err != nil {
				L.Warn().Err(err).Msg("unable to unmarshal battle message repair pick up payload")
				continue
			}

			eventID := dataPayload.EventID

			// skip if ability not exists, or it is not a picked-up ability
			if da := btl.MiniMapAbilityDisplayList.Get(eventID); da == nil {
				continue
			}

			// remove repair from pending list, and broadcast
			ws.PublishMessage(
				fmt.Sprintf("/mini_map/arena/%s/public/mini_map_ability_display_list", btl.ArenaID),
				server.HubKeyMiniMapAbilityContentSubscribe,
				btl.MiniMapAbilityDisplayList.Remove(dataPayload.EventID),
			)

		case "BATTLE:WAR_MACHINE_STATUS":
			// do not process, if battle already ended
			if btl.state.Load() != BattlingState {
				continue
			}

			var dataPayload *WarMachineStatusPayload
			if err = json.Unmarshal(msg.Payload, &dataPayload); err != nil {
				L.Warn().Err(err).Msg("unable to unmarshal battle zone change payload")
				continue
			}

			wm := arena.CurrentBattleWarMachineByHash(dataPayload.WarMachineHash)
			if wm == nil {
				continue
			}

			wm.Status.IsStunned = dataPayload.Status.IsStunned
			wm.Status.IsHacked = dataPayload.Status.IsHacked

			// EMP
			bpas, err := boiler.BlueprintPlayerAbilities(
				boiler.BlueprintPlayerAbilityWhere.GameClientAbilityID.IN([]int{12, 13}),
			).All(gamedb.StdConn)
			if err != nil {
				gamelog.L.Error().Err(err).Msg("Failed to load player abilities")
				continue
			}

			for _, bpa := range bpas {
				offeringID := fmt.Sprintf("%s:%s", wm.ID, bpa.MechDisplayEffectType)
				mma := &MiniMapAbilityContent{
					OfferingID:               offeringID,
					LocationSelectType:       bpa.LocationSelectType,
					MiniMapDisplayEffectType: bpa.MiniMapDisplayEffectType,
					MechDisplayEffectType:    bpa.MechDisplayEffectType,
					Colour:                   bpa.Colour,
					ImageUrl:                 bpa.ImageURL,
					MechID:                   wm.ID,
				}
				switch bpa.GameClientAbilityID {
				case 12: // EMP
					if wm.Status.IsStunned {
						// add ability onto pending list, and broadcast
						ws.PublishMessage(
							fmt.Sprintf("/mini_map/arena/%s/public/mini_map_ability_display_list", btl.ArenaID),
							server.HubKeyMiniMapAbilityContentSubscribe,
							btl.MiniMapAbilityDisplayList.Add(offeringID, mma),
						)
						continue
					}
					ws.PublishMessage(
						fmt.Sprintf("/mini_map/arena/%s/public/mini_map_ability_display_list", btl.ArenaID),
						server.HubKeyMiniMapAbilityContentSubscribe,
						btl.MiniMapAbilityDisplayList.Remove(offeringID),
					)
				case 13: // HACKER DRONE
					if wm.Status.IsHacked {
						// add ability onto pending list, and broadcast
						ws.PublishMessage(
							fmt.Sprintf("/mini_map/arena/%s/public/mini_map_ability_display_list", btl.ArenaID),
							server.HubKeyMiniMapAbilityContentSubscribe,
							btl.MiniMapAbilityDisplayList.Add(offeringID, mma),
						)
						continue
					}
					ws.PublishMessage(
						fmt.Sprintf("/mini_map/arena/%s/public/mini_map_ability_display_list", btl.ArenaID),
						server.HubKeyMiniMapAbilityContentSubscribe,
						btl.MiniMapAbilityDisplayList.Remove(offeringID),
					)
				}
			}
		case "BATTLE:ABILITY_MOVE_COMMAND_RESPONSE":
			// do not process, if battle already ended
			if btl.state.Load() != BattlingState {
				continue
			}

			var dataPayload *MechMoveCommandResponsePayload
			if err = json.Unmarshal(msg.Payload, &dataPayload); err != nil {
				L.Warn().Err(err).Msg("unable to unmarshal battle zone change payload")
				continue
			}

			// send response to mech command check
			arena.MechCommandCheckMap.Send(dataPayload.EventID, dataPayload.IsValid)

		case "BATTLE:ABILITY_COMPLETE":
			// do not process, if battle already ended
			if btl.state.Load() != BattlingState {
				continue
			}

			var dataPayload *AbilityCompletePayload
			if err = json.Unmarshal(msg.Payload, &dataPayload); err != nil {
				L.Warn().Err(err).Msg("unable to unmarshal battle zone change payload")
				continue
			}

			eventID := dataPayload.EventID

			// skip if ability not exists, or it is a picked-up ability
			if da := btl.MiniMapAbilityDisplayList.Get(eventID); da == nil {
				continue
			}

			// remove ability from pending list, and broadcast
			ws.PublishMessage(
				fmt.Sprintf("/mini_map/arena/%s/public/mini_map_ability_display_list", btl.ArenaID),
				server.HubKeyMiniMapAbilityContentSubscribe,
				btl.MiniMapAbilityDisplayList.Remove(eventID),
			)
		default:
			L.Warn().Err(err).Msg("Battle Arena WS: no command response")
		}
		//L.Debug().Msg("game client message handled")
	}
}

// assignBattleLobby assign the next
// skipLobbyCheck ONLY happen on the battle end
func (arena *Arena) assignBattleLobby() {
	L := gamelog.L.With().Str("func", "assignBattleLobby").Str("arena id", arena.ID).Logger()
	battleLobbyID := arena.currentLobbyID.Load()

	//  check current lobby is valid
	if battleLobbyID != "" {
		bl, err := boiler.BattleLobbies(
			boiler.BattleLobbyWhere.ID.EQ(battleLobbyID),
			boiler.BattleLobbyWhere.ReadyAt.IsNotNull(),
			boiler.BattleLobbyWhere.EndedAt.IsNull(),
		).One(gamedb.StdConn)
		if err != nil && !errors.Is(err, sql.ErrNoRows) {
			L.Error().Err(err).Msg("Failed to load battle lobby")
		}

		// if assigned lobby is valid
		if bl != nil {
			arena.Stage.Store(ArenaStageProcessing)
			return
		}
	}

	// otherwise, clean up battle lobby id and assign a new one
	arena.currentLobbyID.Store("")

	// collect active battle lobbies' id
	battleLobbyIDs := arena.Manager.GetCurrentBattleLobbyIDs()

	L = L.With().Strs("battleLobbyIDs", battleLobbyIDs).Logger()

	// get the next valid battle lobby
	bl, err := db.GetNextBattleLobby(battleLobbyIDs)
	if err != nil {
		L.Error().Err(err).Msg("failed to get .")
	}

	L = L.With().Interface("bl", bl).Logger()

	// if no available lobby
	if bl == nil {
		L.Debug().Str("battle arena id", arena.ID).Msg("no lobby is available")
		bl, err = GenerateAIDrivenBattle()
		if err != nil {
			L.Error().Err(err).Msg("Failed to generate AI driven match.")
			return
		}
	}

	// assign battle lobby
	arena.currentLobbyID.Store(bl.ID)
	arena.Stage.Store(ArenaStageProcessing)
}

type UpcomingBattleResponse struct {
	IsPreBattle    bool                `json:"is_pre_battle"`
	UpcomingBattle *server.BattleLobby `json:"upcoming_battle"`
}

func (arena *Arena) BroadcastLobbyUpdate() {
	//broadcast next lobby
	go func() {
		blID := arena.currentLobbyID.Load()
		if blID == "" {
			gamelog.L.Error().Err(fmt.Errorf("no battle id")).Msg("failed to find battle lobby")
			ws.PublishMessage(fmt.Sprintf("/public/arena/%s/upcoming_battle", arena.ID), server.HubKeyNextBattleDetails, &UpcomingBattleResponse{
				IsPreBattle:    false,
				UpcomingBattle: nil,
			})
			return
		}

		bl, err := db.GetBattleLobbyViaID(blID)
		if err != nil {
			gamelog.L.Error().Err(err).Str("blID", blID).Msg("failed to find battle lobby")
			ws.PublishMessage(fmt.Sprintf("/public/arena/%s/upcoming_battle", arena.ID), server.HubKeyNextBattleDetails, &UpcomingBattleResponse{
				IsPreBattle:    false,
				UpcomingBattle: nil,
			})
			return
		}

		resp, err := server.BattleLobbiesFromBoiler([]*boiler.BattleLobby{bl})
		if err != nil {
			gamelog.L.Error().Err(err).Interface("battle lobby", bl).Msg("failed to parse battle lobby")
			ws.PublishMessage(fmt.Sprintf("/public/arena/%s/upcoming_battle", arena.ID), server.HubKeyNextBattleDetails, &UpcomingBattleResponse{
				IsPreBattle:    false,
				UpcomingBattle: nil,
			})
			return
		}

		ws.PublishMessage(fmt.Sprintf("/public/arena/%s/upcoming_battle", arena.ID), server.HubKeyNextBattleDetails, &UpcomingBattleResponse{
			IsPreBattle:    true,
			UpcomingBattle: resp[0],
		})
	}()
}

func (arena *Arena) getBattleState() int32 {
	arena.RLock()
	defer arena.RUnlock()
	if arena._currentBattle != nil {
		return arena._currentBattle.state.Load()
	}
	return EndState
}

func (arena *Arena) GetLobbyDetails() *UpcomingBattleResponse {
	if arena.getBattleState() != SetupState {
		return &UpcomingBattleResponse{
			IsPreBattle:    false,
			UpcomingBattle: nil,
		}
	}

	blID := arena.currentLobbyID.Load()
	if blID == "" {
		return &UpcomingBattleResponse{
			IsPreBattle:    false,
			UpcomingBattle: nil,
		}
	}

	bl, err := db.GetBattleLobbyViaID(blID)
	if err != nil {
		gamelog.L.Error().Err(err).Str("blID", blID).Msg("failed to find battle lobby")
		return &UpcomingBattleResponse{
			IsPreBattle:    false,
			UpcomingBattle: nil,
		}
	}

	resp, err := server.BattleLobbiesFromBoiler([]*boiler.BattleLobby{bl})
	if err != nil {
		gamelog.L.Error().Err(err).Msg("failed to find parse battle lobby")
		return &UpcomingBattleResponse{
			IsPreBattle:    false,
			UpcomingBattle: nil,
		}
	}

	return &UpcomingBattleResponse{
		IsPreBattle:    true,
		UpcomingBattle: resp[0],
	}
}

func (arena *Arena) assignSupporters() {
	L := gamelog.L.With().Str("func", "assignSupporters").Logger()
	blID := arena.currentLobbyID.Load()
	if blID == "" {
		L.Error().Err(fmt.Errorf("no battle lobby id while trying to assign supporters")).Msg("missing battle lobby id")
		return
	}

	L = L.With().Str("blID", blID).Logger()

	// get all opted in supporters
	bl, err := db.GetBattleLobbyViaID(blID)
	if err != nil {
		L.Error().Err(err).Msg("failed to get battle lobby")
		return
	}

	L = L.With().Interface("bl", bl).Logger()

	// if we don't already have supporters, do this (this bit will be skipped when it is a battle being restart)
	// so apparently on battle restarts battle lobby will get assigned a new battle id
	// this causes issues because player_battle_abilities are linked to a battle, NOT a battle lobby id.
	// meaning we need to either update the battle id on the player_battle_abilities table or insert new ones (or refactor)
	// since we don't know the old battle id, it is easier to just insert them again.
	if len(bl.R.BattleLobbySupporters) == 0 {
		// we need to split them up via faction
		rmSupporterCount := 0
		bcSupporterCount := 0
		zaiSupporterCount := 0

		// shuffle the slice of opted in supporters
		rand.Seed(time.Now().UnixNano())
		for i := range bl.R.BattleLobbySupporterOptIns {
			j := rand.Intn(i + 1)
			bl.R.BattleLobbySupporterOptIns[i], bl.R.BattleLobbySupporterOptIns[j] = bl.R.BattleLobbySupporterOptIns[j], bl.R.BattleLobbySupporterOptIns[i]
		}
		// insert the supporters
		for _, optIn := range bl.R.BattleLobbySupporterOptIns {
			// increase supporter / faction count
			switch optIn.FactionID {
			case server.BostonCyberneticsFactionID:
				if bcSupporterCount >= 5 {
					continue
				}
				bcSupporterCount = bcSupporterCount + 1
			case server.RedMountainFactionID:
				if rmSupporterCount >= 5 {
					continue
				}
				rmSupporterCount = rmSupporterCount + 1
			case server.ZaibatsuFactionID:
				if zaiSupporterCount >= 5 {
					continue
				}
				zaiSupporterCount = zaiSupporterCount + 1
			}
			// break if we have all our supporters
			if rmSupporterCount == 5 && zaiSupporterCount == 5 && bcSupporterCount == 5 {
				break
			}

			selectedSupporter := &boiler.BattleLobbySupporter{
				SupporterID:   optIn.SupporterID,
				FactionID:     optIn.FactionID,
				BattleLobbyID: optIn.BattleLobbyID,
			}
			err := selectedSupporter.Insert(gamedb.StdConn, boil.Infer())
			if err != nil {
				L.Error().Err(err).Interface("optIn", optIn).Msg("failed to insert new supporter")
			}
		}

		// now loop over the mechs and if a faction has no supporters, add the mech owners as supporters.
		for _, mech := range bl.R.BattleLobbiesMechs {
			var selectedSupporter *boiler.BattleLobbySupporter
			switch mech.FactionID {
			case server.BostonCyberneticsFactionID:
				if bcSupporterCount == 0 {
					selectedSupporter = &boiler.BattleLobbySupporter{
						SupporterID:   mech.OwnerID,
						FactionID:     mech.FactionID,
						BattleLobbyID: mech.BattleLobbyID,
					}
				}
			case server.RedMountainFactionID:
				if rmSupporterCount == 0 {
					selectedSupporter = &boiler.BattleLobbySupporter{
						SupporterID:   mech.OwnerID,
						FactionID:     mech.FactionID,
						BattleLobbyID: mech.BattleLobbyID,
					}
				}
			case server.ZaibatsuFactionID:
				if zaiSupporterCount == 0 {
					selectedSupporter = &boiler.BattleLobbySupporter{
						SupporterID:   mech.OwnerID,
						FactionID:     mech.FactionID,
						BattleLobbyID: mech.BattleLobbyID,
					}
				}
			}
			if selectedSupporter != nil {
				err := selectedSupporter.Insert(gamedb.StdConn, boil.Infer())
				if err != nil {
					if !strings.Contains(err.Error(), "battle_lobby_supporters_supporter_id_battle_lobby_id_key") {
						L.Error().Err(err).Interface("mech", mech).Msg("failed to insert new mech owner supporter")
					}
				}
			}
		}
	}
	// get all opted in supporters
	bl, err = db.GetBattleLobbyViaID(blID)
	if err != nil {
		L.Error().Err(err).Msg("failed to get battle lobby")
		return
	}
	resp, err := server.BattleLobbiesFromBoiler([]*boiler.BattleLobby{bl})
	if err != nil {
		L.Error().Err(err).Msg("failed to convert to lobby object")
		return
	}

	ws.PublishMessage(fmt.Sprintf("/public/arena/%s/upcoming_battle", arena.ID), server.HubKeyNextBattleDetails, &UpcomingBattleResponse{
		IsPreBattle:    true,
		UpcomingBattle: resp[0],
	})

	rmAbilityIDs := []string{}
	bcAbilityIDs := []string{}
	zaiAbilityIDs := []string{}

	battleAbilities, err := boiler.GameAbilities(
		boiler.GameAbilityWhere.CountPerBattle.GT(0),
	).All(gamedb.StdConn)
	if err != nil {
		L.Error().Err(err).Msg("failed to get battle abilities")
		return
	}

	// split the abilities into their factions (we can set factions to have different amounts of different abilities)
	for _, ability := range battleAbilities {
		switch ability.FactionID {
		case server.BostonCyberneticsFactionID:
			for i := 0; i < ability.CountPerBattle; i++ {
				bcAbilityIDs = append(bcAbilityIDs, ability.ID)
			}
		case server.RedMountainFactionID:
			for i := 0; i < ability.CountPerBattle; i++ {
				rmAbilityIDs = append(rmAbilityIDs, ability.ID)
			}
		case server.ZaibatsuFactionID:
			for i := 0; i < ability.CountPerBattle; i++ {
				zaiAbilityIDs = append(zaiAbilityIDs, ability.ID)
			}
		}
	}

	// shuffle all the ability ID slices
	rand.Seed(time.Now().UnixNano())
	for i := range bcAbilityIDs {
		j := rand.Intn(i + 1)
		bcAbilityIDs[i], bcAbilityIDs[j] = bcAbilityIDs[j], bcAbilityIDs[i]
	}
	rand.Seed(time.Now().UnixNano())
	for i := range rmAbilityIDs {
		j := rand.Intn(i + 1)
		rmAbilityIDs[i], rmAbilityIDs[j] = rmAbilityIDs[j], rmAbilityIDs[i]
	}
	rand.Seed(time.Now().UnixNano())
	for i := range zaiAbilityIDs {
		j := rand.Intn(i + 1)
		zaiAbilityIDs[i], zaiAbilityIDs[j] = zaiAbilityIDs[j], zaiAbilityIDs[i]
	}

	playerBattleAbilities := []*boiler.PlayerBattleAbility{}

	// loop the abilities until we have popped off all the abilities
	if len(resp[0].SelectedZaiSupporters) > 0 {
		for i := 0; len(zaiAbilityIDs) > 0; i++ {
			abilityID := ""
			// pop off the first ability ID
			abilityID, zaiAbilityIDs = zaiAbilityIDs[0], zaiAbilityIDs[1:]

			// this is, i mod len(supporters)
			// example, we are on the 8th ability with 6 supporters
			// 8 mod 6 = 2, so we give this 8th ability to the 2nd supporter
			// it should cycle everyone giving each person an ability until there are no more abilities in the slice
			index := int(math.Mod(float64(i), float64(len(resp[0].SelectedZaiSupporters))))
			userID := resp[0].SelectedZaiSupporters[index].ID

			playerBattleAbilities = append(playerBattleAbilities, &boiler.PlayerBattleAbility{
				PlayerID:      userID,
				GameAbilityID: abilityID,
				BattleID:      resp[0].AssignedToBattleID.String,
			})
		}
	}
	if len(resp[0].SelectedRedMountSupporters) > 0 {
		for i := 0; len(rmAbilityIDs) > 0; i++ {
			abilityID := ""
			// pop off the first ability ID
			abilityID, rmAbilityIDs = rmAbilityIDs[0], rmAbilityIDs[1:]

			// this is, i mod len(supporters)
			// example, we are on the 8th ability with 6 supporters
			// 8 mod 6 = 2, so we give this 8th ability to the 2nd supporter
			// it should cycle everyone giving each person an ability until there are no more abilities in the slice
			index := int(math.Mod(float64(i), float64(len(resp[0].SelectedRedMountSupporters))))
			userID := resp[0].SelectedRedMountSupporters[index].ID

			playerBattleAbilities = append(playerBattleAbilities, &boiler.PlayerBattleAbility{
				PlayerID:      userID,
				GameAbilityID: abilityID,
				BattleID:      resp[0].AssignedToBattleID.String,
			})
		}
	}
	if len(resp[0].SelectedBostonSupporters) > 0 {
		for i := 0; len(bcAbilityIDs) > 0; i++ {
			abilityID := ""
			// pop off the first ability ID
			abilityID, bcAbilityIDs = bcAbilityIDs[0], bcAbilityIDs[1:]

			// this is, i mod len(supporters)
			// example, we are on the 8th ability with 6 supporters
			// 8 mod 6 = 2, so we give this 8th ability to the 2nd supporter
			// it should cycle everyone giving each person an ability until there are no more abilities in the slice
			index := int(math.Mod(float64(i), float64(len(resp[0].SelectedBostonSupporters))))
			userID := resp[0].SelectedBostonSupporters[index].ID

			playerBattleAbilities = append(playerBattleAbilities, &boiler.PlayerBattleAbility{
				PlayerID:      userID,
				GameAbilityID: abilityID,
				BattleID:      resp[0].AssignedToBattleID.String,
			})
		}
	}

	for _, pba := range playerBattleAbilities {
		err := pba.Insert(gamedb.StdConn, boil.Infer())
		if err != nil {
			gamelog.L.Error().Err(err).Msg("failed to insert support ability")
		}
	}

	// here we just broadcast out the support abilities to the supporters
	for _, rmSupper := range resp[0].SelectedRedMountSupporters {
		BroadcastSupporterAbilities(rmSupper.ID, resp[0].AssignedToBattleID.String)
	}
	for _, zaiSupper := range resp[0].SelectedZaiSupporters {
		BroadcastSupporterAbilities(zaiSupper.ID, resp[0].AssignedToBattleID.String)
	}
	for _, bcSupper := range resp[0].SelectedBostonSupporters {
		BroadcastSupporterAbilities(bcSupper.ID, resp[0].AssignedToBattleID.String)
	}
}

type PlayerSupportAbilitiesResponse struct {
	BattleID           string                    `json:"battle_id"`
	SupporterAbilities []*PlayerSupporterAbility `json:"supporter_abilities"`
}

type PlayerSupporterAbility struct {
	ID                  string `json:"id"`
	Label               string `json:"label"`
	Colour              string `json:"colour"`
	ImageURL            string `json:"image_url"`
	Description         string `json:"description"`
	TextColour          string `json:"text_colour"`
	LocationSelectType  string `json:"location_select_type"`
	GameClientAbilityID int    `json:"game_client_ability_id"`
}

func BroadcastSupporterAbilities(userID, battleID string) {
	resp := &PlayerSupportAbilitiesResponse{
		BattleID: battleID,
	}
	supporterAbilities, err := boiler.PlayerBattleAbilities(
		boiler.PlayerBattleAbilityWhere.PlayerID.EQ(userID),
		boiler.PlayerBattleAbilityWhere.BattleID.EQ(battleID),
		boiler.PlayerBattleAbilityWhere.UsedAt.IsNull(),
		qm.Load(boiler.PlayerBattleAbilityRels.GameAbility),
	).All(gamedb.StdConn)
	if err != nil {
		return
	}

	for _, ability := range supporterAbilities {
		resp.SupporterAbilities = append(resp.SupporterAbilities, &PlayerSupporterAbility{
			ID:                  ability.ID,
			Label:               ability.R.GameAbility.Label,
			Colour:              ability.R.GameAbility.Colour,
			ImageURL:            ability.R.GameAbility.ImageURL,
			Description:         ability.R.GameAbility.Description,
			TextColour:          ability.R.GameAbility.TextColour,
			LocationSelectType:  ability.R.GameAbility.LocationSelectType,
			GameClientAbilityID: ability.R.GameAbility.GameClientAbilityID,
		})
	}

	ws.PublishMessage(fmt.Sprintf("/user/%s/battle/%s/supporter_abilities", userID, battleID), server.HubKeyPlayerSupportAbilities, resp)
}

func (arena *Arena) BeginBattle() {
	arena.beginBattleMux.Lock()
	defer arena.beginBattleMux.Unlock()

	// skip, if arena is not idle
	if arena.Stage.Load() != ArenaStageIdle {
		return
	}

	// delete all the unfinished mech command
	_, err := boiler.MechMoveCommandLogs(
		boiler.MechMoveCommandLogWhere.ArenaID.EQ(arena.ID),
		boiler.MechMoveCommandLogWhere.ReachedAt.IsNull(),
		boiler.MechMoveCommandLogWhere.CancelledAt.IsNull(),
		boiler.MechMoveCommandLogWhere.DeletedAt.IsNull(),
	).UpdateAll(gamedb.StdConn, boiler.M{boiler.MechMoveCommandLogColumns.DeletedAt: null.TimeFrom(time.Now())})
	if err != nil {
		gamelog.L.Error().Str("log_name", "battle arena").Err(err).Msg("Failed to clean up unfinished mech move command")
	}

	arena.Manager.Lock()
	arena.assignBattleLobby()
	arena.Manager.Unlock()

	// return, if the state of the arena is still idle
	if arena.Stage.Load() == ArenaStageIdle || arena.currentLobbyID.Load() == "" {
		return
	}

	gamelog.L.Trace().Str("func", "beginBattle").Msg("start")
	defer gamelog.L.Trace().Str("func", "beginBattle").Msg("end")

	battleLobby, err := boiler.FindBattleLobby(gamedb.StdConn, arena.currentLobbyID.Load())
	if err != nil {
		gamelog.L.Error().Err(err).Str("battle lobby id", arena.currentLobbyID.Load()).Msg("Failed to load battle lobby")
		arena.Stage.Store(ArenaStageIdle)
		return
	}

	// if the previous battle does not end properly
	if battleLobby.AssignedToBattleID.Valid {
		// clean up unfinished battle
		cleanUpBattleRecord(battleLobby.AssignedToBattleID.String)
	}

	// create new battle
	var gameMap *boiler.GameMap

	// generate game map for the lobby, if there isn't one
	if !battleLobby.GameMapID.Valid {
		var gms []*boiler.GameMap
		gms, err = boiler.GameMaps(
			boiler.GameMapWhere.DisabledAt.IsNull(),
		).All(gamedb.StdConn)
		if err != nil {
			gamelog.L.Error().Str("log_name", "battle arena").Err(err).Msg("Failed to load game maps.")
			arena.Stage.Store(ArenaStageIdle)
			return
		}

		if gms == nil {
			gamelog.L.Warn().Str("log_name", "battle arena").Msg("No available game maps in db.")
			arena.Stage.Store(ArenaStageIdle)
			return
		}

		// randomly assign game map to battle lobby
		rand.Seed(time.Now().UnixNano())
		gameMap = gms[rand.Intn(len(gms))]

		battleLobby.GameMapID = null.StringFrom(gameMap.ID)
		_, err = battleLobby.Update(gamedb.StdConn, boil.Whitelist(boiler.BattleLobbyColumns.GameMapID))
		if err != nil {
			gamelog.L.Error().Str("log_name", "battle arena").Interface("game map", gameMap).Interface("battle lobby", battleLobby).Err(err).Msg("Failed to assign game map to battle lobby.")
			arena.Stage.Store(ArenaStageIdle)
			return
		}
	} else {
		// load game map from last battle
		gameMap, err = battleLobby.GameMap().One(gamedb.StdConn)
		if err != nil {
			gamelog.L.Error().Err(err).Interface("battle lobby", battleLobby).Msg("Failed to load game map from battle lobby")
			arena.Stage.Store(ArenaStageIdle)
			return
		}
	}

	// insert new battle
	battle := &boiler.Battle{
		ID:        uuid.Must(uuid.NewV4()).String(),
		GameMapID: gameMap.ID,
		StartedAt: time.Now(),
		ArenaID:   arena.ID,
	}
	err = battle.Insert(gamedb.StdConn, boil.Infer())
	if err != nil {
		gamelog.L.Error().Err(err).Interface("battle", battle).Msg("unable to insert Battle into database")
		arena.Stage.Store(ArenaStageIdle)
		return
	}

	// insert battle lobby
	battleLobby.AssignedToBattleID = null.StringFrom(battle.ID)
	battleLobby.AssignedToArenaID = null.StringFrom(arena.ID)
	_, err = battleLobby.Update(gamedb.StdConn,
		boil.Whitelist(
			boiler.BattleLobbyColumns.AssignedToBattleID,
			boiler.BattleLobbyColumns.AssignedToArenaID,
		),
	)
	if err != nil {
		gamelog.L.Error().Err(err).Interface("battle lobby", battleLobby).Msg("unable to update battle lobby")
		arena.Stage.Store(ArenaStageIdle)
		return
	}

	// update assigned battle id
	_, err = battleLobby.BattleLobbiesMechs().UpdateAll(gamedb.StdConn, boiler.M{boiler.BattleLobbiesMechColumns.AssignedToBattleID: null.StringFrom(battle.ID)})
	if err != nil {
		gamelog.L.Error().Interface("battle lobby", battleLobby).Str("db func", "Battle").Err(err).Msg("unable to update battle id of battle lobby mech")
		arena.Stage.Store(ArenaStageIdle)
		return
	}

	// broadcast battle lobby change
	arena.Manager.BattleLobbyDebounceBroadcastChan <- []string{battleLobby.ID}

	btl := &Battle{
		arena:   arena,
		Battle:  battle,
		MapName: gameMap.Name,
		lobby:   battleLobby,
		gameMap: &server.GameMap{
			ID:            uuid.FromStringOrNil(gameMap.ID),
			Name:          gameMap.Name,
			BackgroundUrl: gameMap.BackgroundURL,
		},
		state:                  atomic.NewInt32(SetupState),
		destroyedWarMachineMap: make(map[string]*WMDestroyedRecord),
		MiniMapAbilityDisplayList: &MiniMapAbilityDisplayList{
			m: make(map[string]*MiniMapAbilityContent),
		},
		MapEventList: NewMapEventList(gameMap.Name),
		replaySession: &RecordingSession{
			ReplaySession: &boiler.BattleReplay{
				ArenaID:         arena.ID,
				BattleID:        battle.ID,
				RecordingStatus: boiler.RecordingStatusIDLE,
			},
			Events: []*RecordingEvents{},
		},
	}
	ws.PublishMessage(fmt.Sprintf("/public/arena/%s/battle_state", btl.ArenaID), server.HubKeyBattleState, SetupState)

	// hold arena for the pre intro phase
	prebattleTime := db.GetIntWithDefault(db.KeyPreBattleTimeSeconds, 20)
	// 75% of pre battle time is for opting in
	preBattleTimer := time.NewTimer(time.Second * time.Duration(float64(prebattleTime)*0.75))
	// broadcast new lobby details for pre battle setup
	arena.BroadcastLobbyUpdate()
	// pause for time
	<-preBattleTimer.C
	// assign supporters
	arena.assignSupporters()
	// 25% of pre battle time is just because
	preBattleTimer = time.NewTimer(time.Second * time.Duration(float64(prebattleTime)*0.25))
	// pause for time
	<-preBattleTimer.C
	// broadcast that pre battle state is over
	ws.PublishMessage(fmt.Sprintf("/public/arena/%s/upcoming_battle", arena.ID), server.HubKeyNextBattleDetails, &UpcomingBattleResponse{
		IsPreBattle:    false,
		UpcomingBattle: nil,
	})
	// set battle state as started
	btl.state.Store(IntroState)
	ws.PublishMessage(fmt.Sprintf("/public/arena/%s/battle_state", btl.ArenaID), server.HubKeyBattleState, IntroState)

	// load war machines
	err = btl.Load(battleLobby)
	if err != nil {
		gamelog.L.Error().Err(err).Msg("Failed to load battle mechs")
		return
	}

	playerMechMap := make(map[string][]string)
	for _, wm := range btl.WarMachines {
		pm, ok := playerMechMap[wm.OwnedByID]
		if !ok {
			pm = []string{}
		}
		pm = append(pm, wm.ID)
		playerMechMap[wm.OwnedByID] = pm

		// check mech join battle quest for each mech owner
		arena.Manager.QuestManager.MechJoinBattleQuestCheck(wm.OwnedByID)
	}

	err = arena.VoiceChannel.UpdateAllVoiceChannel(btl.warMachineIDs, arena.ID)
	if err != nil {
		gamelog.L.Error().Msg("Failed to update voice chat channels")
	}

	// broadcast mech status change
	for playerID, mechIDs := range playerMechMap {
		go BroadcastMechQueueStatus(playerID, mechIDs...)
	}

	al, err := db.AbilityLabelList()
	if err != nil {
		gamelog.L.Error().Err(err).Msg("Failed to load ability labels")
	}
	if al != nil && len(al) > 0 {
		// Indexes correspond to the game_client_ability_id in the db
		// NOTE: game_client_ability_id start from 0
		btl.abilityDetails = make([]*AbilityDetail, al[0].GameClientAbilityID+1)

		for _, a := range al {
			switch a.GameClientAbilityID {
			case 1: // NUKE
				btl.abilityDetails[a.GameClientAbilityID] = &AbilityDetail{
					Radius: 2000,
				}
			case 12: // EMP
				btl.abilityDetails[a.GameClientAbilityID] = &AbilityDetail{
					Radius: 10000,
				}
			case 16: // BLACKOUT
				btl.abilityDetails[a.GameClientAbilityID] = &AbilityDetail{
					Radius: 20000,
				}
			}
		}
	}

	// start battle record
	func() {
		// insert
		err = btl.replaySession.ReplaySession.Insert(gamedb.StdConn, boil.Infer())
		if err != nil {
			gamelog.L.Error().Err(err).Msg("failed to insert new battle replay")
			return
		}

		// url request
		err = replay.RecordReplayRequest(btl.Battle, btl.replaySession.ReplaySession.ID, replay.StartRecording)
		if err != nil {
			if err != replay.ErrDontLogRecordingStatus {
				gamelog.L.Error().Err(err).Str("battle_id", btl.ID).Str("replay_id", btl.replaySession.ReplaySession.ID).Msg("Failed to start recording")
				return
			}
			return
		}

		// update start time
		btl.replaySession.ReplaySession.StartedAt = null.TimeFrom(time.Now())
		btl.replaySession.ReplaySession.RecordingStatus = boiler.RecordingStatusRECORDING
		_, err = btl.replaySession.ReplaySession.Update(gamedb.StdConn, boil.Infer())
		if err != nil {
			gamelog.L.Error().Str("battle_id", btl.ID).Str("replay_id", btl.replaySession.ReplaySession.ID).Err(err).Msg("Failed to update recording status to RECORDING while starting battle")
			return
		}
	}()

	gamelog.L.Debug().Int("battle_number", btl.BattleNumber).Str("battle_id", btl.ID).Msg("Spinning up incognito manager")
	btl.storePlayerAbilityManager(NewPlayerAbilityManager())

	arena.storeCurrentBattle(btl)

	arena.Message(BATTLEINIT, &struct {
		BattleID     string                  `json:"battle_id"`
		MapName      string                  `json:"map_name"`
		BattleNumber int                     `json:"battle_number"`
		WarMachines  []*WarMachineGameClient `json:"war_machines"`
	}{
		BattleID:     btl.ID,
		MapName:      btl.MapName,
		WarMachines:  WarMachinesToClient(btl.WarMachines),
		BattleNumber: battle.BattleNumber,
	})

	// broadcast system message for mechs entering the battle
	go btl.BattleStartSystemMessage()

	go arena.NotifyUpcomingWarMachines()
}

type SystemMessageBattleStart struct {
	PlayerID  string               `json:"player_id"`
	FactionID string               `json:"faction_id"`
	Mechs     []*SystemMessageMech `json:"mechs"`
}

type SystemMessageMech struct {
	MechID        string `json:"mech_id"`
	FactionID     string `json:"faction_id"`
	Name          string `json:"name"`
	ImageUrl      string `json:"image_url"`
	Tier          string `json:"tier"`
	TotalBlocks   int    `json:"total_blocks"`
	DamagedBlocks int    `json:"damaged_blocks"`
}

func (btl *Battle) BattleStartSystemMessage() {
	l := gamelog.L.With().Str("func", "BattleStartSystemMessage").Logger()

	playerMechs := make(map[string][]*WarMachine)
	for _, wm := range btl.WarMachines {
		pm, ok := playerMechs[wm.OwnedByID]
		if !ok {
			pm = []*WarMachine{}
		}
		playerMechs[wm.OwnedByID] = append(pm, wm)
	}

	for playerID, mechs := range playerMechs {
		go func(playerID string, mechs []*WarMachine) {
			tx, err := gamedb.StdConn.Begin()
			if err != nil {
				l.Error().Err(err).Msg("unable to begin tx")
				return
			}
			defer tx.Rollback()

			bsm := &SystemMessageBattleStart{
				PlayerID: playerID,
				Mechs:    []*SystemMessageMech{},
			}

			for _, mech := range mechs {
				smm := &SystemMessageMech{
					MechID:        mech.ID,
					FactionID:     mech.Faction.ID,
					Name:          mech.Label,
					ImageUrl:      mech.ImageAvatar,
					Tier:          mech.Tier,
					TotalBlocks:   db.TotalRepairBlocks(mech.ID),
					DamagedBlocks: mech.damagedBlockCount,
				}

				if mech.Name != "" {
					smm.Name = mech.Name
				}

				bsm.Mechs = append(bsm.Mechs, smm)
			}

			b, err := json.Marshal(bsm)
			if err != nil {
				l.Error().Err(err).Interface("battle start data", bsm).Msg("failed to marshal battle start system message data")
				return
			}

			message := fmt.Sprintf("Your mech enters battle #%d", btl.BattleNumber)
			if len(mechs) > 1 {
				message = fmt.Sprintf("Your mechs enter battle #%d", btl.BattleNumber)
			}

			msg := &boiler.SystemMessage{
				PlayerID: playerID,
				SenderID: server.SupremacyBattleUserID,
				DataType: null.StringFrom(string(system_messages.SystemMessageDataTypeMechBattleBegin)),
				Title:    "Battle Begin",
				Message:  message,
				Data:     null.JSONFrom(b),
			}
			err = msg.Insert(tx, boil.Infer())
			if err != nil {
				l.Error().Err(err).Interface("newSystemMessage", msg).Msg("failed to insert new system message into db")
				return
			}

			err = tx.Commit()
			if err != nil {
				l.Error().Err(err).Msg("failed to commit transaction")
				return
			}

			ws.PublishMessage(fmt.Sprintf("/secure/user/%s/system_messages", playerID), server.HubKeySystemMessageListUpdatedSubscribe, true)
		}(playerID, mechs)
	}
}

func (arena *Arena) UserStatUpdatedSubscribeHandler(ctx context.Context, user *boiler.Player, key string, payload []byte, reply ws.ReplyFunc) error {
	userID, err := uuid.FromString(user.ID)
	if err != nil {
		return terror.Error(err, "Invalid request received")
	}

	us, err := db.UserStatsGet(userID.String())
	if err != nil {
		return terror.Error(err, "failed to get user stats")
	}

	if us != nil {
		reply(us)
	}

	return nil
}

func (btl *Battle) IsMechOfType(participantID int, aiType AIType) bool {
	btl.spawnedAIMux.RLock()
	defer btl.spawnedAIMux.RUnlock()

	for _, s := range btl.SpawnedAI {
		if int(s.ParticipantID) != participantID {
			continue
		}
		return *s.AIType == aiType
	}
	return false
}

func (btl *Battle) AISpawned(payload *AISpawnedRequest) error {
	// check battle id
	if payload.BattleID != btl.ID {
		return terror.Error(fmt.Errorf("mismatch battleID, expected %s, got %s", btl.ID, payload.BattleID))
	}

	// get spawned AI
	spawnedAI := &WarMachine{
		ParticipantID: payload.ParticipantID,
		Hash:          payload.Hash,
		OwnedByID:     payload.UserID,
		Name:          payload.Name,
		ModelName:     payload.Model,
		SkinName:      payload.Skin,
		MaxHealth:     payload.MaxHealth,
		Health:        payload.MaxHealth,
		MaxShield:     payload.MaxShield,
		Shield:        payload.MaxShield,
		FactionID:     payload.FactionID,
		Position:      payload.Position,
		Rotation:      payload.Rotation,
		Image:         "https://afiles.ninja-cdn.com/supremacy-stream-site/assets/img/ability-mini-mech.png",
		ImageAvatar:   "https://afiles.ninja-cdn.com/supremacy-stream-site/assets/img/ability-mini-mech.png",
		AIType:        &payload.Type,
		Status:        &Status{},
	}

	if spawnedAI.Position == nil {
		spawnedAI.Position = &server.Vector3{}
	}

	gamelog.L.Info().Msgf("Battle Update: %s - AI Spawned: %d", payload.BattleID, spawnedAI.ParticipantID)

	btl.spawnedAIMux.Lock()
	defer btl.spawnedAIMux.Unlock()

	// cache record in battle, for future subscription
	btl.SpawnedAI = append(btl.SpawnedAI, spawnedAI)

	// Broadcast spawn event
	ws.PublishMessage(fmt.Sprintf("/mini_map/arena/%s/public/minimap", btl.ArenaID), HubKeyBattleAISpawned, btl.SpawnedAI)

	return nil
}

func (btl *Battle) CompleteWarMachineMoveCommand(payload *AbilityMoveCommandCompletePayload) error {
	gamelog.L.Trace().Str("func", "UpdateWarMachineMoveCommand").Msg("start")
	defer gamelog.L.Trace().Str("func", "UpdateWarMachineMoveCommand").Msg("end")

	if payload.BattleID != btl.ID {
		return terror.Error(fmt.Errorf("mismatch battleID, expected %s, got %s", btl.ID, payload.BattleID))
	}

	// check battle state
	if btl.arena.CurrentBattleState() == EndState {
		return terror.Error(fmt.Errorf("current battle is ended"))
	}

	// get mech
	wm := btl.arena.CurrentBattleWarMachineOrAIByHash(payload.WarMachineHash)
	if wm == nil {
		return terror.Error(fmt.Errorf("war machine not exists"))
	}

	mmc := &MechMoveCommandResponse{}
	// record for faction move command
	fmc := &FactionMechCommand{
		BattleID: btl.ID,
		IsEnded:  true,
	}

	isMiniMech := wm.AIType != nil && *wm.AIType == MiniMech
	if !isMiniMech {
		// get the last move command of the mech
		mechMoveCommand, err := boiler.MechMoveCommandLogs(
			boiler.MechMoveCommandLogWhere.MechID.EQ(wm.ID),
			boiler.MechMoveCommandLogWhere.BattleID.EQ(btl.ID),
			qm.OrderBy(boiler.MechMoveCommandLogColumns.CreatedAt+" DESC"),
		).One(gamedb.StdConn)
		if err != nil {
			return terror.Error(err, "Failed to get mech move command from db.")
		}

		// update completed_at
		mechMoveCommand.ReachedAt = null.TimeFrom(time.Now())
		mechMoveCommand.IsMoving = false
		_, err = mechMoveCommand.Update(gamedb.StdConn, boil.Whitelist(boiler.MechMoveCommandLogColumns.ReachedAt))
		if err != nil {
			return terror.Error(err, "Failed to update mech move command")
		}

		mmc = &MechMoveCommandResponse{MechMoveCommandLog: mechMoveCommand}
		mmc.ID = btl.ID + wm.ID

		// broadcast faction mech move command
		fmc.ID = mmc.ID
		fmc.IsMiniMech = false

	} else {
		mmmc, err := btl.arena._currentBattle.playerAbilityManager().CompleteMiniMechMove(wm.Hash)
		if err != nil {
			gamelog.L.Error().Str("log_name", "battle arena").Err(err).Msg("Failed to get mini mech move command")
			return terror.Error(err, "Failed to record mech move command.")
		}

		mmc = &MechMoveCommandResponse{
			MechMoveCommandLog: &boiler.MechMoveCommandLog{
				ID:            btl.ID + mmmc.MechHash,
				BattleID:      mmmc.BattleID,
				MechID:        mmmc.MechHash,
				TriggeredByID: mmmc.TriggeredByID,
				CellX:         mmmc.CellX,
				CellY:         mmmc.CellY,
				CancelledAt:   mmmc.CancelledAt,
				ReachedAt:     mmmc.ReachedAt,
				CreatedAt:     mmmc.CreatedAt,
				IsMoving:      mmmc.IsMoving,
			},
			IsMiniMech: true,
		}

		// broadcast faction mech move command
		fmc.ID = mmc.ID
		fmc.IsMiniMech = true
	}

	ws.PublishMessage(fmt.Sprintf("/mini_map/arena/%s/faction/%s/mech_command/%s", btl.ArenaID, wm.FactionID, wm.Hash), server.HubKeyMechCommandUpdateSubscribe, mmc)
	ws.PublishMessage(fmt.Sprintf("/mini_map/arena/%s/faction/%s/mech_commands", btl.ArenaID, wm.FactionID), server.HubKeyFactionMechCommandUpdateSubscribe, []*FactionMechCommand{fmc})

	return nil
}

func (btl *Battle) ZoneChange(payload *ZoneChangePayload) error {
	// check battle id
	if payload.BattleID != btl.ID {
		return terror.Error(fmt.Errorf("mismatch battleID, expected %s, got %s", btl.ID, payload.BattleID))
	}

	if btl.battleZones == nil {
		return terror.Error(fmt.Errorf("recieved battle zone change when battleZones is empty"))
	}

	if payload.ZoneIndex <= -1 || payload.ZoneIndex >= len(btl.battleZones) {
		return terror.Error(fmt.Errorf("invalid zone index"))
	}

	// Update current battle zone
	btl.currentBattleZoneIndex = payload.ZoneIndex

	// Send notification to frontend
	currentZone := btl.battleZones[payload.ZoneIndex]
	event := ZoneChangeEvent{
		Location:   currentZone.Location,
		Radius:     currentZone.Radius,
		ShrinkTime: currentZone.ShrinkTime,
		WarnTime:   payload.WarnTime,
	}
	btl.arena.BroadcastGameNotificationBattleZoneChange(&event)

	return nil
}

func ReversePlayerAbilities(battleID string, battleNumber int) {
	cas, err := boiler.ConsumedAbilities(
		boiler.ConsumedAbilityWhere.BattleID.EQ(battleID),
		qm.Load(boiler.ConsumedAbilityRels.Blueprint),
	).All(gamedb.StdConn)
	if err != nil {
		gamelog.L.Error().Err(err).Msg("Failed to query consumed abilities")
		return
	}

	if cas != nil {
		type refundBlueprintAbility struct {
			Amount        int                            `json:"amount"`
			PlayerAbility *boiler.BlueprintPlayerAbility `json:"player_ability"`
		}
		playerAbilityRefundMap := make(map[string][]*refundBlueprintAbility)
		for _, ca := range cas {
			err = db.PlayerAbilityAssign(ca.ConsumedBy, ca.BlueprintID)
			if err != nil {
				gamelog.L.Error().Err(err).Str("player id", ca.ConsumedBy).Str("ability blueprint id", ca.BlueprintID).Msg("Failed to refund ability to the player")
				continue
			}

			pas, ok := playerAbilityRefundMap[ca.ConsumedBy]
			if !ok {
				pas = []*refundBlueprintAbility{}
			}

			index := slices.IndexFunc(pas, func(rba *refundBlueprintAbility) bool {
				return rba.PlayerAbility.ID == ca.BlueprintID
			})

			if index != -1 {
				// increase amount if already exist
				pas[index].Amount += 1
			} else {
				// otherwise append new ability to the list
				pas = append(pas, &refundBlueprintAbility{
					Amount:        1,
					PlayerAbility: ca.R.Blueprint,
				})
			}

			// assign the list bach to the map
			playerAbilityRefundMap[ca.ConsumedBy] = pas
		}

		_, err = cas.DeleteAll(gamedb.StdConn)
		if err != nil {
			gamelog.L.Error().Err(err).Msg("Failed to delete consumed ability record.")
		}

		// send system message
		for playerID, par := range playerAbilityRefundMap {
			// get all the blueprint ability ids
			bpIDs := []string{}
			for _, pa := range par {
				bpIDs = append(bpIDs, pa.PlayerAbility.ID)
			}

			// reverse ability cool down
			_, err = boiler.PlayerAbilities(
				boiler.PlayerAbilityWhere.BlueprintID.IN(bpIDs),
				boiler.PlayerAbilityWhere.OwnerID.EQ(playerID),
			).UpdateAll(gamedb.StdConn, boiler.M{boiler.PlayerAbilityColumns.CooldownExpiresOn: time.Now()})
			if err != nil {
				gamelog.L.Error().Str("log_name", "battle arena").Err(err).Strs("blueprint player ability IDs", bpIDs).Msg("failed to update player ability cool down expiry.")
			}

			// broadcast current player list
			pas, err := db.PlayerAbilitiesList(playerID)
			if err != nil {
				gamelog.L.Error().Str("log_name", "battle arena").Str("boiler func", "PlayerAbilities").Str("ownerID", playerID).Err(err).Msg("unable to get player abilities")
			}
			if pas != nil {
				ws.PublishMessage(fmt.Sprintf("/secure/user/%s/player_abilities", playerID), server.HubKeyPlayerAbilitiesList, pas)
			}

			// send battle reward system message
			b, err := json.Marshal(par)
			if err != nil {
				gamelog.L.Error().Interface("player abilities", par).Err(err).Msg("Failed to marshal player refund data into json.")
				break
			}
			sysMsg := boiler.SystemMessage{
				PlayerID: playerID,
				SenderID: server.SupremacyBattleUserID,
				DataType: null.StringFrom(string(system_messages.SystemMessageDataTypePlayerAbilityRefunded)),
				Title:    "Player Abilities Refunded",
				Message:  fmt.Sprintf("Due to battle #%d being restarted, the consumed player abilities have been returned.", battleNumber),
				Data:     null.JSONFrom(b),
			}
			err = sysMsg.Insert(gamedb.StdConn, boil.Infer())
			if err != nil {
				gamelog.L.Error().Err(err).Interface("newSystemMessage", sysMsg).Msg("failed to insert new system message into db")
				break
			}
			ws.PublishMessage(fmt.Sprintf("/secure/user/%s/system_messages", playerID), server.HubKeySystemMessageListUpdatedSubscribe, true)
		}
	}
}<|MERGE_RESOLUTION|>--- conflicted
+++ resolved
@@ -343,17 +343,16 @@
 			}
 		}
 
-<<<<<<< HEAD
 		// kick idle arenas
 		for _, a := range am.arenas {
 			if a.connected.Load() && a.Stage.Load() == ArenaStageIdle {
 				go a.BeginBattle()
 			}
-=======
+		}
+
 		select {
 		case arena.WarMachineStatBroadcastStopChan <- true:
 		case <-time.After(1 * time.Second): // timeout
->>>>>>> c7858e80
 		}
 	}()
 
@@ -370,19 +369,16 @@
 		// set connected flag of the prev arena to false
 		a.connected.Store(false)
 
-<<<<<<< HEAD
 		// change arena state to hijacked
 		a.Stage.Store(ArenaStageHijacked)
 
 		// stop recording from previous arena
-=======
 		// stop war machine stat broadcast
 		select {
 		case a.WarMachineStatBroadcastStopChan <- true:
 		case <-time.After(1 * time.Second): // timeout
 		}
 
->>>>>>> c7858e80
 		if btl := a.CurrentBattle(); btl != nil && btl.replaySession.ReplaySession != nil {
 			err = replay.RecordReplayRequest(btl.Battle, btl.replaySession.ReplaySession.ID, replay.StopRecording)
 			if err != nil {
@@ -406,21 +402,14 @@
 	}
 
 	arena := &Arena{
-<<<<<<< HEAD
-		BattleArena:            battleArena,
-		currentLobbyID:         atomic.NewString(""),
-		Name:                   helpers.GenerateAdjectiveName(),
-		Stage:                  atomic.NewString(ArenaStageIdle),
-		socket:                 wsConn,
-		connected:              atomic.NewBool(true),
-		gameClientJsonDataChan: make(chan []byte),
-=======
-		BattleArena:                     ba,
+		BattleArena:                     battleArena,
+		currentLobbyID:                  atomic.NewString(""),
+		Name:                            helpers.GenerateAdjectiveName(),
+		Stage:                           atomic.NewString(ArenaStageIdle),
 		socket:                          wsConn,
 		connected:                       atomic.NewBool(true),
 		gameClientBattleRoutineDataChan: make(chan []byte),
 		gameClientAbilityDataChan:       make(chan []byte, 1000),
->>>>>>> c7858e80
 		MechCommandCheckMap: &MechCommandCheckMap{
 			m: make(map[string]chan bool),
 		},
@@ -463,7 +452,6 @@
 
 type Arena struct {
 	*boiler.BattleArena
-<<<<<<< HEAD
 	Manager        *ArenaManager
 	currentLobbyID *atomic.String // only used for assigning lobby
 
@@ -473,29 +461,13 @@
 	connected        *atomic.Bool
 	timeout          time.Duration
 	_currentBattle   *Battle
-=======
-	stage                    atomic.Int32 // running, idle
-	socket                   *websocket.Conn
-	connected                *atomic.Bool
-	timeout                  time.Duration
-	_currentBattle           *Battle
-	AIPlayers                map[string]db.PlayerWithFaction
-	RPCClient                *xsyn_rpcclient.XsynXrpcClient
-	sms                      server.SMS
-	gameClientMinimumBuildNo uint64
-	telegram                 server.Telegram
-	SystemBanManager         *SystemBanManager
-	SystemMessagingManager   *system_messages.SystemMessagingManager
-	NewBattleChan            chan *NewBattleChan
-	ChallengeFundUpdateChan  chan bool
+	LastBattleResult *BattleEndDetail
 
 	WarMachineStatBroadcastChan      chan []*WarMachineStat
 	WarMachineStatBroadcastStopChan  chan bool
 	WarMachineStatBroadcastResetChan chan bool
 
->>>>>>> c7858e80
-	LastBattleResult *BattleEndDetail
-	AIPlayers        map[string]db.PlayerWithFaction
+	AIPlayers map[string]db.PlayerWithFaction
 
 	gameClientBattleRoutineDataChan chan []byte
 	gameClientAbilityDataChan       chan []byte
@@ -1000,21 +972,14 @@
 	IsHidden      bool            `json:"is_hidden"`
 }
 
-<<<<<<< HEAD
-const HubKeyWarMachineStatUpdated = "WAR:MACHINE:STAT:UPDATED"
-
-// WarMachineStatSubscribe subscribe on bribing state change
-func (am *ArenaManager) WarMachineStatSubscribe(ctx context.Context, key string, payload []byte, reply ws.ReplyFunc) error {
-=======
 func (am *ArenaManager) WarMachineStatsSubscribe(ctx context.Context, key string, payload []byte, reply ws.ReplyFunc) error {
->>>>>>> c7858e80
 	arena, err := am.GetArenaFromContext(ctx)
 	if err != nil {
 		return err
 	}
 
 	battle := arena.CurrentBattle()
-	if battle == nil || battle.stage.Load() == BattleStageEnd {
+	if battle == nil || battle.state.Load() != BattlingState {
 		return terror.Error(fmt.Errorf("battle not started yet"), "Battle is ended.")
 	}
 
@@ -1257,13 +1222,8 @@
 			}
 
 		case Tick:
-<<<<<<< HEAD
 			if btl := arena.CurrentBattle(); btl != nil && btl.state.Load() == BattlingState {
-				btl.Tick(payload)
-=======
-			if btl := arena.CurrentBattle(); btl != nil && btl.stage.Load() == BattleStageStart {
 				go btl.Tick(payload)
->>>>>>> c7858e80
 			}
 
 		default:
@@ -1329,12 +1289,8 @@
 				L.Error().Msg("battle start load out has failed")
 				return
 			}
-<<<<<<< HEAD
 
 			arena.Manager.NewBattleChan <- &NewBattleChan{btl.ID, btl.BattleNumber}
-=======
-			arena.NewBattleChan <- &NewBattleChan{btl.ID, btl.BattleNumber}
-
 		case "BATTLE:INTRO_FINISHED":
 			if btl.replaySession.ReplaySession != nil {
 				btl.replaySession.ReplaySession.IntroEndedAt = null.TimeFrom(time.Now())
@@ -1347,7 +1303,7 @@
 
 		case "BATTLE:WAR_MACHINE_DESTROYED":
 			// do not process, if battle already ended
-			if btl.stage.Load() == BattleStageEnd {
+			if btl.state.Load() == EndState {
 				continue
 			}
 
@@ -1369,7 +1325,6 @@
 			// reset war machine broadcast
 			btl.arena.WarMachineStatBroadcastResetChan <- true
 
->>>>>>> c7858e80
 		case "BATTLE:OUTRO_FINISHED":
 			if btl.replaySession.ReplaySession != nil {
 				err = replay.RecordReplayRequest(btl.Battle, btl.replaySession.ReplaySession.ID, replay.StopRecording)
@@ -1401,25 +1356,12 @@
 			// begin battle
 			arena.BeginBattle()
 
-<<<<<<< HEAD
-		case "BATTLE:INTRO_FINISHED":
-			if btl.replaySession.ReplaySession != nil {
-				btl.replaySession.ReplaySession.IntroEndedAt = null.TimeFrom(time.Now())
-			}
-			btl.start()
-		case "BATTLE:WAR_MACHINE_DESTROYED":
-			// do not process, if battle already ended
-			if btl.state.Load() != BattlingState {
-				continue
-			}
-=======
 		default:
 			L.Warn().Err(err).Msg("Battle Arena WS: no command response")
 		}
 		L.Debug().Msg("game client message handled")
 	}
 }
->>>>>>> c7858e80
 
 func (arena *Arena) AbilityRelatedChan() {
 	defer func() {
@@ -1437,7 +1379,7 @@
 		}
 
 		btl := arena.CurrentBattle()
-		if btl == nil || btl.stage.Load() == BattleStageEnd {
+		if btl == nil || btl.state.Load() != BattlingState {
 			continue
 		}
 
