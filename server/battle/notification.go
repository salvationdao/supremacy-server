package battle

import (
	"context"
	"database/sql"
	"encoding/json"
	"errors"
	"fmt"
	"server"
	"server/db"
	"server/db/boiler"
	"server/gamedb"
	"server/gamelog"
<<<<<<< HEAD
	"server/rpcclient"
=======
	"server/multipliers"
>>>>>>> 59d0bf6e
	"time"

	"github.com/gofrs/uuid"
	"github.com/ninja-software/terror/v2"
	"github.com/ninja-syndicate/hub"
	"github.com/ninja-syndicate/hub/ext/messagebus"
	"github.com/volatiletech/null/v8"
	"github.com/volatiletech/sqlboiler/v4/boil"
	"github.com/volatiletech/sqlboiler/v4/queries/qm"
)

type WarMachineDestroyedEventRecord struct {
	DestroyedWarMachine *WarMachineBrief `json:"destroyed_war_machine"`
	KilledByWarMachine  *WarMachineBrief `json:"killed_by_war_machine,omitempty"`
	KilledByUser        *UserBrief       `json:"killed_by_user,omitempty"`
	KilledBy            string           `json:"killed_by"`
}

/**********************
*  Game Notification  *
**********************/
type GameNotificationType string

const (
	GameNotificationTypeText                GameNotificationType = "TEXT"
	GameNotificationTypeLocationSelect      GameNotificationType = "LOCATION_SELECT"
	GameNotificationTypeBattleAbility       GameNotificationType = "BATTLE_ABILITY"
	GameNotificationTypeFactionAbility      GameNotificationType = "FACTION_ABILITY"
	GameNotificationTypeWarMachineAbility   GameNotificationType = "WAR_MACHINE_ABILITY"
	GameNotificationTypeWarMachineDestroyed GameNotificationType = "WAR_MACHINE_DESTROYED"
)

type GameNotificationKill struct {
	DestroyedWarMachine *server.WarMachineBrief `json:"DestroyedWarMachine"`
	KillerWarMachine    *server.WarMachineBrief `json:"killerWarMachine,omitempty"`
	KilledByAbility     *server.AbilityBrief    `json:"killedByAbility,omitempty"`
}

type LocationSelectType string

const (
	LocationSelectTypeFailedDisconnect    = "FAILED_DISCONNECT"
	LocationSelectTypeFailedTimeout       = "FAILED_TIMEOUT"
	LocationSelectTypeCancelledNoPlayer   = "CANCELLED_NO_PLAYER"
	LocationSelectTypeCancelledDisconnect = "CANCELLED_DISCONNECT"
	LocationSelectTypeTrigger             = "TRIGGER"
)

type GameNotificationLocationSelect struct {
	Type        LocationSelectType `json:"type"`
	X           *int               `json:"x,omitempty"`
	Y           *int               `json:"y,omitempty"`
	CurrentUser *UserBrief         `json:"currentUser,omitempty"`
	NextUser    *UserBrief         `json:"nextUser,omitempty"`
	Ability     *AbilityBrief      `json:"ability,omitempty"`
}

type GameNotificationAbility struct {
	User    *UserBrief    `json:"user,omitempty"`
	Ability *AbilityBrief `json:"ability,omitempty"`
}

type GameNotificationWarMachineAbility struct {
	User       *UserBrief       `json:"user,omitempty"`
	Ability    *AbilityBrief    `json:"ability,omitempty"`
	WarMachine *WarMachineBrief `json:"warMachine,omitempty"`
}

type AbilityBrief struct {
	Label    string `json:"label"`
	ImageUrl string `json:"image_url"`
	Colour   string `json:"colour"`
}

type UserBrief struct {
	ID        uuid.UUID     `json:"id"`
	Username  string        `json:"username"`
	FactionID string        `json:"faction_id,omitempty"`
	Faction   *FactionBrief `json:"faction"`
	Gid       int           `json:"gid"`
}

type GameNotification struct {
	Type GameNotificationType `json:"type"`
	Data interface{}          `json:"data"`
}

const HubKeyMultiplierSubscribe hub.HubCommandKey = "USER:MULTIPLIERS:SUBSCRIBE"

const HubKeyUserMultiplierSignalUpdate hub.HubCommandKey = "USER:MULTIPLIER:SIGNAL:SUBSCRIBE"

func (arena *Arena) HubKeyMultiplierUpdate(ctx context.Context, wsc *hub.Client, payload []byte, reply hub.ReplyFunc, needProcess bool) (string, messagebus.BusKey, error) {
	req := &hub.HubCommandRequest{}
	err := json.Unmarshal(payload, req)
	if err != nil {
		return "", "", terror.Error(err)
	}

	id, err := uuid.FromString(wsc.Identifier())
	if err != nil {
		gamelog.L.Warn().Err(err).Str("id", wsc.Identifier()).Msg("unable to create uuid from websocket client identifier id")
		return "", "", terror.Error(err, "Unable to create uuid from websocket client identifier id")
	}

	spoils, err := boiler.SpoilsOfWars(
		boiler.SpoilsOfWarWhere.CreatedAt.GT(time.Now().AddDate(0, 0, -1)),
		boiler.SpoilsOfWarWhere.LeftoversTransactionID.IsNull(),
		qm.And("amount > amount_sent"),
	).All(gamedb.StdConn)
	if err != nil {
		gamelog.L.Error().Err(err).Msg("failed to call SpoilsOfWars")
		return "", "", terror.Error(err, "Unable to get recently battle multipliers.")
	}

	resp := &MultiplierUpdate{
		Battles: []*MultiplierUpdateBattles{},
	}

	for _, spoil := range spoils {
		m, total, _ := multipliers.GetPlayerMultipliersForBattle(id.String(), spoil.BattleNumber)
		resp.Battles = append(resp.Battles, &MultiplierUpdateBattles{
			BattleNumber:     spoil.BattleNumber,
			TotalMultipliers: multipliers.FriendlyFormatMultiplier(total),
			UserMultipliers:  m,
		})
	}

	reply(resp)
	return req.TransactionID, messagebus.BusKey(fmt.Sprintf("%s:%s", HubKeyMultiplierSubscribe, wsc.Identifier())), nil
}

const HubKeyViewerLiveCountUpdated = hub.HubCommandKey("VIEWER:LIVE:COUNT:UPDATED")

const HubKeyGameNotification hub.HubCommandKey = "GAME:NOTIFICATION"

func (arena *Arena) GameNotificationSubscribeHandler(ctx context.Context, wsc *hub.Client, payload []byte, reply hub.ReplyFunc, needProcess bool) (string, messagebus.BusKey, error) {
	req := &hub.HubCommandRequest{}
	err := json.Unmarshal(payload, req)
	if err != nil {
		return "", "", terror.Error(err)
	}

	return req.TransactionID, messagebus.BusKey(HubKeyGameNotification), nil
}

// BroadcastGameNotificationText broadcast game notification to client
func (arena *Arena) BroadcastGameNotificationText(data string) {
	arena.messageBus.Send(messagebus.BusKey(HubKeyGameNotification), &GameNotification{
		Type: GameNotificationTypeText,
		Data: data,
	})
}

// BroadcastGameNotificationLocationSelect broadcast game notification to client
func (arena *Arena) BroadcastGameNotificationLocationSelect(data *GameNotificationLocationSelect) {
	arena.messageBus.Send(messagebus.BusKey(HubKeyGameNotification), &GameNotification{
		Type: GameNotificationTypeLocationSelect,
		Data: data,
	})
}

// BroadcastGameNotificationAbility broadcast game notification to client
func (arena *Arena) BroadcastGameNotificationAbility(notificationType GameNotificationType, data GameNotificationAbility) {
	arena.messageBus.Send(messagebus.BusKey(HubKeyGameNotification), &GameNotification{
		Type: notificationType,
		Data: data,
	})
}

// BroadcastGameNotificationWarMachineAbility broadcast game notification to client
func (arena *Arena) BroadcastGameNotificationWarMachineAbility(data *GameNotificationWarMachineAbility) {
	arena.messageBus.Send(messagebus.BusKey(HubKeyGameNotification), &GameNotification{
		Type: GameNotificationTypeWarMachineAbility,
		Data: data,
	})
}

// BroadcastGameNotificationWarMachineDestroyed broadcast game notification to client
func (arena *Arena) BroadcastGameNotificationWarMachineDestroyed(data *WarMachineDestroyedEventRecord) {
	arena.messageBus.Send(messagebus.BusKey(HubKeyGameNotification), &GameNotification{
		Type: GameNotificationTypeWarMachineDestroyed,
		Data: data,
	})
}

// NotifyUpcomingWarMachines sends out notifications to users with war machines in an upcoming battle
func (arena *Arena) NotifyUpcomingWarMachines() {
	// get next 10 war machines in queue for each faction
	q, err := db.LoadBattleQueue(context.Background(), 13)
	if err != nil {
		gamelog.L.Warn().Err(err).Str("battle_id", arena.currentBattle().ID).Msg("unable to load out queue for notifications")
		return
	}

	tx, err := gamedb.StdConn.Begin()
	if err != nil {
		gamelog.L.Error().Err(err).Msg("unable to begin tx")
		return
	}
	defer tx.Rollback()

	// for each war machine in queue, find ones that need to be notified
	for _, bq := range q {
		// if in battle or already notified skip
		if bq.BattleID.Valid {
			gamelog.L.Warn().Err(err).Str("battle_id", arena.currentBattle().BattleID).Msg(fmt.Sprintf("battle has started or already happened before sending notification: %s", bq.BattleID.String))
			continue
		}
		if bq.Notified {
			continue
		}

		// get mech owner
		player, err := boiler.Players(boiler.PlayerWhere.ID.EQ(bq.OwnerID)).One(gamedb.StdConn)
		if err != nil {
			gamelog.L.Error().Err(err).Str("battle_id", arena.currentBattle().ID).Str("owner_id", bq.OwnerID).Msg("unable to find owner for battle queue notification")
			continue
		}

		playerUUID, err := uuid.FromString(player.ID)
		if err != nil {
			gamelog.L.Error().Err(err).Str("player_id", bq.MechID).Msg("unable to get player UUID")
			continue
		}

		warMachine, err := bq.Mech(qm.Load(boiler.MechRels.BattleQueueNotifications)).One(gamedb.StdConn)
		if err != nil {
			gamelog.L.Error().Err(err).Str("mech_id", bq.MechID).Msg("unable to find war machine for battle queue notification")
			continue
		}

		wmName := fmt.Sprintf("(%s)", warMachine.Label)
		if warMachine.Name != "" {
			wmName = fmt.Sprintf("(%s)", warMachine.Name)
		}

		sent := false
		// OLD NOTIFICATION SYSTEM WILL BE REMOVED///////////////////////////////////////////////////////////////
		for _, n := range warMachine.R.BattleQueueNotifications {
			if n.SentAt.Valid {
				continue
			}

			// send telegram notification
			if n.TelegramNotificationID.Valid {
				notificationMsg := fmt.Sprintf("🦾 %s, your War Machine %s is approaching the front of the queue!\n\n⚔️ Jump into the Battle Arena now to prepare. Your survival has its rewards.\n\n⚠️ (Reminder: In order to combat scams we will NEVER send you links)", player.Username.String, wmName)
				gamelog.L.Info().Str("TelegramNotificationID", n.TelegramNotificationID.String).Msg("sending telegram notification")
				err = arena.telegram.Notify(n.TelegramNotificationID.String, notificationMsg)
				if err != nil {
					gamelog.L.Error().Err(err).Str("mech_id", bq.MechID).Str("owner_id", bq.OwnerID).Str("queued_at", bq.QueuedAt.String()).Str("telegram id", n.TelegramNotificationID.String).Msg("failed to notify telegram")
				}
				sent = true
			}

			// send sms
			if n.MobileNumber.Valid {
				notificationMsg := fmt.Sprintf("%s, your War Machine %s is approaching the front of the queue!\n\nJump into the Battle Arena now to prepare. Your survival has its rewards.\n\n(Reminder: In order to combat scams we will NEVER send you links)", player.Username.String, wmName)
				gamelog.L.Info().Str("MobileNumber", n.MobileNumber.String).Msg("sending sms notification")
				err := arena.sms.SendSMS(
					player.MobileNumber.String,
					notificationMsg,
				)
				if err != nil {
					gamelog.L.Error().Err(err).Str("to", n.MobileNumber.String).Msg("failed to send battle queue notification sms")
				}
				sent = true
			}

			n.SentAt = null.TimeFrom(time.Now())
			n.QueueMechID = null.NewString("", false)
			_, err = n.Update(gamedb.StdConn, boil.Infer())
			if err != nil {
				gamelog.L.Error().Err(err).Str("bqn id", n.ID).Msg("failed to update BattleQueueNotificationColumns")
			}
		}
		////////////////////////////////////////////////////////////////////////////////////////////

		if sent {
			bq.Notified = true
			_, err = bq.Update(gamedb.StdConn, boil.Whitelist(boiler.BattleQueueColumns.Notified))
			if err != nil {
				gamelog.L.Error().Err(err).Str("mech_id", bq.MechID).Str("owner_id", bq.OwnerID).Str("queued_at", bq.QueuedAt.String()).Msg("failed to update notified column")
			}
			continue
		}

		playerProfile, err := boiler.PlayerProfiles(boiler.PlayerProfileWhere.PlayerID.EQ(player.ID)).One(gamedb.StdConn)
		if err != nil && !errors.Is(err, sql.ErrNoRows) {
			gamelog.L.Error().Err(err).Str("player_id", player.ID).Msg("unable to get player prefs")
			continue
		}

		//// new notification system based on player profile
		if playerProfile == nil {
			continue
		}

		// get faction account
		factionAccountID, ok := server.FactionUsers[player.FactionID.String]
		if !ok {
			gamelog.L.Error().
				Str("mech ID", bq.MechID).
				Str("faction ID", player.FactionID.String).
				Err(err).
				Msg("unable to get hard coded syndicate player ID from faction ID")
		}

		// charge for notification
		notifyTransactionID, err := arena.RPCClient.SpendSupMessage(rpcclient.SpendSupsReq{
			Amount:               "5000000000000000000", // 5 sups
			FromUserID:           playerUUID,
			ToUserID:             uuid.Must(uuid.FromString(factionAccountID)),
			TransactionReference: server.TransactionReference(fmt.Sprintf("war_machine_queue_notification_fee|%s|%d", warMachine.Hash, time.Now().UnixNano())),
			Group:                string(server.TransactionGroupBattle),
			SubGroup:             "Queue",
			Description:          "Notification surcharge for queued mech in arena",
			NotSafe:              true,
		})
		if err != nil {
			gamelog.L.Error().Str("txID", notifyTransactionID).Err(err).Msg("unable to charge user for sms notification for mech in queue")
			if bq.QueueFeeTXID.Valid {
				_, err = arena.RPCClient.RefundSupsMessage(bq.QueueFeeTXID.String)
				if err != nil {
					gamelog.L.Error().Str("txID", bq.QueueFeeTXID.String).Err(err).Msg("failed to refund queue fee")
				}
			}
		}
		bq.QueueNotificationFeeTXID = null.StringFrom(notifyTransactionID)
		_, err = bq.Update(gamedb.StdConn, boil.Infer())
		if err != nil {
			gamelog.L.Error().
				Str("tx_id", notifyTransactionID).
				Err(err).Msg("unable to update battle queue with queue notification transaction id")
			if bq.QueueFeeTXID.Valid {
				_, err = arena.RPCClient.RefundSupsMessage(bq.QueueFeeTXID.String)
				if err != nil {
					gamelog.L.Error().Str("txID", bq.QueueFeeTXID.String).Err(err).Msg("failed to refund queue fee")
				}
			}
			if bq.QueueNotificationFeeTXID.Valid {
				_, err = arena.RPCClient.RefundSupsMessage(bq.QueueNotificationFeeTXID.String)
				if err != nil {
					gamelog.L.Error().Str("txID", bq.QueueNotificationFeeTXID.String).Err(err).Msg("failed to refund queue notification fee")
				}
			}
		}

		// sms notifications
		if playerProfile.EnableSMSNotifications && playerProfile.MobileNumber.Valid {
			notificationMsg := fmt.Sprintf("%s, your War Machine %s is approaching the front of the queue!\n\nJump into the Battle Arena now to prepare. Your survival has its rewards.\n\n(Reminder: In order to combat scams we will NEVER send you links)", player.Username.String, wmName)
			gamelog.L.Info().Str("MobileNumber", playerProfile.MobileNumber.String).Msg("sending sms notification")
			err := arena.sms.SendSMS(
				playerProfile.MobileNumber.String,
				notificationMsg,
			)
			if err != nil {
				gamelog.L.Error().Err(err).Str("to", playerProfile.MobileNumber.String).Msg("failed to send battle queue notification sms")
			}
		}

		// telegram notifications
		if playerProfile.EnableTelegramNotifications && playerProfile.TelegramID.Valid {
			notificationMsg := fmt.Sprintf("🦾 %s, your War Machine %s is approaching the front of the queue!\n\n⚔️ Jump into the Battle Arena now to prepare. Your survival has its rewards.\n\n⚠️ (Reminder: In order to combat scams we will NEVER send you links)", player.Username.String, wmName)
			gamelog.L.Info().Str("player_id", player.ID).Msg("sending telegram notification")
			err = arena.telegram.Notify2(playerProfile.TelegramID.Int64, notificationMsg)
			if err != nil {
				gamelog.L.Error().Err(err).Str("mech_id", bq.MechID).Str("owner_id", bq.OwnerID).Str("queued_at", bq.QueuedAt.String()).Str("telegram id", fmt.Sprintf("%v", playerProfile.TelegramID)).Msg("failed to notify telegram")
			}
		}

		//TODO: push notifications
		// TODO: discord notifications?

		bq.Notified = true
		_, err = bq.Update(gamedb.StdConn, boil.Whitelist(boiler.BattleQueueColumns.Notified))
		if err != nil {
			gamelog.L.Error().Err(err).Str("mech_id", bq.MechID).Str("owner_id", bq.OwnerID).Str("queued_at", bq.QueuedAt.String()).Msg("failed to update notified column")
		}

	}
}<|MERGE_RESOLUTION|>--- conflicted
+++ resolved
@@ -11,11 +11,8 @@
 	"server/db/boiler"
 	"server/gamedb"
 	"server/gamelog"
-<<<<<<< HEAD
+	"server/multipliers"
 	"server/rpcclient"
-=======
-	"server/multipliers"
->>>>>>> 59d0bf6e
 	"time"
 
 	"github.com/gofrs/uuid"
