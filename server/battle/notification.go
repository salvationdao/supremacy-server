package battle

import (
	"context"
	"database/sql"
	"encoding/json"
	"errors"
	"fmt"
	"github.com/ninja-software/terror/v2"
	"github.com/ninja-syndicate/ws"
	"server"
	"server/db"
	"server/db/boiler"
	"server/gamedb"
	"server/gamelog"
	"server/multipliers"
	"server/rpcclient"
	"time"

	"github.com/gofrs/uuid"
	"github.com/ninja-syndicate/hub"
	"github.com/ninja-syndicate/hub/ext/messagebus"
	"github.com/volatiletech/null/v8"
	"github.com/volatiletech/sqlboiler/v4/boil"
	"github.com/volatiletech/sqlboiler/v4/queries/qm"
)

type WarMachineDestroyedEventRecord struct {
	DestroyedWarMachine *WarMachineBrief `json:"destroyed_war_machine"`
	KilledByWarMachine  *WarMachineBrief `json:"killed_by_war_machine,omitempty"`
	KilledByUser        *UserBrief       `json:"killed_by_user,omitempty"`
	KilledBy            string           `json:"killed_by"`
}

/**********************
*  Game Notification  *
**********************/
type GameNotificationType string

const (
	GameNotificationTypeText                GameNotificationType = "TEXT"
	GameNotificationTypeLocationSelect      GameNotificationType = "LOCATION_SELECT"
	GameNotificationTypeBattleAbility       GameNotificationType = "BATTLE_ABILITY"
	GameNotificationTypeFactionAbility      GameNotificationType = "FACTION_ABILITY"
	GameNotificationTypeWarMachineAbility   GameNotificationType = "WAR_MACHINE_ABILITY"
	GameNotificationTypeWarMachineDestroyed GameNotificationType = "WAR_MACHINE_DESTROYED"
)

type GameNotificationKill struct {
	DestroyedWarMachine *server.WarMachineBrief `json:"DestroyedWarMachine"`
	KillerWarMachine    *server.WarMachineBrief `json:"killerWarMachine,omitempty"`
	KilledByAbility     *server.AbilityBrief    `json:"killedByAbility,omitempty"`
}

type LocationSelectType string

const (
	LocationSelectTypeFailedDisconnect    = "FAILED_DISCONNECT"
	LocationSelectTypeFailedTimeout       = "FAILED_TIMEOUT"
	LocationSelectTypeCancelledNoPlayer   = "CANCELLED_NO_PLAYER"
	LocationSelectTypeCancelledDisconnect = "CANCELLED_DISCONNECT"
	LocationSelectTypeTrigger             = "TRIGGER"
)

type GameNotificationLocationSelect struct {
	Type        LocationSelectType `json:"type"`
	X           *int               `json:"x,omitempty"`
	Y           *int               `json:"y,omitempty"`
	CurrentUser *UserBrief         `json:"currentUser,omitempty"`
	NextUser    *UserBrief         `json:"nextUser,omitempty"`
	Ability     *AbilityBrief      `json:"ability,omitempty"`
}

type GameNotificationAbility struct {
	User    *UserBrief    `json:"user,omitempty"`
	Ability *AbilityBrief `json:"ability,omitempty"`
}

type GameNotificationWarMachineAbility struct {
	User       *UserBrief       `json:"user,omitempty"`
	Ability    *AbilityBrief    `json:"ability,omitempty"`
	WarMachine *WarMachineBrief `json:"warMachine,omitempty"`
}

type AbilityBrief struct {
	Label    string `json:"label"`
	ImageUrl string `json:"image_url"`
	Colour   string `json:"colour"`
}

type UserBrief struct {
	ID        uuid.UUID       `json:"id"`
	Username  string          `json:"username"`
	FactionID string          `json:"faction_id,omitempty"`
	Faction   *boiler.Faction `json:"faction"`
	Gid       int             `json:"gid"`
}

type GameNotification struct {
	Type GameNotificationType `json:"type"`
	Data interface{}          `json:"data"`
}

const HubKeyMultiplierSubscribe = "USER:MULTIPLIERS:SUBSCRIBE"

const HubKeyUserMultiplierSignalUpdate = "USER:MULTIPLIER:SIGNAL:SUBSCRIBE"

func (arena *Arena) MultiplierUpdate(ctx context.Context, user *boiler.Player, key string, payload []byte, reply ws.ReplyFunc) error {
	id, err := uuid.FromString(user.ID)
	if err != nil {
		gamelog.L.Warn().Err(err).Str("id", user.ID).Msg("unable to create uuid from websocket client identifier id")
		return terror.Error(err, "Unable to create uuid from websocket client identifier id")
	}

	spoils, err := boiler.SpoilsOfWars(
		boiler.SpoilsOfWarWhere.CreatedAt.GT(time.Now().AddDate(0, 0, -1)),
		boiler.SpoilsOfWarWhere.LeftoversTransactionID.IsNull(),
		qm.And("amount > amount_sent"),
	).All(gamedb.StdConn)
	if err != nil {
		gamelog.L.Error().Err(err).Msg("failed to call SpoilsOfWars")
		return terror.Error(err, "Unable to get recently battle multipliers.")
	}

	resp := &MultiplierUpdate{
		Battles: []*MultiplierUpdateBattles{},
	}

	for _, spoil := range spoils {
		m, total, _ := multipliers.GetPlayerMultipliersForBattle(id.String(), spoil.BattleNumber)
		resp.Battles = append(resp.Battles, &MultiplierUpdateBattles{
			BattleNumber:     spoil.BattleNumber,
			TotalMultipliers: multipliers.FriendlyFormatMultiplier(total),
			UserMultipliers:  m,
		})
	}

	reply(resp)
	return nil
}

const HubKeyViewerLiveCountUpdated = "VIEWER:LIVE:COUNT:UPDATED"

const HubKeyGameNotification = "GAME:NOTIFICATION"

func (arena *Arena) GameNotificationSubscribeHandler(ctx context.Context, payload []byte, reply hub.ReplyFunc, needProcess bool) (string, messagebus.BusKey, error) {
	req := &hub.HubCommandRequest{}
	err := json.Unmarshal(payload, req)
	if err != nil {
		return "", "", err
	}

	return req.TransactionID, messagebus.BusKey(HubKeyGameNotification), nil
}

// BroadcastGameNotificationText broadcast game notification to client
func (arena *Arena) BroadcastGameNotificationText(data string) {
	ws.PublishMessage("/battle/notification", HubKeyGameNotification, &GameNotification{
		Type: GameNotificationTypeText,
		Data: data,
	})
}

// BroadcastGameNotificationLocationSelect broadcast game notification to client
func (arena *Arena) BroadcastGameNotificationLocationSelect(data *GameNotificationLocationSelect) {
	ws.PublishMessage("/battle/notification", HubKeyGameNotification, &GameNotification{
		Type: GameNotificationTypeLocationSelect,
		Data: data,
	})
}

// BroadcastGameNotificationAbility broadcast game notification to client
func (arena *Arena) BroadcastGameNotificationAbility(notificationType GameNotificationType, data GameNotificationAbility) {
	ws.PublishMessage("/battle/notification", HubKeyGameNotification, &GameNotification{
		Type: notificationType,
		Data: data,
	})
}

// BroadcastGameNotificationWarMachineAbility broadcast game notification to client
func (arena *Arena) BroadcastGameNotificationWarMachineAbility(data *GameNotificationWarMachineAbility) {
	ws.PublishMessage("/battle/notification", HubKeyGameNotification, &GameNotification{
		Type: GameNotificationTypeWarMachineAbility,
		Data: data,
	})
}

// BroadcastGameNotificationWarMachineDestroyed broadcast game notification to client
func (arena *Arena) BroadcastGameNotificationWarMachineDestroyed(data *WarMachineDestroyedEventRecord) {
	ws.PublishMessage("/battle/notification", HubKeyGameNotification, &GameNotification{
		Type: GameNotificationTypeWarMachineDestroyed,
		Data: data,
	})
}

// NotifyUpcomingWarMachines sends out notifications to users with war machines in an upcoming battle
func (arena *Arena) NotifyUpcomingWarMachines() {
	// get next 10 war machines in queue for each faction
	q, err := db.LoadBattleQueue(context.Background(), 13)
	if err != nil {
		gamelog.L.Warn().Err(err).Str("battle_id", arena.CurrentBattle().ID).Msg("unable to load out queue for notifications")
		return
	}

	tx, err := gamedb.StdConn.Begin()
	if err != nil {
		gamelog.L.Error().Err(err).Msg("unable to begin tx")
		return
	}
	defer tx.Rollback()

	// for each war machine in queue, find ones that need to be notified
	for _, bq := range q {
		fmt.Println("this is bq")
		fmt.Printf("%+v\n", bq)
		// if in battle or already notified skip
		if bq.BattleID.Valid {
			gamelog.L.Warn().Err(err).Str("battle_id", arena.CurrentBattle().BattleID).Msg(fmt.Sprintf("battle has started or already happened before sending notification: %s", bq.BattleID.String))
			continue
		}
		if bq.Notified {
			continue
		}

		// get mech owner
		player, err := boiler.Players(boiler.PlayerWhere.ID.EQ(bq.OwnerID)).One(gamedb.StdConn)
		if err != nil {
			gamelog.L.Error().Err(err).Str("battle_id", arena.CurrentBattle().ID).Str("owner_id", bq.OwnerID).Msg("unable to find owner for battle queue notification")
			continue
		}

		playerUUID, err := uuid.FromString(player.ID)
		if err != nil {
			gamelog.L.Error().Err(err).Str("player_id", bq.MechID).Msg("unable to get player UUID")
			continue
		}

		warMachine, err := bq.Mech(qm.Load(boiler.MechRels.BattleQueueNotifications)).One(gamedb.StdConn)
		if err != nil {
			gamelog.L.Error().Err(err).Str("mech_id", bq.MechID).Msg("unable to find war machine for battle queue notification")
			continue
		}

<<<<<<< HEAD
=======
		//bqn, err := bq.QueueMechBattleQueueNotifications(
		//	boiler.BattleQueueNotificationWhere.QueueMechID.EQ(null.StringFrom(warMachine.ID)),
		//	boiler.BattleQueueNotificationWhere.IsRefunded.EQ(false),
		//	boiler.BattleQueueNotificationWhere.SentAt.IsNull(),
		//	qm.Load(boiler.BattleQueueNotificationRels.Mech),
		//).One(gamedb.StdConn)
		//if err != nil {
		//	gamelog.L.Error().Err(err).Str("battle_id", arena.CurrentBattle().ID).Msg("unable to find battle queue notifications")
		//	continue
		//}

>>>>>>> e2f71b88
		wmName := fmt.Sprintf("(%s)", warMachine.Label)
		if warMachine.Name != "" {
			wmName = fmt.Sprintf("(%s)", warMachine.Name)
		}

		// track wether notification was sent with the old system
		sent := false

		// OLD NOTIFICATION SYSTEM WILL BE REMOVED ///////////////////////////////////////////////////////////////
		if warMachine.R.BattleQueueNotifications != nil {
			for _, n := range warMachine.R.BattleQueueNotifications {
				if n.SentAt.Valid {
					continue
				}

				// send telegram notification
				if n.TelegramNotificationID.Valid {
					notificationMsg := fmt.Sprintf("🦾 %s, your War Machine %s is approaching the front of the queue!\n\n⚔️ Jump into the Battle Arena now to prepare. Your survival has its rewards.\n\n⚠️ (Reminder: In order to combat scams we will NEVER send you links)", player.Username.String, wmName)
					gamelog.L.Info().Str("TelegramNotificationID", n.TelegramNotificationID.String).Msg("sending telegram notification")
					err = arena.telegram.Notify(n.TelegramNotificationID.String, notificationMsg)
					if err != nil {
						gamelog.L.Error().Err(err).Str("mech_id", bq.MechID).Str("owner_id", bq.OwnerID).Str("queued_at", bq.QueuedAt.String()).Str("telegram id", n.TelegramNotificationID.String).Msg("failed to notify telegram")
					}
					sent = true
				}

<<<<<<< HEAD
				// send sms
				if n.MobileNumber.Valid {
					notificationMsg := fmt.Sprintf("%s, your War Machine %s is approaching the front of the queue!\n\nJump into the Battle Arena now to prepare. Your survival has its rewards.\n\n(Reminder: In order to combat scams we will NEVER send you links)", player.Username.String, wmName)
					gamelog.L.Info().Str("MobileNumber", n.MobileNumber.String).Msg("sending sms notification")
					err := arena.sms.SendSMS(
						player.MobileNumber.String,
						notificationMsg,
					)
					if err != nil {
						gamelog.L.Error().Err(err).Str("to", n.MobileNumber.String).Msg("failed to send battle queue notification sms")
					}
					sent = true
				}

				n.SentAt = null.TimeFrom(time.Now())
				n.QueueMechID = null.NewString("", false)
				_, err = n.Update(gamedb.StdConn, boil.Infer())
=======
			// send sms
			if n.MobileNumber.Valid {
				notificationMsg := fmt.Sprintf("%s, your War Machine %s is approaching the front of the queue!\n\nJump into the Battle Arena now to prepare. Your survival has its rewards.\n\n(Reminder: In order to combat scams we will NEVER send you links)", player.Username.String, wmName)
				gamelog.L.Info().Str("MobileNumber", n.MobileNumber.String).Msg("sending sms notification")
				err := arena.sms.SendSMS(
					n.MobileNumber.String,
					notificationMsg,
				)
>>>>>>> e2f71b88
				if err != nil {
					gamelog.L.Error().Err(err).Str("bqn id", n.ID).Msg("failed to update BattleQueueNotificationColumns")
				}
			}
		}

		////////////////////////////////////////////////////////////////////////////////////////////

		// if notification already sent with old notification system dont send with new system
		if sent {
			bq.Notified = true
			_, err = bq.Update(gamedb.StdConn, boil.Whitelist(boiler.BattleQueueColumns.Notified))
			if err != nil {
				gamelog.L.Error().Err(err).Str("mech_id", bq.MechID).Str("owner_id", bq.OwnerID).Str("queued_at", bq.QueuedAt.String()).Msg("failed to update notified column")
			}
			continue
		}

		playerProfile, err := boiler.PlayerProfiles(boiler.PlayerProfileWhere.PlayerID.EQ(player.ID)).One(gamedb.StdConn)
		if err != nil && !errors.Is(err, sql.ErrNoRows) {
			gamelog.L.Error().Err(err).Str("player_id", player.ID).Msg("unable to get player profile")
			continue
		}

		if playerProfile == nil {
			continue
		}

		notificationsEnabled := (playerProfile.EnableSMSNotifications && playerProfile.MobileNumber.Valid) ||
			(playerProfile.EnableTelegramNotifications && playerProfile.TelegramID.Valid)

		if !notificationsEnabled {
			continue
		}

		// sms notifications
		if playerProfile.EnableSMSNotifications && playerProfile.MobileNumber.Valid {
			notificationMsg := fmt.Sprintf("%s, your War Machine %s is approaching the front of the queue!\n\nJump into the Battle Arena now to prepare. Your survival has its rewards.\n\n(Reminder: In order to combat scams we will NEVER send you links)", player.Username.String, wmName)
			gamelog.L.Info().Str("MobileNumber", playerProfile.MobileNumber.String).Msg("sending sms notification")
			err := arena.sms.SendSMS(
				playerProfile.MobileNumber.String,
				notificationMsg,
			)
			if err != nil {
				gamelog.L.Error().Err(err).Str("to", playerProfile.MobileNumber.String).Msg("failed to send battle queue notification sms")
			}
		}

		// telegram notifications
		if playerProfile.EnableTelegramNotifications && playerProfile.TelegramID.Valid {
			notificationMsg := fmt.Sprintf("🦾 %s, your War Machine %s is approaching the front of the queue!\n\n⚔️ Jump into the Battle Arena now to prepare. Your survival has its rewards.\n\n⚠️ (Reminder: In order to combat scams we will NEVER send you links)", player.Username.String, wmName)
			gamelog.L.Info().Str("player_id", player.ID).Msg("sending telegram notification")
			err = arena.telegram.Notify2(playerProfile.TelegramID.Int64, notificationMsg)
			if err != nil {
				gamelog.L.Error().Err(err).Str("mech_id", bq.MechID).Str("owner_id", bq.OwnerID).Str("queued_at", bq.QueuedAt.String()).Str("telegram id", fmt.Sprintf("%v", playerProfile.TelegramID)).Msg("failed to notify telegram")
			}

		}

		// get faction account
		factionAccountID, ok := server.FactionUsers[player.FactionID.String]
		if !ok {
			gamelog.L.Error().
				Str("mech ID", bq.MechID).
				Str("faction ID", player.FactionID.String).
				Err(err).
				Msg("unable to get hard coded syndicate player ID from faction ID")
		}

		// charge for notification
		notifyTransactionID, err := arena.RPCClient.SpendSupMessage(rpcclient.SpendSupsReq{
			Amount:               "5000000000000000000", // 5 sups
			FromUserID:           playerUUID,
			ToUserID:             uuid.Must(uuid.FromString(factionAccountID)),
			TransactionReference: server.TransactionReference(fmt.Sprintf("war_machine_queue_notification_fee|%s|%d", warMachine.Hash, time.Now().UnixNano())),
			Group:                string(server.TransactionGroupBattle),
			SubGroup:             "Queue",
			Description:          "Notification surcharge for queued mech in arena",
			NotSafe:              true,
		})
		if err != nil {
			gamelog.L.Error().Str("txID", notifyTransactionID).Err(err).Msg("unable to charge user for sms notification for mech in queue")
			if bq.QueueFeeTXID.Valid {
				_, err = arena.RPCClient.RefundSupsMessage(bq.QueueFeeTXID.String)
				if err != nil {
					gamelog.L.Error().Str("txID", bq.QueueFeeTXID.String).Err(err).Msg("failed to refund queue fee")
				}
			}
		}
		bq.QueueNotificationFeeTXID = null.StringFrom(notifyTransactionID)
		_, err = bq.Update(gamedb.StdConn, boil.Infer())
		if err != nil {
			gamelog.L.Error().
				Str("tx_id", notifyTransactionID).
				Err(err).Msg("unable to update battle queue with queue notification transaction id")
			if bq.QueueFeeTXID.Valid {
				_, err = arena.RPCClient.RefundSupsMessage(bq.QueueFeeTXID.String)
				if err != nil {
					gamelog.L.Error().Str("txID", bq.QueueFeeTXID.String).Err(err).Msg("failed to refund queue fee")
				}
			}
			if bq.QueueNotificationFeeTXID.Valid {
				_, err = arena.RPCClient.RefundSupsMessage(bq.QueueNotificationFeeTXID.String)
				if err != nil {
					gamelog.L.Error().Str("txID", bq.QueueNotificationFeeTXID.String).Err(err).Msg("failed to refund queue notification fee")
				}
			}
		}

		//TODO: push notifications
		// TODO: discord notifications?

		bq.Notified = true
		_, err = bq.Update(gamedb.StdConn, boil.Whitelist(boiler.BattleQueueColumns.Notified))
		if err != nil {
			gamelog.L.Error().Err(err).Str("mech_id", bq.MechID).Str("owner_id", bq.OwnerID).Str("queued_at", bq.QueuedAt.String()).Msg("failed to update notified column")
		}

	}
}<|MERGE_RESOLUTION|>--- conflicted
+++ resolved
@@ -6,8 +6,6 @@
 	"encoding/json"
 	"errors"
 	"fmt"
-	"github.com/ninja-software/terror/v2"
-	"github.com/ninja-syndicate/ws"
 	"server"
 	"server/db"
 	"server/db/boiler"
@@ -17,6 +15,9 @@
 	"server/rpcclient"
 	"time"
 
+	"github.com/ninja-software/terror/v2"
+	"github.com/ninja-syndicate/ws"
+
 	"github.com/gofrs/uuid"
 	"github.com/ninja-syndicate/hub"
 	"github.com/ninja-syndicate/hub/ext/messagebus"
@@ -241,20 +242,6 @@
 			continue
 		}
 
-<<<<<<< HEAD
-=======
-		//bqn, err := bq.QueueMechBattleQueueNotifications(
-		//	boiler.BattleQueueNotificationWhere.QueueMechID.EQ(null.StringFrom(warMachine.ID)),
-		//	boiler.BattleQueueNotificationWhere.IsRefunded.EQ(false),
-		//	boiler.BattleQueueNotificationWhere.SentAt.IsNull(),
-		//	qm.Load(boiler.BattleQueueNotificationRels.Mech),
-		//).One(gamedb.StdConn)
-		//if err != nil {
-		//	gamelog.L.Error().Err(err).Str("battle_id", arena.CurrentBattle().ID).Msg("unable to find battle queue notifications")
-		//	continue
-		//}
-
->>>>>>> e2f71b88
 		wmName := fmt.Sprintf("(%s)", warMachine.Label)
 		if warMachine.Name != "" {
 			wmName = fmt.Sprintf("(%s)", warMachine.Name)
@@ -281,7 +268,6 @@
 					sent = true
 				}
 
-<<<<<<< HEAD
 				// send sms
 				if n.MobileNumber.Valid {
 					notificationMsg := fmt.Sprintf("%s, your War Machine %s is approaching the front of the queue!\n\nJump into the Battle Arena now to prepare. Your survival has its rewards.\n\n(Reminder: In order to combat scams we will NEVER send you links)", player.Username.String, wmName)
@@ -299,16 +285,6 @@
 				n.SentAt = null.TimeFrom(time.Now())
 				n.QueueMechID = null.NewString("", false)
 				_, err = n.Update(gamedb.StdConn, boil.Infer())
-=======
-			// send sms
-			if n.MobileNumber.Valid {
-				notificationMsg := fmt.Sprintf("%s, your War Machine %s is approaching the front of the queue!\n\nJump into the Battle Arena now to prepare. Your survival has its rewards.\n\n(Reminder: In order to combat scams we will NEVER send you links)", player.Username.String, wmName)
-				gamelog.L.Info().Str("MobileNumber", n.MobileNumber.String).Msg("sending sms notification")
-				err := arena.sms.SendSMS(
-					n.MobileNumber.String,
-					notificationMsg,
-				)
->>>>>>> e2f71b88
 				if err != nil {
 					gamelog.L.Error().Err(err).Str("bqn id", n.ID).Msg("failed to update BattleQueueNotificationColumns")
 				}
