package battle

import (
	"context"
	"database/sql"
	"encoding/json"
	"errors"
	"fmt"
	"server"
	"server/db"
	"server/db/boiler"
	"server/gamedb"
	"server/gamelog"
	"server/rpcclient"
	"strings"
	"sync"
	"time"

	"github.com/ninja-software/terror/v2"
	"github.com/volatiletech/null/v8"

	"github.com/ninja-syndicate/hub/ext/messagebus"
	"github.com/shopspring/decimal"
	"github.com/volatiletech/sqlboiler/v4/boil"
	"github.com/volatiletech/sqlboiler/v4/queries/qm"
	"go.uber.org/atomic"

	"github.com/gofrs/uuid"
)

//*******************************
// Voting Options
//*******************************

var MinVotePercentageCost = map[decimal.Decimal]decimal.Decimal{
	decimal.NewFromFloat(0.0001): decimal.NewFromFloat(0.1),
	decimal.NewFromFloat(0.001):  decimal.NewFromFloat(0.5),
	decimal.NewFromFloat(0.01):   decimal.NewFromFloat(1),
}

//******************************
// Game Ability setup
//******************************
type LocationDeciders struct {
	list []uuid.UUID
}

type LiveCount struct {
	sync.Mutex
	TotalVotes decimal.Decimal `json:"total_votes"`
}

func (lc *LiveCount) AddSups(amount decimal.Decimal) {
	lc.Lock()
	lc.TotalVotes = lc.TotalVotes.Add(amount)
	lc.Unlock()
}

func (lc *LiveCount) ReadTotal() string {
	lc.Lock()
	defer lc.Unlock()

	value := lc.TotalVotes.String()
	lc.TotalVotes = decimal.Zero

	return value
}

type AbilitiesSystem struct {
	// faction unique abilities
	_battle                *Battle
	factionUniqueAbilities map[uuid.UUID]map[string]*GameAbility // map[faction_id]map[identity]*Ability

	// gabs abilities (air craft, nuke, repair)
	battleAbilityPool *BattleAbilityPool

	bribe      chan *Contribution
	contribute chan *Contribution
	// location select winner list
	locationDeciders *LocationDeciders

	closed *atomic.Bool

	end       chan bool
	endGabs   chan bool
	liveCount *LiveCount
	sync.RWMutex
}

func (as *AbilitiesSystem) battle() *Battle {
	as.RLock()
	defer as.RUnlock()
	return as._battle
}

func (as *AbilitiesSystem) storeBattle(btl *Battle) {
	as.Lock()
	defer as.Unlock()
	as._battle = btl
}

func NewAbilitiesSystem(battle *Battle) *AbilitiesSystem {
	factionAbilities := map[uuid.UUID]map[string]*GameAbility{}

	// initialise new gabs ability pool
	battleAbilityPool := &BattleAbilityPool{
		Stage: &GabsBribeStage{
			Phase:   atomic.NewInt32(BribeStageHold),
			endTime: time.Now().AddDate(1, 0, 0), // HACK: set end time to far future to implement infinite time
		},
		BattleAbility: &server.BattleAbility{},
		Abilities:     &AbilitiesMap{m: make(map[string]*GameAbility)},
	}

	userContributeMap := map[uuid.UUID]*UserContribution{}

	// initialise all war machine abilities list
	for _, wm := range battle.WarMachines {
		wm.Abilities = []GameAbility{}
	}

	for factionID := range battle.factions {
		// initialise faction unique abilities
		factionAbilities[factionID] = map[string]*GameAbility{}

		// faction unique abilities
		factionUniqueAbilities, err := boiler.GameAbilities(
			boiler.GameAbilityWhere.FactionID.EQ(factionID.String()),
			boiler.GameAbilityWhere.BattleAbilityID.IsNull(),
			boiler.GameAbilityWhere.Level.NEQ(boiler.AbilityLevelMECH),
		).All(gamedb.StdConn)
		if err != nil {
			gamelog.L.Error().Str("battle ID", battle.ID).Err(err).Msg("unable to retrieve game abilities")
		}

		// for other faction unique abilities
		abilities := map[string]*GameAbility{}

		for _, ability := range factionUniqueAbilities {
			// get the cost of the ability
			supsCost, err := decimal.NewFromString(ability.SupsCost)
			if err != nil {
				gamelog.L.Error().Err(err).Msg("Failed to ability sups cost to decimal")

				// set sups cost to initial price
				supsCost = decimal.New(100, 18)
			}

			currentSups, err := decimal.NewFromString(ability.CurrentSups)
			if err != nil {
				gamelog.L.Error().Err(err).Msg("Failed to ability current sups to decimal")

				// set current sups to initial price
				currentSups = decimal.Zero
			}

			// treat the ability as faction wide ability
			wmAbility := GameAbility{
				ID:                  ability.ID,
				Identity:            uuid.Must(uuid.NewV4()).String(), // generate an uuid for frontend to track sups contribution
				GameClientAbilityID: byte(ability.GameClientAbilityID),
				ImageUrl:            ability.ImageURL,
				Description:         ability.Description,
				FactionID:           factionID.String(),
				Label:               ability.Label,
				SupsCost:            supsCost,
				CurrentSups:         currentSups,
				Colour:              ability.Colour,
				TextColour:          ability.TextColour,
				Title:               "FACTION_WIDE",
				OfferingID:          uuid.Must(uuid.NewV4()),
			}
			abilities[wmAbility.Identity] = &wmAbility

		}

		factionAbilities[factionID] = abilities

		for _, wm := range battle.WarMachines {
			// loop through abilities
			if wm.FactionID != factionID.String() {
				continue
			}
			mechFactionAbilities, err := boiler.GameAbilities(
				boiler.GameAbilityWhere.FactionID.EQ(factionID.String()),
				boiler.GameAbilityWhere.BattleAbilityID.IsNull(),
				boiler.GameAbilityWhere.Level.EQ(boiler.AbilityLevelMECH),
			).All(gamedb.StdConn)
			if err != nil && !errors.Is(err, sql.ErrNoRows) {
				gamelog.L.Error().Str("battle ID", battle.ID).Err(err).Msg("unable to retrieve game abilities")
			}

			for _, ability := range mechFactionAbilities {

				// get the ability cost
				supsCost, err := decimal.NewFromString(ability.SupsCost)
				if err != nil {
					gamelog.L.Error().Err(err).Msg("Failed to ability sups cost to decimal")

					// set sups cost to initial price
					supsCost = decimal.New(100, 18)
				}

				currentSups, err := decimal.NewFromString(ability.CurrentSups)
				if err != nil {
					gamelog.L.Error().Err(err).Msg("Failed to ability current sups to decimal")
					// set current sups to initial price
					currentSups = decimal.Zero
				}

				// build the ability
				wmAbility := GameAbility{
					ID:                  ability.ID,
					Identity:            uuid.Must(uuid.NewV4()).String(), // generate an uuid for frontend to track sups contribution
					GameClientAbilityID: byte(ability.GameClientAbilityID),
					ImageUrl:            ability.ImageURL,
					Description:         ability.Description,
					FactionID:           factionID.String(),
					Label:               ability.Label,
					SupsCost:            supsCost,
					CurrentSups:         currentSups,
					WarMachineHash:      wm.Hash,
					ParticipantID:       &wm.ParticipantID,
					Title:               wm.Name,
					Colour:              ability.Colour,
					TextColour:          ability.TextColour,
					OfferingID:          uuid.Must(uuid.NewV4()),
				}

				wm.Abilities = append(wm.Abilities, wmAbility)

				// store faction ability for price tracking
				factionAbilities[factionID][wmAbility.Identity] = &wmAbility
			}
		}

		// initialise user vote map in gab ability pool
		userContributeMap[factionID] = &UserContribution{
			contributionMap: map[uuid.UUID]decimal.Decimal{},
		}
	}

	as := &AbilitiesSystem{
		bribe:                  make(chan *Contribution),
		contribute:             make(chan *Contribution),
		_battle:                battle,
		factionUniqueAbilities: factionAbilities,
		battleAbilityPool:      battleAbilityPool,
		locationDeciders: &LocationDeciders{
			list: []uuid.UUID{},
		},
		closed: atomic.NewBool(false),
		liveCount: &LiveCount{
			TotalVotes: decimal.Zero,
		},
		end:     make(chan bool, 5),
		endGabs: make(chan bool, 5),
	}

	// broadcast faction unique ability
	for factionID, ga := range as.factionUniqueAbilities {
		// broadcast faction ability
		factionAbilities := []GameAbility{}
		for _, ability := range ga {
			if ability.Title == "FACTION_WIDE" {
				factionAbilities = append(factionAbilities, *ability)
			}
		}
		as.battle().arena.messageBus.Send(messagebus.BusKey(fmt.Sprintf("%s:%s", HubKeyFactionUniqueAbilitiesUpdated, factionID.String())), factionAbilities)
	}

	// broadcast war machine abilities
	for _, wm := range battle.WarMachines {
		if len(wm.Abilities) > 0 {
			as.battle().arena.messageBus.Send(messagebus.BusKey(fmt.Sprintf("%s:%s", HubKeyWarMachineAbilitiesUpdated, wm.Hash)), wm.Abilities)
		}
	}

	// init battle ability
	_, err := as.SetNewBattleAbility()
	if err != nil {
		gamelog.L.Error().Err(err).Msg("Failed to set up battle ability")
		return nil
	}

	// start ability cycle
	go as.FactionUniqueAbilityUpdater()

	// bribe cycle
	go as.StartGabsAbilityPoolCycle(false)

	return as
}

// ***********************************
// Faction Unique Ability Contribution
// ***********************************

// FactionUniqueAbilityUpdater update ability price every 10 seconds
func (as *AbilitiesSystem) FactionUniqueAbilityUpdater() {
	minPrice := decimal.New(1, 18)

	main_ticker := time.NewTicker(1 * time.Second)

	live_vote_ticker := time.NewTicker(1 * time.Second)

	mismatchCount := atomic.NewInt32(0)

	defer func() {
		if r := recover(); r != nil {
			gamelog.LogPanicRecovery("Panic! Panic! Panic! Panic at the FactionUniqueAbilityUpdater!", r)

			// re-run ability updater if ability system has not been cleaned up yet
			if as != nil && as.battle() != nil {
				as.FactionUniqueAbilityUpdater()
			}
		}
	}()

	defer func() {
		main_ticker.Stop()
		live_vote_ticker.Stop()
		as.closed.Store(true)
	}()

	// start the battle
	for {
		select {
		case <-as.end:
			as.battle().stage.Store(BattleStageEnd)
			gamelog.L.Info().Msg("exiting ability price update")

			// get spoil of war
			sows, err := db.LastTwoSpoilOfWarAmount()
			if err != nil || len(sows) == 0 {
				gamelog.L.Error().Err(err).Msg("Failed to get last two spoil of war amount")
				return
			}

			// broadcast the spoil of war
			payload := []byte{byte(SpoilOfWarTick)}
			spoilOfWarStr := []string{}
			for _, sow := range sows {
				spoilOfWarStr = append(spoilOfWarStr, sow.String())
			}
			if len(spoilOfWarStr) > 0 {
				payload = append(payload, []byte(strings.Join(spoilOfWarStr, "|"))...)
				as.battle().arena.messageBus.SendBinary(messagebus.BusKey(HubKeySpoilOfWarUpdated), payload)
			}

			gamelog.L.Info().Msgf("abilities system has been cleaned up: %s", as.battle().ID)

			// previously caused panic so wrapping in recover
			func() {
				defer func() {
					if r := recover(); r != nil {
						gamelog.LogPanicRecovery("Panic! Panic! Panic! Panic at the cleaning up abilities channels!", r)
					}
				}()
			}()

			return
		case <-main_ticker.C:
			if as.battle() == nil || as.battle().arena.currentBattle() == nil || as.battle().arena.currentBattle().BattleNumber != as.battle().BattleNumber {
				continue
			}
			// terminate ticker if battle mismatch
			if as.battle() != as.battle().arena.currentBattle() {
				mismatchCount.Add(1)
				gamelog.L.Warn().
					Str("current battle id", as.battle().arena.currentBattle().ID).
					Int32("times", mismatchCount.Load()).
					Msg("battle mismatch is detected on faction ability ticker")

				if mismatchCount.Load() < 20 {
					continue
				}

				gamelog.L.Info().Msg("detect battle mismatch 20 times, cleaning up the faction ability tickers")
				return
			}

			for _, abilities := range as.factionUniqueAbilities {

				// start ability price updater for each faction
				// read the stage first

				// start ticker while still in battle
				if as.battle().stage.Load() == BattleStagStart {
					for _, ability := range abilities {
						// update ability price
						isTriggered := ability.FactionUniqueAbilityPriceUpdate(minPrice)

						triggeredFlag := "0"
						if isTriggered {
							triggeredFlag = "1"

							event := &server.GameAbilityEvent{
								EventID:             ability.OfferingID,
								IsTriggered:         true,
								GameClientAbilityID: ability.GameClientAbilityID,
								ParticipantID:       ability.ParticipantID, // trigger on war machine
								WarMachineHash:      &ability.WarMachineHash,
							}

							// send message to game client, if ability trigger
							as.battle().arena.Message(
								"BATTLE:ABILITY",
								event,
							)

							bat := boiler.BattleAbilityTrigger{
								PlayerID:          null.StringFromPtr(nil),
								BattleID:          as.battle().ID,
								FactionID:         ability.FactionID,
								IsAllSyndicates:   false,
								AbilityLabel:      ability.Label,
								GameAbilityID:     ability.ID,
								AbilityOfferingID: ability.OfferingID.String(),
							}
							err := bat.Insert(gamedb.StdConn, boil.Infer())
							if err != nil {
								gamelog.L.Error().Err(err).Msg("Failed to record ability triggered")
							}

							// get ability faction
							faction, err := db.FactionGet(ability.FactionID)
							if err != nil {
								gamelog.L.Error().Err(err).Msg("failed to get player faction")
							} else {

								//build notification
								gameNotification := &GameNotificationWarMachineAbility{
									Ability: &AbilityBrief{
										Label:    ability.Label,
										ImageUrl: ability.ImageUrl,
										Colour:   ability.Colour,
									},
								}

								// broadcast notification
								if ability.ParticipantID == nil {
									as.battle().arena.BroadcastGameNotificationAbility(GameNotificationTypeFactionAbility, GameNotificationAbility{
										Ability: gameNotification.Ability,
									})

								} else {
									// filled war machine detail
									for _, wm := range as.battle().WarMachines {
										if wm.ParticipantID == *ability.ParticipantID {
											gameNotification.WarMachine = &WarMachineBrief{
												ParticipantID: wm.ParticipantID,
												Hash:          wm.Hash,
												ImageUrl:      wm.Image,
												ImageAvatar:   wm.ImageAvatar,
												Name:          wm.Name,
												Faction: &FactionBrief{
													ID:         faction.ID,
													Label:      faction.Label,
													LogoBlobID: FactionLogos[faction.ID],
													Theme: &FactionTheme{
														Primary:    faction.PrimaryColor,
														Secondary:  faction.SecondaryColor,
														Background: faction.BackgroundColor,
													},
												},
											}
											break
										}
									}

									as.battle().arena.BroadcastGameNotificationWarMachineAbility(gameNotification)
								}
							}

							// generate new offering id for current ability
							ability.OfferingID = uuid.Must(uuid.NewV4())
						}

						// broadcast the new price
						payload := []byte{byte(GameAbilityProgressTick)}
						payload = append(payload, []byte(fmt.Sprintf("%s_%s_%s_%s", ability.Identity, ability.SupsCost.String(), ability.CurrentSups.String(), triggeredFlag))...)
						as.battle().arena.messageBus.SendBinary(messagebus.BusKey(fmt.Sprintf("%s,%s", HubKeyAbilityPriceUpdated, ability.Identity)), payload)
					}
				}
			}
		case cont := <-as.contribute:
			if as.factionUniqueAbilities == nil {
				continue
			}
			if abilities, ok := as.factionUniqueAbilities[cont.factionID]; ok {
				// check ability exists
				if ability, ok := abilities[cont.abilityIdentity]; ok {
					// check contribute is for the current offered ability
					abilityOfferingID, err := uuid.FromString(cont.abilityOfferingID)
					if err != nil || abilityOfferingID.IsNil() {
						gamelog.L.Error().Err(err).Msg("invalid ability offer id received")
						continue
					}
					if abilityOfferingID != ability.OfferingID {
						continue
					}

					// calculate amount from percentage of current sups
					minAmount, ok := MinVotePercentageCost[cont.percentage]
					if !ok {
						gamelog.L.Error().Err(err).Msg("invalid offer percentage received")
						continue
					}
					amount := ability.CurrentSups.Mul(cont.percentage)
					if amount.LessThan(minAmount) {
						amount = minAmount
					}

					// return early if battle stage is invalid
					if as.battle().stage.Load() != BattleStagStart {
						continue
					}

<<<<<<< HEAD
					actualSupSpent, isTriggered := ability.SupContribution(as.battle().arena.RPCClient, as.battle().ID, as.battle().BattleNumber, cont.userID, amount)
=======
					actualSupSpent, isTriggered := ability.SupContribution(as.battle().arena.RPCClient, as.battle().ID, as.battle().BattleNumber, cont.userID, cont.amount)

					if isTriggered {
						// increase price as the twice amount for normal value
						ability.SupsCost = ability.SupsCost.Mul(decimal.NewFromInt(2))
						ability.CurrentSups = decimal.Zero

						// store updated price to db
						err := db.FactionAbilitiesSupsCostUpdate(context.Background(), gamedb.Conn, ability.ID, ability.SupsCost, ability.CurrentSups)
						if err != nil {
							gamelog.L.Error().
								Str("ability_id", ability.ID).
								Str("sups_cost", ability.SupsCost.String()).
								Str("current_sups", ability.CurrentSups.String()).
								Err(err).Msg("could not update faction ability cost")
						}
					}

>>>>>>> ef6d1de2
					as.liveCount.AddSups(actualSupSpent)

					// sups contribution
					triggeredFlag := "0"
					if isTriggered {
						triggeredFlag = "1"
						// send message to game client, if ability trigger

						event := &server.GameAbilityEvent{
							IsTriggered:         true,
							GameClientAbilityID: ability.GameClientAbilityID,
							ParticipantID:       ability.ParticipantID, // trigger on war machine
							WarMachineHash:      &ability.WarMachineHash,
							EventID:             ability.OfferingID,
						}

						as.battle().arena.Message(
							"BATTLE:ABILITY",
							event,
						)

						bat := boiler.BattleAbilityTrigger{
							PlayerID:          null.StringFrom(cont.userID.String()),
							BattleID:          as.battle().ID,
							FactionID:         ability.FactionID,
							IsAllSyndicates:   false,
							AbilityLabel:      ability.Label,
							GameAbilityID:     ability.ID,
							AbilityOfferingID: ability.OfferingID.String(),
						}
						err := bat.Insert(gamedb.StdConn, boil.Infer())
						if err != nil {
							gamelog.L.Error().Err(err).Msg("Failed to record ability triggered")
						}

						_, err = db.UserStatAddTotalAbilityTriggered(cont.userID.String())
						if err != nil {
							gamelog.L.Error().Str("player_id", cont.userID.String()).Err(err).Msg("failed to update user ability triggered amount")
						}

						// get player
						player, err := boiler.FindPlayer(gamedb.StdConn, cont.userID.String())
						if err != nil {
							gamelog.L.Error().Err(err).Msg("failed to get player")
						} else {

							// get user faction
							faction, err := db.FactionGet(player.FactionID.String)
							if err != nil {
								gamelog.L.Error().Err(err).Msg("failed to get player faction")
							} else {

								//build notification
								gameNotification := &GameNotificationWarMachineAbility{
									User: &UserBrief{
										ID:        cont.userID,
										Username:  player.Username.String,
										FactionID: player.FactionID.String,
										Faction: &FactionBrief{
											ID:         faction.ID,
											Label:      faction.Label,
											LogoBlobID: FactionLogos[faction.ID],
											Theme: &FactionTheme{
												Primary:    faction.PrimaryColor,
												Secondary:  faction.SecondaryColor,
												Background: faction.BackgroundColor,
											},
										},
									},
									Ability: &AbilityBrief{
										Label:    ability.Label,
										ImageUrl: ability.ImageUrl,
										Colour:   ability.Colour,
									},
								}

								// broadcast notification
								if ability.ParticipantID == nil {
									as.battle().arena.BroadcastGameNotificationAbility(GameNotificationTypeFactionAbility, GameNotificationAbility{
										Ability: gameNotification.Ability,
										User:    gameNotification.User,
									})

								} else {

									// filled war machine detail
									for _, wm := range as.battle().WarMachines {
										if wm.ParticipantID == *ability.ParticipantID {
											gameNotification.WarMachine = &WarMachineBrief{
												ParticipantID: wm.ParticipantID,
												Hash:          wm.Hash,
												ImageUrl:      wm.Image,
												ImageAvatar:   wm.ImageAvatar,
												Name:          wm.Name,
												Faction: &FactionBrief{
													ID:         faction.ID,
													Label:      faction.Label,
													LogoBlobID: FactionLogos[faction.ID],
													Theme: &FactionTheme{
														Primary:    faction.PrimaryColor,
														Secondary:  faction.SecondaryColor,
														Background: faction.BackgroundColor,
													},
												},
											}
											break
										}
									}

									as.battle().arena.BroadcastGameNotificationWarMachineAbility(gameNotification)
								}
							}
						}

						// generate new offering id for current ability
						ability.OfferingID = uuid.Must(uuid.NewV4())

						// only broadcast if the ability is triggered
						payload := []byte{byte(GameAbilityProgressTick)}
						payload = append(payload, []byte(fmt.Sprintf("%s_%s_%s_%s", ability.Identity, ability.SupsCost.String(), ability.CurrentSups.String(), triggeredFlag))...)
						as.battle().arena.messageBus.SendBinary(messagebus.BusKey(fmt.Sprintf("%s,%s", HubKeyAbilityPriceUpdated, ability.Identity)), payload)
					}
				}
			}

		case <-live_vote_ticker.C:
			if as.liveCount == nil {
				continue
			}

			total := as.liveCount.ReadTotal()

			// broadcast
			payload := []byte{byte(LiveVotingTick)}
			payload = append(payload, []byte(total)...)
			as.battle().arena.messageBus.SendBinary(messagebus.BusKey(HubKeyLiveVoteCountUpdated), payload)

			if as.battle().stage.Load() != BattleStagStart {
				continue
			}

			// get spoil of war
			sows, err := db.LastTwoSpoilOfWarAmount()
			if err != nil || len(sows) == 0 {
				gamelog.L.Error().Err(err).Msg("Failed to get last two spoil of war amount")
				continue
			}

			// broadcast the spoil of war
			payload = []byte{byte(SpoilOfWarTick)}
			spoilOfWarStr := []string{}
			for _, sow := range sows {
				spoilOfWarStr = append(spoilOfWarStr, sow.String())
			}
			payload = append(payload, []byte(strings.Join(spoilOfWarStr, "|"))...)
			as.battle().arena.messageBus.SendBinary(messagebus.BusKey(HubKeySpoilOfWarUpdated), payload)
		}
	}
}

// FactionUniqueAbilityPriceUpdate update target price on every tick
func (ga *GameAbility) FactionUniqueAbilityPriceUpdate(minPrice decimal.Decimal) bool {
	ga.SupsCost = ga.SupsCost.Mul(decimal.NewFromFloat(0.9977)).RoundDown(0)

	// if target price hit 1 sup, set it to 1 sup
	if ga.SupsCost.LessThanOrEqual(minPrice) {
		ga.SupsCost = minPrice
	}

	isTriggered := false

	// if the target price hit current price
	if ga.SupsCost.LessThanOrEqual(ga.CurrentSups) {
		// trigger the ability
		isTriggered = true

		// double the target price
		ga.SupsCost = ga.SupsCost.Mul(decimal.NewFromInt(2)).RoundDown(0)

		// reset current sups to zero
		ga.CurrentSups = decimal.Zero

	}

	// store updated price to db
	err := db.FactionAbilitiesSupsCostUpdate(context.Background(), gamedb.Conn, ga.ID, ga.SupsCost, ga.CurrentSups)
	if err != nil {
		gamelog.L.Error().
			Str("ability_id", ga.ID).
			Str("sups_cost", ga.SupsCost.String()).
			Str("current_sups", ga.CurrentSups.String()).
			Err(err).Msg("could not update faction ability cost")
		return isTriggered
	}

	return isTriggered
}

// SupContribution contribute sups to specific game ability, return the actual sups spent and whether the ability is triggered
func (ga *GameAbility) SupContribution(ppClient *rpcclient.PassportXrpcClient, battleID string, battleNumber int, userID uuid.UUID, amount decimal.Decimal) (decimal.Decimal, bool) {

	isTriggered := false

	// calc the different
	diff := ga.SupsCost.Sub(ga.CurrentSups)

	// if players spend more thant they need, crop the spend price
	if amount.Cmp(diff) >= 0 {
		isTriggered = true
		amount = diff
	}
	now := time.Now()

	amount = amount.Truncate(0)

	// pay sup
	txid, err := ppClient.SpendSupMessage(rpcclient.SpendSupsReq{
		FromUserID:           userID,
		ToUserID:             SupremacyBattleUserID,
		Amount:               amount.String(),
		TransactionReference: server.TransactionReference(fmt.Sprintf("ability_sup_contribute|%s|%d", ga.OfferingID.String(), time.Now().UnixNano())),
		Group:                string(server.TransactionGroupBattle),
		SubGroup:             battleID,
		Description:          "battle contribution: " + ga.Label,
		NotSafe:              true,
	})
	if err != nil {
		return decimal.Zero, false
	}

	isAllSyndicates := false
	if ga.BattleAbilityID == nil || *ga.BattleAbilityID == "" {
		isAllSyndicates = true
	}

	battleContrib := &boiler.BattleContribution{
		BattleID:          battleID,
		PlayerID:          userID.String(),
		AbilityOfferingID: ga.OfferingID.String(),
		DidTrigger:        isTriggered,
		FactionID:         ga.FactionID,
		AbilityLabel:      ga.Label,
		IsAllSyndicates:   isAllSyndicates,
		Amount:            amount,
		ContributedAt:     now,
		TransactionID:     null.StringFrom(txid),
	}

	err = battleContrib.Insert(gamedb.StdConn, boil.Infer())
	if err != nil {
		gamelog.L.Error().Str("txid", txid).Err(err).Msg("unable to insert battle contrib")
	}

	// update faction contribute
	err = db.FactionAddContribute(ga.FactionID, amount)
	if err != nil {
		gamelog.L.Error().Str("txid", txid).Err(err).Msg("unable to update faction contribution")
	}

	amount = amount.Truncate(0)

	tx, err := gamedb.StdConn.Begin()
	if err == nil {

		defer tx.Rollback()

		spoil, err := boiler.SpoilsOfWars(qm.Where(`battle_id = ?`, battleID)).One(tx)
		if errors.Is(err, sql.ErrNoRows) {
			spoil = &boiler.SpoilsOfWar{
				BattleID:     battleID,
				BattleNumber: battleNumber,
				Amount:       amount,
				AmountSent:   decimal.Zero,
				CurrentTick:  0,
				MaxTicks:     20, // ideally this comes from the sow config?
			}
			err = spoil.Insert(gamedb.StdConn, boil.Infer())
			if err != nil {
				gamelog.L.Error().Err(err).Msg("unable to insert spoils")
			}
		} else {
			spoil.Amount = spoil.Amount.Add(amount)
			_, err = spoil.Update(tx, boil.Infer())
			if err != nil {
				gamelog.L.Error().Err(err).Msg("unable to insert spoil of war")
			}
		}

		err = tx.Commit()
		if err != nil {
			gamelog.L.Error().Err(err).Msg("unable to create tx")
			tx.Rollback()
		}
	} else {
		gamelog.L.Error().Err(err).Msg("unable to create tx to create spoil of war")
	}

	// update the current sups if not triggered
	if !isTriggered {
		ga.CurrentSups = ga.CurrentSups.Add(amount)

		// store updated price to db
		err := db.FactionAbilitiesSupsCostUpdate(context.Background(), gamedb.Conn, ga.ID, ga.SupsCost, ga.CurrentSups)
		if err != nil {
			gamelog.L.Error().Err(err).Msg("unable to insert faction ability sup cost update")
			return amount, false
		}
		return amount, false
	}

	return amount, true
}

// ***************************
// Gabs Abilities Voting Cycle
// ***************************

const (
	// BribeDurationSecond the amount of second players can bribe GABS
	BribeDurationSecond = 30
	// LocationSelectDurationSecond the amount of second the winner user can select the location
	LocationSelectDurationSecond = 15
	// CooldownDurationSecond the amount of second players have to wait for next bribe phase
	CooldownDurationSecond = 20
)

const (
	BribeStageHold           int32 = 0
	BribeStageBribe          int32 = 1
	BribeStageLocationSelect int32 = 2
	BribeStageCooldown       int32 = 3
)

var BribeStages = [4]string{"HOLD", "BRIBE",
	"LOCATION_SELECT",
	"COOLDOWN"}

type GabsBribeStage struct {
	Phase   *atomic.Int32 `json:"phase"`
	endTime time.Time     `json:"end_time"`
	sync.RWMutex
}

func (p *GabsBribeStage) EndTime() time.Time {
	p.RLock()
	defer p.RUnlock()
	return p.endTime
}

func (p *GabsBribeStage) StoreEndTime(t time.Time) {
	p.Lock()
	defer p.Unlock()

	p.endTime = t
}

func (p *GabsBribeStage) Normalise() *GabsBribeStageNormalised {
	return &GabsBribeStageNormalised{
		Phase:   BribeStages[p.Phase.Load()],
		EndTime: p.endTime,
	}
}

type GabsBribeStageNormalised struct {
	Phase   string    `json:"phase"`
	EndTime time.Time `json:"end_time"`
}

func (p *GabsBribeStage) MarshalJSON() ([]byte, error) {
	return json.Marshal(p.Normalise())
}

// track user contribution of current battle
type UserContribution struct {
	sync.RWMutex
	contributionMap map[uuid.UUID]decimal.Decimal
}

type AbilitiesMap struct {
	m map[string]*GameAbility
	sync.RWMutex
}

func (am *AbilitiesMap) Store(key string, ga *GameAbility) {
	am.Lock()
	defer am.Unlock()
	if am.m == nil {
		am.m = make(map[string]*GameAbility)
	}
	am.m[key] = ga
}

func (am *AbilitiesMap) Load(key string) (*GameAbility, bool) {
	am.Lock()
	defer am.Unlock()
	if am.m == nil {
		am.m = map[string]*GameAbility{}
	}
	ga, ok := am.m[key]
	return ga, ok
}

func (am *AbilitiesMap) LoadUnsafe(key string) *GameAbility {
	if am.m == nil {
		am.m = map[string]*GameAbility{}
	}
	ga, _ := am.m[key]
	return ga
}

func (am *AbilitiesMap) Range(fn func(u string, ga *GameAbility) bool) {
	defer func() {
		if r := recover(); r != nil {
			gamelog.LogPanicRecovery("Panic! Panic! Panic! Panic at the StartGabsAbilityPoolCycle!", r)
		}
	}()

	if am.m == nil {
		am.Lock()
		am.m = make(map[string]*GameAbility)
		am.Unlock()
	}
	am.RLock()
	defer am.RUnlock()
	for uid, ga := range am.m {
		if !fn(uid, ga) {
			return
		}
	}
}

type BattleAbilityPool struct {
	Stage *GabsBribeStage

	BattleAbility *server.BattleAbility
	Abilities     *AbilitiesMap // faction ability current, change on every bribing cycle

	TriggeredFactionID atomic.String
	sync.RWMutex
}

type LocationSelectAnnouncement struct {
	GameAbility *GameAbility `json:"game_ability"`
	EndTime     time.Time    `json:"end_time"`
}

// StartGabsAbilityPoolCycle
func (as *AbilitiesSystem) StartGabsAbilityPoolCycle(resume bool) {
	defer func() {
		if r := recover(); r != nil {
			gamelog.LogPanicRecovery("Panic! Panic! Panic! Panic at the StartGabsAbilityPoolCycle!", r)

			if as != nil && as.battle() != nil {
				as.StartGabsAbilityPoolCycle(true)
			}
		}
	}()

	// initial a ticker for current battle
	main_ticker := time.NewTicker(1 * time.Second)
	price_ticker := time.NewTicker(1 * time.Second)
	progress_ticker := time.NewTicker(1 * time.Second)
	end_progress := make(chan bool)

	mismatchCount := atomic.NewInt32(0)

	defer func() {
		defer func() {
			if r := recover(); r != nil {
				gamelog.LogPanicRecovery("Panic! Panic! Panic! Panic trying to close channels!", r)
			}
		}()
		price_ticker.Stop()
		main_ticker.Stop()
		close(as.endGabs)
		close(end_progress)
	}()

	// start voting stage
	if !resume {
		as.battleAbilityPool.Stage.Phase.Store(BribeStageCooldown)
		as.battleAbilityPool.Stage.StoreEndTime(time.Now().Add(time.Duration(as.battleAbilityPool.BattleAbility.CooldownDurationSecond) * time.Second))
		as.battle().arena.messageBus.Send(messagebus.BusKey(HubKeGabsBribeStageUpdateSubscribe), as.battleAbilityPool.Stage)
	}
	bn := as.battle().BattleNumber

	go func() {
		defer progress_ticker.Stop()
		for {
			select {
			case <-end_progress:
				return
			case <-progress_ticker.C:
				if as.battle() == nil || as.battle().arena.currentBattle() == nil {
					return
				}
				// terminate ticker if battle mismatch
				if as.battle() != as.battle().arena.currentBattle() {
					gamelog.L.Warn().
						Str("current battle id", as.battle().arena.currentBattle().ID).
						Msg("Battle mismatch is detected on progress ticker")
					continue
				}
				as.BattleAbilityProgressBar()
			}
		}
	}()

	// start ability pool cycle
	for {
		select {
		// wait for next tick
		case <-as.endGabs:
			as.battleAbilityPool.Stage.Phase.Store(BribeStageHold)
			as.battleAbilityPool.Stage.StoreEndTime(time.Now().AddDate(1, 0, 0))
			as.battle().arena.messageBus.Send(messagebus.BusKey(HubKeGabsBribeStageUpdateSubscribe), as.battleAbilityPool.Stage)
			end_progress <- true
			return
		case <-main_ticker.C:
			if as.battle() == nil || as.battle().arena.currentBattle() == nil {
				gamelog.L.Warn().Msg("Battle is nil")
				continue
			}
			// terminate ticker if battle mismatch
			if as.battle() != as.battle().arena.currentBattle() {
				mismatchCount.Add(1)
				gamelog.L.Warn().
					Str("current battle id", as.battle().arena.currentBattle().ID).
					Int32("times", mismatchCount.Load()).
					Msg("Battle mismatch is detected on bribing ticker")

				if mismatchCount.Load() < 20 {
					continue
				}

				gamelog.L.Info().Msg("detect battle mismatch 20 times, cleaning up the gab ability tickers")
				// exit, if mismatch detect 20 times
				end_progress <- true
				return
			}
			// check phase
			// exit the loop, when battle is ended
			if as.battle().stage.Load() == BattleStageEnd {
				// stop all the ticker and exit the loop
				gamelog.L.Warn().Msg("battle is end")
				continue
			}

			// skip, if the end time of current phase haven't been reached
			if as.battleAbilityPool.Stage.EndTime().After(time.Now()) {
				continue
			}

			// otherwise, read current bribe phase

			/////////////////
			// Bribe Phase //
			/////////////////
			switch as.battleAbilityPool.Stage.Phase.Load() {

			// at the end of bribing phase
			// no ability is triggered, switch to cooldown phase
			case BribeStageBribe:
				// change bribing phase

				// set new battle ability
				cooldownSecond, err := as.SetNewBattleAbility()
				if err != nil {
					gamelog.L.Error().Err(err).Msg("Failed to set new battle ability")
				}

				as.battleAbilityPool.Stage.Phase.Store(BribeStageCooldown)
				as.battleAbilityPool.Stage.StoreEndTime(time.Now().Add(time.Duration(cooldownSecond) * time.Second))
				// broadcast stage to frontend
				as.battle().arena.messageBus.Send(messagebus.BusKey(HubKeGabsBribeStageUpdateSubscribe), as.battleAbilityPool.Stage)

			// at the end of location select phase
			// pass the location select to next player
			case BribeStageLocationSelect:
				// get the next location decider
				currentUserID, nextUserID, ok := as.nextLocationDeciderGet()
				if !ok {

					if as == nil {
						gamelog.L.Error().Msg("abilities are nil")
						continue
					}
					if as.battleAbilityPool == nil {
						gamelog.L.Error().Msg("ability pool is nil")
						continue
					}

					if as.battleAbilityPool.Abilities == nil {
						gamelog.L.Error().Msg("abilities map in battle ability pool is nil")
						continue
					}

					ability, _ := as.battleAbilityPool.Abilities.Load(as.battleAbilityPool.TriggeredFactionID.Load())

					// broadcast no ability
					as.battle().arena.BroadcastGameNotificationLocationSelect(&GameNotificationLocationSelect{
						Type: LocationSelectTypeCancelledNoPlayer,
						Ability: &AbilityBrief{
							Label:    ability.Label,
							ImageUrl: ability.ImageUrl,
							Colour:   ability.Colour,
						},
					})

					// set new battle ability
					cooldownSecond, err := as.SetNewBattleAbility()
					if err != nil {
						gamelog.L.Error().Err(err).Msg("Failed to set new battle ability")
					}

					// enter cooldown phase, if there is no user left for location select
					as.battleAbilityPool.Stage.Phase.Store(BribeStageCooldown)
					as.battleAbilityPool.Stage.StoreEndTime(time.Now().Add(time.Duration(cooldownSecond) * time.Second))
					as.battle().arena.messageBus.Send(messagebus.BusKey(HubKeGabsBribeStageUpdateSubscribe), as.battleAbilityPool.Stage)
					continue
				}

				if as == nil {
					gamelog.L.Error().Msg("abilities are nil")
					continue
				}
				if as.battleAbilityPool == nil {
					gamelog.L.Error().Msg("ability pool is nil")
					continue
				}
				if as.battleAbilityPool.Abilities == nil {
					gamelog.L.Error().Msg("abilities map in battle ability pool is nil")
					continue
				}

				ab, ok := as.battleAbilityPool.Abilities.Load(as.battleAbilityPool.TriggeredFactionID.Load())
				if !ok {
					gamelog.L.Error().
						Str("triggered faction id", as.battleAbilityPool.TriggeredFactionID.Load()).
						Msg("nothing for triggered faction id")
					continue
				}

				notification := &GameNotificationLocationSelect{
					Type: LocationSelectTypeFailedTimeout,
					Ability: &AbilityBrief{
						Label:    ab.Label,
						ImageUrl: ab.ImageUrl,
						Colour:   ab.Colour,
					},
				}

				// get current player
				currentPlayer, err := BuildUserDetailWithFaction(currentUserID)
				if err == nil {
					notification.CurrentUser = currentPlayer
				}

				// get next player
				nextPlayer, err := BuildUserDetailWithFaction(nextUserID)
				if err == nil {
					notification.NextUser = nextPlayer
				}
				go as.battle().arena.BroadcastGameNotificationLocationSelect(notification)

				// extend location select phase duration
				as.battleAbilityPool.Stage.Phase.Store(BribeStageLocationSelect)
				as.battleAbilityPool.Stage.StoreEndTime(time.Now().Add(time.Duration(LocationSelectDurationSecond) * time.Second))
				// broadcast stage to frontend
				go as.battle().arena.messageBus.Send(messagebus.BusKey(HubKeGabsBribeStageUpdateSubscribe), as.battleAbilityPool.Stage)

				ab, ok = as.battleAbilityPool.Abilities.Load(as.battleAbilityPool.TriggeredFactionID.Load())

				// broadcast the announcement to the next location decider
				go as.battle().arena.messageBus.Send(messagebus.BusKey(fmt.Sprintf("%s:%s", HubKeGabsBribingWinnerSubscribe, nextUserID)), &LocationSelectAnnouncement{
					GameAbility: ab,
					EndTime:     as.battleAbilityPool.Stage.EndTime(),
				})

			// at the end of cooldown phase
			// random choose a battle ability for next bribing session
			case BribeStageCooldown:

				// change bribing phase
				as.battleAbilityPool.Stage.Phase.Store(BribeStageBribe)
				as.battleAbilityPool.Stage.StoreEndTime(time.Now().Add(time.Duration(BribeDurationSecond) * time.Second))
				// broadcast stage to frontend
				go as.battle().arena.messageBus.Send(messagebus.BusKey(HubKeGabsBribeStageUpdateSubscribe), as.battleAbilityPool.Stage)

				continue
			default:
				gamelog.L.Error().Msg("hit default case switch on abilities loop")
			}
		case <-price_ticker.C:
			if as.battle() == nil || as.battle().arena.currentBattle() == nil || as.battle().arena.currentBattle().BattleNumber != bn {
				continue
			}
			as.BattleAbilityPriceUpdater()
		case cont := <-as.bribe:
			if as.battle() == nil || as.battle().arena.currentBattle() == nil || as.battle().arena.currentBattle().BattleNumber != bn {
				continue
			}

			// skip, if the bribe stage is incorrect
			if as.battleAbilityPool == nil || as.battleAbilityPool.Stage == nil || as.battleAbilityPool.Stage.Phase.Load() != BribeStageBribe {
				continue
			}

			if factionAbility, ok := as.battleAbilityPool.Abilities.Load(cont.factionID.String()); ok {
				// check contribute is for the current offered ability
				abilityOfferingID, err := uuid.FromString(cont.abilityOfferingID)
				if err != nil || abilityOfferingID.IsNil() {
					gamelog.L.Error().Err(err).Msg("invalid ability offer id received")
					continue
				}
				if abilityOfferingID != factionAbility.OfferingID {
					continue
				}

				minAmount, ok := MinVotePercentageCost[cont.percentage]
				if !ok {
					gamelog.L.Error().Err(err).Msg("invalid offer percentage received")
					continue
				}
				amount := factionAbility.CurrentSups.Mul(cont.percentage)
				if amount.LessThan(minAmount) {
					amount = minAmount
				}
				// amount := d.Mul(decimal.New(1, 18))

				// contribute sups
<<<<<<< HEAD
				actualSupSpent, abilityTriggered := factionAbility.SupContribution(as.battle().arena.RPCClient, as.battle().ID, as.battle().BattleNumber, cont.userID, amount)
=======
				actualSupSpent, abilityTriggered := factionAbility.SupContribution(as.battle().arena.RPCClient, as.battle().ID, as.battle().BattleNumber, cont.userID, cont.amount)

				// broadcast the latest result progress bar, when ability is triggered
				as.BroadcastAbilityProgressBar()

				if abilityTriggered {
					// increase price as the twice amount for normal value
					factionAbility.SupsCost = factionAbility.SupsCost.Mul(decimal.NewFromInt(2))
					factionAbility.CurrentSups = decimal.Zero

					// store updated price to db
					err := db.FactionAbilitiesSupsCostUpdate(context.Background(), gamedb.Conn, factionAbility.ID, factionAbility.SupsCost, factionAbility.CurrentSups)
					if err != nil {
						gamelog.L.Error().
							Str("factionAbility_id", factionAbility.ID).
							Str("sups_cost", factionAbility.SupsCost.String()).
							Str("current_sups", factionAbility.CurrentSups.String()).
							Err(err).Msg("could not update faction ability cost")
					}
				}

>>>>>>> ef6d1de2
				as.liveCount.AddSups(actualSupSpent)

				if abilityTriggered {
					// generate location select order list
					as.locationDecidersSet(as.battle().ID, cont.factionID.String(), cont.userID)

					// enter cooldown phase if there is no player to select location
					if len(as.locationDeciders.list) == 0 {
						// broadcast no ability
						as.battle().arena.BroadcastGameNotificationLocationSelect(&GameNotificationLocationSelect{
							Type: LocationSelectTypeCancelledNoPlayer,
							Ability: &AbilityBrief{
								Label:    factionAbility.Label,
								ImageUrl: factionAbility.ImageUrl,
								Colour:   factionAbility.Colour,
							},
						})

						// set new battle ability
						cooldownSecond, err := as.SetNewBattleAbility()
						if err != nil {
							gamelog.L.Error().Err(err).Msg("Failed to set new battle ability")
						}

						// enter cooldown phase, if there is no user left for location select
						as.battleAbilityPool.Stage.Phase.Store(BribeStageCooldown)
						as.battleAbilityPool.Stage.StoreEndTime(time.Now().Add(time.Duration(cooldownSecond) * time.Second))
						as.battle().arena.messageBus.Send(messagebus.BusKey(HubKeGabsBribeStageUpdateSubscribe), as.battleAbilityPool.Stage)
						continue
					}

					// change bribing phase to location select
					as.battleAbilityPool.Stage.Phase.Store(BribeStageLocationSelect)
					as.battleAbilityPool.Stage.StoreEndTime(time.Now().Add(time.Duration(LocationSelectDurationSecond) * time.Second))

					// broadcast stage change
					as.battle().arena.messageBus.Send(messagebus.BusKey(HubKeGabsBribeStageUpdateSubscribe), as.battleAbilityPool.Stage)

					ab, _ := as.battleAbilityPool.Abilities.Load(as.battleAbilityPool.TriggeredFactionID.Load())

					// send message to the user who trigger the ability
					as.battle().arena.messageBus.Send(messagebus.BusKey(fmt.Sprintf("%s:%s", HubKeGabsBribingWinnerSubscribe, as.locationDeciders.list[0])), &LocationSelectAnnouncement{
						GameAbility: ab,
						EndTime:     as.battleAbilityPool.Stage.EndTime(),
					})

					notification := GameNotificationAbility{
						Ability: &AbilityBrief{
							Label:    factionAbility.Label,
							ImageUrl: factionAbility.ImageUrl,
							Colour:   factionAbility.Colour,
						},
					}
					// get player
					currentUser, err := BuildUserDetailWithFaction(as.locationDeciders.list[0])
					if err == nil {
						notification.User = currentUser
					}
					as.battle().arena.BroadcastGameNotificationAbility(GameNotificationTypeBattleAbility, notification)

				}
			}
		}
	}
}

// SetNewBattleAbility set new battle ability and return the cooldown time
func (as *AbilitiesSystem) SetNewBattleAbility() (int, error) {
	defer func() {
		if r := recover(); r != nil {
			gamelog.LogPanicRecovery("panic! panic! panic! Panic at the SetNewBattleAbility!", r)
		}
	}()
	// clean up triggered faction
	as.battleAbilityPool.TriggeredFactionID.Store(uuid.Nil.String())

	// initialise new gabs ability pool
	ba, err := db.BattleAbilityGetRandom(context.Background(), gamedb.Conn)
	if err != nil {
		gamelog.L.Error().Err(err).Msg("Failed to get battle ability from db")
		return 0, terror.Error(err)
	}
	as.battleAbilityPool.BattleAbility = ba

	// get faction battle abilities
	gabsAbilities, err := boiler.GameAbilities(
		boiler.GameAbilityWhere.BattleAbilityID.EQ(null.StringFrom(ba.ID)),
	).All(gamedb.StdConn)
	if err != nil {
		gamelog.L.Error().Err(err).Msg("FactionBattleAbilityGet failed to retrieve shit")
		return ba.CooldownDurationSecond, terror.Error(err)
	}

	// set battle abilities of each faction
	for _, ga := range gabsAbilities {
		supsCost, err := decimal.NewFromString(ga.SupsCost)
		if err != nil {
			gamelog.L.Error().Err(err).Msg("Failed to ability sups cost to decimal")

			// set sups cost to initial price
			supsCost = decimal.New(100, 18)
		}
		supsCost = supsCost.RoundDown(0)

		currentSups, err := decimal.NewFromString(ga.CurrentSups)
		if err != nil {
			gamelog.L.Error().Err(err).Msg("Failed to ability current sups to decimal")

			// set current sups to initial price
			currentSups = decimal.Zero
		}

		// initialise game ability
		gameAbility := &GameAbility{
			ID:                     ga.ID,
			GameClientAbilityID:    byte(ga.GameClientAbilityID),
			ImageUrl:               ga.ImageURL,
			Description:            ga.Description,
			FactionID:              ga.FactionID,
			Label:                  ga.Label,
			SupsCost:               supsCost,
			CurrentSups:            currentSups,
			Colour:                 ga.Colour,
			TextColour:             ga.TextColour,
			CooldownDurationSecond: ba.CooldownDurationSecond,
			OfferingID:             uuid.Must(uuid.NewV4()),
		}
		as.battleAbilityPool.Abilities.Store(ga.FactionID, gameAbility)
		// broadcast ability update to faction users
		as.battle().arena.messageBus.Send(messagebus.BusKey(fmt.Sprintf("%s:%s", HubKeyBattleAbilityUpdated, gameAbility.FactionID)), gameAbility)
	}

	// broadcast the latest result progress bar, when ability is triggered
	factionAbilityPrices := []string{}
	as.battleAbilityPool.Abilities.Range(func(factionID string, ability *GameAbility) bool {
		factionAbilityPrice := fmt.Sprintf("%s_%s_%s", factionID, ability.SupsCost.String(), ability.CurrentSups.String())
		factionAbilityPrices = append(factionAbilityPrices, factionAbilityPrice)
		return true
	})

	payload := []byte{byte(BattleAbilityProgressTick)}
	payload = append(payload, []byte(strings.Join(factionAbilityPrices, "|"))...)

	as.battle().arena.messageBus.SendBinary(messagebus.BusKey(HubKeyBattleAbilityProgressBarUpdated), payload)

	return ba.CooldownDurationSecond, nil
}

type Contribution struct {
	factionID         uuid.UUID
	userID            uuid.UUID
	percentage        decimal.Decimal
	abilityOfferingID string
	abilityIdentity   string
}

// locationDecidersSet set a user list for location select for current ability triggered
func (as *AbilitiesSystem) locationDecidersSet(battleID string, factionID string, triggerByUserID ...uuid.UUID) {
	defer func() {
		if r := recover(); r != nil {
			gamelog.LogPanicRecovery("panic! panic! panic! Panic at the locationDecidersSet!", r)
		}
	}()
	// set triggered faction id
	as.battleAbilityPool.TriggeredFactionID.Store(factionID)

	type userSupSpent struct {
		userID   uuid.UUID
		supSpent decimal.Decimal
	}

	playerList, err := db.PlayerFactionContributionList(battleID, factionID)
	if err != nil {
		gamelog.L.Error().Str("battle_id", battleID).Str("faction_id", factionID).Err(err).Msg("failed to get player list")
	}

	// sort the order of the list
	tempList := []uuid.UUID{}
	for _, tid := range triggerByUserID {
		tempList = append(tempList, tid)
	}
	for _, pid := range playerList {
		exists := false
		for _, tid := range triggerByUserID {
			if pid == tid {
				exists = true
				break
			}
		}
		if exists {
			continue
		}
		tempList = append(tempList, pid)
	}

	// get location select limited players
	punishedPlayers, err := boiler.PunishedPlayers(
		boiler.PunishedPlayerWhere.PunishUntil.GT(time.Now()),
		qm.InnerJoin(
			fmt.Sprintf(
				"%s on %s = %s and %s = ?",
				boiler.TableNames.PunishOptions,
				qm.Rels(boiler.TableNames.PunishOptions, boiler.PunishOptionColumns.ID),
				qm.Rels(boiler.TableNames.PunishedPlayers, boiler.PunishedPlayerColumns.PunishOptionID),
				qm.Rels(boiler.TableNames.PunishOptions, boiler.PunishOptionColumns.Key),
			),
			server.PunishmentOptionRestrictLocationSelect,
		),
	).All(gamedb.StdConn)
	if err != nil && !errors.Is(err, sql.ErrNoRows) {
		gamelog.L.Error().Err(err).Msg("Failed to get limited select players from db")
	}
	// initialise location select list
	as.locationDeciders.list = []uuid.UUID{}

	for _, pid := range tempList {
		isPunished := false
		// check user is banned
		for _, pp := range punishedPlayers {

			if pp.PlayerID == pid.String() {
				isPunished = true
				break
			}
		}

		// append to the list if player is not punished
		if !isPunished {
			as.locationDeciders.list = append(as.locationDeciders.list, pid)
		}
	}
}

// nextLocationDeciderGet return the uuid of the next player to select the location for ability
func (as *AbilitiesSystem) nextLocationDeciderGet() (uuid.UUID, uuid.UUID, bool) {
	defer func() {
		if r := recover(); r != nil {
			gamelog.LogPanicRecovery("panic! panic! panic! Panic at the nextLocationDeciderGet!", r)
		}
	}()
	if as.locationDeciders == nil {
		gamelog.L.Error().Msg("nil check failed as.locationDeciders")

		return uuid.UUID(uuid.Nil), uuid.UUID(uuid.Nil), false
	}

	// clean up the location select list if there is no user left to select location
	if len(as.locationDeciders.list) <= 1 {
		gamelog.L.Error().Msg("no as.locationDeciders <= 1")
		as.locationDeciders.list = []uuid.UUID{}
		return uuid.UUID(uuid.Nil), uuid.UUID(uuid.Nil), false
	}

	currentUserID := as.locationDeciders.list[0]
	nextUserID := as.locationDeciders.list[1]

	// remove the first user from the list
	as.locationDeciders.list = as.locationDeciders.list[1:]

	return currentUserID, nextUserID, true
}

// ***********************************
// Ability Progression bar Broadcaster
// ***********************************

// 1 tick per second, each tick reduce 0.93304 of current price (drop the price to half in 10 second)

func (as *AbilitiesSystem) BattleAbilityPriceUpdater() {
	defer func() {
		if r := recover(); r != nil {
			gamelog.LogPanicRecovery("panic! panic! panic! Panic at the BattleAbilityPriceUpdater!", r)
		}
	}()
	// check battle stage
	// exit the loop, when battle is ended
	if as.battle().stage.Load() == BattleStageEnd {
		return
	}

	// check bribing stage
	if as.battleAbilityPool.Stage.Phase.Load() != BribeStageBribe {
		// skip if the stage is invalid
		return
	}

	// update price
	as.battleAbilityPool.Abilities.Range(func(factionID string, ability *GameAbility) bool {
		// reduce price
		ability.SupsCost = ability.SupsCost.Mul(decimal.NewFromFloat(0.93304)).RoundDown(0)

		// cap minmum price at 1 sup
		if ability.SupsCost.Cmp(decimal.New(1, 18)) <= 0 {
			ability.SupsCost = decimal.New(1, 18)
		}

		// broadcast the progress bar
		as.BroadcastAbilityProgressBar()

		// if ability not triggered, store ability's new target price to database, and continue
		if ability.SupsCost.Cmp(ability.CurrentSups) > 0 {
			// store updated price to db
			err := db.FactionAbilitiesSupsCostUpdate(context.Background(), gamedb.Conn, ability.ID, ability.SupsCost, ability.CurrentSups)
			if err != nil {
				gamelog.L.Error().
					Str("ability_id", ability.ID).
					Str("sups_cost", ability.SupsCost.String()).
					Str("current_sups", ability.CurrentSups.String()).
					Err(err).Msg("could not update faction ability cost")
			}
			return true
		}

		// if ability triggered
		ability.SupsCost = ability.SupsCost.Mul(decimal.NewFromInt(2)).RoundDown(0)
		ability.CurrentSups = decimal.Zero
		err := db.FactionAbilitiesSupsCostUpdate(context.Background(), gamedb.Conn, ability.ID, ability.SupsCost, ability.CurrentSups)
		if err != nil {
			gamelog.L.Error().
				Str("ability_id", ability.ID).
				Str("sups_cost", ability.SupsCost.String()).
				Str("current_sups", ability.CurrentSups.String()).
				Err(err).Msg("could not update faction ability cost")
		}

		// set location deciders list
		as.locationDecidersSet(as.battle().ID, factionID)

		// if no user online, enter cooldown and exit the loop
		if len(as.locationDeciders.list) == 0 {

			// broadcast no ability
			as.battle().arena.BroadcastGameNotificationLocationSelect(&GameNotificationLocationSelect{
				Type: LocationSelectTypeCancelledNoPlayer,
				Ability: &AbilityBrief{
					Label:    ability.Label,
					ImageUrl: ability.ImageUrl,
					Colour:   ability.Colour,
				},
			})

			// set new battle ability
			cooldownSecond, err := as.SetNewBattleAbility()
			if err != nil {
				gamelog.L.Error().Err(err).Msg("Failed to set new battle ability")
			}

			as.battleAbilityPool.Stage.Phase.Store(BribeStageCooldown)
			as.battleAbilityPool.Stage.StoreEndTime(time.Now().Add(time.Duration(cooldownSecond) * time.Second))
			as.battle().arena.messageBus.Send(messagebus.BusKey(HubKeGabsBribeStageUpdateSubscribe), as.battleAbilityPool.Stage)

			return false
		}

		notification := GameNotificationAbility{
			Ability: &AbilityBrief{
				Label:    ability.Label,
				ImageUrl: ability.ImageUrl,
				Colour:   ability.Colour,
			},
		}
		// get player
		currentUser, err := BuildUserDetailWithFaction(as.locationDeciders.list[0])
		if err == nil {
			notification.User = currentUser
		}
		as.battle().arena.BroadcastGameNotificationAbility(GameNotificationTypeBattleAbility, notification)

		// if there is user, assign location decider and exit the loop
		// change bribing phase to location select
		as.battleAbilityPool.Stage.Phase.Store(BribeStageLocationSelect)
		as.battleAbilityPool.Stage.StoreEndTime(time.Now().Add(time.Duration(LocationSelectDurationSecond) * time.Second))
		// broadcast stage change
		as.battle().arena.messageBus.Send(messagebus.BusKey(HubKeGabsBribeStageUpdateSubscribe), as.battleAbilityPool.Stage)

		// broadcast the announcement to the next location decider
		as.battle().arena.messageBus.Send(messagebus.BusKey(fmt.Sprintf("%s:%s", HubKeGabsBribingWinnerSubscribe, as.locationDeciders.list[0])), &LocationSelectAnnouncement{
			GameAbility: as.battleAbilityPool.Abilities.LoadUnsafe(as.battleAbilityPool.TriggeredFactionID.Load()),
			EndTime:     as.battleAbilityPool.Stage.EndTime(),
		})

		return false
	})
}

func (as *AbilitiesSystem) BattleAbilityProgressBar() {
	defer func() {
		if r := recover(); r != nil {
			gamelog.LogPanicRecovery("panic! panic! panic! Panic at the BattleAbilityProgressBar!", r)
		}
	}()
	// check battle stage
	// exit the loop, when battle is ended
	if as.battle().stage.Load() == BattleStageEnd {
		return
	}

	// check bribing stage
	if as.battleAbilityPool.Stage.Phase.Load() != BribeStageBribe {
		// skip if the stage is invalid
		return
	}

	go as.BroadcastAbilityProgressBar()
}

func (as *AbilitiesSystem) BroadcastAbilityProgressBar() {
	defer func() {
		if r := recover(); r != nil {
			gamelog.LogPanicRecovery("panic! panic! panic! Panic at the BroadcastAbilityProgressBar!", r)
		}
	}()
	if as.battleAbilityPool == nil || as.battleAbilityPool.Abilities == nil {
		return
	}
	factionAbilityPrices := []string{}
	as.battleAbilityPool.Abilities.Range(func(factionID string, ability *GameAbility) bool {
		factionAbilityPrice := fmt.Sprintf("%s_%s_%s", factionID, ability.SupsCost.String(), ability.CurrentSups.String())
		factionAbilityPrices = append(factionAbilityPrices, factionAbilityPrice)
		return true
	})

	payload := []byte{byte(BattleAbilityProgressTick)}
	payload = append(payload, []byte(strings.Join(factionAbilityPrices, "|"))...)

	as.battle().arena.messageBus.SendBinary(messagebus.BusKey(HubKeyBattleAbilityProgressBarUpdated), payload)
}

// *********************
// Handlers
// *********************
func (as *AbilitiesSystem) AbilityContribute(factionID uuid.UUID, userID uuid.UUID, abilityIdentity string, abilityOfferingID string, percentage decimal.Decimal) {
	defer func() {
		if r := recover(); r != nil {
			gamelog.LogPanicRecovery("panic! panic! panic! Panic at the AbilityContribute!", r)
		}
	}()
	if as == nil || as.battle() == nil || as.battle().stage.Load() != BattleStagStart || as.factionUniqueAbilities == nil {
		return
	}

	if as.closed.Load() {
		return
	}

	cont := &Contribution{
		factionID,
		userID,
		percentage,
		abilityOfferingID,
		abilityIdentity,
	}

	as.contribute <- cont
}

// FactionUniqueAbilityGet return the faction unique ability for the given faction
func (as *AbilitiesSystem) FactionUniqueAbilitiesGet(factionID uuid.UUID) []GameAbility {
	defer func() {
		if r := recover(); r != nil {
			gamelog.LogPanicRecovery("panic! panic! panic! Panic at the FactionUniqueAbilitiesGet!", r)
		}
	}()
	abilities := []GameAbility{}
	for _, ga := range as.factionUniqueAbilities[factionID] {
		// only include return faction wide ability
		if ga.Title == "FACTION_WIDE" {
			abilities = append(abilities, *ga)
		}
	}

	if len(abilities) == 0 {
		return nil
	}

	return abilities
}

// WarMachineAbilitiesGet return the faction unique ability for the given faction
func (as *AbilitiesSystem) WarMachineAbilitiesGet(factionID uuid.UUID, hash string) []GameAbility {
	defer func() {
		if r := recover(); r != nil {
			gamelog.LogPanicRecovery("panic! panic! panic! Panic at the WarMachineAbilitiesGet!", r)
		}
	}()
	abilities := []GameAbility{}
	if as == nil {
		gamelog.L.Error().Str("factionID", factionID.String()).Str("hash", hash).Msg("nil pointer found as")
		return abilities
	}
	if as.factionUniqueAbilities == nil {
		gamelog.L.Error().Str("factionID", factionID.String()).Str("hash", hash).Msg("nil pointer found as.factionUniqueAbilities")
		return abilities
	}
	// NOTE: just pass down the faction unique abilities for now
	if fua, ok := as.factionUniqueAbilities[factionID]; ok {
		for h, ga := range fua {
			if h == hash {
				abilities = append(abilities, *ga)
			}
		}
	}

	if len(abilities) == 0 {
		return nil
	}

	return abilities
}

func (as *AbilitiesSystem) BribeGabs(factionID uuid.UUID, userID uuid.UUID, abilityOfferingID string, percentage decimal.Decimal) {
	defer func() {
		if r := recover(); r != nil {
			gamelog.LogPanicRecovery("panic! panic! panic! Panic at the BribeGabs!", r)
		}
	}()

	if as == nil || as.battle() == nil || as.battle().stage.Load() != BattleStagStart {
		gamelog.L.Error().
			Bool("nil checks as", as == nil).
			Int32("battle stage", as.battle().stage.Load()).
			Int32("bribe phase", as.battleAbilityPool.Stage.Phase.Load()).
			Msg("unable to retrieve abilities for faction")
		return
	}

	if as.battleAbilityPool.Stage.Phase.Load() != BribeStageBribe {
		gamelog.L.Warn().
			Msg("unable to retrieve abilities for faction")
	}

	cont := &Contribution{
		factionID,
		userID,
		percentage,
		abilityOfferingID,
		"",
	}

	go func() {
		defer func() {
			if r := recover(); r != nil {
				gamelog.LogPanicRecovery("panic! panic! panic! Panic at the gabsbribe!", r)
			}
		}()

		as.bribe <- cont
	}()
}

func (as *AbilitiesSystem) BribeStageGet() *GabsBribeStageNormalised {
	if as.battleAbilityPool != nil {
		return as.battleAbilityPool.Stage.Normalise()
	}
	return nil
}

func (as *AbilitiesSystem) FactionBattleAbilityGet(factionID string) (*GameAbility, error) {
	defer func() {
		if r := recover(); r != nil {
			gamelog.LogPanicRecovery("panic! panic! panic! Panic at the FactionBattleAbilityGet!", r)
		}
	}()
	if as.battleAbilityPool == nil {
		return nil, fmt.Errorf("battleAbilityPool is nil, fid: %s", factionID)
	}
	if as.battleAbilityPool.Abilities == nil {
		return nil, fmt.Errorf("battleAbilityPool.Abilities is nil, fid: %s", factionID)
	}

	ability, ok := as.battleAbilityPool.Abilities.Load(factionID)
	if !ok {
		gamelog.L.Warn().Str("func", "FactionBattleAbilityGet").Msg("unable to retrieve abilities for faction")
		return nil, fmt.Errorf("game ability does not exist for faction %s", factionID)
	}

	return ability, nil
}

func (as *AbilitiesSystem) LocationSelect(userID uuid.UUID, x int, y int) error {
	defer func() {
		if r := recover(); r != nil {
			gamelog.LogPanicRecovery("panic! panic! panic! Panic at the LocationSelect!", r)
		}
	}()
	// check battle end
	if as.battle().stage.Load() == BattleStageEnd {
		gamelog.L.Warn().Str("func", "LocationSelect").Msg("battle stage has en ended")
		return nil
	}

	// check eligibility
	if len(as.locationDeciders.list) <= 0 || as.locationDeciders.list[0] != userID {
		return terror.Error(terror.ErrForbidden)
	}

	ability, _ := as.battleAbilityPool.Abilities.Load(as.battleAbilityPool.TriggeredFactionID.Load())
	// get player detail
	player, err := boiler.Players(boiler.PlayerWhere.ID.EQ(userID.String())).One(gamedb.StdConn)
	if err != nil {
		return terror.Error(err, "player not exists")
	}

	faction, err := db.FactionGet(as.battleAbilityPool.TriggeredFactionID.Load())
	if err != nil {
		return terror.Error(err, "player not exists")
	}

	event := &server.GameAbilityEvent{
		IsTriggered:         true,
		GameClientAbilityID: ability.GameClientAbilityID,
		TriggeredOnCellX:    &x,
		TriggeredOnCellY:    &y,
		TriggeredByUserID:   &userID,
		TriggeredByUsername: &player.Username.String,
		EventID:             ability.OfferingID,
		FactionID:           &faction.ID,
	}

	as.battle().calcTriggeredLocation(event)

	// trigger location select
	as.battle().arena.Message("BATTLE:ABILITY", event)

	bat := boiler.BattleAbilityTrigger{
		PlayerID:          null.StringFrom(userID.String()),
		BattleID:          as.battle().ID,
		FactionID:         ability.FactionID,
		IsAllSyndicates:   true,
		AbilityLabel:      ability.Label,
		GameAbilityID:     ability.ID,
		AbilityOfferingID: ability.OfferingID.String(),
	}
	err = bat.Insert(gamedb.StdConn, boil.Infer())
	if err != nil {
		gamelog.L.Error().Interface("battle_ability_trigger", bat).Err(err).Msg("Failed to record ability triggered")
	}

	_, err = db.UserStatAddTotalAbilityTriggered(userID.String())
	if err != nil {
		gamelog.L.Error().Str("player_id", userID.String()).Err(err).Msg("failed to update user ability triggered amount")
	}

	as.battle().arena.BroadcastGameNotificationLocationSelect(&GameNotificationLocationSelect{
		Type: LocationSelectTypeTrigger,
		X:    &x,
		Y:    &y,
		Ability: &AbilityBrief{
			Label:    ability.Label,
			ImageUrl: ability.ImageUrl,
			Colour:   ability.Colour,
		},
		CurrentUser: &UserBrief{
			ID:        userID,
			Username:  player.Username.String,
			FactionID: player.FactionID.String,
			Gid:       player.Gid,
			Faction: &FactionBrief{
				ID:         faction.ID,
				Label:      faction.Label,
				LogoBlobID: FactionLogos[as.battleAbilityPool.TriggeredFactionID.Load()],
				Theme: &FactionTheme{
					Primary:    faction.PrimaryColor,
					Secondary:  faction.SecondaryColor,
					Background: faction.BackgroundColor,
				},
			},
		},
	})

	// enter the cooldown phase
	cooldownSecond, err := as.SetNewBattleAbility()
	if err != nil {
		gamelog.L.Error().Err(err).Msg("Failed to set new battle ability")
	}

	as.battleAbilityPool.Stage.Phase.Store(BribeStageCooldown)
	as.battleAbilityPool.Stage.StoreEndTime(time.Now().Add(time.Duration(cooldownSecond) * time.Second))
	// broadcast stage to frontend
	as.battle().arena.messageBus.Send(messagebus.BusKey(HubKeGabsBribeStageUpdateSubscribe), as.battleAbilityPool.Stage)

	return nil
}

func (as *AbilitiesSystem) End() {
	defer func() {
		if r := recover(); r != nil {
			gamelog.LogPanicRecovery("Panic! Panic! Panic! Panic at the abilities.End!", r)
		}
	}()

	as.end <- true
	as.endGabs <- true

	// HACK: wait 1 second for program to clean stuff up
	time.Sleep(2 * time.Second)
	as.storeBattle(nil)
}

func BuildUserDetailWithFaction(userID uuid.UUID) (*UserBrief, error) {
	defer func() {
		if r := recover(); r != nil {
			gamelog.LogPanicRecovery("panic! panic! panic! Panic at the BuildUserDetailWithFaction!", r)
		}
	}()
	userBrief := &UserBrief{}

	user, err := boiler.FindPlayer(gamedb.StdConn, userID.String())
	if err != nil {
		gamelog.L.Error().Str("player_id", userID.String()).Err(err).Msg("failed to get player from db")
		return nil, terror.Error(err)
	}

	userBrief.ID = userID
	userBrief.Username = user.Username.String
	userBrief.Gid = user.Gid

	if !user.FactionID.Valid {
		return userBrief, nil
	}

	userBrief.FactionID = user.FactionID.String

	faction, err := db.FactionGet(user.FactionID.String)
	if err != nil {
		gamelog.L.Error().Str("player_id", userID.String()).Str("faction_id", user.FactionID.String).Err(err).Msg("failed to get player faction from db")
		return userBrief, nil
	}

	userBrief.Faction = &FactionBrief{
		ID:         faction.ID,
		Label:      faction.Label,
		LogoBlobID: FactionLogos[faction.ID],
		Theme: &FactionTheme{
			Primary:    faction.PrimaryColor,
			Secondary:  faction.SecondaryColor,
			Background: faction.BackgroundColor,
		},
	}

	return userBrief, nil
}<|MERGE_RESOLUTION|>--- conflicted
+++ resolved
@@ -517,10 +517,7 @@
 						continue
 					}
 
-<<<<<<< HEAD
 					actualSupSpent, isTriggered := ability.SupContribution(as.battle().arena.RPCClient, as.battle().ID, as.battle().BattleNumber, cont.userID, amount)
-=======
-					actualSupSpent, isTriggered := ability.SupContribution(as.battle().arena.RPCClient, as.battle().ID, as.battle().BattleNumber, cont.userID, cont.amount)
 
 					if isTriggered {
 						// increase price as the twice amount for normal value
@@ -538,7 +535,6 @@
 						}
 					}
 
->>>>>>> ef6d1de2
 					as.liveCount.AddSups(actualSupSpent)
 
 					// sups contribution
@@ -1270,10 +1266,7 @@
 				// amount := d.Mul(decimal.New(1, 18))
 
 				// contribute sups
-<<<<<<< HEAD
 				actualSupSpent, abilityTriggered := factionAbility.SupContribution(as.battle().arena.RPCClient, as.battle().ID, as.battle().BattleNumber, cont.userID, amount)
-=======
-				actualSupSpent, abilityTriggered := factionAbility.SupContribution(as.battle().arena.RPCClient, as.battle().ID, as.battle().BattleNumber, cont.userID, cont.amount)
 
 				// broadcast the latest result progress bar, when ability is triggered
 				as.BroadcastAbilityProgressBar()
@@ -1294,7 +1287,6 @@
 					}
 				}
 
->>>>>>> ef6d1de2
 				as.liveCount.AddSups(actualSupSpent)
 
 				if abilityTriggered {
