package battle

import (
	"database/sql"
	"encoding/json"
	"errors"
	"fmt"
	"math"
	"server"
	"server/db"
	"server/db/boiler"
	"server/gamedb"
	"server/gamelog"
	"server/xsyn_rpcclient"
	"sync"
	"time"

	"github.com/ninja-software/terror/v2"
	"github.com/ninja-syndicate/ws"

	"github.com/shopspring/decimal"
	"github.com/volatiletech/null/v8"
	"github.com/volatiletech/sqlboiler/v4/boil"
	"github.com/volatiletech/sqlboiler/v4/queries/qm"
	"go.uber.org/atomic"

	"github.com/gofrs/uuid"
)

//*******************************
// Voting Options
//*******************************

var MinVotePercentageCost = map[string]decimal.Decimal{
	"0.01": decimal.NewFromFloat(0.01).Mul(decimal.New(1, 18)),
	"0.1":  decimal.NewFromFloat(0.1).Mul(decimal.New(1, 18)),
	"1":    decimal.NewFromFloat(1).Mul(decimal.New(1, 18)),
}

//******************************
// Game Ability setup
//******************************
type LocationDeciders struct {
	list []uuid.UUID
}

type LiveCount struct {
	sync.Mutex
	TotalVotes decimal.Decimal `json:"total_votes"`
}

func (lc *LiveCount) AddSups(amount decimal.Decimal) {
	lc.Lock()
	lc.TotalVotes = lc.TotalVotes.Add(amount)
	lc.Unlock()
}

func (lc *LiveCount) ReadTotal() string {
	lc.Lock()
	defer lc.Unlock()

	value := lc.TotalVotes.String()
	lc.TotalVotes = decimal.Zero

	return value
}

type AbilityConfig struct {
	FirstBattleAbilityCooldownSecond int
	BattleAbilityFloorPrice          decimal.Decimal
	BattleAbilityDropRate            decimal.Decimal
	FactionAbilityFloorPrice         decimal.Decimal
	FActionAbilityDropRate           decimal.Decimal
}

type AbilitiesSystem struct {
	// faction unique abilities
	_battle                *Battle
	factionUniqueAbilities map[uuid.UUID]map[string]*GameAbility // map[faction_id]map[identity]*Ability

	// gabs abilities (air craft, nuke, repair)
	battleAbilityPool *BattleAbilityPool

	bribe      chan *Contribution
	contribute chan *Contribution
	// location select winner list
	locationDeciders *LocationDeciders

	closed *atomic.Bool

	startedAt time.Time
	end       chan bool
	endGabs   chan bool
	liveCount *LiveCount

	contributeMultiplier *UserContributeMultiplier

	abilityConfig *AbilityConfig

	sync.RWMutex
}

func (as *AbilitiesSystem) battle() *Battle {
	as.RLock()
	defer as.RUnlock()
	return as._battle
}

func (as *AbilitiesSystem) storeBattle(btl *Battle) {
	as.Lock()
	defer as.Unlock()
	as._battle = btl
}

func NewAbilitiesSystem(battle *Battle) *AbilitiesSystem {
	factionAbilities := map[uuid.UUID]map[string]*GameAbility{}

	// initialise new gabs ability pool
	battleAbilityPool := &BattleAbilityPool{
		Stage: &GabsBribeStage{
			Phase:   atomic.NewInt32(BribeStageHold),
			endTime: time.Now().AddDate(1, 0, 0), // HACK: set end time to far future to implement infinite time
		},
		BattleAbility: &boiler.BattleAbility{},
		Abilities:     &AbilitiesMap{m: make(map[string]*GameAbility)},
	}

	// initialise all war machine abilities list
	for _, wm := range battle.WarMachines {
		wm.Abilities = []*GameAbility{}
	}

	for factionID := range battle.factions {
		// initialise faction unique abilities
		factionAbilities[factionID] = map[string]*GameAbility{}

		// faction unique abilities
		factionUniqueAbilities, err := boiler.GameAbilities(
			boiler.GameAbilityWhere.FactionID.EQ(factionID.String()),
			boiler.GameAbilityWhere.BattleAbilityID.IsNull(),
			boiler.GameAbilityWhere.Level.NEQ(boiler.AbilityLevelMECH),
		).All(gamedb.StdConn)
		if err != nil {
			gamelog.L.Error().Str("battle ID", battle.ID).Err(err).Msg("unable to retrieve game abilities")
		}

		// for other faction unique abilities
		abilities := map[string]*GameAbility{}

		for _, ability := range factionUniqueAbilities {
			// get the cost of the ability
			supsCost, err := decimal.NewFromString(ability.SupsCost)
			if err != nil {
				gamelog.L.Error().Err(err).Msg("Failed to ability sups cost to decimal")

				// set sups cost to initial price
				supsCost = decimal.New(100, 18)
			}

			currentSups, err := decimal.NewFromString(ability.CurrentSups)
			if err != nil {
				gamelog.L.Error().Err(err).Msg("Failed to ability current sups to decimal")

				// set current sups to initial price
				currentSups = decimal.Zero
			}

			// treat the ability as faction wide ability
			factionAbility := &GameAbility{
				ID:                  ability.ID,
				Identity:            uuid.Must(uuid.NewV4()).String(), // generate an uuid for frontend to track sups contribution
				GameClientAbilityID: byte(ability.GameClientAbilityID),
				ImageUrl:            ability.ImageURL,
				Description:         ability.Description,
				FactionID:           factionID.String(),
				Label:               ability.Label,
				Level:               ability.Level,
				SupsCost:            supsCost,
				CurrentSups:         currentSups,
				Colour:              ability.Colour,
				TextColour:          ability.TextColour,
				Title:               "FACTION_WIDE",
				OfferingID:          uuid.Must(uuid.NewV4()),
			}
			abilities[factionAbility.Identity] = factionAbility

		}

		factionAbilities[factionID] = abilities

		for _, wm := range battle.WarMachines {
			// loop through abilities
			if wm.FactionID != factionID.String() {
				continue
			}
			mechFactionAbilities, err := boiler.GameAbilities(
				boiler.GameAbilityWhere.FactionID.EQ(factionID.String()),
				boiler.GameAbilityWhere.BattleAbilityID.IsNull(),
				boiler.GameAbilityWhere.Level.EQ(boiler.AbilityLevelMECH),
			).All(gamedb.StdConn)
			if err != nil && !errors.Is(err, sql.ErrNoRows) {
				gamelog.L.Error().Str("battle ID", battle.ID).Err(err).Msg("unable to retrieve game abilities")
			}

			for _, ability := range mechFactionAbilities {
				// get the ability cost
				supsCost, err := decimal.NewFromString(ability.SupsCost)
				if err != nil {
					gamelog.L.Error().Err(err).Msg("Failed to ability sups cost to decimal")

					// set sups cost to initial price
					supsCost = decimal.New(100, 18)
				}

				currentSups, err := decimal.NewFromString(ability.CurrentSups)
				if err != nil {
					gamelog.L.Error().Err(err).Msg("Failed to ability current sups to decimal")
					// set current sups to initial price
					currentSups = decimal.Zero
				}

				// build the ability
				wmAbility := &GameAbility{
					ID:                  ability.ID,
					Identity:            uuid.Must(uuid.NewV4()).String(), // generate an uuid for frontend to track sups contribution
					GameClientAbilityID: byte(ability.GameClientAbilityID),
					ImageUrl:            ability.ImageURL,
					Description:         ability.Description,
					FactionID:           factionID.String(),
					Label:               ability.Label,
					SupsCost:            supsCost,
					CurrentSups:         currentSups,
					WarMachineHash:      wm.Hash,
					ParticipantID:       &wm.ParticipantID,
					Title:               wm.Name,
					Level:               ability.Level,
					Colour:              ability.Colour,
					TextColour:          ability.TextColour,
					OfferingID:          uuid.Must(uuid.NewV4()),
				}

				wm.Abilities = append(wm.Abilities, wmAbility)

				// store faction ability for price tracking
				factionAbilities[factionID][wmAbility.Identity] = wmAbility
			}
		}
	}

	as := &AbilitiesSystem{
		bribe:                  make(chan *Contribution),
		contribute:             make(chan *Contribution),
		_battle:                battle,
		factionUniqueAbilities: factionAbilities,
		battleAbilityPool:      battleAbilityPool,
		locationDeciders: &LocationDeciders{
			list: []uuid.UUID{},
		},
		closed: atomic.NewBool(false),
		liveCount: &LiveCount{
			TotalVotes: decimal.Zero,
		},
		end:                  make(chan bool, 5),
		endGabs:              make(chan bool, 5),
		startedAt:            time.Now(),
		contributeMultiplier: &UserContributeMultiplier{},
		abilityConfig: &AbilityConfig{
			FirstBattleAbilityCooldownSecond: db.GetIntWithDefault(db.KeyFirstAbilityCooldown, 5),
			BattleAbilityFloorPrice:          db.GetDecimalWithDefault(db.KeyAbilityFloorPrice, decimal.New(100, 18)),
			BattleAbilityDropRate:            db.GetDecimalWithDefault(db.KeyBattleAbilityPriceDropRate, decimal.NewFromFloat(0.97716)),
			FactionAbilityFloorPrice:         db.GetDecimalWithDefault(db.KeyFactionAbilityFloorPrice, decimal.New(1, 18)),
			FActionAbilityDropRate:           db.GetDecimalWithDefault(db.KeyFactionAbilityPriceDropRate, decimal.NewFromFloat(0.9977)),
		},
	}

	as.contributeMultiplier.value = as.calculateUserContributeMultiplier()

	// broadcast faction unique ability
	for factionID, ga := range as.factionUniqueAbilities {
		// broadcast faction ability
		factionAbilities := []*GameAbility{}
		for _, ability := range ga {
			if ability.Level == boiler.AbilityLevelFACTION {
				factionAbilities = append(factionAbilities, ability)
			}
		}
		ws.PublishMessage(fmt.Sprintf("/ability/%s/faction", factionID), HubKeyFactionUniqueAbilitiesUpdated, factionAbilities)
	}

	// broadcast war machine abilities
	for _, wm := range battle.WarMachines {
		if len(wm.Abilities) > 0 {
			ws.PublishMessage(fmt.Sprintf("/ability/%s/mech/%d", wm.FactionID, wm.ParticipantID), HubKeyWarMachineAbilitiesUpdated, wm.Abilities)
		}
	}

	// init battle ability
	_, err := as.SetNewBattleAbility(true)
	if err != nil {
		gamelog.L.Error().Err(err).Msg("Failed to set up battle ability")
		return nil
	}

	// start ability cycle
	go as.FactionUniqueAbilityUpdater()

	// bribe cycle
	go as.StartGabsAbilityPoolCycle(false)

	return as
}

// ***********************************
// Faction Unique Ability Contribution
// ***********************************

const BattleContributorUpdateKey = "BATTLE:CONTRIBUTOR:UPDATE"

// FactionUniqueAbilityUpdater update ability price every 10 seconds
func (as *AbilitiesSystem) FactionUniqueAbilityUpdater() {
	main_ticker := time.NewTicker(1 * time.Second)

	live_vote_ticker := time.NewTicker(1 * time.Second)

	mismatchCount := atomic.NewInt32(0)

	defer func() {
		if r := recover(); r != nil {
			gamelog.LogPanicRecovery("Panic! Panic! Panic! Panic at the FactionUniqueAbilityUpdater!", r)

			// re-run ability updater if ability system has not been cleaned up yet
			if as != nil && as.battle() != nil {
				as.FactionUniqueAbilityUpdater()
			}
		}
	}()

	defer func() {
		main_ticker.Stop()
		live_vote_ticker.Stop()
		as.closed.Store(true)
	}()

	// start the battle
	for {
		select {
		case <-as.end:
			as.battle().stage.Store(BattleStageEnd)
			gamelog.L.Info().Msg("exiting ability price update")

			// get spoil of war
			sows, err := db.LastTwoSpoilOfWarAmount()
			if err != nil || len(sows) == 0 {
				gamelog.L.Error().Err(err).Msg("Failed to get last two spoil of war amount")
				return
			}

			// broadcast the spoil of war
			spoilOfWars := []string{}
			for _, sow := range sows {
				spoilOfWars = append(spoilOfWars, sow.String())
			}
			if len(spoilOfWars) > 0 {
				ws.PublishMessage("/public/live_data", HubKeySpoilOfWarUpdated, spoilOfWars)
			}

			gamelog.L.Info().Msgf("abilities system has been cleaned up: %s", as.battle().ID)

			// previously caused panic so wrapping in recover
			func() {
				defer func() {
					if r := recover(); r != nil {
						gamelog.LogPanicRecovery("Panic! Panic! Panic! Panic at the cleaning up abilities channels!", r)
					}
				}()
			}()

			return
		case <-main_ticker.C:
			if as.battle() == nil || as.battle().arena.CurrentBattle() == nil || as.battle().arena.CurrentBattle().BattleNumber != as.battle().BattleNumber {
				continue
			}
			// terminate ticker if battle mismatch
			if as.battle() != as.battle().arena.CurrentBattle() {
				mismatchCount.Add(1)
				gamelog.L.Warn().
					Str("current battle id", as.battle().arena.CurrentBattle().ID).
					Int32("times", mismatchCount.Load()).
					Msg("battle mismatch is detected on faction ability ticker")

				if mismatchCount.Load() < 10 {
					continue
				}

				gamelog.L.Info().Msg("detect battle mismatch 10 times, cleaning up the faction ability tickers")
				return
			}

			for _, abilities := range as.factionUniqueAbilities {

				// start ability price updater for each faction
				// read the stage first

				// start ticker while still in battle
				if as.battle().stage.Load() == BattleStageStart {
					for _, ability := range abilities {
						// update ability price
						isTriggered := ability.FactionUniqueAbilityPriceUpdate(as.abilityConfig.FactionAbilityFloorPrice, as.abilityConfig.FActionAbilityDropRate)
						if isTriggered {
							event := &server.GameAbilityEvent{
								EventID:             ability.OfferingID,
								IsTriggered:         true,
								GameClientAbilityID: ability.GameClientAbilityID,
								ParticipantID:       ability.ParticipantID, // trigger on war machine
								WarMachineHash:      &ability.WarMachineHash,
							}

							// send message to game client, if ability trigger
							as.battle().arena.Message(
								"BATTLE:ABILITY",
								event,
							)

							bat := boiler.BattleAbilityTrigger{
								PlayerID:          null.StringFromPtr(nil),
								BattleID:          as.battle().ID,
								FactionID:         ability.FactionID,
								IsAllSyndicates:   false,
								AbilityLabel:      ability.Label,
								GameAbilityID:     ability.ID,
								AbilityOfferingID: ability.OfferingID.String(),
							}
							err := bat.Insert(gamedb.StdConn, boil.Infer())
							if err != nil {
								gamelog.L.Error().Err(err).Msg("Failed to record ability triggered")
							}

							// get ability faction
							//build notification
							gameNotification := &GameNotificationWarMachineAbility{
								Ability: &AbilityBrief{
									Label:    ability.Label,
									ImageUrl: ability.ImageUrl,
									Colour:   ability.Colour,
								},
							}

							// broadcast notification
							if ability.ParticipantID == nil {
								as.battle().arena.BroadcastGameNotificationAbility(GameNotificationTypeFactionAbility, GameNotificationAbility{
									Ability: gameNotification.Ability,
								})

							} else {
								// filled war machine detail
								for _, wm := range as.battle().WarMachines {
									if wm.ParticipantID == *ability.ParticipantID {
										gameNotification.WarMachine = &WarMachineBrief{
											ParticipantID: wm.ParticipantID,
											Hash:          wm.Hash,
											ImageUrl:      wm.Image,
											ImageAvatar:   wm.ImageAvatar,
											Name:          wm.Name,
											FactionID:     wm.FactionID,
										}
										break
									}
								}

								as.battle().arena.BroadcastGameNotificationWarMachineAbility(gameNotification)
							}
<<<<<<< HEAD
							// generate new offering id for current ability
							ability.OfferingID = uuid.Must(uuid.NewV4())
						}

=======

							// generate new offering id for current ability
							ability.OfferingID = uuid.Must(uuid.NewV4())
						}

>>>>>>> f9be2b3b
						// broadcast new ability price
						resp := GameAbilityPriceResponse{
							ability.Identity,
							ability.OfferingID.String(),
							ability.SupsCost.String(),
							ability.CurrentSups.String(),
							isTriggered,
						}
						switch ability.Level {
						case boiler.AbilityLevelFACTION:
							ws.PublishMessage(fmt.Sprintf("/ability/%s/faction", ability.FactionID), HubKeyAbilityPriceUpdated, resp)
						case boiler.AbilityLevelMECH:
							ws.PublishMessage(fmt.Sprintf("/ability/%s/mech/%d", ability.FactionID, *ability.ParticipantID), HubKeyAbilityPriceUpdated, resp)
						}
					}
				}
			}
		case cont := <-as.contribute:
			if as.factionUniqueAbilities == nil {
				gamelog.L.Warn().Msg("faction ability not found")
				cont.reply(false)
				continue
			}
			if abilities, ok := as.factionUniqueAbilities[uuid.FromStringOrNil(cont.factionID)]; ok {
				// check ability exists
				if ability, ok := abilities[cont.abilityIdentity]; ok {
					// check contribute is for the current offered ability
					abilityOfferingID, err := uuid.FromString(cont.abilityOfferingID)
					if err != nil || abilityOfferingID.IsNil() {
						gamelog.L.Error().Err(err).Msg("invalid ability offer id received")
						cont.reply(false)
						continue
					}
					if abilityOfferingID != ability.OfferingID {
						gamelog.L.Warn().Str("provide offering id", abilityOfferingID.String()).Str("target offering id", ability.OfferingID.String()).Msg("ability offering id not match")
						cont.reply(false)
						continue
					}

					// calculate amount from percentage of current sups
					minAmount, ok := MinVotePercentageCost[cont.percentage.String()]
					if !ok {
						gamelog.L.Error().Err(err).Msg("invalid offer percentage received")
						cont.reply(false)
						continue
					}
					amount := ability.SupsCost.Mul(cont.percentage).Div(decimal.NewFromInt(100))
					if amount.LessThan(minAmount) {
						amount = minAmount
					}

					// return early if battle stage is invalid
					if as.battle().stage.Load() != BattleStageStart {
						cont.reply(false)
						continue
					}

					actualSupSpent, multiAmount, isTriggered, err := ability.SupContribution(as.battle().arena.RPCClient, as, as.battle().ID, as.battle().BattleNumber, cont.userID, amount)
					if err != nil {
						gamelog.L.Error().Err(err).Msg("Failed to contribute sups to faction ability")
						cont.reply(false)
						continue
					}
					cont.reply(true)

					if isTriggered {
						// increase price as the twice amount for normal value
						ability.SupsCost = ability.SupsCost.Mul(decimal.NewFromInt(2))
						ability.CurrentSups = decimal.Zero

						// store updated price to db
						err := db.FactionAbilitiesSupsCostUpdate(ability.ID, ability.SupsCost, ability.CurrentSups)
						if err != nil {
							gamelog.L.Error().
								Str("ability_id", ability.ID).
								Str("sups_cost", ability.SupsCost.String()).
								Str("current_sups", ability.CurrentSups.String()).
								Err(err).Msg("could not update faction ability cost")
						}
					}

					as.liveCount.AddSups(actualSupSpent)

					ws.PublishMessage(fmt.Sprintf("/user/%s", cont.userID), BattleContributorUpdateKey, multiAmount)

					// sups contribution
					if isTriggered {
						// send message to game client, if ability trigger

						event := &server.GameAbilityEvent{
							IsTriggered:         true,
							GameClientAbilityID: ability.GameClientAbilityID,
							ParticipantID:       ability.ParticipantID, // trigger on war machine
							WarMachineHash:      &ability.WarMachineHash,
							EventID:             ability.OfferingID,
						}

						as.battle().arena.Message(
							"BATTLE:ABILITY",
							event,
						)

						bat := boiler.BattleAbilityTrigger{
							PlayerID:          null.StringFrom(cont.userID.String()),
							BattleID:          as.battle().ID,
							FactionID:         ability.FactionID,
							IsAllSyndicates:   false,
							AbilityLabel:      ability.Label,
							GameAbilityID:     ability.ID,
							AbilityOfferingID: ability.OfferingID.String(),
						}
						err := bat.Insert(gamedb.StdConn, boil.Infer())
						if err != nil {
							gamelog.L.Error().Err(err).Msg("Failed to record ability triggered")
						}

						_, err = db.UserStatAddTotalAbilityTriggered(cont.userID.String())
						if err != nil {
							gamelog.L.Error().Str("player_id", cont.userID.String()).Err(err).Msg("failed to update user ability triggered amount")
						}

						// get player
						player, err := boiler.FindPlayer(gamedb.StdConn, cont.userID.String())
						if err != nil {
							gamelog.L.Error().Err(err).Msg("failed to get player")
						} else {

							// get user faction
							faction, err := boiler.Factions(boiler.FactionWhere.ID.EQ(player.FactionID.String)).One(gamedb.StdConn)
							if err != nil {
								gamelog.L.Error().Err(err).Msg("failed to get player faction")
							} else {

								//build notification
								gameNotification := &GameNotificationWarMachineAbility{
									User: &UserBrief{
										ID:        cont.userID,
										Username:  player.Username.String,
										FactionID: player.FactionID.String,
										Faction: &Faction{
											ID:              faction.ID,
											Label:           faction.Label,
											PrimaryColor:    faction.PrimaryColor,
											SecondaryColor:  faction.SecondaryColor,
											BackgroundColor: faction.BackgroundColor,
										},
									},
									Ability: &AbilityBrief{
										Label:    ability.Label,
										ImageUrl: ability.ImageUrl,
										Colour:   ability.Colour,
									},
								}

								// broadcast notification
								if ability.ParticipantID == nil {
									as.battle().arena.BroadcastGameNotificationAbility(GameNotificationTypeFactionAbility, GameNotificationAbility{
										Ability: gameNotification.Ability,
										User:    gameNotification.User,
									})

								} else {

									// filled war machine detail
									for _, wm := range as.battle().WarMachines {
										if wm.ParticipantID == *ability.ParticipantID {
											gameNotification.WarMachine = &WarMachineBrief{
												ParticipantID: wm.ParticipantID,
												Hash:          wm.Hash,
												ImageUrl:      wm.Image,
												ImageAvatar:   wm.ImageAvatar,
												Name:          wm.Name,
												FactionID:     wm.FactionID,
											}
											break
										}
									}

									as.battle().arena.BroadcastGameNotificationWarMachineAbility(gameNotification)
								}
							}
						}
						// generate new offering id for current ability
						ability.OfferingID = uuid.Must(uuid.NewV4())
					}

					resp := GameAbilityPriceResponse{
						ability.Identity,
						ability.OfferingID.String(),
						ability.SupsCost.String(),
						ability.CurrentSups.String(),
						isTriggered,
					}

					// broadcast new ability price
					switch ability.Level {
					case boiler.AbilityLevelFACTION:
						ws.PublishMessage(fmt.Sprintf("/ability/%s/faction", ability.FactionID), HubKeyAbilityPriceUpdated, resp)
					case boiler.AbilityLevelMECH:
						ws.PublishMessage(fmt.Sprintf("/ability/%s/mech/%d", ability.FactionID, *ability.ParticipantID), HubKeyAbilityPriceUpdated, resp)
					}
				}
			}

		case <-live_vote_ticker.C:
			if as.liveCount == nil {
				continue
			}

			// broadcast current total
			ws.PublishMessage("/public/live_data", HubKeyLiveVoteCountUpdated, as.liveCount.ReadTotal())

			if as.battle() == nil || as.battle().stage == nil {
				continue
			}

			if as.battle().stage.Load() != BattleStageStart {
				continue
			}

			// get spoil of war
			sows, err := db.LastTwoSpoilOfWarAmount()
			if err != nil || len(sows) == 0 {
				gamelog.L.Error().Err(err).Msg("Failed to get last two spoil of war amount")
				continue
			}

			// broadcast the spoil of war
			spoilOfWars := []string{}
			for _, sow := range sows {
				spoilOfWars = append(spoilOfWars, sow.String())
			}

			ws.PublishMessage("/public/live_data", HubKeySpoilOfWarUpdated, spoilOfWars)
		}
	}
}

// FactionUniqueAbilityPriceUpdate update target price on every tick
func (ga *GameAbility) FactionUniqueAbilityPriceUpdate(minPrice decimal.Decimal, dropRate decimal.Decimal) bool {
	ga.SupsCost = ga.SupsCost.Mul(dropRate).RoundDown(0)

	// if target price hit 1 sup, set it to 1 sup
	if ga.SupsCost.LessThanOrEqual(minPrice) {
		ga.SupsCost = minPrice
	}

	isTriggered := false

	// if the target price hit current price
	if ga.SupsCost.LessThanOrEqual(ga.CurrentSups) {
		// trigger the ability
		isTriggered = true

		// double the target price
		ga.SupsCost = ga.SupsCost.Mul(decimal.NewFromInt(2)).RoundDown(0)

		// reset current sups to zero
		ga.CurrentSups = decimal.Zero

	}

	// store updated price to db
	err := db.FactionAbilitiesSupsCostUpdate(ga.ID, ga.SupsCost, ga.CurrentSups)
	if err != nil {
		gamelog.L.Error().
			Str("ability_id", ga.ID).
			Str("sups_cost", ga.SupsCost.String()).
			Str("current_sups", ga.CurrentSups.String()).
			Err(err).Msg("could not update faction ability cost")
		return isTriggered
	}

	return isTriggered
}

// SupContribution contribute sups to specific game ability, return the actual sups spent and whether the ability is triggered
func (ga *GameAbility) SupContribution(ppClient *xsyn_rpcclient.XsynXrpcClient, as *AbilitiesSystem, battleID string, battleNumber int, userID uuid.UUID, amount decimal.Decimal) (decimal.Decimal, decimal.Decimal, bool, error) {

	isTriggered := false

	// calc the different
	diff := ga.SupsCost.Sub(ga.CurrentSups)

	// if players spend more thant they need, crop the spend price
	if amount.GreaterThanOrEqual(diff) {
		isTriggered = true
		amount = diff
	}
	now := time.Now()

	amount = amount.Truncate(0)

	supSpendReq := xsyn_rpcclient.SpendSupsReq{
		FromUserID:           userID,
		ToUserID:             SupremacyBattleUserID,
		Amount:               amount.String(),
		TransactionReference: server.TransactionReference(fmt.Sprintf("ability_sup_contribute|%s|%d", ga.OfferingID.String(), time.Now().UnixNano())),
		Group:                string(server.TransactionGroupBattle),
		SubGroup:             battleID,
		Description:          "battle contribution: " + ga.Label,
		NotSafe:              true,
	}

	// pay sup
	txid, err := ppClient.SpendSupMessage(supSpendReq)
	if err != nil {
		gamelog.L.Error().Interface("sups spend detail", supSpendReq).Err(err).Msg("Failed to pay sups")
		return decimal.Zero, decimal.Zero, false, err
	}

	isAllSyndicates := false
	if ga.BattleAbilityID == nil || *ga.BattleAbilityID == "" {
		isAllSyndicates = true
	}

	multiAmount := as.GetUserContributeMultiplier(amount)

	battleContrib := &boiler.BattleContribution{
		BattleID:          battleID,
		PlayerID:          userID.String(),
		AbilityOfferingID: ga.OfferingID.String(),
		DidTrigger:        isTriggered,
		FactionID:         ga.FactionID,
		AbilityLabel:      ga.Label,
		IsAllSyndicates:   isAllSyndicates,
		Amount:            amount,
		ContributedAt:     now,
		TransactionID:     null.StringFrom(txid),
		MultiAmount:       multiAmount,
	}

	err = battleContrib.Insert(gamedb.StdConn, boil.Infer())
	if err != nil {
		gamelog.L.Error().Str("txid", txid).Err(err).Msg("unable to insert battle contrib")
	}

	// update faction contribute
	err = db.FactionAddContribute(ga.FactionID, amount)
	if err != nil {
		gamelog.L.Error().Str("txid", txid).Err(err).Msg("unable to update faction contribution")
	}

	amount = amount.Truncate(0)

	tx, err := gamedb.StdConn.Begin()
	if err == nil {
		defer tx.Rollback()

		spoil, err := boiler.SpoilsOfWars(qm.Where(`battle_id = ?`, battleID)).One(tx)
		if errors.Is(err, sql.ErrNoRows) {
			spoil = &boiler.SpoilsOfWar{
				BattleID:     battleID,
				BattleNumber: battleNumber,
				Amount:       amount,
				AmountSent:   decimal.Zero,
				CurrentTick:  0,
				MaxTicks:     20, // ideally this comes from the sow config?
			}
			err = spoil.Insert(gamedb.StdConn, boil.Infer())
			if err != nil {
				gamelog.L.Error().Err(err).Msg("unable to insert spoils")
			}
		} else {
			spoil.Amount = spoil.Amount.Add(amount)
			_, err = spoil.Update(tx, boil.Whitelist(boiler.SpoilsOfWarColumns.Amount))
			if err != nil {
				gamelog.L.Error().Err(err).Msg("unable to insert spoil of war")
			}
		}

		err = tx.Commit()
		if err != nil {
			gamelog.L.Error().Err(err).Msg("unable to create tx")
			tx.Rollback()
		}
	} else {
		gamelog.L.Error().Err(err).Msg("unable to create tx to create spoil of war")
	}

	ga.CurrentSups = ga.CurrentSups.Add(amount)

	if !isTriggered {
		// store updated price to db
		err := db.FactionAbilitiesSupsCostUpdate(ga.ID, ga.SupsCost, ga.CurrentSups)
		if err != nil {
			gamelog.L.Error().Str("ga.ID", ga.ID).Str("ga.SupsCost", ga.SupsCost.String()).Str("ga.CurrentSups", ga.CurrentSups.String()).Err(err).Msg("unable to insert faction ability sup cost update")
			return amount, multiAmount, false, err
		}
		return amount, multiAmount, false, nil
	}

	return amount, multiAmount, true, nil
}

// ***************************
// Gabs Abilities Voting Cycle
// ***************************

const (
	// BribeDurationSecond the amount of second players can bribe GABS
	BribeDurationSecond = 30
	// LocationSelectDurationSecond the amount of second the winner user can select the location
	LocationSelectDurationSecond = 15
)

const (
	BribeStageHold           int32 = 0
	BribeStageBribe          int32 = 1
	BribeStageLocationSelect int32 = 2
	BribeStageCooldown       int32 = 3
)

var BribeStages = [4]string{"HOLD", "BRIBE",
	"LOCATION_SELECT",
	"COOLDOWN"}

type GabsBribeStage struct {
	Phase   *atomic.Int32 `json:"phase"`
	endTime time.Time     `json:"end_time"`
	sync.RWMutex
}

func (p *GabsBribeStage) EndTime() time.Time {
	p.RLock()
	defer p.RUnlock()
	return p.endTime
}

func (p *GabsBribeStage) StoreEndTime(t time.Time) {
	p.Lock()
	defer p.Unlock()

	p.endTime = t
}

func (p *GabsBribeStage) Normalise() *GabsBribeStageNormalised {
	return &GabsBribeStageNormalised{
		Phase:   BribeStages[p.Phase.Load()],
		EndTime: p.endTime,
	}
}

type GabsBribeStageNormalised struct {
	Phase   string    `json:"phase"`
	EndTime time.Time `json:"end_time"`
}

func (p *GabsBribeStage) MarshalJSON() ([]byte, error) {
	return json.Marshal(p.Normalise())
}

// track user contribution of current battle
type UserContribution struct {
	sync.RWMutex
	contributionMap map[uuid.UUID]decimal.Decimal
}

type AbilitiesMap struct {
	m map[string]*GameAbility
	sync.RWMutex
}

func (am *AbilitiesMap) Store(key string, ga *GameAbility) {
	am.Lock()
	defer am.Unlock()
	if am.m == nil {
		am.m = make(map[string]*GameAbility)
	}
	am.m[key] = ga
}

func (am *AbilitiesMap) Load(key string) (*GameAbility, bool) {
	am.Lock()
	defer am.Unlock()
	if am.m == nil {
		am.m = map[string]*GameAbility{}
	}
	ga, ok := am.m[key]
	return ga, ok
}

func (am *AbilitiesMap) LoadUnsafe(key string) *GameAbility {
	if am.m == nil {
		am.m = map[string]*GameAbility{}
	}
	ga, _ := am.m[key]
	return ga
}

func (am *AbilitiesMap) Range(fn func(u string, ga *GameAbility) bool) {
	defer func() {
		if r := recover(); r != nil {
			gamelog.LogPanicRecovery("Panic! Panic! Panic! Panic at the StartGabsAbilityPoolCycle!", r)
		}
	}()

	if am.m == nil {
		am.Lock()
		am.m = make(map[string]*GameAbility)
		am.Unlock()
	}
	am.RLock()
	defer am.RUnlock()
	for uid, ga := range am.m {
		if !fn(uid, ga) {
			return
		}
	}
}

type BattleAbilityPool struct {
	Stage *GabsBribeStage

	BattleAbility *boiler.BattleAbility
	Abilities     *AbilitiesMap // faction ability current, change on every bribing cycle

	TriggeredFactionID atomic.String
	sync.RWMutex
}

type LocationSelectAnnouncement struct {
	GameAbility *GameAbility `json:"game_ability"`
	EndTime     time.Time    `json:"end_time"`
}

const ContributorMultiAmount = "CONTRIBUTOR:MULTI:AMOUNT"

func (as *AbilitiesSystem) StartGabsAbilityPoolCycle(resume bool) {
	defer func() {
		if r := recover(); r != nil {
			gamelog.LogPanicRecovery("Panic! Panic! Panic! Panic at the StartGabsAbilityPoolCycle!", r)

			if as != nil && as.battle() != nil {
				as.StartGabsAbilityPoolCycle(true)
			}
		}
	}()

	// initial a ticker for current battle
	mainTicker := time.NewTicker(1 * time.Second)
	priceTicker := time.NewTicker(1 * time.Second)
	progressTicker := time.NewTicker(1 * time.Second)
	endProgress := make(chan bool)

	mismatchCount := atomic.NewInt32(0)

	defer func() {
		defer func() {
			if r := recover(); r != nil {
				gamelog.LogPanicRecovery("Panic! Panic! Panic! Panic trying to close channels!", r)
			}
		}()
		priceTicker.Stop()
		mainTicker.Stop()
		close(as.endGabs)
		close(endProgress)
	}()

	// start voting stage
	if !resume {
		as.battleAbilityPool.Stage.Phase.Store(BribeStageCooldown)
		as.battleAbilityPool.Stage.StoreEndTime(time.Now().Add(time.Duration(as.battleAbilityPool.BattleAbility.CooldownDurationSecond) * time.Second))
		ws.PublishMessage("/battle/bribe_stage", HubKeyBribeStageUpdateSubscribe, as.battleAbilityPool.Stage)
	}
	bn := as.battle().BattleNumber

	go func() {
		defer progressTicker.Stop()
		for {
			select {
			case <-endProgress:
				return
			case <-progressTicker.C:
				if as.battle() == nil || as.battle().arena.CurrentBattle() == nil {
					return
				}
				// terminate ticker if battle mismatch
				if as.battle() != as.battle().arena.CurrentBattle() {
					gamelog.L.Warn().
						Str("current battle id", as.battle().arena.CurrentBattle().ID).
						Msg("Battle mismatch is detected on progress ticker")
					continue
				}
				as.BattleAbilityProgressBar()

				multiplier := as.SetUserContributeMultiplier()

				if multiplier.GreaterThan(decimal.Zero) {
					ws.PublishMessage("/public/live_data", ContributorMultiAmount, multiplier)
				}
			}
		}
	}()

	// start ability pool cycle
	for {
		select {
		// wait for next tick
		case <-as.endGabs:
			as.battleAbilityPool.Stage.Phase.Store(BribeStageHold)
			as.battleAbilityPool.Stage.StoreEndTime(time.Now().AddDate(1, 0, 0))
			ws.PublishMessage("/battle/bribe_stage", HubKeyBribeStageUpdateSubscribe, as.battleAbilityPool.Stage)
			endProgress <- true
			return
		case <-mainTicker.C:
			now := time.Now()
			fmt.Println(now.Nanosecond(), "Received main ticker")
			if as.battle() == nil || as.battle().arena.CurrentBattle() == nil {
				gamelog.L.Warn().Msg("Battle is nil")
				continue
			}
			// terminate ticker if battle mismatch
			if as.battle() != as.battle().arena.CurrentBattle() {
				mismatchCount.Add(1)
				gamelog.L.Warn().
					Str("current battle id", as.battle().arena.CurrentBattle().ID).
					Int32("times", mismatchCount.Load()).
					Msg("Battle mismatch is detected on bribing ticker")

				if mismatchCount.Load() < 10 {
					continue
				}

				gamelog.L.Info().Msg("detect battle mismatch 10 times, cleaning up the gab ability tickers")
				// exit, if mismatch detect 20 times
				endProgress <- true
				return
			}
			// check phase
			// exit the loop, when battle is ended
			if as.battle().stage.Load() == BattleStageEnd {
				// stop all the ticker and exit the loop
				gamelog.L.Warn().Msg("battle is end")
				continue
			}

			// skip, if the end time of current phase haven't been reached
			if as.battleAbilityPool.Stage.EndTime().After(time.Now()) {
				continue
			}

			// otherwise, read current bribe phase

			/////////////////
			// Bribe Phase //
			/////////////////
			switch as.battleAbilityPool.Stage.Phase.Load() {

			// at the end of bribing phase
			// no ability is triggered, switch to cooldown phase
			case BribeStageBribe:
				// change bribing phase

				// set new battle ability
				cooldownSecond, err := as.SetNewBattleAbility(false)
				if err != nil {
					gamelog.L.Error().Err(err).Msg("Failed to set new battle ability")
				}

				as.battleAbilityPool.Stage.Phase.Store(BribeStageCooldown)
				as.battleAbilityPool.Stage.StoreEndTime(time.Now().Add(time.Duration(cooldownSecond) * time.Second))
				// broadcast stage to frontend
				ws.PublishMessage("/battle/bribe_stage", HubKeyBribeStageUpdateSubscribe, as.battleAbilityPool.Stage)

			// at the end of location select phase
			// pass the location select to next player
			case BribeStageLocationSelect:
				// get the next location decider
				currentUserID, nextUserID, ok := as.nextLocationDeciderGet()
				if !ok {

					if as == nil {
						gamelog.L.Error().Msg("abilities are nil")
						continue
					}
					if as.battleAbilityPool == nil {
						gamelog.L.Error().Msg("ability pool is nil")
						continue
					}

					if as.battleAbilityPool.Abilities == nil {
						gamelog.L.Error().Msg("abilities map in battle ability pool is nil")
						continue
					}

					ability, _ := as.battleAbilityPool.Abilities.Load(as.battleAbilityPool.TriggeredFactionID.Load())

					// broadcast no ability
					as.battle().arena.BroadcastGameNotificationLocationSelect(&GameNotificationLocationSelect{
						Type: LocationSelectTypeCancelledNoPlayer,
						Ability: &AbilityBrief{
							Label:    ability.Label,
							ImageUrl: ability.ImageUrl,
							Colour:   ability.Colour,
						},
					})

					// set new battle ability
					cooldownSecond, err := as.SetNewBattleAbility(false)
					if err != nil {
						gamelog.L.Error().Err(err).Msg("Failed to set new battle ability")
					}

					// enter cooldown phase, if there is no user left for location select
					as.battleAbilityPool.Stage.Phase.Store(BribeStageCooldown)
					as.battleAbilityPool.Stage.StoreEndTime(time.Now().Add(time.Duration(cooldownSecond) * time.Second))
					ws.PublishMessage("/battle/bribe_stage", HubKeyBribeStageUpdateSubscribe, as.battleAbilityPool.Stage)
					continue
				}

				if as == nil {
					gamelog.L.Error().Msg("abilities are nil")
					continue
				}
				if as.battleAbilityPool == nil {
					gamelog.L.Error().Msg("ability pool is nil")
					continue
				}
				if as.battleAbilityPool.Abilities == nil {
					gamelog.L.Error().Msg("abilities map in battle ability pool is nil")
					continue
				}

				ab, ok := as.battleAbilityPool.Abilities.Load(as.battleAbilityPool.TriggeredFactionID.Load())
				if !ok {
					gamelog.L.Error().
						Str("triggered faction id", as.battleAbilityPool.TriggeredFactionID.Load()).
						Msg("nothing for triggered faction id")
					continue
				}

				notification := &GameNotificationLocationSelect{
					Type: LocationSelectTypeFailedTimeout,
					Ability: &AbilityBrief{
						Label:    ab.Label,
						ImageUrl: ab.ImageUrl,
						Colour:   ab.Colour,
					},
				}

				// get current player
				currentPlayer, err := BuildUserDetailWithFaction(currentUserID)
				if err == nil {
					notification.CurrentUser = currentPlayer
				}

				// get next player
				nextPlayer, err := BuildUserDetailWithFaction(nextUserID)
				if err == nil {
					notification.NextUser = nextPlayer
				}
				go as.battle().arena.BroadcastGameNotificationLocationSelect(notification)

				// extend location select phase duration
				as.battleAbilityPool.Stage.Phase.Store(BribeStageLocationSelect)
				as.battleAbilityPool.Stage.StoreEndTime(time.Now().Add(time.Duration(LocationSelectDurationSecond) * time.Second))
				// broadcast stage to frontend
				ws.PublishMessage("/battle/bribe_stage", HubKeyBribeStageUpdateSubscribe, as.battleAbilityPool.Stage)

				ab, ok = as.battleAbilityPool.Abilities.Load(as.battleAbilityPool.TriggeredFactionID.Load())

				// broadcast the announcement to the next location decider
				ws.PublishMessage(fmt.Sprintf("/user/%s", nextUserID), HubKeyBribingWinnerSubscribe, &LocationSelectAnnouncement{
					GameAbility: ab,
					EndTime:     as.battleAbilityPool.Stage.EndTime(),
				})

			// at the end of cooldown phase
			// random choose a battle ability for next bribing session
			case BribeStageCooldown:

				// change bribing phase
				as.battleAbilityPool.Stage.Phase.Store(BribeStageBribe)
				as.battleAbilityPool.Stage.StoreEndTime(time.Now().Add(time.Duration(BribeDurationSecond) * time.Second))
				// broadcast stage to frontend
				ws.PublishMessage("/battle/bribe_stage", HubKeyBribeStageUpdateSubscribe, as.battleAbilityPool.Stage)

				continue
			default:
				gamelog.L.Error().Msg("hit default case switch on abilities loop")
			}
		case <-priceTicker.C:
			if as.battle() == nil || as.battle().arena.CurrentBattle() == nil || as.battle().arena.CurrentBattle().BattleNumber != bn {
				continue
			}
			as.BattleAbilityPriceUpdater()
		case cont := <-as.bribe:
			if as.battle() == nil || as.battle().arena.CurrentBattle() == nil || as.battle().arena.CurrentBattle().BattleNumber != bn {
				gamelog.L.Warn().
					Bool("nil checks as", as == nil).
					Int32("battle stage", as.battle().stage.Load()).
					Int32("bribe phase", as.battleAbilityPool.Stage.Phase.Load()).
					Int("battle number", bn).
					Str("cont.userID", cont.userID.String()).
					Msg("battle number miss match")
				cont.reply(false)
				continue
			}

			// skip, if the bribe stage is incorrect
			if as.battleAbilityPool == nil || as.battleAbilityPool.Stage == nil || as.battleAbilityPool.Stage.Phase.Load() != BribeStageBribe {
				gamelog.L.Warn().
					Int32("battle stage", as.battle().stage.Load()).
					Int32("as.battleAbilityPool.Stage.Phase.Load()", as.battleAbilityPool.Stage.Phase.Load()).
					Int32("BribeStageBribe", BribeStageBribe).
					Int("battle number", bn).
					Str("cont.userID", cont.userID.String()).
					Str("cont.userID", cont.abilityOfferingID).
					Msg("incorrect bribing stage")
				cont.reply(false)
				continue
			}

			if factionAbility, ok := as.battleAbilityPool.Abilities.Load(cont.factionID); ok {
				// check contribute is for the current offered ability
				abilityOfferingID, err := uuid.FromString(cont.abilityOfferingID)
				if err != nil || abilityOfferingID.IsNil() {
					gamelog.L.Error().Err(err).Msg("invalid ability offer id received")
					cont.reply(false)
					continue
				}
				if abilityOfferingID != factionAbility.OfferingID {
					gamelog.L.Warn().Str("provided offering id", abilityOfferingID.String()).
						Str("current offering id", factionAbility.OfferingID.String()).
						Msg("incorrect offering id received")
					cont.reply(false)
					continue
				}

				minAmount, ok := MinVotePercentageCost[cont.percentage.String()]
				if !ok {
					gamelog.L.Error().Err(err).Msg("invalid offer percentage received")
					cont.reply(false)
					continue
				}
				amount := factionAbility.SupsCost.Mul(cont.percentage).Div(decimal.NewFromInt(100))
				if amount.LessThan(minAmount) {
					amount = minAmount
				}

				// contribute sups
				actualSupSpent, multiAmount, abilityTriggered, err := factionAbility.SupContribution(as.battle().arena.RPCClient, as, as.battle().ID, as.battle().BattleNumber, cont.userID, amount)
				// tell frontend the contribution is success
				if err != nil {
					gamelog.L.Error().Str("ability offering id", factionAbility.OfferingID.String()).Err(err).Msg("Failed to bribe battle ability")
					cont.reply(false)
					continue
				}

				cont.reply(true)

				// broadcast the latest result progress bar
				as.BroadcastAbilityProgressBar()

				if abilityTriggered {
					// increase price as the twice amount for normal value
					factionAbility.SupsCost = factionAbility.SupsCost.Mul(decimal.NewFromInt(2))
					factionAbility.CurrentSups = decimal.Zero

					// store updated price to db
					err := db.FactionAbilitiesSupsCostUpdate(factionAbility.ID, factionAbility.SupsCost, factionAbility.CurrentSups)
					if err != nil {
						gamelog.L.Error().
							Str("factionAbility_id", factionAbility.ID).
							Str("sups_cost", factionAbility.SupsCost.String()).
							Str("current_sups", factionAbility.CurrentSups.String()).
							Err(err).Msg("could not update faction ability cost")
					}
				}

				as.liveCount.AddSups(actualSupSpent)

				// TODO: broadcast to user the contributor they get
				ws.PublishMessage(fmt.Sprintf("/user/%s", cont.userID), BattleContributorUpdateKey, multiAmount)

				if abilityTriggered {
					// generate location select order list
					as.locationDecidersSet(as.battle().ID, cont.factionID, factionAbility.OfferingID.String(), cont.userID)
					// enter cooldown phase if there is no player to select location
					if len(as.locationDeciders.list) == 0 {
						// broadcast no ability
						as.battle().arena.BroadcastGameNotificationLocationSelect(&GameNotificationLocationSelect{
							Type: LocationSelectTypeCancelledNoPlayer,
							Ability: &AbilityBrief{
								Label:    factionAbility.Label,
								ImageUrl: factionAbility.ImageUrl,
								Colour:   factionAbility.Colour,
							},
						})

						// set new battle ability
						cooldownSecond, err := as.SetNewBattleAbility(false)
						if err != nil {
							gamelog.L.Error().Err(err).Msg("Failed to set new battle ability")
						}

						// enter cooldown phase, if there is no user left for location select
						as.battleAbilityPool.Stage.Phase.Store(BribeStageCooldown)
						as.battleAbilityPool.Stage.StoreEndTime(time.Now().Add(time.Duration(cooldownSecond) * time.Second))
						ws.PublishMessage("/battle/bribe_stage", HubKeyBribeStageUpdateSubscribe, as.battleAbilityPool.Stage)
						continue
					}

					// change bribing phase to location select
					as.battleAbilityPool.Stage.Phase.Store(BribeStageLocationSelect)
					as.battleAbilityPool.Stage.StoreEndTime(time.Now().Add(time.Duration(LocationSelectDurationSecond) * time.Second))

					// broadcast stage change
					ws.PublishMessage("/battle/bribe_stage", HubKeyBribeStageUpdateSubscribe, as.battleAbilityPool.Stage)

					ab, _ := as.battleAbilityPool.Abilities.Load(as.battleAbilityPool.TriggeredFactionID.Load())

					// send message to the user who trigger the ability
					ws.PublishMessage(fmt.Sprintf("/user/%s", as.locationDeciders.list[0]), HubKeyBribingWinnerSubscribe, &LocationSelectAnnouncement{
						GameAbility: ab,
						EndTime:     as.battleAbilityPool.Stage.EndTime(),
					})

					notification := GameNotificationAbility{
						Ability: &AbilityBrief{
							Label:    factionAbility.Label,
							ImageUrl: factionAbility.ImageUrl,
							Colour:   factionAbility.Colour,
						},
					}
					// get player
					currentUser, err := BuildUserDetailWithFaction(as.locationDeciders.list[0])
					if err == nil {
						notification.User = currentUser
					}
					as.battle().arena.BroadcastGameNotificationAbility(GameNotificationTypeBattleAbility, notification)

				}
			}
		}
	}
}

// SetNewBattleAbility set new battle ability and return the cooldown time
func (as *AbilitiesSystem) SetNewBattleAbility(isFirstAbility bool) (int, error) {
	defer func() {
		if r := recover(); r != nil {
			gamelog.LogPanicRecovery("panic! panic! panic! Panic at the SetNewBattleAbility!", r)
		}
	}()

	// clean up triggered faction
	as.battleAbilityPool.TriggeredFactionID.Store(uuid.Nil.String())

	// initialise new gabs ability pool
	ba, err := db.BattleAbilityGetRandom()
	if err != nil {
		gamelog.L.Error().Err(err).Msg("Failed to get battle ability from db")
		return 0, err
	}

	if isFirstAbility {
		ba.CooldownDurationSecond = as.abilityConfig.FirstBattleAbilityCooldownSecond
	}
	as.battleAbilityPool.BattleAbility = ba

	// get faction battle abilities
	gabsAbilities, err := boiler.GameAbilities(
		boiler.GameAbilityWhere.BattleAbilityID.EQ(null.StringFrom(ba.ID)),
	).All(gamedb.StdConn)
	if err != nil {
		gamelog.L.Error().Err(err).Msg("FactionBattleAbilityGet failed to retrieve shit")
		return ba.CooldownDurationSecond, err
	}

	// set battle abilities of each faction
	for _, ga := range gabsAbilities {
		supsCost, err := decimal.NewFromString(ga.SupsCost)
		if err != nil {
			gamelog.L.Error().Err(err).Msg("Failed to ability sups cost to decimal")

			// set sups cost to initial price
			supsCost = decimal.New(100, 18)
		}
		supsCost = supsCost.RoundDown(0)

		currentSups, err := decimal.NewFromString(ga.CurrentSups)
		if err != nil {
			gamelog.L.Error().Err(err).Msg("Failed to ability current sups to decimal")

			// set current sups to initial price
			currentSups = decimal.Zero
		}

		// initialise game ability
		gameAbility := &GameAbility{
			ID:                     ga.ID,
			GameClientAbilityID:    byte(ga.GameClientAbilityID),
			ImageUrl:               ga.ImageURL,
			Description:            ga.Description,
			FactionID:              ga.FactionID,
			Label:                  ga.Label,
			SupsCost:               supsCost,
			CurrentSups:            currentSups,
			Colour:                 ga.Colour,
			TextColour:             ga.TextColour,
			CooldownDurationSecond: ba.CooldownDurationSecond,
			OfferingID:             uuid.Must(uuid.NewV4()),
		}
		as.battleAbilityPool.Abilities.Store(ga.FactionID, gameAbility)
		// broadcast ability update to faction users
		ws.PublishMessage(fmt.Sprintf("/ability/%s", gameAbility.FactionID), HubKeyBattleAbilityUpdated, gameAbility)
	}

	as.BroadcastAbilityProgressBar()

	return ba.CooldownDurationSecond, nil
}

type Contribution struct {
	factionID         string
	userID            uuid.UUID
	percentage        decimal.Decimal
	abilityOfferingID string
	abilityIdentity   string
	reply             ws.ReplyFunc
}

// locationDecidersSet set a user list for location select for current ability triggered
func (as *AbilitiesSystem) locationDecidersSet(battleID string, factionID string, abilityOfferingID string, triggerByUserID ...uuid.UUID) {
	defer func() {
		if r := recover(); r != nil {
			gamelog.LogPanicRecovery("panic! panic! panic! Panic at the locationDecidersSet!", r)
		}
	}()
	// set triggered faction id
	as.battleAbilityPool.TriggeredFactionID.Store(factionID)

	playerList, err := db.PlayerFactionContributionList(battleID, factionID, abilityOfferingID)
	if err != nil {
		gamelog.L.Error().Str("battle_id", battleID).Str("faction_id", factionID).Err(err).Msg("failed to get player list")
	}

	// sort the order of the list
	tempList := []uuid.UUID{}
	for _, tid := range triggerByUserID {
		tempList = append(tempList, tid)
	}
	for _, pid := range playerList {
		exists := false
		for _, tid := range triggerByUserID {
			if pid == tid {
				exists = true
				break
			}
		}
		if exists {
			continue
		}
		tempList = append(tempList, pid)
	}

	// get location select limited players
	punishedPlayers, err := boiler.PunishedPlayers(
		boiler.PunishedPlayerWhere.PunishUntil.GT(time.Now()),
		qm.InnerJoin(
			fmt.Sprintf(
				"%s on %s = %s and %s = ?",
				boiler.TableNames.PunishOptions,
				qm.Rels(boiler.TableNames.PunishOptions, boiler.PunishOptionColumns.ID),
				qm.Rels(boiler.TableNames.PunishedPlayers, boiler.PunishedPlayerColumns.PunishOptionID),
				qm.Rels(boiler.TableNames.PunishOptions, boiler.PunishOptionColumns.Key),
			),
			server.PunishmentOptionRestrictLocationSelect,
		),
	).All(gamedb.StdConn)
	if err != nil && !errors.Is(err, sql.ErrNoRows) {
		gamelog.L.Error().Err(err).Msg("Failed to get limited select players from db")
	}
	// initialise location select list
	as.locationDeciders.list = []uuid.UUID{}

	for _, pid := range tempList {
		isPunished := false
		// check user is banned
		for _, pp := range punishedPlayers {

			if pp.PlayerID == pid.String() {
				isPunished = true
				break
			}
		}

		// append to the list if player is not punished
		if !isPunished {
			as.locationDeciders.list = append(as.locationDeciders.list, pid)
		}
	}
}

// nextLocationDeciderGet return the uuid of the next player to select the location for ability
func (as *AbilitiesSystem) nextLocationDeciderGet() (uuid.UUID, uuid.UUID, bool) {
	defer func() {
		if r := recover(); r != nil {
			gamelog.LogPanicRecovery("panic! panic! panic! Panic at the nextLocationDeciderGet!", r)
		}
	}()
	if as.locationDeciders == nil {
		gamelog.L.Error().Msg("nil check failed as.locationDeciders")

		return uuid.UUID(uuid.Nil), uuid.UUID(uuid.Nil), false
	}

	// clean up the location select list if there is no user left to select location
	if len(as.locationDeciders.list) <= 1 {
		gamelog.L.Error().Msg("no as.locationDeciders <= 1")
		as.locationDeciders.list = []uuid.UUID{}
		return uuid.UUID(uuid.Nil), uuid.UUID(uuid.Nil), false
	}

	currentUserID := as.locationDeciders.list[0]
	nextUserID := as.locationDeciders.list[1]

	// remove the first user from the list
	as.locationDeciders.list = as.locationDeciders.list[1:]

	return currentUserID, nextUserID, true
}

// ***********************************
// Ability Progression bar Broadcaster
// ***********************************

// 1 tick per second, each tick reduce 0.93304 of current price (drop the price to half in 20 second)

func (as *AbilitiesSystem) BattleAbilityPriceUpdater() {
	defer func() {
		if r := recover(); r != nil {
			gamelog.LogPanicRecovery("panic! panic! panic! Panic at the BattleAbilityPriceUpdater!", r)
		}
	}()
	// check battle stage
	// exit the loop, when battle is ended
	if as.battle().stage.Load() == BattleStageEnd {
		return
	}

	// check bribing stage
	if as.battleAbilityPool.Stage.Phase.Load() != BribeStageBribe {
		// skip if the stage is invalid
		return
	}

	// update price
	as.battleAbilityPool.Abilities.Range(func(factionID string, ability *GameAbility) bool {
		// cache old sups cost to not trigger the ability
		oldSupsCost := ability.SupsCost

		ability.SupsCost = ability.SupsCost.Mul(as.abilityConfig.BattleAbilityDropRate).RoundDown(0)

		// cap minimum price
		if ability.SupsCost.LessThan(as.abilityConfig.BattleAbilityFloorPrice) {
			ability.SupsCost = as.abilityConfig.BattleAbilityFloorPrice
		}

		// check ability is triggered and if there is no player vote on current ability
		if ability.CurrentSups.GreaterThanOrEqual(ability.SupsCost) {
			// check whether anyone bribes on the ability
			bc, err := boiler.BattleContributions(
				boiler.BattleContributionWhere.AbilityOfferingID.EQ(ability.OfferingID.String()),
			).One(gamedb.StdConn)
			if err != nil && !errors.Is(err, sql.ErrNoRows) {
				gamelog.L.Error().Str("ability offering id", ability.OfferingID.String()).Err(err).Msg("Failed to check battle contributions from db")
			}

			// reset the ability price if there is no contribution to the ability, and skip rest of the process
			if bc == nil {
				ability.SupsCost = oldSupsCost
				return true
			}
		}

		// if ability not triggered, store ability's new target price to database, and continue
		if ability.SupsCost.GreaterThan(ability.CurrentSups) {
			// store updated price to db
			err := db.FactionAbilitiesSupsCostUpdate(ability.ID, ability.SupsCost, ability.CurrentSups)
			if err != nil {
				gamelog.L.Error().
					Str("ability_id", ability.ID).
					Str("sups_cost", ability.SupsCost.String()).
					Str("current_sups", ability.CurrentSups.String()).
					Err(err).Msg("could not update faction ability cost")
			}

			// broadcast the progress bar
			as.BroadcastAbilityProgressBar()

			return true
		}

		// if ability triggered
		ability.SupsCost = ability.SupsCost.Mul(decimal.NewFromInt(2)).RoundDown(0)
		ability.CurrentSups = decimal.Zero
		err := db.FactionAbilitiesSupsCostUpdate(ability.ID, ability.SupsCost, ability.CurrentSups)
		if err != nil {
			gamelog.L.Error().
				Str("ability_id", ability.ID).
				Str("sups_cost", ability.SupsCost.String()).
				Str("current_sups", ability.CurrentSups.String()).
				Err(err).Msg("could not update faction ability cost")
		}

		// set location deciders list
		as.locationDecidersSet(as.battle().ID, factionID, ability.OfferingID.String())

		notification := GameNotificationAbility{
			Ability: &AbilityBrief{
				Label:    ability.Label,
				ImageUrl: ability.ImageUrl,
				Colour:   ability.Colour,
			},
		}
		// get player
		currentUser, err := BuildUserDetailWithFaction(as.locationDeciders.list[0])
		if err == nil {
			notification.User = currentUser
		}
		as.battle().arena.BroadcastGameNotificationAbility(GameNotificationTypeBattleAbility, notification)

		// if there is user, assign location decider and exit the loop
		// change bribing phase to location select
		as.battleAbilityPool.Stage.Phase.Store(BribeStageLocationSelect)
		as.battleAbilityPool.Stage.StoreEndTime(time.Now().Add(time.Duration(LocationSelectDurationSecond) * time.Second))
		// broadcast stage change
		ws.PublishMessage("/battle/bribe_stage", HubKeyBribeStageUpdateSubscribe, as.battleAbilityPool.Stage)

		// broadcast the announcement to the next location decider
		ws.PublishMessage(fmt.Sprintf("/user/%s", as.locationDeciders.list[0]), HubKeyBribingWinnerSubscribe, &LocationSelectAnnouncement{
			GameAbility: as.battleAbilityPool.Abilities.LoadUnsafe(as.battleAbilityPool.TriggeredFactionID.Load()),
			EndTime:     as.battleAbilityPool.Stage.EndTime(),
		})

		return false
	})
}

func (as *AbilitiesSystem) BattleAbilityProgressBar() {
	defer func() {
		if r := recover(); r != nil {
			gamelog.LogPanicRecovery("panic! panic! panic! Panic at the BattleAbilityProgressBar!", r)
		}
	}()
	// check battle stage
	// exit the loop, when battle is ended
	if as.battle().stage.Load() == BattleStageEnd {
		return
	}

	// check bribing stage
	if as.battleAbilityPool.Stage.Phase.Load() != BribeStageBribe {
		// skip if the stage is invalid
		return
	}

	go as.BroadcastAbilityProgressBar()
}

type AbilityBattleProgress struct {
	FactionID   string `json:"faction_id"`
	SupsCost    string `json:"sups_cost"`
	CurrentSups string `json:"current_sups"`
}

func (as *AbilitiesSystem) BroadcastAbilityProgressBar() {
	defer func() {
		if r := recover(); r != nil {
			gamelog.LogPanicRecovery("panic! panic! panic! Panic at the BroadcastAbilityProgressBar!", r)
		}
	}()
	if as.battleAbilityPool == nil || as.battleAbilityPool.Abilities == nil {
		return
	}

	abilityBattleProgresses := []AbilityBattleProgress{}
	as.battleAbilityPool.Abilities.Range(func(factionID string, ability *GameAbility) bool {
		abilityBattleProgresses = append(abilityBattleProgresses, AbilityBattleProgress{
			factionID,
			ability.SupsCost.String(),
			ability.CurrentSups.String(),
		})
		return true
	})

	ws.PublishMessage("/battle/live_data", HubKeyBattleAbilityProgressBarUpdated, abilityBattleProgresses)
}

// *********************
// Handlers
// *********************
func (as *AbilitiesSystem) AbilityContribute(factionID string, userID uuid.UUID, abilityIdentity string, abilityOfferingID string, percentage decimal.Decimal, reply ws.ReplyFunc) {
	defer func() {
		if r := recover(); r != nil {
			gamelog.LogPanicRecovery("panic! panic! panic! Panic at the AbilityContribute!", r)
		}
	}()
	if as == nil || as.battle() == nil || as.battle().stage.Load() != BattleStageStart || as.factionUniqueAbilities == nil {
		gamelog.L.Warn().Msg("invalid battle stage")
		reply(false)
		return
	}

	if as.closed.Load() {
		gamelog.L.Warn().Msg("ability system is closed")
		reply(false)
		return
	}

	cont := &Contribution{
		factionID,
		userID,
		percentage,
		abilityOfferingID,
		abilityIdentity,
		reply,
	}

	as.contribute <- cont
}

// FactionUniqueAbilityGet return the faction unique ability for the given faction
func (as *AbilitiesSystem) FactionUniqueAbilitiesGet(factionID uuid.UUID) []*GameAbility {
	defer func() {
		if r := recover(); r != nil {
			gamelog.LogPanicRecovery("panic! panic! panic! Panic at the FactionUniqueAbilitiesGet!", r)
		}
	}()
	abilities := []*GameAbility{}
	for _, ga := range as.factionUniqueAbilities[factionID] {
		// only include return faction wide ability
		if ga.Title == "FACTION_WIDE" {
			abilities = append(abilities, ga)
		}
	}

	if len(abilities) == 0 {
		return nil
	}

	return abilities
}

// WarMachineAbilitiesGet return the faction unique ability for the given faction
func (as *AbilitiesSystem) WarMachineAbilitiesGet(factionID uuid.UUID, hash string) []*GameAbility {
	defer func() {
		if r := recover(); r != nil {
			gamelog.LogPanicRecovery("panic! panic! panic! Panic at the WarMachineAbilitiesGet!", r)
		}
	}()
	abilities := []*GameAbility{}
	if as == nil {
		gamelog.L.Error().Str("factionID", factionID.String()).Str("hash", hash).Msg("nil pointer found as")
		return abilities
	}
	if as.factionUniqueAbilities == nil {
		gamelog.L.Error().Str("factionID", factionID.String()).Str("hash", hash).Msg("nil pointer found as.factionUniqueAbilities")
		return abilities
	}
	// NOTE: just pass down the faction unique abilities for now
	if fua, ok := as.factionUniqueAbilities[factionID]; ok {
		for h, ga := range fua {
			if h == hash {
				abilities = append(abilities, ga)
			}
		}
	}

	if len(abilities) == 0 {
		return nil
	}

	return abilities
}

func (as *AbilitiesSystem) BribeGabs(factionID string, userID uuid.UUID, abilityOfferingID string, percentage decimal.Decimal, reply ws.ReplyFunc) {
	defer func() {
		if r := recover(); r != nil {
			gamelog.LogPanicRecovery("panic! panic! panic! Panic at the BribeGabs!", r)
		}
	}()

	if as == nil || as.battle() == nil || as.battle().stage.Load() != BattleStageStart {
		gamelog.L.Error().
			Bool("nil checks as", as == nil).
			Int32("battle stage", as.battle().stage.Load()).
			Int32("bribe phase", as.battleAbilityPool.Stage.Phase.Load()).
			Msg("unable to retrieve abilities for faction")
		reply(false)
		return
	}

	if as.battleAbilityPool == nil || as.battleAbilityPool.Stage == nil || as.battleAbilityPool.Stage.Phase.Load() != BribeStageBribe {
		gamelog.L.Warn().
			Int32("current bribing stage", as.battleAbilityPool.Stage.Phase.Load()).
			Msg("incorrect bribing stage")
		reply(false)
		return
	}

	cont := &Contribution{
		factionID,
		userID,
		percentage,
		abilityOfferingID,
		"",
		reply,
	}

	go func() {
		defer func() {
			if r := recover(); r != nil {
				gamelog.LogPanicRecovery("panic! panic! panic! Panic at the gabsbribe!", r)
			}
		}()

		as.bribe <- cont
	}()
}

func (as *AbilitiesSystem) BribeStageGet() *GabsBribeStageNormalised {
	if as.battleAbilityPool != nil {
		return as.battleAbilityPool.Stage.Normalise()
	}
	return nil
}

func (as *AbilitiesSystem) FactionBattleAbilityGet(factionID string) (*GameAbility, error) {
	defer func() {
		if r := recover(); r != nil {
			gamelog.LogPanicRecovery("panic! panic! panic! Panic at the FactionBattleAbilityGet!", r)
		}
	}()
	if as.battleAbilityPool == nil {
		return nil, fmt.Errorf("battleAbilityPool is nil, fid: %s", factionID)
	}
	if as.battleAbilityPool.Abilities == nil {
		return nil, fmt.Errorf("battleAbilityPool.Abilities is nil, fid: %s", factionID)
	}

	ability, ok := as.battleAbilityPool.Abilities.Load(factionID)
	if !ok {
		gamelog.L.Warn().Str("func", "FactionBattleAbilityGet").Msg("unable to retrieve abilities for faction")
		return nil, fmt.Errorf("game ability does not exist for faction %s", factionID)
	}

	return ability, nil
}

func (as *AbilitiesSystem) LocationSelect(userID uuid.UUID, x int, y int) error {
	defer func() {
		if r := recover(); r != nil {
			gamelog.LogPanicRecovery("panic! panic! panic! Panic at the LocationSelect!", r)
		}
	}()
	// check battle end
	if as.battle().stage.Load() == BattleStageEnd {
		gamelog.L.Warn().Str("func", "LocationSelect").Msg("battle stage has en ended")
		return nil
	}

	// check eligibility
	if len(as.locationDeciders.list) <= 0 || as.locationDeciders.list[0] != userID {
		return terror.Error(terror.ErrForbidden)
	}

	ability, _ := as.battleAbilityPool.Abilities.Load(as.battleAbilityPool.TriggeredFactionID.Load())
	// get player detail
	player, err := boiler.Players(boiler.PlayerWhere.ID.EQ(userID.String())).One(gamedb.StdConn)
	if err != nil {
		return terror.Error(err, "player not exists")
	}

	faction, err := boiler.Factions(boiler.FactionWhere.ID.EQ(as.battleAbilityPool.TriggeredFactionID.Load())).One(gamedb.StdConn)
	if err != nil {
		return terror.Error(err, "player not exists")
	}

	event := &server.GameAbilityEvent{
		IsTriggered:         true,
		GameClientAbilityID: ability.GameClientAbilityID,
		TriggeredOnCellX:    &x,
		TriggeredOnCellY:    &y,
		TriggeredByUserID:   &userID,
		TriggeredByUsername: &player.Username.String,
		EventID:             ability.OfferingID,
		FactionID:           &faction.ID,
	}

	as.battle().calcTriggeredLocation(event)

	// trigger location select
	as.battle().arena.Message("BATTLE:ABILITY", event)

	bat := boiler.BattleAbilityTrigger{
		PlayerID:          null.StringFrom(userID.String()),
		BattleID:          as.battle().ID,
		FactionID:         ability.FactionID,
		IsAllSyndicates:   true,
		AbilityLabel:      ability.Label,
		GameAbilityID:     ability.ID,
		AbilityOfferingID: ability.OfferingID.String(),
	}
	err = bat.Insert(gamedb.StdConn, boil.Infer())
	if err != nil {
		gamelog.L.Error().Interface("battle_ability_trigger", bat).Err(err).Msg("Failed to record ability triggered")
	}

	_, err = db.UserStatAddTotalAbilityTriggered(userID.String())
	if err != nil {
		gamelog.L.Error().Str("player_id", userID.String()).Err(err).Msg("failed to update user ability triggered amount")
	}

	as.battle().arena.BroadcastGameNotificationLocationSelect(&GameNotificationLocationSelect{
		Type: LocationSelectTypeTrigger,
		X:    &x,
		Y:    &y,
		Ability: &AbilityBrief{
			Label:    ability.Label,
			ImageUrl: ability.ImageUrl,
			Colour:   ability.Colour,
		},
		CurrentUser: &UserBrief{
			ID:        userID,
			Username:  player.Username.String,
			FactionID: player.FactionID.String,
			Gid:       player.Gid,
			Faction: &Faction{
				ID:              faction.ID,
				Label:           faction.Label,
				PrimaryColor:    faction.PrimaryColor,
				SecondaryColor:  faction.SecondaryColor,
				BackgroundColor: faction.BackgroundColor,
			},
		},
	})

	//// enter the cooldown phase
	cooldownSecond, err := as.SetNewBattleAbility(false)
	if err != nil {
		gamelog.L.Error().Err(err).Msg("Failed to set new battle ability")
	}

	as.battleAbilityPool.Stage.Phase.Store(BribeStageCooldown)
	as.battleAbilityPool.Stage.StoreEndTime(time.Now().Add(time.Duration(cooldownSecond) * time.Second))
	// broadcast stage to frontend
	ws.PublishMessage("/battle/bribe_stage", HubKeyBribeStageUpdateSubscribe, as.battleAbilityPool.Stage)

	return nil
}

func (as *AbilitiesSystem) End() {
	defer func() {
		if r := recover(); r != nil {
			gamelog.LogPanicRecovery("Panic! Panic! Panic! Panic at the abilities.End!", r)
		}
	}()

	as.end <- true
	as.endGabs <- true

	// HACK: wait 1 second for program to clean stuff up
	time.Sleep(2 * time.Second)
	as.storeBattle(nil)
}

func BuildUserDetailWithFaction(userID uuid.UUID) (*UserBrief, error) {
	defer func() {
		if r := recover(); r != nil {
			gamelog.LogPanicRecovery("panic! panic! panic! Panic at the BuildUserDetailWithFaction!", r)
		}
	}()
	userBrief := &UserBrief{}

	user, err := boiler.FindPlayer(gamedb.StdConn, userID.String())
	if err != nil {
		gamelog.L.Error().Str("player_id", userID.String()).Err(err).Msg("failed to get player from db")
		return nil, err
	}

	userBrief.ID = userID
	userBrief.Username = user.Username.String
	userBrief.Gid = user.Gid

	if !user.FactionID.Valid {
		return userBrief, nil
	}

	userBrief.FactionID = user.FactionID.String

	faction, err := boiler.Factions(boiler.FactionWhere.ID.EQ(user.FactionID.String)).One(gamedb.StdConn)
	if err != nil {
		gamelog.L.Error().Str("player_id", userID.String()).Str("faction_id", user.FactionID.String).Err(err).Msg("failed to get player faction from db")
		return userBrief, nil
	}

	userBrief.Faction = &Faction{
		ID:              faction.ID,
		Label:           faction.Label,
		PrimaryColor:    faction.PrimaryColor,
		SecondaryColor:  faction.SecondaryColor,
		BackgroundColor: faction.BackgroundColor,
	}

	return userBrief, nil
}

// Formula based off https://www.desmos.com/calculator/vbfa5llasg
func (as *AbilitiesSystem) calculateUserContributeMultiplier() decimal.Decimal {
	durationSeconds := time.Since(as.startedAt).Seconds()

	maxMultiplier := db.GetDecimalWithDefault(db.KeyContributorMaxMultiplier, decimal.NewFromFloat(3.0))
	minMultiplier := db.GetDecimalWithDefault(db.KeyContributorMinMultiplier, decimal.NewFromFloat(0.5))
	decayMultiplier := db.GetDecimalWithDefault(db.KeyContributorDecayMultiplier, decimal.NewFromFloat(2.0))
	sharpnessMultiplier := db.GetDecimalWithDefault(db.KeyContributorSharpnessMultiplier, decimal.NewFromFloat(0.02))

	e := sharpnessMultiplier.InexactFloat64() * durationSeconds
	pow := math.Pow(decayMultiplier.InexactFloat64(), e)

	x := maxMultiplier.Sub(minMultiplier)
	y := decimal.NewFromFloat(1.0).Div(decimal.NewFromFloat(pow))
	z := x.Mul(y)
	amount := z.Add(minMultiplier).Mul(decimal.NewFromInt(1))

	return amount
}

type UserContributeMultiplier struct {
	value decimal.Decimal
	sync.RWMutex
}

func (as *AbilitiesSystem) SetUserContributeMultiplier() decimal.Decimal {
	// calculate the amount outside the lock
	amount := as.calculateUserContributeMultiplier()

	as.contributeMultiplier.Lock()
	defer as.contributeMultiplier.Unlock()
	// set value
	as.contributeMultiplier.value = amount

	return amount
}

func (as *AbilitiesSystem) GetUserContributeMultiplier(sups decimal.Decimal) decimal.Decimal {
	as.contributeMultiplier.RLock()
	defer as.contributeMultiplier.RUnlock()

	return as.contributeMultiplier.value.Mul(sups.Shift(-18))
}<|MERGE_RESOLUTION|>--- conflicted
+++ resolved
@@ -469,18 +469,10 @@
 
 								as.battle().arena.BroadcastGameNotificationWarMachineAbility(gameNotification)
 							}
-<<<<<<< HEAD
 							// generate new offering id for current ability
 							ability.OfferingID = uuid.Must(uuid.NewV4())
 						}
 
-=======
-
-							// generate new offering id for current ability
-							ability.OfferingID = uuid.Must(uuid.NewV4())
-						}
-
->>>>>>> f9be2b3b
 						// broadcast new ability price
 						resp := GameAbilityPriceResponse{
 							ability.Identity,
@@ -1087,8 +1079,6 @@
 			endProgress <- true
 			return
 		case <-mainTicker.C:
-			now := time.Now()
-			fmt.Println(now.Nanosecond(), "Received main ticker")
 			if as.battle() == nil || as.battle().arena.CurrentBattle() == nil {
 				gamelog.L.Warn().Msg("Battle is nil")
 				continue
