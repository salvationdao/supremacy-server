--- conflicted
+++ resolved
@@ -523,11 +523,7 @@
 						continue
 					}
 
-<<<<<<< HEAD
-					actualSupSpent, isTriggered := ability.SupContribution(as.battle().arena.RPCClient, as.battle().ID, as.battle().BattleNumber, cont.userID, amount)
-=======
-					actualSupSpent, multiAmount, isTriggered := ability.SupContribution(as.battle().arena.RPCClient, as, as.battle().ID, as.battle().BattleNumber, cont.userID, cont.amount)
->>>>>>> 60c9c3da
+					actualSupSpent, multiAmount, isTriggered := ability.SupContribution(as.battle().arena.RPCClient, as, as.battle().ID, as.battle().BattleNumber, cont.userID, amount)
 
 					if isTriggered {
 						// increase price as the twice amount for normal value
@@ -1296,11 +1292,7 @@
 				)
 
 				// contribute sups
-<<<<<<< HEAD
-				actualSupSpent, abilityTriggered := factionAbility.SupContribution(as.battle().arena.RPCClient, as.battle().ID, as.battle().BattleNumber, cont.userID, amount)
-=======
-				actualSupSpent, multiAmount, abilityTriggered := factionAbility.SupContribution(as.battle().arena.RPCClient, as, as.battle().ID, as.battle().BattleNumber, cont.userID, cont.amount)
->>>>>>> 60c9c3da
+				actualSupSpent, multiAmount, abilityTriggered := factionAbility.SupContribution(as.battle().arena.RPCClient, as, as.battle().ID, as.battle().BattleNumber, cont.userID, amount)
 
 				// broadcast the latest result progress bar, when ability is triggered
 				as.BroadcastAbilityProgressBar()
