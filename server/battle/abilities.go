--- conflicted
+++ resolved
@@ -6,6 +6,8 @@
 	"encoding/json"
 	"errors"
 	"fmt"
+	"github.com/ninja-software/terror/v2"
+	"github.com/volatiletech/null/v8"
 	"server"
 	"server/db"
 	"server/db/boiler"
@@ -16,11 +18,8 @@
 	"sync"
 	"time"
 
-	"github.com/ninja-software/terror/v2"
 	"github.com/ninja-syndicate/hub/ext/messagebus"
-	"github.com/sasha-s/go-deadlock"
 	"github.com/shopspring/decimal"
-	"github.com/volatiletech/null/v8"
 	"github.com/volatiletech/sqlboiler/v4/boil"
 	"github.com/volatiletech/sqlboiler/v4/queries/qm"
 	"go.uber.org/atomic"
@@ -36,7 +35,7 @@
 }
 
 type LiveCount struct {
-	deadlock.Mutex
+	sync.Mutex
 	TotalVotes decimal.Decimal `json:"total_votes"`
 }
 
@@ -236,20 +235,12 @@
 		if factionID.String() == server.ZaibatsuFactionID.String() {
 			// broadcast the war machine abilities
 			for identity, ability := range ga {
-<<<<<<< HEAD
-				as.battle.arena.messageBus.Send(messagebus.BusKey(fmt.Sprintf("%s:%s", HubKeyWarMachineAbilitiesUpdated, identity)), []GameAbility{*ability})
-=======
 				as.battle().arena.messageBus.Send(messagebus.BusKey(fmt.Sprintf("%s:%s", HubKeyWarMachineAbilitiesUpdated, identity)), []GameAbility{*ability})
->>>>>>> c51af12d
 			}
 		} else {
 			// broadcast faction ability
 			for _, ability := range ga {
-<<<<<<< HEAD
-				as.battle.arena.messageBus.Send(messagebus.BusKey(fmt.Sprintf("%s:%s", HubKeyFactionUniqueAbilitiesUpdated, factionID.String())), []GameAbility{*ability})
-=======
 				as.battle().arena.messageBus.Send(messagebus.BusKey(fmt.Sprintf("%s:%s", HubKeyFactionUniqueAbilitiesUpdated, factionID.String())), []GameAbility{*ability})
->>>>>>> c51af12d
 			}
 		}
 	}
@@ -323,11 +314,7 @@
 			}
 			if len(spoilOfWarStr) > 0 {
 				payload = append(payload, []byte(spoilOfWarStr[0]+"|0")...)
-<<<<<<< HEAD
-				as.battle.arena.messageBus.SendBinary(messagebus.BusKey(HubKeySpoilOfWarUpdated), payload)
-=======
-				as.battle().arena.netMessageBus.SendBinary(messagebus.BusKey(HubKeySpoilOfWarUpdated), payload)
->>>>>>> c51af12d
+				as.battle().arena.messageBus.SendBinary(messagebus.BusKey(HubKeySpoilOfWarUpdated), payload)
 			}
 
 			gamelog.L.Info().Msgf("abilities system has been cleaned up: %s", as.battle().ID)
@@ -462,11 +449,7 @@
 						// broadcast the new price
 						payload := []byte{byte(GameAbilityProgressTick)}
 						payload = append(payload, []byte(fmt.Sprintf("%s_%s_%s_%s", ability.Identity, ability.SupsCost.String(), ability.CurrentSups.String(), triggeredFlag))...)
-<<<<<<< HEAD
-						as.battle.arena.messageBus.SendBinary(messagebus.BusKey(fmt.Sprintf("%s,%s", HubKeyAbilityPriceUpdated, ability.Identity)), payload)
-=======
-						as.battle().arena.netMessageBus.SendBinary(messagebus.BusKey(fmt.Sprintf("%s,%s", HubKeyAbilityPriceUpdated, ability.Identity)), payload)
->>>>>>> c51af12d
+						as.battle().arena.messageBus.SendBinary(messagebus.BusKey(fmt.Sprintf("%s,%s", HubKeyAbilityPriceUpdated, ability.Identity)), payload)
 					}
 				}
 			}
@@ -483,12 +466,7 @@
 						continue
 					}
 
-<<<<<<< HEAD
-					actualSupSpent, isTriggered := ability.SupContribution(as.battle.arena.RPCClient, as.battle.ID, as.battle.BattleNumber, cont.userID, cont.amount)
-=======
-					actualSupSpent, isTriggered := ability.SupContribution(as.battle().arena.ppClient, as.battle().ID, as.battle().BattleNumber, cont.userID, cont.amount)
->>>>>>> c51af12d
-
+					actualSupSpent, isTriggered := ability.SupContribution(as.battle().arena.RPCClient, as.battle().ID, as.battle().BattleNumber, cont.userID, cont.amount)
 					as.liveCount.AddSups(actualSupSpent)
 
 					// sups contribution
@@ -610,11 +588,7 @@
 					// broadcast the new price
 					payload := []byte{byte(GameAbilityProgressTick)}
 					payload = append(payload, []byte(fmt.Sprintf("%s_%s_%s_%s", ability.Identity, ability.SupsCost.String(), ability.CurrentSups.String(), triggeredFlag))...)
-<<<<<<< HEAD
-					as.battle.arena.messageBus.SendBinary(messagebus.BusKey(fmt.Sprintf("%s,%s", HubKeyAbilityPriceUpdated, ability.Identity)), payload)
-=======
-					as.battle().arena.netMessageBus.SendBinary(messagebus.BusKey(fmt.Sprintf("%s,%s", HubKeyAbilityPriceUpdated, ability.Identity)), payload)
->>>>>>> c51af12d
+					as.battle().arena.messageBus.SendBinary(messagebus.BusKey(fmt.Sprintf("%s,%s", HubKeyAbilityPriceUpdated, ability.Identity)), payload)
 				}
 			}
 
@@ -628,11 +602,7 @@
 			// broadcast
 			payload := []byte{byte(LiveVotingTick)}
 			payload = append(payload, []byte(total)...)
-<<<<<<< HEAD
-			as.battle.arena.messageBus.SendBinary(messagebus.BusKey(HubKeyLiveVoteCountUpdated), payload)
-=======
-			as.battle().arena.netMessageBus.SendBinary(messagebus.BusKey(HubKeyLiveVoteCountUpdated), payload)
->>>>>>> c51af12d
+			as.battle().arena.messageBus.SendBinary(messagebus.BusKey(HubKeyLiveVoteCountUpdated), payload)
 
 			if as.battle().stage.Load() != BattleStagStart {
 				continue
@@ -652,11 +622,7 @@
 				spoilOfWarStr = append(spoilOfWarStr, sow.String())
 			}
 			payload = append(payload, []byte(strings.Join(spoilOfWarStr, "|"))...)
-<<<<<<< HEAD
-			as.battle.arena.messageBus.SendBinary(messagebus.BusKey(HubKeySpoilOfWarUpdated), payload)
-=======
-			as.battle().arena.netMessageBus.SendBinary(messagebus.BusKey(HubKeySpoilOfWarUpdated), payload)
->>>>>>> c51af12d
+			as.battle().arena.messageBus.SendBinary(messagebus.BusKey(HubKeySpoilOfWarUpdated), payload)
 		}
 	}
 }
@@ -883,7 +849,7 @@
 
 // track user contribution of current battle
 type UserContribution struct {
-	deadlock.RWMutex
+	sync.RWMutex
 	contributionMap map[uuid.UUID]decimal.Decimal
 }
 
@@ -986,15 +952,9 @@
 
 	// start voting stage
 	if !resume {
-<<<<<<< HEAD
-		as.battleAbilityPool.Stage.Phase = BribeStageBribe
-		as.battleAbilityPool.Stage.EndTime = time.Now().Add(BribeDurationSecond * time.Second)
-		as.battle.arena.messageBus.Send(messagebus.BusKey(HubKeGabsBribeStageUpdateSubscribe), as.battleAbilityPool.Stage)
-=======
 		as.battleAbilityPool.Stage.Phase.Store(BribeStageCooldown)
 		as.battleAbilityPool.Stage.StoreEndTime(time.Now().Add(time.Duration(as.battleAbilityPool.BattleAbility.CooldownDurationSecond) * time.Second))
 		as.battle().arena.messageBus.Send(messagebus.BusKey(HubKeGabsBribeStageUpdateSubscribe), as.battleAbilityPool.Stage)
->>>>>>> c51af12d
 	}
 	bn := as.battle().BattleNumber
 
@@ -1054,16 +1014,7 @@
 			}
 			// check phase
 			// exit the loop, when battle is ended
-<<<<<<< HEAD
-			if stage == BattleStageEnd {
-				// change phase to hold and broadcast to user
-				as.battleAbilityPool.Stage.Phase = BribeStageHold
-				as.battleAbilityPool.Stage.EndTime = time.Now().AddDate(1, 0, 0) // HACK: set end time to far future to implement infinite time
-				as.battle.arena.messageBus.Send(messagebus.BusKey(HubKeGabsBribeStageUpdateSubscribe), as.battleAbilityPool.Stage)
-
-=======
 			if as.battle().stage.Load() == BattleStageEnd {
->>>>>>> c51af12d
 				// stop all the ticker and exit the loop
 				gamelog.L.Warn().Msg("battle is end")
 				continue
@@ -1095,11 +1046,7 @@
 				as.battleAbilityPool.Stage.Phase.Store(BribeStageCooldown)
 				as.battleAbilityPool.Stage.StoreEndTime(time.Now().Add(time.Duration(cooldownSecond) * time.Second))
 				// broadcast stage to frontend
-<<<<<<< HEAD
-				as.battle.arena.messageBus.Send(messagebus.BusKey(HubKeGabsBribeStageUpdateSubscribe), as.battleAbilityPool.Stage)
-=======
 				as.battle().arena.messageBus.Send(messagebus.BusKey(HubKeGabsBribeStageUpdateSubscribe), as.battleAbilityPool.Stage)
->>>>>>> c51af12d
 
 			// at the end of location select phase
 			// pass the location select to next player
@@ -1141,15 +1088,9 @@
 					}
 
 					// enter cooldown phase, if there is no user left for location select
-<<<<<<< HEAD
-					as.battleAbilityPool.Stage.Phase = BribeStageCooldown
-					as.battleAbilityPool.Stage.EndTime = time.Now().Add(time.Duration(cooldownSecond) * time.Second)
-					as.battle.arena.messageBus.Send(messagebus.BusKey(HubKeGabsBribeStageUpdateSubscribe), as.battleAbilityPool.Stage)
-=======
 					as.battleAbilityPool.Stage.Phase.Store(BribeStageCooldown)
 					as.battleAbilityPool.Stage.StoreEndTime(time.Now().Add(time.Duration(cooldownSecond) * time.Second))
 					as.battle().arena.messageBus.Send(messagebus.BusKey(HubKeGabsBribeStageUpdateSubscribe), as.battleAbilityPool.Stage)
->>>>>>> c51af12d
 					continue
 				}
 
@@ -1200,14 +1141,6 @@
 				as.battleAbilityPool.Stage.Phase.Store(BribeStageLocationSelect)
 				as.battleAbilityPool.Stage.StoreEndTime(time.Now().Add(time.Duration(LocationSelectDurationSecond) * time.Second))
 				// broadcast stage to frontend
-<<<<<<< HEAD
-				go as.battle.arena.messageBus.Send(messagebus.BusKey(HubKeGabsBribeStageUpdateSubscribe), as.battleAbilityPool.Stage)
-
-				// broadcast the announcement to the next location decider
-				go as.battle.arena.messageBus.Send(messagebus.BusKey(fmt.Sprintf("%s:%s", HubKeGabsBribingWinnerSubscribe, nextUserID)), &LocationSelectAnnouncement{
-					GameAbility: *as.battleAbilityPool.Abilities[as.battleAbilityPool.TriggeredFactionID],
-					EndTime:     as.battleAbilityPool.Stage.EndTime,
-=======
 				go as.battle().arena.messageBus.Send(messagebus.BusKey(HubKeGabsBribeStageUpdateSubscribe), as.battleAbilityPool.Stage)
 
 				ab, ok = as.battleAbilityPool.Abilities.Load(as.battleAbilityPool.TriggeredFactionID.Load())
@@ -1216,7 +1149,6 @@
 				go as.battle().arena.messageBus.Send(messagebus.BusKey(fmt.Sprintf("%s:%s", HubKeGabsBribingWinnerSubscribe, nextUserID)), &LocationSelectAnnouncement{
 					GameAbility: ab,
 					EndTime:     as.battleAbilityPool.Stage.EndTime(),
->>>>>>> c51af12d
 				})
 
 			// at the end of cooldown phase
@@ -1227,11 +1159,7 @@
 				as.battleAbilityPool.Stage.Phase.Store(BribeStageBribe)
 				as.battleAbilityPool.Stage.StoreEndTime(time.Now().Add(time.Duration(BribeDurationSecond) * time.Second))
 				// broadcast stage to frontend
-<<<<<<< HEAD
-				go as.battle.arena.messageBus.Send(messagebus.BusKey(HubKeGabsBribeStageUpdateSubscribe), as.battleAbilityPool.Stage)
-=======
 				go as.battle().arena.messageBus.Send(messagebus.BusKey(HubKeGabsBribeStageUpdateSubscribe), as.battleAbilityPool.Stage)
->>>>>>> c51af12d
 
 				continue
 			default:
@@ -1254,12 +1182,7 @@
 
 			if factionAbility, ok := as.battleAbilityPool.Abilities.Load(cont.factionID.String()); ok {
 				// contribute sups
-<<<<<<< HEAD
-				actualSupSpent, abilityTriggered := factionAbility.SupContribution(as.battle.arena.RPCClient, as.battle.ID, as.battle.BattleNumber, cont.userID, cont.amount)
-
-=======
-				actualSupSpent, abilityTriggered := factionAbility.SupContribution(as.battle().arena.ppClient, as.battle().ID, as.battle().BattleNumber, cont.userID, cont.amount)
->>>>>>> c51af12d
+				actualSupSpent, abilityTriggered := factionAbility.SupContribution(as.battle().arena.RPCClient, as.battle().ID, as.battle().BattleNumber, cont.userID, cont.amount)
 				as.liveCount.AddSups(actualSupSpent)
 
 				if abilityTriggered {
@@ -1271,14 +1194,6 @@
 					as.battleAbilityPool.Stage.StoreEndTime(time.Now().Add(time.Duration(LocationSelectDurationSecond) * time.Second))
 
 					// broadcast stage change
-<<<<<<< HEAD
-					as.battle.arena.messageBus.Send(messagebus.BusKey(HubKeGabsBribeStageUpdateSubscribe), as.battleAbilityPool.Stage)
-
-					// send message to the user who trigger the ability
-					as.battle.arena.messageBus.Send(messagebus.BusKey(fmt.Sprintf("%s:%s", HubKeGabsBribingWinnerSubscribe, cont.userID)), &LocationSelectAnnouncement{
-						GameAbility: *as.battleAbilityPool.Abilities[as.battleAbilityPool.TriggeredFactionID],
-						EndTime:     as.battleAbilityPool.Stage.EndTime,
-=======
 					as.battle().arena.messageBus.Send(messagebus.BusKey(HubKeGabsBribeStageUpdateSubscribe), as.battleAbilityPool.Stage)
 
 					ab, _ := as.battleAbilityPool.Abilities.Load(as.battleAbilityPool.TriggeredFactionID.Load())
@@ -1287,7 +1202,6 @@
 					as.battle().arena.messageBus.Send(messagebus.BusKey(fmt.Sprintf("%s:%s", HubKeGabsBribingWinnerSubscribe, cont.userID)), &LocationSelectAnnouncement{
 						GameAbility: ab,
 						EndTime:     as.battleAbilityPool.Stage.EndTime(),
->>>>>>> c51af12d
 					})
 
 					notification := GameNotificationAbility{
@@ -1372,11 +1286,7 @@
 		}
 		as.battleAbilityPool.Abilities.Store(ga.FactionID.String(), gameAbility)
 		// broadcast ability update to faction users
-<<<<<<< HEAD
-		as.battle.arena.messageBus.Send(messagebus.BusKey(fmt.Sprintf("%s:%s", HubKeyBattleAbilityUpdated, gameAbility.FactionID.String())), gameAbility)
-=======
 		as.battle().arena.messageBus.Send(messagebus.BusKey(fmt.Sprintf("%s:%s", HubKeyBattleAbilityUpdated, gameAbility.FactionID.String())), gameAbility)
->>>>>>> c51af12d
 	}
 
 	// broadcast the latest result progress bar, when ability is triggered
@@ -1390,11 +1300,7 @@
 	payload := []byte{byte(BattleAbilityProgressTick)}
 	payload = append(payload, []byte(strings.Join(factionAbilityPrices, "|"))...)
 
-<<<<<<< HEAD
-	as.battle.arena.messageBus.SendBinary(messagebus.BusKey(HubKeyBattleAbilityProgressBarUpdated), payload)
-=======
-	as.battle().arena.netMessageBus.SendBinary(messagebus.BusKey(HubKeyBattleAbilityProgressBarUpdated), payload)
->>>>>>> c51af12d
+	as.battle().arena.messageBus.SendBinary(messagebus.BusKey(HubKeyBattleAbilityProgressBarUpdated), payload)
 
 	return ba.CooldownDurationSecond, nil
 }
@@ -1562,15 +1468,9 @@
 				gamelog.L.Error().Err(err).Msg("Failed to set new battle ability")
 			}
 
-<<<<<<< HEAD
-			as.battleAbilityPool.Stage.Phase = BribeStageCooldown
-			as.battleAbilityPool.Stage.EndTime = time.Now().Add(time.Duration(cooldownSecond) * time.Second)
-			as.battle.arena.messageBus.Send(messagebus.BusKey(HubKeGabsBribeStageUpdateSubscribe), as.battleAbilityPool.Stage)
-=======
 			as.battleAbilityPool.Stage.Phase.Store(BribeStageCooldown)
 			as.battleAbilityPool.Stage.StoreEndTime(time.Now().Add(time.Duration(cooldownSecond) * time.Second))
 			as.battle().arena.messageBus.Send(messagebus.BusKey(HubKeGabsBribeStageUpdateSubscribe), as.battleAbilityPool.Stage)
->>>>>>> c51af12d
 
 			return false
 		}
@@ -1594,21 +1494,12 @@
 		as.battleAbilityPool.Stage.Phase.Store(BribeStageLocationSelect)
 		as.battleAbilityPool.Stage.StoreEndTime(time.Now().Add(time.Duration(LocationSelectDurationSecond) * time.Second))
 		// broadcast stage change
-<<<<<<< HEAD
-		as.battle.arena.messageBus.Send(messagebus.BusKey(HubKeGabsBribeStageUpdateSubscribe), as.battleAbilityPool.Stage)
-
-		// broadcast the announcement to the next location decider
-		as.battle.arena.messageBus.Send(messagebus.BusKey(fmt.Sprintf("%s:%s", HubKeGabsBribingWinnerSubscribe, as.locationDeciders.list[0])), &LocationSelectAnnouncement{
-			GameAbility: *as.battleAbilityPool.Abilities[as.battleAbilityPool.TriggeredFactionID],
-			EndTime:     as.battleAbilityPool.Stage.EndTime,
-=======
 		as.battle().arena.messageBus.Send(messagebus.BusKey(HubKeGabsBribeStageUpdateSubscribe), as.battleAbilityPool.Stage)
 
 		// broadcast the announcement to the next location decider
 		as.battle().arena.messageBus.Send(messagebus.BusKey(fmt.Sprintf("%s:%s", HubKeGabsBribingWinnerSubscribe, as.locationDeciders.list[0])), &LocationSelectAnnouncement{
 			GameAbility: as.battleAbilityPool.Abilities.LoadUnsafe(as.battleAbilityPool.TriggeredFactionID.Load()),
 			EndTime:     as.battleAbilityPool.Stage.EndTime(),
->>>>>>> c51af12d
 		})
 
 		return false
@@ -1658,11 +1549,7 @@
 	payload := []byte{byte(BattleAbilityProgressTick)}
 	payload = append(payload, []byte(strings.Join(factionAbilityPrices, "|"))...)
 
-<<<<<<< HEAD
-	as.battle.arena.messageBus.SendBinary(messagebus.BusKey(HubKeyBattleAbilityProgressBarUpdated), payload)
-=======
-	as.battle().arena.netMessageBus.SendBinary(messagebus.BusKey(HubKeyBattleAbilityProgressBarUpdated), payload)
->>>>>>> c51af12d
+	as.battle().arena.messageBus.SendBinary(messagebus.BusKey(HubKeyBattleAbilityProgressBarUpdated), payload)
 }
 
 // *********************
@@ -1909,11 +1796,7 @@
 	as.battleAbilityPool.Stage.Phase.Store(BribeStageCooldown)
 	as.battleAbilityPool.Stage.StoreEndTime(time.Now().Add(time.Duration(cooldownSecond) * time.Second))
 	// broadcast stage to frontend
-<<<<<<< HEAD
-	as.battle.arena.messageBus.Send(messagebus.BusKey(HubKeGabsBribeStageUpdateSubscribe), as.battleAbilityPool.Stage)
-=======
 	as.battle().arena.messageBus.Send(messagebus.BusKey(HubKeGabsBribeStageUpdateSubscribe), as.battleAbilityPool.Stage)
->>>>>>> c51af12d
 
 	return nil
 }
