package battle

import (
	"context"
	"database/sql"
	"encoding/json"
	"errors"
	"fmt"
	"github.com/ninja-software/terror/v2"
	"github.com/volatiletech/null/v8"
	"server"
	"server/db"
	"server/db/boiler"
	"server/gamedb"
	"server/gamelog"
	"server/rpcclient"
	"strings"
	"sync"
	"time"

	"github.com/ninja-syndicate/hub/ext/messagebus"
	"github.com/shopspring/decimal"
	"github.com/volatiletech/sqlboiler/v4/boil"
	"github.com/volatiletech/sqlboiler/v4/queries/qm"
	"go.uber.org/atomic"

	"github.com/gofrs/uuid"
)

//******************************
// Game Ability setup
//******************************
type LocationDeciders struct {
	list []uuid.UUID
}

type LiveCount struct {
	sync.Mutex
	TotalVotes decimal.Decimal `json:"total_votes"`
}

func (lc *LiveCount) AddSups(amount decimal.Decimal) {
	lc.Lock()
	lc.TotalVotes = lc.TotalVotes.Add(amount)
	lc.Unlock()
}

func (lc *LiveCount) ReadTotal() string {
	lc.Lock()
	defer lc.Unlock()

	value := lc.TotalVotes.String()
	lc.TotalVotes = decimal.Zero

	return value
}

type AbilitiesSystem struct {
	// faction unique abilities
	_battle                *Battle
	factionUniqueAbilities map[uuid.UUID]map[string]*GameAbility // map[faction_id]map[identity]*Ability

	// gabs abilities (air craft, nuke, repair)
	battleAbilityPool *BattleAbilityPool

	bribe      chan *Contribution
	contribute chan *Contribution
	// location select winner list
	locationDeciders *LocationDeciders

	closed *atomic.Bool

	end       chan bool
	endGabs   chan bool
	liveCount *LiveCount
	sync.RWMutex
}

func (as *AbilitiesSystem) battle() *Battle {
	as.RLock()
	defer as.RUnlock()
	return as._battle
}

func (as *AbilitiesSystem) storeBattle(btl *Battle) {
	as.Lock()
	defer as.Unlock()
	as._battle = btl
}

func NewAbilitiesSystem(battle *Battle) *AbilitiesSystem {
	factionAbilities := map[uuid.UUID]map[string]*GameAbility{}

	// initialise new gabs ability pool
	battleAbilityPool := &BattleAbilityPool{
		Stage: &GabsBribeStage{
<<<<<<< HEAD
			PhaseInt: *atomic.NewInt32(3),         // 3 represent hold phase
			EndTime:  time.Now().AddDate(1, 0, 0), // HACK: set end time to far future to implement infinite time
=======
			Phase:   atomic.NewInt32(BribeStageHold),
			endTime: time.Now().AddDate(1, 0, 0), // HACK: set end time to far future to implement infinite time
>>>>>>> 115eb347
		},
		BattleAbility: &server.BattleAbility{},
		Abilities:     &AbilitiesMap{m: make(map[string]*GameAbility)},
	}

	userContributeMap := map[uuid.UUID]*UserContribution{}

	for factionID := range battle.factions {
		// initialise faction unique abilities
		factionAbilities[factionID] = map[string]*GameAbility{}

		// faction unique abilities
		factionUniqueAbilities, err := boiler.GameAbilities(qm.Where("faction_id = ?", factionID.String()), qm.And("battle_ability_id ISNULL")).All(gamedb.StdConn)
		if err != nil {
			gamelog.L.Error().Str("battle ID", battle.ID).Err(err).Msg("unable to retrieve game abilities")
		}

		// for zaibatsu unique abilities
		if factionID.String() == server.ZaibatsuFactionID.String() {

			for _, ability := range factionUniqueAbilities {
				for i, wm := range battle.WarMachines {
					// skip if mech is not zaibatsu mech
					if wm.FactionID != factionID.String() {
						continue
					}

					supsCost, err := decimal.NewFromString(ability.SupsCost)
					if err != nil {
						gamelog.L.Error().Err(err).Msg("Failed to ability sups cost to decimal")

						// set sups cost to initial price
						supsCost = decimal.New(100, 18)
					}

					currentSups, err := decimal.NewFromString(ability.CurrentSups)
					if err != nil {
						gamelog.L.Error().Err(err).Msg("Failed to ability current sups to decimal")

						// set current sups to initial price
						currentSups = decimal.Zero
					}

					// build the ability
					wmAbility := GameAbility{
						ID:                  uuid.Must(uuid.FromString(ability.ID)), // generate a uuid for frontend to track sups contribution
						Identity:            wm.Hash,
						GameClientAbilityID: byte(ability.GameClientAbilityID),
						ImageUrl:            ability.ImageURL,
						Description:         ability.Description,
						FactionID:           factionID,
						Label:               ability.Label,
						SupsCost:            supsCost,
						CurrentSups:         currentSups,
						WarMachineHash:      wm.Hash,
						ParticipantID:       &wm.ParticipantID,
						Title:               wm.Name,
						Colour:              ability.Colour,
						TextColour:          ability.TextColour,
						OfferingID:          uuid.Must(uuid.NewV4()),
					}

					// inject ability to war machines
					battle.WarMachines[i].Abilities = []GameAbility{wmAbility}

					// store faction ability for price tracking
					factionAbilities[factionID][wmAbility.Identity] = &wmAbility
				}
			}

		} else {
			// for other faction unique abilities
			abilities := map[string]*GameAbility{}
			for _, ability := range factionUniqueAbilities {

				supsCost, err := decimal.NewFromString(ability.SupsCost)
				if err != nil {
					gamelog.L.Error().Err(err).Msg("Failed to ability sups cost to decimal")

					// set sups cost to initial price
					supsCost = decimal.New(100, 18)
				}

				currentSups, err := decimal.NewFromString(ability.CurrentSups)
				if err != nil {
					gamelog.L.Error().Err(err).Msg("Failed to ability current sups to decimal")

					// set current sups to initial price
					currentSups = decimal.Zero
				}

				wmAbility := GameAbility{
					ID:                  uuid.Must(uuid.FromString(ability.ID)), // generate a uuid for frontend to track sups contribution
					Identity:            ability.ID,
					GameClientAbilityID: byte(ability.GameClientAbilityID),
					ImageUrl:            ability.ImageURL,
					Description:         ability.Description,
					FactionID:           factionID,
					Label:               ability.Label,
					SupsCost:            supsCost,
					CurrentSups:         currentSups,
					Colour:              ability.Colour,
					TextColour:          ability.TextColour,
					Title:               "FACTION_WIDE",
					OfferingID:          uuid.Must(uuid.NewV4()),
				}
				abilities[wmAbility.Identity] = &wmAbility
			}
			factionAbilities[factionID] = abilities
		}

		// initialise user vote map in gab ability pool
		userContributeMap[factionID] = &UserContribution{
			contributionMap: map[uuid.UUID]decimal.Decimal{},
		}
	}

	as := &AbilitiesSystem{
		bribe:                  make(chan *Contribution),
		contribute:             make(chan *Contribution),
		_battle:                battle,
		factionUniqueAbilities: factionAbilities,
		battleAbilityPool:      battleAbilityPool,
		locationDeciders: &LocationDeciders{
			list: []uuid.UUID{},
		},
		closed: atomic.NewBool(false),
		liveCount: &LiveCount{
			TotalVotes: decimal.Zero,
		},
		end:     make(chan bool, 5),
		endGabs: make(chan bool, 5),
	}

	// broadcast faction unique ability
	for factionID, ga := range as.factionUniqueAbilities {
		if factionID.String() == server.ZaibatsuFactionID.String() {
			// broadcast the war machine abilities
			for identity, ability := range ga {
				as.battle().arena.messageBus.Send(messagebus.BusKey(fmt.Sprintf("%s:%s", HubKeyWarMachineAbilitiesUpdated, identity)), []GameAbility{*ability})
			}
		} else {
			// broadcast faction ability
			for _, ability := range ga {
				as.battle().arena.messageBus.Send(messagebus.BusKey(fmt.Sprintf("%s:%s", HubKeyFactionUniqueAbilitiesUpdated, factionID.String())), []GameAbility{*ability})
			}
		}
	}

	// init battle ability
	_, err := as.SetNewBattleAbility()
	if err != nil {
		gamelog.L.Error().Err(err).Msg("Failed to set up battle ability")
		return nil
	}

	// start ability cycle
	go as.FactionUniqueAbilityUpdater()

	// bribe cycle
	go as.StartGabsAbilityPoolCycle(false)

	return as
}

// ***********************************
// Faction Unique Ability Contribution
// ***********************************

// FactionUniqueAbilityUpdater update ability price every 10 seconds
func (as *AbilitiesSystem) FactionUniqueAbilityUpdater() {
	minPrice := decimal.New(1, 18)

	main_ticker := time.NewTicker(1 * time.Second)

	live_vote_ticker := time.NewTicker(1 * time.Second)
<<<<<<< HEAD

	defer func() {
		if err := recover(); err != nil {
			gamelog.L.Error().Interface("err", err).Msg("Panic! Panic! Panic! Panic at the FactionUniqueAbilityUpdater!")

			// re-run ability updater if ability system has not been cleaned up yet
			if as != nil && as.battle != nil {
				as.FactionUniqueAbilityUpdater()
			}

		}
	}()
=======
>>>>>>> 115eb347

	mismatchCount := atomic.NewInt32(0)

	defer func() {
		if err := recover(); err != nil {
			gamelog.L.Error().Interface("err", err).Stack().Msg("Panic! Panic! Panic! Panic at the FactionUniqueAbilityUpdater!")

			// re-run ability updater if ability system has not been cleaned up yet
			if as != nil && as.battle() != nil {
				as.FactionUniqueAbilityUpdater()
			}
		}
	}()

	defer func() {
		main_ticker.Stop()
		live_vote_ticker.Stop()
<<<<<<< HEAD
		close(as.end)
		close(as.contribute)
=======
		as.closed.Store(true)
>>>>>>> 115eb347
	}()

	// start the battle
	for {
		select {
		case <-as.end:
			as.battle().stage.Store(BattleStageEnd)
			gamelog.L.Info().Msg("exiting ability price update")

			// get spoil of war
			sows, err := db.LastTwoSpoilOfWarAmount()
			if err != nil || len(sows) == 0 {
				gamelog.L.Error().Err(err).Msg("Failed to get last two spoil of war amount")
				return
			}

			// broadcast the spoil of war
			payload := []byte{byte(SpoilOfWarTick)}
			spoilOfWarStr := []string{}
			for _, sow := range sows {
				spoilOfWarStr = append(spoilOfWarStr, sow.String())
			}
			if len(spoilOfWarStr) > 0 {
				payload = append(payload, []byte(spoilOfWarStr[0]+"|0")...)
				as.battle().arena.messageBus.SendBinary(messagebus.BusKey(HubKeySpoilOfWarUpdated), payload)
			}

<<<<<<< HEAD
			// send hold stage

			gamelog.L.Info().Msgf("abilities system has been cleaned up: %s", as.battle.ID)
=======
			gamelog.L.Info().Msgf("abilities system has been cleaned up: %s", as.battle().ID)
>>>>>>> 115eb347

			// previously caused panic so wrapping in recover
			func() {
				defer func() {
					if err := recover(); err != nil {
						gamelog.L.Error().Interface("err", err).Stack().Msg("Panic! Panic! Panic! Panic at the cleaning up abilities channels!")
					}
				}()
			}()

			return
		case <-main_ticker.C:
			if as.battle() == nil || as.battle().arena.currentBattle() == nil || as.battle().arena.currentBattle().BattleNumber != as.battle().BattleNumber {
				continue
			}
			// terminate ticker if battle mismatch
<<<<<<< HEAD
			if as.battle != as.battle.arena.currentBattle {
				main_ticker.Stop()
				live_vote_ticker.Stop()
				gamelog.L.Info().Msg("Battle mismatch is detected, clean up ability price update ticker")
=======
			if as.battle() != as.battle().arena.currentBattle() {
				mismatchCount.Add(1)
				gamelog.L.Warn().
					Str("current battle id", as.battle().arena.currentBattle().ID).
					Int32("times", mismatchCount.Load()).
					Msg("battle mismatch is detected on faction ability ticker")

				if mismatchCount.Load() < 20 {
					continue
				}

				gamelog.L.Info().Msg("detect battle mismatch 20 times, cleaning up the faction ability tickers")
>>>>>>> 115eb347
				return
			}

			for _, abilities := range as.factionUniqueAbilities {

				// start ability price updater for each faction
				// read the stage first

				// start ticker while still in battle
				if as.battle().stage.Load() == BattleStagStart {
					for _, ability := range abilities {
						// update ability price
						isTriggered := ability.FactionUniqueAbilityPriceUpdate(minPrice)

						triggeredFlag := "0"
						if isTriggered {
							triggeredFlag = "1"

							event := &server.GameAbilityEvent{
								EventID:             ability.OfferingID,
								IsTriggered:         true,
								GameClientAbilityID: ability.GameClientAbilityID,
								ParticipantID:       ability.ParticipantID, // trigger on war machine
								WarMachineHash:      &ability.WarMachineHash,
							}

							// send message to game client, if ability trigger
							as.battle().arena.Message(
								"BATTLE:ABILITY",
								event,
							)

							bat := boiler.BattleAbilityTrigger{
								PlayerID:          null.StringFromPtr(nil),
								BattleID:          as.battle().ID,
								FactionID:         ability.FactionID.String(),
								IsAllSyndicates:   false,
								AbilityLabel:      ability.Label,
								GameAbilityID:     ability.ID.String(),
								AbilityOfferingID: ability.OfferingID.String(),
							}
							err := bat.Insert(gamedb.StdConn, boil.Infer())
							if err != nil {
								gamelog.L.Error().Err(err).Msg("Failed to record ability triggered")
							}

							// get ability faction
							faction, err := db.FactionGet(ability.FactionID.String())
							if err != nil {
								gamelog.L.Error().Err(err).Msg("failed to get player faction")
							} else {

								//build notification
								gameNotification := &GameNotificationWarMachineAbility{
									Ability: &AbilityBrief{
										Label:    ability.Label,
										ImageUrl: ability.ImageUrl,
										Colour:   ability.Colour,
									},
								}

								// broadcast notification
								if ability.ParticipantID == nil {
									as.battle().arena.BroadcastGameNotificationAbility(GameNotificationTypeFactionAbility, GameNotificationAbility{
										Ability: gameNotification.Ability,
									})

								} else {
									// filled war machine detail
									for _, wm := range as.battle().WarMachines {
										if wm.ParticipantID == *ability.ParticipantID {
											gameNotification.WarMachine = &WarMachineBrief{
												ParticipantID: wm.ParticipantID,
												Hash:          wm.Hash,
												ImageUrl:      wm.Image,
												ImageAvatar:   wm.ImageAvatar,
												Name:          wm.Name,
												Faction: &FactionBrief{
													ID:         faction.ID,
													Label:      faction.Label,
													LogoBlobID: FactionLogos[faction.ID],
													Theme: &FactionTheme{
														Primary:    faction.PrimaryColor,
														Secondary:  faction.SecondaryColor,
														Background: faction.BackgroundColor,
													},
												},
											}
											break
										}
									}

									as.battle().arena.BroadcastGameNotificationWarMachineAbility(gameNotification)
								}
							}

							// generate new offering id for current ability
							ability.OfferingID = uuid.Must(uuid.NewV4())
						}

						// broadcast the new price
						payload := []byte{byte(GameAbilityProgressTick)}
						payload = append(payload, []byte(fmt.Sprintf("%s_%s_%s_%s", ability.Identity, ability.SupsCost.String(), ability.CurrentSups.String(), triggeredFlag))...)
						as.battle().arena.messageBus.SendBinary(messagebus.BusKey(fmt.Sprintf("%s,%s", HubKeyAbilityPriceUpdated, ability.Identity)), payload)
					}
				}
			}
		case cont := <-as.contribute:
			if as.factionUniqueAbilities == nil {
				continue
			}
			if abilities, ok := as.factionUniqueAbilities[cont.factionID]; ok {
				// check ability exists
				if ability, ok := abilities[cont.abilityIdentity]; ok {

					// return early if battle stage is invalid
					if as.battle().stage.Load() != BattleStagStart {
						continue
					}

					actualSupSpent, isTriggered := ability.SupContribution(as.battle().arena.RPCClient, as.battle().ID, as.battle().BattleNumber, cont.userID, cont.amount)
					as.liveCount.AddSups(actualSupSpent)

					// sups contribution
					triggeredFlag := "0"
					if isTriggered {
						triggeredFlag = "1"
						// send message to game client, if ability trigger

						event := &server.GameAbilityEvent{
							IsTriggered:         true,
							GameClientAbilityID: ability.GameClientAbilityID,
							ParticipantID:       ability.ParticipantID, // trigger on war machine
							WarMachineHash:      &ability.WarMachineHash,
							EventID:             ability.OfferingID,
						}

						as.battle().arena.Message(
							"BATTLE:ABILITY",
							event,
						)

						bat := boiler.BattleAbilityTrigger{
							PlayerID:          null.StringFrom(cont.userID.String()),
							BattleID:          as.battle().ID,
							FactionID:         ability.FactionID.String(),
							IsAllSyndicates:   false,
							AbilityLabel:      ability.Label,
							GameAbilityID:     ability.ID.String(),
							AbilityOfferingID: ability.OfferingID.String(),
						}
						err := bat.Insert(gamedb.StdConn, boil.Infer())
						if err != nil {
							gamelog.L.Error().Err(err).Msg("Failed to record ability triggered")
						}

						_, err = db.UserStatAddTotalAbilityTriggered(cont.userID.String())
						if err != nil {
							gamelog.L.Error().Str("player_id", cont.userID.String()).Err(err).Msg("failed to update user ability triggered amount")
						}

						// get player
						player, err := boiler.FindPlayer(gamedb.StdConn, cont.userID.String())
						if err != nil {
							gamelog.L.Error().Err(err).Msg("failed to get player")
						} else {

							// get user faction
							faction, err := db.FactionGet(player.FactionID.String)
							if err != nil {
								gamelog.L.Error().Err(err).Msg("failed to get player faction")
							} else {

								//build notification
								gameNotification := &GameNotificationWarMachineAbility{
									User: &UserBrief{
										ID:        cont.userID,
										Username:  player.Username.String,
										FactionID: player.FactionID.String,
										Faction: &FactionBrief{
											ID:         faction.ID,
											Label:      faction.Label,
											LogoBlobID: FactionLogos[faction.ID],
											Theme: &FactionTheme{
												Primary:    faction.PrimaryColor,
												Secondary:  faction.SecondaryColor,
												Background: faction.BackgroundColor,
											},
										},
									},
									Ability: &AbilityBrief{
										Label:    ability.Label,
										ImageUrl: ability.ImageUrl,
										Colour:   ability.Colour,
									},
								}

								// broadcast notification
								if ability.ParticipantID == nil {
									as.battle().arena.BroadcastGameNotificationAbility(GameNotificationTypeFactionAbility, GameNotificationAbility{
										Ability: gameNotification.Ability,
										User:    gameNotification.User,
									})

								} else {

									// filled war machine detail
									for _, wm := range as.battle().WarMachines {
										if wm.ParticipantID == *ability.ParticipantID {
											gameNotification.WarMachine = &WarMachineBrief{
												ParticipantID: wm.ParticipantID,
												Hash:          wm.Hash,
												ImageUrl:      wm.Image,
												ImageAvatar:   wm.ImageAvatar,
												Name:          wm.Name,
												Faction: &FactionBrief{
													ID:         faction.ID,
													Label:      faction.Label,
													LogoBlobID: FactionLogos[faction.ID],
													Theme: &FactionTheme{
														Primary:    faction.PrimaryColor,
														Secondary:  faction.SecondaryColor,
														Background: faction.BackgroundColor,
													},
												},
											}
											break
										}
									}

									as.battle().arena.BroadcastGameNotificationWarMachineAbility(gameNotification)
								}
							}
						}

						// generate new offering id for current ability
						ability.OfferingID = uuid.Must(uuid.NewV4())
					}

					// broadcast the new price
					payload := []byte{byte(GameAbilityProgressTick)}
					payload = append(payload, []byte(fmt.Sprintf("%s_%s_%s_%s", ability.Identity, ability.SupsCost.String(), ability.CurrentSups.String(), triggeredFlag))...)
					as.battle().arena.messageBus.SendBinary(messagebus.BusKey(fmt.Sprintf("%s,%s", HubKeyAbilityPriceUpdated, ability.Identity)), payload)
				}
			}

		case <-live_vote_ticker.C:
			if as.liveCount == nil {
				continue
			}

			total := as.liveCount.ReadTotal()

			// broadcast
			payload := []byte{byte(LiveVotingTick)}
			payload = append(payload, []byte(total)...)
			as.battle().arena.messageBus.SendBinary(messagebus.BusKey(HubKeyLiveVoteCountUpdated), payload)

			if as.battle().stage.Load() != BattleStagStart {
				continue
			}

			// get spoil of war
			sows, err := db.LastTwoSpoilOfWarAmount()
			if err != nil || len(sows) == 0 {
				gamelog.L.Error().Err(err).Msg("Failed to get last two spoil of war amount")
				continue
			}

			// broadcast the spoil of war
			payload = []byte{byte(SpoilOfWarTick)}
			spoilOfWarStr := []string{}
			for _, sow := range sows {
				spoilOfWarStr = append(spoilOfWarStr, sow.String())
			}
			payload = append(payload, []byte(strings.Join(spoilOfWarStr, "|"))...)
			as.battle().arena.messageBus.SendBinary(messagebus.BusKey(HubKeySpoilOfWarUpdated), payload)
		}
	}
}

// FactionUniqueAbilityPriceUpdate update target price on every tick
func (ga *GameAbility) FactionUniqueAbilityPriceUpdate(minPrice decimal.Decimal) bool {
	ga.SupsCost = ga.SupsCost.Mul(decimal.NewFromFloat(0.9977))

	// if target price hit 1 sup, set it to 1 sup
	if ga.SupsCost.LessThanOrEqual(decimal.New(1, 18)) {
		ga.SupsCost = decimal.New(1, 18)
	}

	isTriggered := false

	// if the target price hit current price
	if ga.SupsCost.LessThanOrEqual(ga.CurrentSups) {
		// trigger the ability
		isTriggered = true

		// double the target price
		ga.SupsCost = ga.SupsCost.Mul(decimal.NewFromInt(2))

		// reset current sups to zero
		ga.CurrentSups = decimal.Zero

	}

	// store updated price to db
	err := db.FactionAbilitiesSupsCostUpdate(context.Background(), gamedb.Conn, ga.ID, ga.SupsCost, ga.CurrentSups)
	if err != nil {
		gamelog.L.Error().
			Str("ability_id", ga.ID.String()).
			Str("sups_cost", ga.SupsCost.StringFixed(4)).
			Str("current_sups", ga.CurrentSups.StringFixed(4)).
			Err(err).Msg("could not update faction ability cost")
		return isTriggered
	}

	return isTriggered
}

// SupContribution contribute sups to specific game ability, return the actual sups spent and whether the ability is triggered
func (ga *GameAbility) SupContribution(ppClient *rpcclient.PassportXrpcClient, battleID string, battleNumber int, userID uuid.UUID, amount decimal.Decimal) (decimal.Decimal, bool) {

	isTriggered := false

	// calc the different
	diff := ga.SupsCost.Sub(ga.CurrentSups)

	// if players spend more thant they need, crop the spend price
	if amount.Cmp(diff) >= 0 {
		isTriggered = true
		amount = diff
	}
	now := time.Now()

	amount = amount.Truncate(0)

	// pay sup
	txid, err := ppClient.SpendSupMessage(rpcclient.SpendSupsReq{
		FromUserID:           userID,
		ToUserID:             SupremacyBattleUserID,
		Amount:               amount.StringFixed(18),
		TransactionReference: server.TransactionReference(fmt.Sprintf("ability_sup_contribute|%s|%d", ga.OfferingID.String(), time.Now().UnixNano())),
		Group:                string(server.TransactionGroupBattle),
		SubGroup:             battleID,
		Description:          "battle contribution: " + ga.Label,
		NotSafe:              true,
	})
	if err != nil {
		return decimal.Zero, false
	}

	isAllSyndicates := false
	if ga.BattleAbilityID == nil || ga.BattleAbilityID.IsNil() {
		isAllSyndicates = true
	}

	battleContrib := &boiler.BattleContribution{
		BattleID:          battleID,
		PlayerID:          userID.String(),
		AbilityOfferingID: ga.OfferingID.String(),
		DidTrigger:        isTriggered,
		FactionID:         ga.FactionID.String(),
		AbilityLabel:      ga.Label,
		IsAllSyndicates:   isAllSyndicates,
		Amount:            amount,
		ContributedAt:     now,
		TransactionID:     null.StringFrom(txid),
	}

	err = battleContrib.Insert(gamedb.StdConn, boil.Infer())
	if err != nil {
		gamelog.L.Error().Str("txid", txid).Err(err).Msg("unable to insert battle contrib")
	}

	// update faction contribute
	err = db.FactionAddContribute(ga.FactionID.String(), amount)
	if err != nil {
		gamelog.L.Error().Str("txid", txid).Err(err).Msg("unable to update faction contribution")
	}

	amount = amount.Truncate(0)

	tx, err := gamedb.StdConn.Begin()
	if err == nil {

		defer tx.Rollback()

		spoil, err := boiler.SpoilsOfWars(qm.Where(`battle_id = ?`, battleID)).One(tx)
		if errors.Is(err, sql.ErrNoRows) {
			spoil = &boiler.SpoilsOfWar{
				BattleID:     battleID,
				BattleNumber: battleNumber,
				Amount:       amount,
				AmountSent:   decimal.New(0, 18),
			}
			err = spoil.Insert(gamedb.StdConn, boil.Infer())
			if err != nil {
				gamelog.L.Error().Err(err).Msg("unable to insert spoils")
			}
		} else {
			spoil.Amount = spoil.Amount.Add(amount)
			_, err = spoil.Update(tx, boil.Infer())
			if err != nil {
				gamelog.L.Error().Err(err).Msg("unable to insert spoil of war")
			}
		}

		err = tx.Commit()
		if err != nil {
			gamelog.L.Error().Err(err).Msg("unable to create tx")
			tx.Rollback()
		}
	} else {
		gamelog.L.Error().Err(err).Msg("unable to create tx to create spoil of war")
	}

	// update the current sups if not triggered
	if !isTriggered {
		ga.CurrentSups = ga.CurrentSups.Add(amount)

		// store updated price to db
		err := db.FactionAbilitiesSupsCostUpdate(context.Background(), gamedb.Conn, ga.ID, ga.SupsCost, ga.CurrentSups)
		if err != nil {
			gamelog.L.Error().Err(err).Msg("unable to insert faction ability sup cost update")
			return amount, false
		}
		return amount, false
	}
	// increase price as the twice amount for normal value
	ga.SupsCost = ga.SupsCost.Mul(decimal.NewFromInt(2))
	ga.CurrentSups = decimal.Zero

	// store updated price to db
	err = db.FactionAbilitiesSupsCostUpdate(context.Background(), gamedb.Conn, ga.ID, ga.SupsCost, ga.CurrentSups)
	if err != nil {
		gamelog.L.Error().
			Str("ability_id", ga.ID.String()).
			Str("sups_cost", ga.SupsCost.StringFixed(4)).
			Str("current_sups", ga.CurrentSups.StringFixed(4)).
			Err(err).Msg("could not update faction ability cost")
		return amount, true
	}

	return amount, true
}

// ***************************
// Gabs Abilities Voting Cycle
// ***************************

const (
	// BribeDurationSecond the amount of second players can bribe GABS
	BribeDurationSecond = 30
	// LocationSelectDurationSecond the amount of second the winner user can select the location
	LocationSelectDurationSecond = 15
	// CooldownDurationSecond the amount of second players have to wait for next bribe phase
	CooldownDurationSecond = 20
)

const (
	BribeStageHold           int32 = 0
	BribeStageBribe          int32 = 1
	BribeStageLocationSelect int32 = 2
	BribeStageCooldown       int32 = 3
)

var BribeStages = [4]string{"HOLD", "BRIBE",
	"LOCATION_SELECT",
	"COOLDOWN"}

type GabsBribeStage struct {
<<<<<<< HEAD
	PhaseInt atomic.Int32
	EndTime  time.Time
}

// GetPhase return the phase of the stage base on the phase int
func (gbs *GabsBribeStage) GetPhase() BribePhase {
	switch gbs.PhaseInt.Load() {
	case 0:
		return BribeStageBribe
	case 1:
		return BribeStageLocationSelect
	case 2:
		return BribeStageCooldown
	default:
		return BribeStageHold
	}
}

// SetPhase set current phase
func (gbs *GabsBribeStage) SetPhase(bp BribePhase, durationSecond int) {
	switch bp {
	case BribeStageBribe:
		gbs.PhaseInt.Store(0)
	case BribeStageLocationSelect:
		gbs.PhaseInt.Store(1)
	case BribeStageCooldown:
		gbs.PhaseInt.Store(2)
	case BribeStageHold:
		gbs.PhaseInt.Store(3)
	}

	gbs.EndTime = time.Now().Add(time.Duration(durationSecond) * time.Second)
}

type BribeStageBroadcast struct {
	Phase   BribePhase `json:"phase"`
	EndTime time.Time  `json:"end_time"`
=======
	Phase   *atomic.Int32 `json:"phase"`
	endTime time.Time     `json:"end_time"`
	sync.RWMutex
}

func (p *GabsBribeStage) EndTime() time.Time {
	p.RLock()
	defer p.RUnlock()
	return p.endTime
}

func (p *GabsBribeStage) StoreEndTime(t time.Time) {
	p.Lock()
	defer p.Unlock()

	p.endTime = t
}

func (p *GabsBribeStage) MarshalJSON() ([]byte, error) {
	res := struct {
		Phase   string    `json:"phase"`
		EndTime time.Time `json:"end_time"`
	}{
		Phase:   BribeStages[p.Phase.Load()],
		EndTime: p.endTime,
	}

	return json.Marshal(&res)
>>>>>>> 115eb347
}

func (gbs *GabsBribeStage) BroadcastObject() *BribeStageBroadcast {
	return &BribeStageBroadcast{
		Phase:   gbs.GetPhase(),
		EndTime: gbs.EndTime,
	}
}

// track user contribution of current battle
type UserContribution struct {
	sync.RWMutex
	contributionMap map[uuid.UUID]decimal.Decimal
}

type AbilitiesMap struct {
	m map[string]*GameAbility
	sync.RWMutex
}

func (am *AbilitiesMap) Store(key string, ga *GameAbility) {
	am.Lock()
	defer am.Unlock()
	if am.m == nil {
		am.m = make(map[string]*GameAbility)
	}
	am.m[key] = ga
}

func (am *AbilitiesMap) Load(key string) (*GameAbility, bool) {
	am.Lock()
	defer am.Unlock()
	if am.m == nil {
		am.m = map[string]*GameAbility{}
	}
	ga, ok := am.m[key]
	return ga, ok
}

func (am *AbilitiesMap) LoadUnsafe(key string) *GameAbility {
	if am.m == nil {
		am.m = map[string]*GameAbility{}
	}
	ga, _ := am.m[key]
	return ga
}

func (am *AbilitiesMap) Range(fn func(u string, ga *GameAbility) bool) {
	defer func() {
		if err := recover(); err != nil {
			gamelog.L.Error().Interface("err", err).Stack().Msg("Panic! Panic! Panic! Panic at the StartGabsAbilityPoolCycle!")
		}
	}()

	if am.m == nil {
		am.Lock()
		am.m = make(map[string]*GameAbility)
		am.Unlock()
	}
	am.RLock()
	defer am.RUnlock()
	for uid, ga := range am.m {
		if !fn(uid, ga) {
			return
		}
	}
}

type BattleAbilityPool struct {
	Stage *GabsBribeStage

	BattleAbility *server.BattleAbility
	Abilities     *AbilitiesMap // faction ability current, change on every bribing cycle

	TriggeredFactionID atomic.String
	sync.RWMutex
}

type LocationSelectAnnouncement struct {
	GameAbility *GameAbility `json:"game_ability"`
	EndTime     time.Time    `json:"end_time"`
}

// StartGabsAbilityPoolCycle
func (as *AbilitiesSystem) StartGabsAbilityPoolCycle(resume bool) {
	defer func() {
		if err := recover(); err != nil {
			gamelog.L.Error().Interface("err", err).Stack().Msg("Panic! Panic! Panic! Panic at the StartGabsAbilityPoolCycle!")
			if as != nil && as.battle() != nil {
				as.StartGabsAbilityPoolCycle(true)
			}
		}
	}()

	// initial a ticker for current battle
	main_ticker := time.NewTicker(1 * time.Second)
	price_ticker := time.NewTicker(1 * time.Second)
	progress_ticker := time.NewTicker(1 * time.Second)
	end_progress := make(chan bool)
<<<<<<< HEAD
=======

	mismatchCount := atomic.NewInt32(0)
>>>>>>> 115eb347

	defer func() {
		defer func() {
			if err := recover(); err != nil {
				gamelog.L.Error().Interface("err", err).Stack().Msg("Panic! Panic! Panic! Panic trying to close channels!")
			}
		}()
		price_ticker.Stop()
		main_ticker.Stop()
		close(as.endGabs)
		close(end_progress)
	}()

	// start voting stage
	if !resume {
<<<<<<< HEAD
		as.battleAbilityPool.Stage.SetPhase(BribeStageCooldown, as.battleAbilityPool.BattleAbility.CooldownDurationSecond)
		as.battle.arena.messageBus.Send(messagebus.BusKey(HubKeGabsBribeStageUpdateSubscribe), as.battleAbilityPool.Stage.BroadcastObject())
=======
		as.battleAbilityPool.Stage.Phase.Store(BribeStageCooldown)
		as.battleAbilityPool.Stage.StoreEndTime(time.Now().Add(time.Duration(as.battleAbilityPool.BattleAbility.CooldownDurationSecond) * time.Second))
		as.battle().arena.messageBus.Send(messagebus.BusKey(HubKeGabsBribeStageUpdateSubscribe), as.battleAbilityPool.Stage)
>>>>>>> 115eb347
	}
	bn := as.battle().BattleNumber

	go func() {
		defer progress_ticker.Stop()
		for {
			select {
			case <-end_progress:
				return
			case <-progress_ticker.C:
<<<<<<< HEAD
				if as.battle == nil || as.battle.arena.currentBattle == nil || as.battle.arena.currentBattle.BattleNumber != bn {
=======
				if as.battle() == nil || as.battle().arena.currentBattle() == nil {
>>>>>>> 115eb347
					return
				}
				// terminate ticker if battle mismatch
				if as.battle() != as.battle().arena.currentBattle() {
					gamelog.L.Warn().
						Str("current battle id", as.battle().arena.currentBattle().ID).
						Msg("Battle mismatch is detected on progress ticker")
					continue
				}
				as.BattleAbilityProgressBar()
			}
		}
	}()

	// start ability pool cycle
	for {
		select {
		// wait for next tick
		case <-as.endGabs:
<<<<<<< HEAD
			// send hold phase to frontend to close the vote panel
			as.battleAbilityPool.Stage.SetPhase(BribeStageHold, 60*60*24*365)
			as.battle.arena.messageBus.Send(messagebus.BusKey(HubKeGabsBribeStageUpdateSubscribe), as.battleAbilityPool.Stage.BroadcastObject())
=======
			as.battleAbilityPool.Stage.Phase.Store(BribeStageHold)
			as.battleAbilityPool.Stage.StoreEndTime(time.Now().AddDate(1, 0, 0))
			as.battle().arena.messageBus.Send(messagebus.BusKey(HubKeGabsBribeStageUpdateSubscribe), as.battleAbilityPool.Stage)
>>>>>>> 115eb347
			end_progress <- true
			return
		case <-main_ticker.C:
			if as.battle() == nil || as.battle().arena.currentBattle() == nil {
				gamelog.L.Warn().Msg("Battle is nil")
				continue
			}
			// terminate ticker if battle mismatch
<<<<<<< HEAD
			if as.battle != as.battle.arena.currentBattle {
				gamelog.L.Info().Msg("Battle mismatch is detected, clean up bribing ticker")
				as.endGabs <- true
				continue
=======
			if as.battle() != as.battle().arena.currentBattle() {
				mismatchCount.Add(1)
				gamelog.L.Warn().
					Str("current battle id", as.battle().arena.currentBattle().ID).
					Int32("times", mismatchCount.Load()).
					Msg("Battle mismatch is detected on bribing ticker")

				if mismatchCount.Load() < 20 {
					continue
				}

				gamelog.L.Info().Msg("detect battle mismatch 20 times, cleaning up the gab ability tickers")
				// exit, if mismatch detect 20 times
				end_progress <- true
				return
>>>>>>> 115eb347
			}
			// check phase
			// exit the loop, when battle is ended
<<<<<<< HEAD
			if stage == BattleStageEnd {
				as.endGabs <- true
				// stop all the ticker and exit the loop
				gamelog.L.Info().Msg("Stop ability tickers after battle is end")
=======
			if as.battle().stage.Load() == BattleStageEnd {
				// stop all the ticker and exit the loop
				gamelog.L.Warn().Msg("battle is end")
>>>>>>> 115eb347
				continue
			}

			// skip, if the end time of current phase haven't been reached
			if as.battleAbilityPool.Stage.EndTime().After(time.Now()) {
				continue
			}

<<<<<<< HEAD
			/////////////////
			// Bribe Phase //
			/////////////////
			switch as.battleAbilityPool.Stage.GetPhase() {
=======
			// otherwise, read current bribe phase

			/////////////////
			// Bribe Phase //
			/////////////////
			switch as.battleAbilityPool.Stage.Phase.Load() {
>>>>>>> 115eb347

			// at the end of bribing phase
			// no ability is triggered, switch to cooldown phase
			case BribeStageBribe:
				// change bribing phase

				// set new battle ability
				cooldownSecond, err := as.SetNewBattleAbility()
				if err != nil {
					gamelog.L.Error().Err(err).Msg("Failed to set new battle ability")
				}

<<<<<<< HEAD
				as.battleAbilityPool.Stage.SetPhase(BribeStageCooldown, cooldownSecond)
				// broadcast stage to frontend
				as.battle.arena.messageBus.Send(messagebus.BusKey(HubKeGabsBribeStageUpdateSubscribe), as.battleAbilityPool.Stage.BroadcastObject())
=======
				as.battleAbilityPool.Stage.Phase.Store(BribeStageCooldown)
				as.battleAbilityPool.Stage.StoreEndTime(time.Now().Add(time.Duration(cooldownSecond) * time.Second))
				// broadcast stage to frontend
				as.battle().arena.messageBus.Send(messagebus.BusKey(HubKeGabsBribeStageUpdateSubscribe), as.battleAbilityPool.Stage)
>>>>>>> 115eb347

			// at the end of location select phase
			// pass the location select to next player
			case BribeStageLocationSelect:
				// get the next location decider
				currentUserID, nextUserID, ok := as.nextLocationDeciderGet()
				if !ok {

					if as == nil {
						gamelog.L.Error().Msg("abilities are nil")
						continue
					}
					if as.battleAbilityPool == nil {
						gamelog.L.Error().Msg("ability pool is nil")
						continue
					}

					if as.battleAbilityPool.Abilities == nil {
						gamelog.L.Error().Msg("abilities map in battle ability pool is nil")
						continue
					}

					ability, _ := as.battleAbilityPool.Abilities.Load(as.battleAbilityPool.TriggeredFactionID.Load())

					// broadcast no ability
					as.battle().arena.BroadcastGameNotificationLocationSelect(&GameNotificationLocationSelect{
						Type: LocationSelectTypeCancelledNoPlayer,
						Ability: &AbilityBrief{
							Label:    ability.Label,
							ImageUrl: ability.ImageUrl,
							Colour:   ability.Colour,
						},
					})

					// set new battle ability
					cooldownSecond, err := as.SetNewBattleAbility()
					if err != nil {
						gamelog.L.Error().Err(err).Msg("Failed to set new battle ability")
					}

					// enter cooldown phase, if there is no user left for location select
<<<<<<< HEAD
					as.battleAbilityPool.Stage.SetPhase(BribeStageCooldown, cooldownSecond)
					as.battle.arena.messageBus.Send(messagebus.BusKey(HubKeGabsBribeStageUpdateSubscribe), as.battleAbilityPool.Stage.BroadcastObject())
=======
					as.battleAbilityPool.Stage.Phase.Store(BribeStageCooldown)
					as.battleAbilityPool.Stage.StoreEndTime(time.Now().Add(time.Duration(cooldownSecond) * time.Second))
					as.battle().arena.messageBus.Send(messagebus.BusKey(HubKeGabsBribeStageUpdateSubscribe), as.battleAbilityPool.Stage)
>>>>>>> 115eb347
					continue
				}

				if as == nil {
					gamelog.L.Error().Msg("abilities are nil")
					continue
				}
				if as.battleAbilityPool == nil {
					gamelog.L.Error().Msg("ability pool is nil")
					continue
				}
				if as.battleAbilityPool.Abilities == nil {
					gamelog.L.Error().Msg("abilities map in battle ability pool is nil")
					continue
				}

				ab, ok := as.battleAbilityPool.Abilities.Load(as.battleAbilityPool.TriggeredFactionID.Load())
				if !ok {
					gamelog.L.Error().
						Str("triggered faction id", as.battleAbilityPool.TriggeredFactionID.Load()).
						Msg("nothing for triggered faction id")
					continue
				}

				notification := &GameNotificationLocationSelect{
					Type: LocationSelectTypeFailedTimeout,
					Ability: &AbilityBrief{
						Label:    ab.Label,
						ImageUrl: ab.ImageUrl,
						Colour:   ab.Colour,
					},
				}

				// get current player
				currentPlayer, err := BuildUserDetailWithFaction(currentUserID)
				if err == nil {
					notification.CurrentUser = currentPlayer
				}

				// get next player
				nextPlayer, err := BuildUserDetailWithFaction(nextUserID)
				if err == nil {
					notification.NextUser = nextPlayer
				}
				go as.battle().arena.BroadcastGameNotificationLocationSelect(notification)

				// extend location select phase duration
<<<<<<< HEAD
				as.battleAbilityPool.Stage.SetPhase(BribeStageLocationSelect, LocationSelectDurationSecond)
				// broadcast stage to frontend
				go as.battle.arena.messageBus.Send(messagebus.BusKey(HubKeGabsBribeStageUpdateSubscribe), as.battleAbilityPool.Stage.BroadcastObject())
=======
				as.battleAbilityPool.Stage.Phase.Store(BribeStageLocationSelect)
				as.battleAbilityPool.Stage.StoreEndTime(time.Now().Add(time.Duration(LocationSelectDurationSecond) * time.Second))
				// broadcast stage to frontend
				go as.battle().arena.messageBus.Send(messagebus.BusKey(HubKeGabsBribeStageUpdateSubscribe), as.battleAbilityPool.Stage)

				ab, ok = as.battleAbilityPool.Abilities.Load(as.battleAbilityPool.TriggeredFactionID.Load())
>>>>>>> 115eb347

				// broadcast the announcement to the next location decider
				go as.battle().arena.messageBus.Send(messagebus.BusKey(fmt.Sprintf("%s:%s", HubKeGabsBribingWinnerSubscribe, nextUserID)), &LocationSelectAnnouncement{
					GameAbility: ab,
					EndTime:     as.battleAbilityPool.Stage.EndTime(),
				})

			// at the end of cooldown phase
			// random choose a battle ability for next bribing session
			case BribeStageCooldown:

				// change bribing phase
<<<<<<< HEAD
				as.battleAbilityPool.Stage.SetPhase(BribeStageBribe, BribeDurationSecond)
				// broadcast stage to frontend
				go as.battle.arena.messageBus.Send(messagebus.BusKey(HubKeGabsBribeStageUpdateSubscribe), as.battleAbilityPool.Stage.BroadcastObject())
=======
				as.battleAbilityPool.Stage.Phase.Store(BribeStageBribe)
				as.battleAbilityPool.Stage.StoreEndTime(time.Now().Add(time.Duration(BribeDurationSecond) * time.Second))
				// broadcast stage to frontend
				go as.battle().arena.messageBus.Send(messagebus.BusKey(HubKeGabsBribeStageUpdateSubscribe), as.battleAbilityPool.Stage)
>>>>>>> 115eb347

				continue
			default:
				gamelog.L.Error().Msg("hit default case switch on abilities loop")
			}
		case <-price_ticker.C:
			if as.battle() == nil || as.battle().arena.currentBattle() == nil || as.battle().arena.currentBattle().BattleNumber != bn {
				continue
			}
			as.BattleAbilityPriceUpdater()
		case cont := <-as.bribe:
			if as.battle() == nil || as.battle().arena.currentBattle() == nil || as.battle().arena.currentBattle().BattleNumber != bn {
				continue
			}

			// skip, if the bribe stage is incorrect
<<<<<<< HEAD
			if as.battleAbilityPool == nil || as.battleAbilityPool.Stage == nil || as.battleAbilityPool.Stage.GetPhase() != BribeStageBribe {
=======
			if as.battleAbilityPool == nil || as.battleAbilityPool.Stage == nil || as.battleAbilityPool.Stage.Phase.Load() != BribeStageBribe {
>>>>>>> 115eb347
				continue
			}

			if factionAbility, ok := as.battleAbilityPool.Abilities.Load(cont.factionID.String()); ok {
				// contribute sups
				actualSupSpent, abilityTriggered := factionAbility.SupContribution(as.battle().arena.RPCClient, as.battle().ID, as.battle().BattleNumber, cont.userID, cont.amount)
				as.liveCount.AddSups(actualSupSpent)

				if abilityTriggered {
					// generate location select order list
					as.locationDecidersSet(as.battle().ID, cont.factionID.String(), cont.userID)

					// change bribing phase to location select
<<<<<<< HEAD
					as.battleAbilityPool.Stage.SetPhase(BribeStageLocationSelect, LocationSelectDurationSecond)

					// broadcast stage change
					as.battle.arena.messageBus.Send(messagebus.BusKey(HubKeGabsBribeStageUpdateSubscribe), as.battleAbilityPool.Stage.BroadcastObject())
=======
					as.battleAbilityPool.Stage.Phase.Store(BribeStageLocationSelect)
					as.battleAbilityPool.Stage.StoreEndTime(time.Now().Add(time.Duration(LocationSelectDurationSecond) * time.Second))

					// broadcast stage change
					as.battle().arena.messageBus.Send(messagebus.BusKey(HubKeGabsBribeStageUpdateSubscribe), as.battleAbilityPool.Stage)

					ab, _ := as.battleAbilityPool.Abilities.Load(as.battleAbilityPool.TriggeredFactionID.Load())
>>>>>>> 115eb347

					// send message to the user who trigger the ability
					as.battle().arena.messageBus.Send(messagebus.BusKey(fmt.Sprintf("%s:%s", HubKeGabsBribingWinnerSubscribe, cont.userID)), &LocationSelectAnnouncement{
						GameAbility: ab,
						EndTime:     as.battleAbilityPool.Stage.EndTime(),
					})

					notification := GameNotificationAbility{
						Ability: &AbilityBrief{
							Label:    factionAbility.Label,
							ImageUrl: factionAbility.ImageUrl,
							Colour:   factionAbility.Colour,
						},
					}
					// get player
					currentUser, err := BuildUserDetailWithFaction(cont.userID)
					if err == nil {
						notification.User = currentUser
					}
					as.battle().arena.BroadcastGameNotificationAbility(GameNotificationTypeBattleAbility, notification)

					// broadcast the latest result progress bar, when ability is triggered
					as.BroadcastAbilityProgressBar()
				}
			}
		}
	}
}

// SetNewBattleAbility set new battle ability and return the cooldown time
func (as *AbilitiesSystem) SetNewBattleAbility() (int, error) {
	defer func() {
		if err := recover(); err != nil {
			gamelog.L.Error().Interface("err", err).Stack().Msg("panic! panic! panic! Panic at the SetNewBattleAbility!")
		}
	}()
	// clean up triggered faction
	as.battleAbilityPool.TriggeredFactionID.Store(uuid.Nil.String())

	// initialise new gabs ability pool
	ba, err := db.BattleAbilityGetRandom(context.Background(), gamedb.Conn)
	if err != nil {
		gamelog.L.Error().Err(err).Msg("Failed to get battle ability from db")
		return 0, terror.Error(err)
	}
	as.battleAbilityPool.BattleAbility = ba

	// get faction battle abilities
	gabsAbilities, err := db.FactionBattleAbilityGet(context.Background(), gamedb.Conn, ba.ID)
	if err != nil {
		gamelog.L.Error().Err(err).Msg("FactionBattleAbilityGet failed to retrieve shit")
		return ba.CooldownDurationSecond, terror.Error(err)
	}

	// set battle abilities of each faction
	for _, ga := range gabsAbilities {
		supsCost, err := decimal.NewFromString(ga.SupsCost)
		if err != nil {
			gamelog.L.Error().Err(err).Msg("Failed to ability sups cost to decimal")

			// set sups cost to initial price
			supsCost = decimal.New(100, 18)
		}

		currentSups, err := decimal.NewFromString(ga.CurrentSups)
		if err != nil {
			gamelog.L.Error().Err(err).Msg("Failed to ability current sups to decimal")

			// set current sups to initial price
			currentSups = decimal.Zero
		}

		// initialise game ability
		gameAbility := &GameAbility{
			ID:                     ga.ID,
			GameClientAbilityID:    byte(ga.GameClientAbilityID),
			ImageUrl:               ga.ImageUrl,
			Description:            ga.Description,
			FactionID:              ga.FactionID,
			Label:                  ga.Label,
			SupsCost:               supsCost,
			CurrentSups:            currentSups,
			Colour:                 ga.Colour,
			TextColour:             ga.TextColour,
			CooldownDurationSecond: ba.CooldownDurationSecond,
			OfferingID:             uuid.Must(uuid.NewV4()),
		}
		as.battleAbilityPool.Abilities.Store(ga.FactionID.String(), gameAbility)
		// broadcast ability update to faction users
		as.battle().arena.messageBus.Send(messagebus.BusKey(fmt.Sprintf("%s:%s", HubKeyBattleAbilityUpdated, gameAbility.FactionID.String())), gameAbility)
	}

	// broadcast the latest result progress bar, when ability is triggered
	factionAbilityPrices := []string{}
	as.battleAbilityPool.Abilities.Range(func(factionID string, ability *GameAbility) bool {
		factionAbilityPrice := fmt.Sprintf("%s_%s_%s", factionID, ability.SupsCost.String(), ability.CurrentSups.String())
		factionAbilityPrices = append(factionAbilityPrices, factionAbilityPrice)
		return true
	})

	payload := []byte{byte(BattleAbilityProgressTick)}
	payload = append(payload, []byte(strings.Join(factionAbilityPrices, "|"))...)

	as.battle().arena.messageBus.SendBinary(messagebus.BusKey(HubKeyBattleAbilityProgressBarUpdated), payload)

	return ba.CooldownDurationSecond, nil
}

type Contribution struct {
	factionID       uuid.UUID
	userID          uuid.UUID
	amount          decimal.Decimal
	abilityIdentity string
}

// locationDecidersSet set a user list for location select for current ability triggered
func (as *AbilitiesSystem) locationDecidersSet(battleID string, factionID string, triggerByUserID ...uuid.UUID) {
	defer func() {
		if err := recover(); err != nil {
			gamelog.L.Error().Interface("err", err).Stack().Msg("panic! panic! panic! Panic at the locationDecidersSet!")
		}
	}()
	// set triggered faction id
	as.battleAbilityPool.TriggeredFactionID.Store(factionID)

	type userSupSpent struct {
		userID   uuid.UUID
		supSpent decimal.Decimal
	}

	playerList, err := db.PlayerFactionContributionList(battleID, factionID)
	if err != nil {
		gamelog.L.Error().Str("battle_id", battleID).Str("faction_id", factionID).Err(err).Msg("failed to get player list")
	}

	// initialise location select list
	as.locationDeciders.list = []uuid.UUID{}

	for _, tid := range triggerByUserID {
		as.locationDeciders.list = append(as.locationDeciders.list, tid)
	}

	for _, pid := range playerList {
		exists := false
		for _, tid := range triggerByUserID {
			if pid == tid {
				exists = true
				break
			}
		}
		if exists {
			continue
		}
		as.locationDeciders.list = append(as.locationDeciders.list, pid)
	}
}

// nextLocationDeciderGet return the uuid of the next player to select the location for ability
func (as *AbilitiesSystem) nextLocationDeciderGet() (uuid.UUID, uuid.UUID, bool) {
	defer func() {
		if err := recover(); err != nil {
			gamelog.L.Error().Interface("err", err).Stack().Msg("panic! panic! panic! Panic at the nextLocationDeciderGet!")
		}
	}()
	if as.locationDeciders == nil {
		gamelog.L.Error().Msg("nil check failed as.locationDeciders")

		return uuid.UUID(uuid.Nil), uuid.UUID(uuid.Nil), false
	}

	// clean up the location select list if there is no user left to select location
	if len(as.locationDeciders.list) <= 1 {
		gamelog.L.Error().Msg("no as.locationDeciders <= 1")
		as.locationDeciders.list = []uuid.UUID{}
		return uuid.UUID(uuid.Nil), uuid.UUID(uuid.Nil), false
	}

	currentUserID := as.locationDeciders.list[0]
	nextUserID := as.locationDeciders.list[1]

	// remove the first user from the list
	as.locationDeciders.list = as.locationDeciders.list[1:]

	return currentUserID, nextUserID, true
}

// ***********************************
// Ability Progression bar Broadcaster
// ***********************************

// 1 tick per second, each tick reduce 0.93304 of current price (drop the price to half in 10 second)

func (as *AbilitiesSystem) BattleAbilityPriceUpdater() {
	defer func() {
		if err := recover(); err != nil {
			gamelog.L.Error().Interface("err", err).Stack().Msg("panic! panic! panic! Panic at the BattleAbilityPriceUpdater!")
		}
	}()
	// check battle stage
	// exit the loop, when battle is ended
	if as.battle().stage.Load() == BattleStageEnd {
		return
	}

	// check bribing stage
<<<<<<< HEAD
	if as.battleAbilityPool.Stage.GetPhase() != BribeStageBribe {
=======
	if as.battleAbilityPool.Stage.Phase.Load() != BribeStageBribe {
>>>>>>> 115eb347
		// skip if the stage is invalid
		return
	}

	// update price
	as.battleAbilityPool.Abilities.Range(func(factionID string, ability *GameAbility) bool {
		// reduce price
		ability.SupsCost = ability.SupsCost.Mul(decimal.NewFromFloat(0.93304))

		// cap minmum price at 1 sup
		if ability.SupsCost.Cmp(decimal.New(1, 18)) <= 0 {
			ability.SupsCost = decimal.New(1, 18)
		}

		// if ability not triggered, store ability's new target price to database, and continue
		if ability.SupsCost.Cmp(ability.CurrentSups) > 0 {
			// store updated price to db
			err := db.FactionAbilitiesSupsCostUpdate(context.Background(), gamedb.Conn, ability.ID, ability.SupsCost, ability.CurrentSups)
			if err != nil {
				gamelog.L.Error().
					Str("ability_id", ability.ID.String()).
					Str("sups_cost", ability.SupsCost.StringFixed(4)).
					Str("current_sups", ability.CurrentSups.StringFixed(4)).
					Err(err).Msg("could not update faction ability cost")
			}
			return true
		}

		// if ability triggered
		ability.SupsCost = ability.SupsCost.Mul(decimal.NewFromInt(2))
		ability.CurrentSups = decimal.Zero
		err := db.FactionAbilitiesSupsCostUpdate(context.Background(), gamedb.Conn, ability.ID, ability.SupsCost, ability.CurrentSups)
		if err != nil {
			gamelog.L.Error().
				Str("ability_id", ability.ID.String()).
				Str("sups_cost", ability.SupsCost.StringFixed(4)).
				Str("current_sups", ability.CurrentSups.StringFixed(4)).
				Err(err).Msg("could not update faction ability cost")
		}

		// broadcast the progress bar
		as.BroadcastAbilityProgressBar()

		// set location deciders list
		as.locationDecidersSet(as.battle().ID, factionID)

		// if no user online, enter cooldown and exit the loop
		if len(as.locationDeciders.list) == 0 {

			// broadcast no ability
			as.battle().arena.BroadcastGameNotificationLocationSelect(&GameNotificationLocationSelect{
				Type: LocationSelectTypeCancelledNoPlayer,
				Ability: &AbilityBrief{
					Label:    ability.Label,
					ImageUrl: ability.ImageUrl,
					Colour:   ability.Colour,
				},
			})

			// set new battle ability
			cooldownSecond, err := as.SetNewBattleAbility()
			if err != nil {
				gamelog.L.Error().Err(err).Msg("Failed to set new battle ability")
			}

<<<<<<< HEAD
			as.battleAbilityPool.Stage.SetPhase(BribeStageCooldown, cooldownSecond)
			as.battle.arena.messageBus.Send(messagebus.BusKey(HubKeGabsBribeStageUpdateSubscribe), as.battleAbilityPool.Stage.BroadcastObject())
=======
			as.battleAbilityPool.Stage.Phase.Store(BribeStageCooldown)
			as.battleAbilityPool.Stage.StoreEndTime(time.Now().Add(time.Duration(cooldownSecond) * time.Second))
			as.battle().arena.messageBus.Send(messagebus.BusKey(HubKeGabsBribeStageUpdateSubscribe), as.battleAbilityPool.Stage)
>>>>>>> 115eb347

			return false
		}

		notification := GameNotificationAbility{
			Ability: &AbilityBrief{
				Label:    ability.Label,
				ImageUrl: ability.ImageUrl,
				Colour:   ability.Colour,
			},
		}
		// get player
		currentUser, err := BuildUserDetailWithFaction(as.locationDeciders.list[0])
		if err == nil {
			notification.User = currentUser
		}
		as.battle().arena.BroadcastGameNotificationAbility(GameNotificationTypeBattleAbility, notification)

		// if there is user, assign location decider and exit the loop
		// change bribing phase to location select
<<<<<<< HEAD
		as.battleAbilityPool.Stage.SetPhase(BribeStageLocationSelect, LocationSelectDurationSecond)
=======
		as.battleAbilityPool.Stage.Phase.Store(BribeStageLocationSelect)
		as.battleAbilityPool.Stage.StoreEndTime(time.Now().Add(time.Duration(LocationSelectDurationSecond) * time.Second))
>>>>>>> 115eb347
		// broadcast stage change
		as.battle().arena.messageBus.Send(messagebus.BusKey(HubKeGabsBribeStageUpdateSubscribe), as.battleAbilityPool.Stage)

		// broadcast the announcement to the next location decider
		as.battle().arena.messageBus.Send(messagebus.BusKey(fmt.Sprintf("%s:%s", HubKeGabsBribingWinnerSubscribe, as.locationDeciders.list[0])), &LocationSelectAnnouncement{
			GameAbility: as.battleAbilityPool.Abilities.LoadUnsafe(as.battleAbilityPool.TriggeredFactionID.Load()),
			EndTime:     as.battleAbilityPool.Stage.EndTime(),
		})

		return false
	})

	// broadcast the progress bar
	go as.BroadcastAbilityProgressBar()
}

func (as *AbilitiesSystem) BattleAbilityProgressBar() {
	defer func() {
		if err := recover(); err != nil {
			gamelog.L.Error().Interface("err", err).Stack().Msg("panic! panic! panic! Panic at the BattleAbilityProgressBar!")
		}
	}()
	// check battle stage
	// exit the loop, when battle is ended
	if as.battle().stage.Load() == BattleStageEnd {
		return
	}

	// check bribing stage
<<<<<<< HEAD
	if as.battleAbilityPool.Stage.GetPhase() != BribeStageBribe {
=======
	if as.battleAbilityPool.Stage.Phase.Load() != BribeStageBribe {
>>>>>>> 115eb347
		// skip if the stage is invalid
		return
	}

	go as.BroadcastAbilityProgressBar()
}

func (as *AbilitiesSystem) BroadcastAbilityProgressBar() {
	defer func() {
		if err := recover(); err != nil {
			gamelog.L.Error().Interface("err", err).Stack().Msg("panic! panic! panic! Panic at the BroadcastAbilityProgressBar!")
		}
	}()
	if as.battleAbilityPool == nil || as.battleAbilityPool.Abilities == nil {
		return
	}
	factionAbilityPrices := []string{}
	as.battleAbilityPool.Abilities.Range(func(factionID string, ability *GameAbility) bool {
		factionAbilityPrice := fmt.Sprintf("%s_%s_%s", factionID, ability.SupsCost.String(), ability.CurrentSups.String())
		factionAbilityPrices = append(factionAbilityPrices, factionAbilityPrice)
		return true
	})

	payload := []byte{byte(BattleAbilityProgressTick)}
	payload = append(payload, []byte(strings.Join(factionAbilityPrices, "|"))...)

	as.battle().arena.messageBus.SendBinary(messagebus.BusKey(HubKeyBattleAbilityProgressBarUpdated), payload)
}

// *********************
// Handlers
// *********************
func (as *AbilitiesSystem) AbilityContribute(factionID uuid.UUID, userID uuid.UUID, abilityIdentity string, amount decimal.Decimal) {
	defer func() {
		if err := recover(); err != nil {
			gamelog.L.Error().Interface("err", err).Stack().Msg("panic! panic! panic! Panic at the AbilityContribute!")
		}
	}()
	if as == nil || as.battle() == nil || as.battle().stage.Load() != BattleStagStart || as.factionUniqueAbilities == nil {
		return
	}

	if as.closed.Load() {
		return
	}

	cont := &Contribution{
		factionID,
		userID,
		amount,
		abilityIdentity,
	}

	as.contribute <- cont
}

// FactionUniqueAbilityGet return the faction unique ability for the given faction
func (as *AbilitiesSystem) FactionUniqueAbilitiesGet(factionID uuid.UUID) []GameAbility {
	defer func() {
		if err := recover(); err != nil {
			gamelog.L.Error().Interface("err", err).Stack().Msg("panic! panic! panic! Panic at the FactionUniqueAbilitiesGet!")
		}
	}()
	abilities := []GameAbility{}
	for _, ga := range as.factionUniqueAbilities[factionID] {
		abilities = append(abilities, *ga)
	}

	if len(abilities) == 0 {
		return nil
	}

	return abilities
}

// FactionUniqueAbilityGet return the faction unique ability for the given faction
func (as *AbilitiesSystem) WarMachineAbilitiesGet(factionID uuid.UUID, hash string) []GameAbility {
	defer func() {
		if err := recover(); err != nil {
			gamelog.L.Error().Interface("err", err).Stack().Msg("panic! panic! panic! Panic at the WarMachineAbilitiesGet!")
		}
	}()
	abilities := []GameAbility{}
	if as == nil {
		gamelog.L.Error().Str("factionID", factionID.String()).Str("hash", hash).Msg("nil pointer found as")
		return abilities
	}
	if as.factionUniqueAbilities == nil {
		gamelog.L.Error().Str("factionID", factionID.String()).Str("hash", hash).Msg("nil pointer found as.factionUniqueAbilities")
		return abilities
	}
	// NOTE: just pass down the faction unique abilities for now
	if fua, ok := as.factionUniqueAbilities[factionID]; ok {
		for h, ga := range fua {
			if h == hash {
				abilities = append(abilities, *ga)
			}
		}
	}

	if len(abilities) == 0 {
		return nil
	}

	return abilities
}

func (as *AbilitiesSystem) BribeGabs(factionID uuid.UUID, userID uuid.UUID, amount decimal.Decimal) {
	defer func() {
		if err := recover(); err != nil {
			gamelog.L.Error().Interface("err", err).Stack().Msg("panic! panic! panic! Panic at the BribeGabs!")
		}
	}()

	if as == nil || as.battle() == nil || as.battle().stage.Load() != BattleStagStart {
		gamelog.L.Error().
			Bool("nil checks as", as == nil).
			Int32("battle stage", as.battle().stage.Load()).
			Int32("bribe phase", as.battleAbilityPool.Stage.Phase.Load()).
			Msg("unable to retrieve abilities for faction")
		return
	}

<<<<<<< HEAD
	if as.battleAbilityPool.Stage.GetPhase() != BribeStageBribe {
=======
	if as.battleAbilityPool.Stage.Phase.Load() != BribeStageBribe {
>>>>>>> 115eb347
		gamelog.L.Warn().
			Msg("unable to retrieve abilities for faction")
	}

	cont := &Contribution{
		factionID,
		userID,
		amount,
		"",
	}

	go func() {
		defer func() {
			if err := recover(); err != nil {
				gamelog.L.Error().Interface("err", err).Stack().Msg("panic! panic! panic! Panic at the gabsbribe!")
			}
		}()

		as.bribe <- cont
	}()
}

func (as *AbilitiesSystem) BribeStageGet() *BribeStageBroadcast {
	if as.battleAbilityPool != nil {
		return as.battleAbilityPool.Stage.BroadcastObject()
	}
	return nil
}

func (as *AbilitiesSystem) FactionBattleAbilityGet(factionID string) (*GameAbility, error) {
	defer func() {
		if err := recover(); err != nil {
			gamelog.L.Error().Interface("err", err).Stack().Msg("panic! panic! panic! Panic at the FactionBattleAbilityGet!")
		}
	}()
	if as.battleAbilityPool == nil {
		return nil, fmt.Errorf("battleAbilityPool is nil, fid: %s", factionID)
	}
	if as.battleAbilityPool.Abilities == nil {
		return nil, fmt.Errorf("battleAbilityPool.Abilities is nil, fid: %s", factionID)
	}

	ability, ok := as.battleAbilityPool.Abilities.Load(factionID)
	if !ok {
		gamelog.L.Warn().Str("func", "FactionBattleAbilityGet").Msg("unable to retrieve abilities for faction")
		return nil, fmt.Errorf("game ability does not exist for faction %s", factionID)
	}

	return ability, nil
}

func (as *AbilitiesSystem) LocationSelect(userID uuid.UUID, x int, y int) error {
	defer func() {
		if err := recover(); err != nil {
			gamelog.L.Error().Interface("err", err).Stack().Msg("panic! panic! panic! Panic at the LocationSelect!")
		}
	}()
	// check battle end
	if as.battle().stage.Load() == BattleStageEnd {
		gamelog.L.Warn().Str("func", "LocationSelect").Msg("battle stage has en ended")
		return nil
	}

	// check eligibility
	if len(as.locationDeciders.list) <= 0 || as.locationDeciders.list[0] != userID {
		return terror.Error(terror.ErrForbidden)
	}

	ability, _ := as.battleAbilityPool.Abilities.Load(as.battleAbilityPool.TriggeredFactionID.Load())
	// get player detail
	player, err := boiler.Players(boiler.PlayerWhere.ID.EQ(userID.String())).One(gamedb.StdConn)
	if err != nil {
		return terror.Error(err, "player not exists")
	}

	faction, err := db.FactionGet(as.battleAbilityPool.TriggeredFactionID.Load())
	if err != nil {
		return terror.Error(err, "player not exists")
	}

	event := &server.GameAbilityEvent{
		IsTriggered:         true,
		GameClientAbilityID: ability.GameClientAbilityID,
		TriggeredOnCellX:    &x,
		TriggeredOnCellY:    &y,
		TriggeredByUserID:   &userID,
		TriggeredByUsername: &player.Username.String,
		EventID:             ability.OfferingID,
	}

	as.battle().calcTriggeredLocation(event)

	// trigger location select
	as.battle().arena.Message("BATTLE:ABILITY", event)

	bat := boiler.BattleAbilityTrigger{
		PlayerID:          null.StringFrom(userID.String()),
		BattleID:          as.battle().ID,
		FactionID:         ability.FactionID.String(),
		IsAllSyndicates:   true,
		AbilityLabel:      ability.Label,
		GameAbilityID:     ability.ID.String(),
		AbilityOfferingID: ability.OfferingID.String(),
	}
	err = bat.Insert(gamedb.StdConn, boil.Infer())
	if err != nil {
		gamelog.L.Error().Interface("battle_ability_trigger", bat).Err(err).Msg("Failed to record ability triggered")
	}

	_, err = db.UserStatAddTotalAbilityTriggered(userID.String())
	if err != nil {
		gamelog.L.Error().Str("player_id", userID.String()).Err(err).Msg("failed to update user ability triggered amount")
	}

	as.battle().arena.BroadcastGameNotificationLocationSelect(&GameNotificationLocationSelect{
		Type: LocationSelectTypeTrigger,
		X:    &x,
		Y:    &y,
		Ability: &AbilityBrief{
			Label:    ability.Label,
			ImageUrl: ability.ImageUrl,
			Colour:   ability.Colour,
		},
		CurrentUser: &UserBrief{
			ID:        userID,
			Username:  player.Username.String,
			FactionID: player.FactionID.String,
			Faction: &FactionBrief{
				ID:         faction.ID,
				Label:      faction.Label,
				LogoBlobID: FactionLogos[as.battleAbilityPool.TriggeredFactionID.Load()],
				Theme: &FactionTheme{
					Primary:    faction.PrimaryColor,
					Secondary:  faction.SecondaryColor,
					Background: faction.BackgroundColor,
				},
			},
		},
	})

	// enter the cooldown phase
	cooldownSecond, err := as.SetNewBattleAbility()
	if err != nil {
		gamelog.L.Error().Err(err).Msg("Failed to set new battle ability")
	}

<<<<<<< HEAD
	as.battleAbilityPool.Stage.SetPhase(BribeStageCooldown, cooldownSecond)
	// broadcast stage to frontend
	as.battle.arena.messageBus.Send(messagebus.BusKey(HubKeGabsBribeStageUpdateSubscribe), as.battleAbilityPool.Stage.BroadcastObject())
=======
	as.battleAbilityPool.Stage.Phase.Store(BribeStageCooldown)
	as.battleAbilityPool.Stage.StoreEndTime(time.Now().Add(time.Duration(cooldownSecond) * time.Second))
	// broadcast stage to frontend
	as.battle().arena.messageBus.Send(messagebus.BusKey(HubKeGabsBribeStageUpdateSubscribe), as.battleAbilityPool.Stage)
>>>>>>> 115eb347

	return nil
}

func (as *AbilitiesSystem) End() {
	defer func() {
		if err := recover(); err != nil {
<<<<<<< HEAD
			gamelog.L.Error().Interface("err", err).Msg("Panic! Panic! Panic! Panic at the abilities.End!")
=======
			gamelog.L.Error().Interface("err", err).Stack().Msg("Panic! Panic! Panic! Panic at the abilities.End!")
>>>>>>> 115eb347
		}
	}()

	as.end <- true
	as.endGabs <- true
<<<<<<< HEAD
=======

	// HACK: wait 1 second for program to clean stuff up
	time.Sleep(2 * time.Second)
	as.storeBattle(nil)
>>>>>>> 115eb347
}

func BuildUserDetailWithFaction(userID uuid.UUID) (*UserBrief, error) {
	defer func() {
		if err := recover(); err != nil {
			gamelog.L.Error().Interface("err", err).Stack().Msg("panic! panic! panic! Panic at the BuildUserDetailWithFaction!")
		}
	}()
	userBrief := &UserBrief{}

	user, err := boiler.FindPlayer(gamedb.StdConn, userID.String())
	if err != nil {
		gamelog.L.Error().Str("player_id", userID.String()).Err(err).Msg("failed to get player from db")
		return nil, terror.Error(err)
	}

	userBrief.ID = userID
	userBrief.Username = user.Username.String

	if !user.FactionID.Valid {
		return userBrief, nil
	}

	userBrief.FactionID = user.FactionID.String

	faction, err := db.FactionGet(user.FactionID.String)
	if err != nil {
		gamelog.L.Error().Str("player_id", userID.String()).Str("faction_id", user.FactionID.String).Err(err).Msg("failed to get player faction from db")
		return userBrief, nil
	}

	userBrief.Faction = &FactionBrief{
		ID:         faction.ID,
		Label:      faction.Label,
		LogoBlobID: FactionLogos[faction.ID],
		Theme: &FactionTheme{
			Primary:    faction.PrimaryColor,
			Secondary:  faction.SecondaryColor,
			Background: faction.BackgroundColor,
		},
	}

	return userBrief, nil
}<|MERGE_RESOLUTION|>--- conflicted
+++ resolved
@@ -6,8 +6,6 @@
 	"encoding/json"
 	"errors"
 	"fmt"
-	"github.com/ninja-software/terror/v2"
-	"github.com/volatiletech/null/v8"
 	"server"
 	"server/db"
 	"server/db/boiler"
@@ -18,6 +16,9 @@
 	"sync"
 	"time"
 
+	"github.com/ninja-software/terror/v2"
+	"github.com/volatiletech/null/v8"
+
 	"github.com/ninja-syndicate/hub/ext/messagebus"
 	"github.com/shopspring/decimal"
 	"github.com/volatiletech/sqlboiler/v4/boil"
@@ -94,13 +95,8 @@
 	// initialise new gabs ability pool
 	battleAbilityPool := &BattleAbilityPool{
 		Stage: &GabsBribeStage{
-<<<<<<< HEAD
-			PhaseInt: *atomic.NewInt32(3),         // 3 represent hold phase
-			EndTime:  time.Now().AddDate(1, 0, 0), // HACK: set end time to far future to implement infinite time
-=======
 			Phase:   atomic.NewInt32(BribeStageHold),
 			endTime: time.Now().AddDate(1, 0, 0), // HACK: set end time to far future to implement infinite time
->>>>>>> 115eb347
 		},
 		BattleAbility: &server.BattleAbility{},
 		Abilities:     &AbilitiesMap{m: make(map[string]*GameAbility)},
@@ -277,21 +273,6 @@
 	main_ticker := time.NewTicker(1 * time.Second)
 
 	live_vote_ticker := time.NewTicker(1 * time.Second)
-<<<<<<< HEAD
-
-	defer func() {
-		if err := recover(); err != nil {
-			gamelog.L.Error().Interface("err", err).Msg("Panic! Panic! Panic! Panic at the FactionUniqueAbilityUpdater!")
-
-			// re-run ability updater if ability system has not been cleaned up yet
-			if as != nil && as.battle != nil {
-				as.FactionUniqueAbilityUpdater()
-			}
-
-		}
-	}()
-=======
->>>>>>> 115eb347
 
 	mismatchCount := atomic.NewInt32(0)
 
@@ -309,12 +290,7 @@
 	defer func() {
 		main_ticker.Stop()
 		live_vote_ticker.Stop()
-<<<<<<< HEAD
-		close(as.end)
-		close(as.contribute)
-=======
 		as.closed.Store(true)
->>>>>>> 115eb347
 	}()
 
 	// start the battle
@@ -342,13 +318,7 @@
 				as.battle().arena.messageBus.SendBinary(messagebus.BusKey(HubKeySpoilOfWarUpdated), payload)
 			}
 
-<<<<<<< HEAD
-			// send hold stage
-
-			gamelog.L.Info().Msgf("abilities system has been cleaned up: %s", as.battle.ID)
-=======
 			gamelog.L.Info().Msgf("abilities system has been cleaned up: %s", as.battle().ID)
->>>>>>> 115eb347
 
 			// previously caused panic so wrapping in recover
 			func() {
@@ -365,12 +335,6 @@
 				continue
 			}
 			// terminate ticker if battle mismatch
-<<<<<<< HEAD
-			if as.battle != as.battle.arena.currentBattle {
-				main_ticker.Stop()
-				live_vote_ticker.Stop()
-				gamelog.L.Info().Msg("Battle mismatch is detected, clean up ability price update ticker")
-=======
 			if as.battle() != as.battle().arena.currentBattle() {
 				mismatchCount.Add(1)
 				gamelog.L.Warn().
@@ -383,7 +347,6 @@
 				}
 
 				gamelog.L.Info().Msg("detect battle mismatch 20 times, cleaning up the faction ability tickers")
->>>>>>> 115eb347
 				return
 			}
 
@@ -855,45 +818,6 @@
 	"COOLDOWN"}
 
 type GabsBribeStage struct {
-<<<<<<< HEAD
-	PhaseInt atomic.Int32
-	EndTime  time.Time
-}
-
-// GetPhase return the phase of the stage base on the phase int
-func (gbs *GabsBribeStage) GetPhase() BribePhase {
-	switch gbs.PhaseInt.Load() {
-	case 0:
-		return BribeStageBribe
-	case 1:
-		return BribeStageLocationSelect
-	case 2:
-		return BribeStageCooldown
-	default:
-		return BribeStageHold
-	}
-}
-
-// SetPhase set current phase
-func (gbs *GabsBribeStage) SetPhase(bp BribePhase, durationSecond int) {
-	switch bp {
-	case BribeStageBribe:
-		gbs.PhaseInt.Store(0)
-	case BribeStageLocationSelect:
-		gbs.PhaseInt.Store(1)
-	case BribeStageCooldown:
-		gbs.PhaseInt.Store(2)
-	case BribeStageHold:
-		gbs.PhaseInt.Store(3)
-	}
-
-	gbs.EndTime = time.Now().Add(time.Duration(durationSecond) * time.Second)
-}
-
-type BribeStageBroadcast struct {
-	Phase   BribePhase `json:"phase"`
-	EndTime time.Time  `json:"end_time"`
-=======
 	Phase   *atomic.Int32 `json:"phase"`
 	endTime time.Time     `json:"end_time"`
 	sync.RWMutex
@@ -912,24 +836,20 @@
 	p.endTime = t
 }
 
-func (p *GabsBribeStage) MarshalJSON() ([]byte, error) {
-	res := struct {
-		Phase   string    `json:"phase"`
-		EndTime time.Time `json:"end_time"`
-	}{
+func (p *GabsBribeStage) Normalise() *GabsBribeStageNormalised {
+	return &GabsBribeStageNormalised{
 		Phase:   BribeStages[p.Phase.Load()],
 		EndTime: p.endTime,
 	}
-
-	return json.Marshal(&res)
->>>>>>> 115eb347
-}
-
-func (gbs *GabsBribeStage) BroadcastObject() *BribeStageBroadcast {
-	return &BribeStageBroadcast{
-		Phase:   gbs.GetPhase(),
-		EndTime: gbs.EndTime,
-	}
+}
+
+type GabsBribeStageNormalised struct {
+	Phase   string    `json:"phase"`
+	EndTime time.Time `json:"end_time"`
+}
+
+func (p *GabsBribeStage) MarshalJSON() ([]byte, error) {
+	return json.Marshal(p.Normalise())
 }
 
 // track user contribution of current battle
@@ -1022,11 +942,8 @@
 	price_ticker := time.NewTicker(1 * time.Second)
 	progress_ticker := time.NewTicker(1 * time.Second)
 	end_progress := make(chan bool)
-<<<<<<< HEAD
-=======
 
 	mismatchCount := atomic.NewInt32(0)
->>>>>>> 115eb347
 
 	defer func() {
 		defer func() {
@@ -1042,14 +959,9 @@
 
 	// start voting stage
 	if !resume {
-<<<<<<< HEAD
-		as.battleAbilityPool.Stage.SetPhase(BribeStageCooldown, as.battleAbilityPool.BattleAbility.CooldownDurationSecond)
-		as.battle.arena.messageBus.Send(messagebus.BusKey(HubKeGabsBribeStageUpdateSubscribe), as.battleAbilityPool.Stage.BroadcastObject())
-=======
 		as.battleAbilityPool.Stage.Phase.Store(BribeStageCooldown)
 		as.battleAbilityPool.Stage.StoreEndTime(time.Now().Add(time.Duration(as.battleAbilityPool.BattleAbility.CooldownDurationSecond) * time.Second))
 		as.battle().arena.messageBus.Send(messagebus.BusKey(HubKeGabsBribeStageUpdateSubscribe), as.battleAbilityPool.Stage)
->>>>>>> 115eb347
 	}
 	bn := as.battle().BattleNumber
 
@@ -1060,11 +972,7 @@
 			case <-end_progress:
 				return
 			case <-progress_ticker.C:
-<<<<<<< HEAD
-				if as.battle == nil || as.battle.arena.currentBattle == nil || as.battle.arena.currentBattle.BattleNumber != bn {
-=======
 				if as.battle() == nil || as.battle().arena.currentBattle() == nil {
->>>>>>> 115eb347
 					return
 				}
 				// terminate ticker if battle mismatch
@@ -1084,15 +992,9 @@
 		select {
 		// wait for next tick
 		case <-as.endGabs:
-<<<<<<< HEAD
-			// send hold phase to frontend to close the vote panel
-			as.battleAbilityPool.Stage.SetPhase(BribeStageHold, 60*60*24*365)
-			as.battle.arena.messageBus.Send(messagebus.BusKey(HubKeGabsBribeStageUpdateSubscribe), as.battleAbilityPool.Stage.BroadcastObject())
-=======
 			as.battleAbilityPool.Stage.Phase.Store(BribeStageHold)
 			as.battleAbilityPool.Stage.StoreEndTime(time.Now().AddDate(1, 0, 0))
 			as.battle().arena.messageBus.Send(messagebus.BusKey(HubKeGabsBribeStageUpdateSubscribe), as.battleAbilityPool.Stage)
->>>>>>> 115eb347
 			end_progress <- true
 			return
 		case <-main_ticker.C:
@@ -1101,12 +1003,6 @@
 				continue
 			}
 			// terminate ticker if battle mismatch
-<<<<<<< HEAD
-			if as.battle != as.battle.arena.currentBattle {
-				gamelog.L.Info().Msg("Battle mismatch is detected, clean up bribing ticker")
-				as.endGabs <- true
-				continue
-=======
 			if as.battle() != as.battle().arena.currentBattle() {
 				mismatchCount.Add(1)
 				gamelog.L.Warn().
@@ -1122,20 +1018,12 @@
 				// exit, if mismatch detect 20 times
 				end_progress <- true
 				return
->>>>>>> 115eb347
 			}
 			// check phase
 			// exit the loop, when battle is ended
-<<<<<<< HEAD
-			if stage == BattleStageEnd {
-				as.endGabs <- true
-				// stop all the ticker and exit the loop
-				gamelog.L.Info().Msg("Stop ability tickers after battle is end")
-=======
 			if as.battle().stage.Load() == BattleStageEnd {
 				// stop all the ticker and exit the loop
 				gamelog.L.Warn().Msg("battle is end")
->>>>>>> 115eb347
 				continue
 			}
 
@@ -1144,19 +1032,12 @@
 				continue
 			}
 
-<<<<<<< HEAD
-			/////////////////
-			// Bribe Phase //
-			/////////////////
-			switch as.battleAbilityPool.Stage.GetPhase() {
-=======
 			// otherwise, read current bribe phase
 
 			/////////////////
 			// Bribe Phase //
 			/////////////////
 			switch as.battleAbilityPool.Stage.Phase.Load() {
->>>>>>> 115eb347
 
 			// at the end of bribing phase
 			// no ability is triggered, switch to cooldown phase
@@ -1169,16 +1050,10 @@
 					gamelog.L.Error().Err(err).Msg("Failed to set new battle ability")
 				}
 
-<<<<<<< HEAD
-				as.battleAbilityPool.Stage.SetPhase(BribeStageCooldown, cooldownSecond)
-				// broadcast stage to frontend
-				as.battle.arena.messageBus.Send(messagebus.BusKey(HubKeGabsBribeStageUpdateSubscribe), as.battleAbilityPool.Stage.BroadcastObject())
-=======
 				as.battleAbilityPool.Stage.Phase.Store(BribeStageCooldown)
 				as.battleAbilityPool.Stage.StoreEndTime(time.Now().Add(time.Duration(cooldownSecond) * time.Second))
 				// broadcast stage to frontend
 				as.battle().arena.messageBus.Send(messagebus.BusKey(HubKeGabsBribeStageUpdateSubscribe), as.battleAbilityPool.Stage)
->>>>>>> 115eb347
 
 			// at the end of location select phase
 			// pass the location select to next player
@@ -1220,14 +1095,9 @@
 					}
 
 					// enter cooldown phase, if there is no user left for location select
-<<<<<<< HEAD
-					as.battleAbilityPool.Stage.SetPhase(BribeStageCooldown, cooldownSecond)
-					as.battle.arena.messageBus.Send(messagebus.BusKey(HubKeGabsBribeStageUpdateSubscribe), as.battleAbilityPool.Stage.BroadcastObject())
-=======
 					as.battleAbilityPool.Stage.Phase.Store(BribeStageCooldown)
 					as.battleAbilityPool.Stage.StoreEndTime(time.Now().Add(time.Duration(cooldownSecond) * time.Second))
 					as.battle().arena.messageBus.Send(messagebus.BusKey(HubKeGabsBribeStageUpdateSubscribe), as.battleAbilityPool.Stage)
->>>>>>> 115eb347
 					continue
 				}
 
@@ -1275,18 +1145,12 @@
 				go as.battle().arena.BroadcastGameNotificationLocationSelect(notification)
 
 				// extend location select phase duration
-<<<<<<< HEAD
-				as.battleAbilityPool.Stage.SetPhase(BribeStageLocationSelect, LocationSelectDurationSecond)
-				// broadcast stage to frontend
-				go as.battle.arena.messageBus.Send(messagebus.BusKey(HubKeGabsBribeStageUpdateSubscribe), as.battleAbilityPool.Stage.BroadcastObject())
-=======
 				as.battleAbilityPool.Stage.Phase.Store(BribeStageLocationSelect)
 				as.battleAbilityPool.Stage.StoreEndTime(time.Now().Add(time.Duration(LocationSelectDurationSecond) * time.Second))
 				// broadcast stage to frontend
 				go as.battle().arena.messageBus.Send(messagebus.BusKey(HubKeGabsBribeStageUpdateSubscribe), as.battleAbilityPool.Stage)
 
 				ab, ok = as.battleAbilityPool.Abilities.Load(as.battleAbilityPool.TriggeredFactionID.Load())
->>>>>>> 115eb347
 
 				// broadcast the announcement to the next location decider
 				go as.battle().arena.messageBus.Send(messagebus.BusKey(fmt.Sprintf("%s:%s", HubKeGabsBribingWinnerSubscribe, nextUserID)), &LocationSelectAnnouncement{
@@ -1299,16 +1163,10 @@
 			case BribeStageCooldown:
 
 				// change bribing phase
-<<<<<<< HEAD
-				as.battleAbilityPool.Stage.SetPhase(BribeStageBribe, BribeDurationSecond)
-				// broadcast stage to frontend
-				go as.battle.arena.messageBus.Send(messagebus.BusKey(HubKeGabsBribeStageUpdateSubscribe), as.battleAbilityPool.Stage.BroadcastObject())
-=======
 				as.battleAbilityPool.Stage.Phase.Store(BribeStageBribe)
 				as.battleAbilityPool.Stage.StoreEndTime(time.Now().Add(time.Duration(BribeDurationSecond) * time.Second))
 				// broadcast stage to frontend
 				go as.battle().arena.messageBus.Send(messagebus.BusKey(HubKeGabsBribeStageUpdateSubscribe), as.battleAbilityPool.Stage)
->>>>>>> 115eb347
 
 				continue
 			default:
@@ -1325,11 +1183,7 @@
 			}
 
 			// skip, if the bribe stage is incorrect
-<<<<<<< HEAD
-			if as.battleAbilityPool == nil || as.battleAbilityPool.Stage == nil || as.battleAbilityPool.Stage.GetPhase() != BribeStageBribe {
-=======
 			if as.battleAbilityPool == nil || as.battleAbilityPool.Stage == nil || as.battleAbilityPool.Stage.Phase.Load() != BribeStageBribe {
->>>>>>> 115eb347
 				continue
 			}
 
@@ -1343,12 +1197,6 @@
 					as.locationDecidersSet(as.battle().ID, cont.factionID.String(), cont.userID)
 
 					// change bribing phase to location select
-<<<<<<< HEAD
-					as.battleAbilityPool.Stage.SetPhase(BribeStageLocationSelect, LocationSelectDurationSecond)
-
-					// broadcast stage change
-					as.battle.arena.messageBus.Send(messagebus.BusKey(HubKeGabsBribeStageUpdateSubscribe), as.battleAbilityPool.Stage.BroadcastObject())
-=======
 					as.battleAbilityPool.Stage.Phase.Store(BribeStageLocationSelect)
 					as.battleAbilityPool.Stage.StoreEndTime(time.Now().Add(time.Duration(LocationSelectDurationSecond) * time.Second))
 
@@ -1356,7 +1204,6 @@
 					as.battle().arena.messageBus.Send(messagebus.BusKey(HubKeGabsBribeStageUpdateSubscribe), as.battleAbilityPool.Stage)
 
 					ab, _ := as.battleAbilityPool.Abilities.Load(as.battleAbilityPool.TriggeredFactionID.Load())
->>>>>>> 115eb347
 
 					// send message to the user who trigger the ability
 					as.battle().arena.messageBus.Send(messagebus.BusKey(fmt.Sprintf("%s:%s", HubKeGabsBribingWinnerSubscribe, cont.userID)), &LocationSelectAnnouncement{
@@ -1492,13 +1339,11 @@
 		gamelog.L.Error().Str("battle_id", battleID).Str("faction_id", factionID).Err(err).Msg("failed to get player list")
 	}
 
-	// initialise location select list
-	as.locationDeciders.list = []uuid.UUID{}
-
+	// sort the order of the list
+	tempList := []uuid.UUID{}
 	for _, tid := range triggerByUserID {
-		as.locationDeciders.list = append(as.locationDeciders.list, tid)
-	}
-
+		tempList = append(tempList, tid)
+	}
 	for _, pid := range playerList {
 		exists := false
 		for _, tid := range triggerByUserID {
@@ -1510,7 +1355,47 @@
 		if exists {
 			continue
 		}
-		as.locationDeciders.list = append(as.locationDeciders.list, pid)
+		tempList = append(tempList, pid)
+	}
+
+	// get location select limited players
+	punishedPlayers, err := boiler.PunishedPlayers(
+		qm.Select(
+			boiler.PunishedPlayerColumns.ID,
+			boiler.PunishedPlayerColumns.PlayerID,
+		),
+		boiler.PunishedPlayerWhere.PunishUntil.GT(time.Now()),
+		qm.InnerJoin(
+			fmt.Sprintf(
+				"%s on %s = %s and %s = 'limit_location_select'",
+				boiler.TableNames.PunishOptions,
+				qm.Rels(boiler.TableNames.PunishOptions, boiler.PunishOptionColumns.ID),
+				qm.Rels(boiler.TableNames.PunishedPlayers, boiler.PunishedPlayerColumns.PunishOptionID),
+				qm.Rels(boiler.TableNames.PunishOptions, boiler.PunishOptionColumns.Key),
+			),
+		),
+	).All(gamedb.StdConn)
+	if err != nil && !errors.Is(err, sql.ErrNoRows) {
+		gamelog.L.Error().Err(err).Msg("Failed to get limited select players from db")
+	}
+
+	// initialise location select list
+	as.locationDeciders.list = []uuid.UUID{}
+
+	for _, pid := range tempList {
+		isPunished := false
+		// check user is banned
+		for _, pp := range punishedPlayers {
+			if pp.PlayerID == pid.String() {
+				isPunished = true
+				break
+			}
+		}
+
+		// append to the list if player is not punished
+		if !isPunished {
+			as.locationDeciders.list = append(as.locationDeciders.list, pid)
+		}
 	}
 }
 
@@ -1562,11 +1447,7 @@
 	}
 
 	// check bribing stage
-<<<<<<< HEAD
-	if as.battleAbilityPool.Stage.GetPhase() != BribeStageBribe {
-=======
 	if as.battleAbilityPool.Stage.Phase.Load() != BribeStageBribe {
->>>>>>> 115eb347
 		// skip if the stage is invalid
 		return
 	}
@@ -1632,14 +1513,9 @@
 				gamelog.L.Error().Err(err).Msg("Failed to set new battle ability")
 			}
 
-<<<<<<< HEAD
-			as.battleAbilityPool.Stage.SetPhase(BribeStageCooldown, cooldownSecond)
-			as.battle.arena.messageBus.Send(messagebus.BusKey(HubKeGabsBribeStageUpdateSubscribe), as.battleAbilityPool.Stage.BroadcastObject())
-=======
 			as.battleAbilityPool.Stage.Phase.Store(BribeStageCooldown)
 			as.battleAbilityPool.Stage.StoreEndTime(time.Now().Add(time.Duration(cooldownSecond) * time.Second))
 			as.battle().arena.messageBus.Send(messagebus.BusKey(HubKeGabsBribeStageUpdateSubscribe), as.battleAbilityPool.Stage)
->>>>>>> 115eb347
 
 			return false
 		}
@@ -1660,12 +1536,8 @@
 
 		// if there is user, assign location decider and exit the loop
 		// change bribing phase to location select
-<<<<<<< HEAD
-		as.battleAbilityPool.Stage.SetPhase(BribeStageLocationSelect, LocationSelectDurationSecond)
-=======
 		as.battleAbilityPool.Stage.Phase.Store(BribeStageLocationSelect)
 		as.battleAbilityPool.Stage.StoreEndTime(time.Now().Add(time.Duration(LocationSelectDurationSecond) * time.Second))
->>>>>>> 115eb347
 		// broadcast stage change
 		as.battle().arena.messageBus.Send(messagebus.BusKey(HubKeGabsBribeStageUpdateSubscribe), as.battleAbilityPool.Stage)
 
@@ -1695,11 +1567,7 @@
 	}
 
 	// check bribing stage
-<<<<<<< HEAD
-	if as.battleAbilityPool.Stage.GetPhase() != BribeStageBribe {
-=======
 	if as.battleAbilityPool.Stage.Phase.Load() != BribeStageBribe {
->>>>>>> 115eb347
 		// skip if the stage is invalid
 		return
 	}
@@ -1775,7 +1643,7 @@
 	return abilities
 }
 
-// FactionUniqueAbilityGet return the faction unique ability for the given faction
+// WarMachineAbilitiesGet return the faction unique ability for the given faction
 func (as *AbilitiesSystem) WarMachineAbilitiesGet(factionID uuid.UUID, hash string) []GameAbility {
 	defer func() {
 		if err := recover(); err != nil {
@@ -1823,11 +1691,7 @@
 		return
 	}
 
-<<<<<<< HEAD
-	if as.battleAbilityPool.Stage.GetPhase() != BribeStageBribe {
-=======
 	if as.battleAbilityPool.Stage.Phase.Load() != BribeStageBribe {
->>>>>>> 115eb347
 		gamelog.L.Warn().
 			Msg("unable to retrieve abilities for faction")
 	}
@@ -1850,9 +1714,9 @@
 	}()
 }
 
-func (as *AbilitiesSystem) BribeStageGet() *BribeStageBroadcast {
+func (as *AbilitiesSystem) BribeStageGet() *GabsBribeStageNormalised {
 	if as.battleAbilityPool != nil {
-		return as.battleAbilityPool.Stage.BroadcastObject()
+		return as.battleAbilityPool.Stage.Normalise()
 	}
 	return nil
 }
@@ -1974,16 +1838,10 @@
 		gamelog.L.Error().Err(err).Msg("Failed to set new battle ability")
 	}
 
-<<<<<<< HEAD
-	as.battleAbilityPool.Stage.SetPhase(BribeStageCooldown, cooldownSecond)
-	// broadcast stage to frontend
-	as.battle.arena.messageBus.Send(messagebus.BusKey(HubKeGabsBribeStageUpdateSubscribe), as.battleAbilityPool.Stage.BroadcastObject())
-=======
 	as.battleAbilityPool.Stage.Phase.Store(BribeStageCooldown)
 	as.battleAbilityPool.Stage.StoreEndTime(time.Now().Add(time.Duration(cooldownSecond) * time.Second))
 	// broadcast stage to frontend
 	as.battle().arena.messageBus.Send(messagebus.BusKey(HubKeGabsBribeStageUpdateSubscribe), as.battleAbilityPool.Stage)
->>>>>>> 115eb347
 
 	return nil
 }
@@ -1991,23 +1849,16 @@
 func (as *AbilitiesSystem) End() {
 	defer func() {
 		if err := recover(); err != nil {
-<<<<<<< HEAD
-			gamelog.L.Error().Interface("err", err).Msg("Panic! Panic! Panic! Panic at the abilities.End!")
-=======
 			gamelog.L.Error().Interface("err", err).Stack().Msg("Panic! Panic! Panic! Panic at the abilities.End!")
->>>>>>> 115eb347
 		}
 	}()
 
 	as.end <- true
 	as.endGabs <- true
-<<<<<<< HEAD
-=======
 
 	// HACK: wait 1 second for program to clean stuff up
 	time.Sleep(2 * time.Second)
 	as.storeBattle(nil)
->>>>>>> 115eb347
 }
 
 func BuildUserDetailWithFaction(userID uuid.UUID) (*UserBrief, error) {
@@ -2026,6 +1877,7 @@
 
 	userBrief.ID = userID
 	userBrief.Username = user.Username.String
+	userBrief.Gid = user.Gid
 
 	if !user.FactionID.Valid {
 		return userBrief, nil
