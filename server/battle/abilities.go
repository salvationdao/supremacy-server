package battle

import (
	"database/sql"
	"encoding/json"
	"errors"
	"fmt"
	"math"
	"server"
	"server/benchmark"
	"server/db"
	"server/db/boiler"
	"server/gamedb"
	"server/gamelog"
	"server/xsyn_rpcclient"
	"sync"
	"time"

	"github.com/ninja-software/terror/v2"
	"github.com/ninja-syndicate/ws"

	"github.com/shopspring/decimal"
	"github.com/volatiletech/null/v8"
	"github.com/volatiletech/sqlboiler/v4/boil"
	"github.com/volatiletech/sqlboiler/v4/queries/qm"
	"go.uber.org/atomic"

	"github.com/gofrs/uuid"
)

//*******************************
// Voting Options
//*******************************

var MinVotePercentageCost = map[string]decimal.Decimal{
	"0.01": decimal.NewFromFloat(0.01).Mul(decimal.New(1, 18)),
	"0.1":  decimal.NewFromFloat(0.1).Mul(decimal.New(1, 18)),
	"1":    decimal.NewFromFloat(1).Mul(decimal.New(1, 18)),
}

//******************************
// Game Ability setup
//******************************
type LocationDeciders struct {
	list []uuid.UUID
}

type LiveCount struct {
	sync.Mutex
	TotalVotes decimal.Decimal `json:"total_votes"`
}

func (lc *LiveCount) AddSups(amount decimal.Decimal) {
	lc.Lock()
	lc.TotalVotes = lc.TotalVotes.Add(amount)
	lc.Unlock()
}

func (lc *LiveCount) ReadTotal() string {
	lc.Lock()
	defer lc.Unlock()

	value := lc.TotalVotes.String()
	lc.TotalVotes = decimal.Zero

	return value
}

type AbilityConfig struct {
	FirstBattleAbilityCooldownSecond int
	BattleAbilityFloorPrice          decimal.Decimal
	BattleAbilityDropRate            decimal.Decimal
	FactionAbilityFloorPrice         decimal.Decimal
	FActionAbilityDropRate           decimal.Decimal
}

type AbilitiesSystem struct {
	// faction unique abilities
	_battle                *Battle
	factionUniqueAbilities map[uuid.UUID]map[string]*GameAbility // map[faction_id]map[identity]*Ability

	// gabs abilities (air craft, nuke, repair)
	battleAbilityPool *BattleAbilityPool

	bribe      chan *Contribution
	contribute chan *Contribution
	// location select winner list
	locationDeciders *LocationDeciders

	closed *atomic.Bool

	startedAt time.Time
	end       chan bool
	endGabs   chan bool
	liveCount *LiveCount

	contributeMultiplier *UserContributeMultiplier

	abilityConfig *AbilityConfig

	sync.RWMutex
}

func (as *AbilitiesSystem) battle() *Battle {
	as.RLock()
	defer as.RUnlock()
	return as._battle
}

func (as *AbilitiesSystem) storeBattle(btl *Battle) {
	as.Lock()
	defer as.Unlock()
	as._battle = btl
}

func NewAbilitiesSystem(battle *Battle) *AbilitiesSystem {
	factionAbilities := map[uuid.UUID]map[string]*GameAbility{}

	// initialise new gabs ability pool
	battleAbilityPool := &BattleAbilityPool{
		Stage: &GabsBribeStage{
			Phase:   atomic.NewInt32(BribeStageHold),
			endTime: time.Now().AddDate(1, 0, 0), // HACK: set end time to far future to implement infinite time
		},
		BattleAbility: &boiler.BattleAbility{},
		Abilities:     &AbilitiesMap{m: make(map[string]*GameAbility)},
	}

	// initialise all war machine abilities list
	for _, wm := range battle.WarMachines {
		wm.Abilities = []*GameAbility{}
	}

	for factionID := range battle.factions {
		// initialise faction unique abilities
		factionAbilities[factionID] = map[string]*GameAbility{}

		// faction unique abilities
		factionUniqueAbilities, err := boiler.GameAbilities(
			boiler.GameAbilityWhere.FactionID.EQ(factionID.String()),
			boiler.GameAbilityWhere.BattleAbilityID.IsNull(),
			boiler.GameAbilityWhere.Level.NEQ(boiler.AbilityLevelMECH),
		).All(gamedb.StdConn)
		if err != nil {
			gamelog.L.Error().Str("battle ID", battle.ID).Err(err).Msg("unable to retrieve game abilities")
		}

		// for other faction unique abilities
		abilities := map[string]*GameAbility{}

		for _, ability := range factionUniqueAbilities {
			// get the cost of the ability
			supsCost, err := decimal.NewFromString(ability.SupsCost)
			if err != nil {
				gamelog.L.Error().Err(err).Msg("Failed to ability sups cost to decimal")

				// set sups cost to initial price
				supsCost = decimal.New(100, 18)
			}

			currentSups, err := decimal.NewFromString(ability.CurrentSups)
			if err != nil {
				gamelog.L.Error().Err(err).Msg("Failed to ability current sups to decimal")

				// set current sups to initial price
				currentSups = decimal.Zero
			}

			// treat the ability as faction wide ability
			factionAbility := &GameAbility{
				ID:                  ability.ID,
				Identity:            uuid.Must(uuid.NewV4()).String(), // generate an uuid for frontend to track sups contribution
				GameClientAbilityID: byte(ability.GameClientAbilityID),
				ImageUrl:            ability.ImageURL,
				Description:         ability.Description,
				FactionID:           factionID.String(),
				Label:               ability.Label,
				Level:               ability.Level,
				SupsCost:            supsCost,
				CurrentSups:         currentSups,
				Colour:              ability.Colour,
				TextColour:          ability.TextColour,
				Title:               "FACTION_WIDE",
				OfferingID:          uuid.Must(uuid.NewV4()),
			}
			abilities[factionAbility.Identity] = factionAbility

		}

		factionAbilities[factionID] = abilities

		for _, wm := range battle.WarMachines {
			// loop through abilities
			if wm.FactionID != factionID.String() {
				continue
			}
			mechFactionAbilities, err := boiler.GameAbilities(
				boiler.GameAbilityWhere.FactionID.EQ(factionID.String()),
				boiler.GameAbilityWhere.BattleAbilityID.IsNull(),
				boiler.GameAbilityWhere.Level.EQ(boiler.AbilityLevelMECH),
			).All(gamedb.StdConn)
			if err != nil && !errors.Is(err, sql.ErrNoRows) {
				gamelog.L.Error().Str("battle ID", battle.ID).Err(err).Msg("unable to retrieve game abilities")
			}

			for _, ability := range mechFactionAbilities {
				// get the ability cost
				supsCost, err := decimal.NewFromString(ability.SupsCost)
				if err != nil {
					gamelog.L.Error().Err(err).Msg("Failed to ability sups cost to decimal")

					// set sups cost to initial price
					supsCost = decimal.New(100, 18)
				}

				currentSups, err := decimal.NewFromString(ability.CurrentSups)
				if err != nil {
					gamelog.L.Error().Err(err).Msg("Failed to ability current sups to decimal")
					// set current sups to initial price
					currentSups = decimal.Zero
				}

				// build the ability
				wmAbility := &GameAbility{
					ID:                  ability.ID,
					Identity:            uuid.Must(uuid.NewV4()).String(), // generate an uuid for frontend to track sups contribution
					GameClientAbilityID: byte(ability.GameClientAbilityID),
					ImageUrl:            ability.ImageURL,
					Description:         ability.Description,
					FactionID:           factionID.String(),
					Label:               ability.Label,
					SupsCost:            supsCost,
					CurrentSups:         currentSups,
					WarMachineHash:      wm.Hash,
					ParticipantID:       &wm.ParticipantID,
					Title:               wm.Name,
					Level:               ability.Level,
					Colour:              ability.Colour,
					TextColour:          ability.TextColour,
					OfferingID:          uuid.Must(uuid.NewV4()),
				}

				wm.Abilities = append(wm.Abilities, wmAbility)

				// store faction ability for price tracking
				factionAbilities[factionID][wmAbility.Identity] = wmAbility
			}
		}
	}

	as := &AbilitiesSystem{
		bribe:                  make(chan *Contribution),
		contribute:             make(chan *Contribution),
		_battle:                battle,
		factionUniqueAbilities: factionAbilities,
		battleAbilityPool:      battleAbilityPool,
		locationDeciders: &LocationDeciders{
			list: []uuid.UUID{},
		},
		closed: atomic.NewBool(false),
		liveCount: &LiveCount{
			TotalVotes: decimal.Zero,
		},
		end:                  make(chan bool, 5),
		endGabs:              make(chan bool, 5),
		startedAt:            time.Now(),
		contributeMultiplier: &UserContributeMultiplier{},
		abilityConfig: &AbilityConfig{
			FirstBattleAbilityCooldownSecond: db.GetIntWithDefault(db.KeyFirstAbilityCooldown, 5),
			BattleAbilityFloorPrice:          db.GetDecimalWithDefault(db.KeyAbilityFloorPrice, decimal.New(100, 18)),
			BattleAbilityDropRate:            db.GetDecimalWithDefault(db.KeyBattleAbilityPriceDropRate, decimal.NewFromFloat(0.97716)),
			FactionAbilityFloorPrice:         db.GetDecimalWithDefault(db.KeyFactionAbilityFloorPrice, decimal.New(1, 18)),
			FActionAbilityDropRate:           db.GetDecimalWithDefault(db.KeyFactionAbilityPriceDropRate, decimal.NewFromFloat(0.9977)),
		},
	}

	as.contributeMultiplier.value = as.calculateUserContributeMultiplier()

	// broadcast faction unique ability
	for factionID, ga := range as.factionUniqueAbilities {
		// broadcast faction ability
		factionAbilities := []*GameAbility{}
		for _, ability := range ga {
			if ability.Level == boiler.AbilityLevelFACTION {
				factionAbilities = append(factionAbilities, ability)
			}
		}
		ws.PublishMessage(fmt.Sprintf("/ability/%s/faction", factionID), HubKeyFactionUniqueAbilitiesUpdated, factionAbilities)
	}

	// broadcast war machine abilities
	for _, wm := range battle.WarMachines {
		if len(wm.Abilities) > 0 {
			ws.PublishMessage(fmt.Sprintf("/ability/%s/mech/%d", wm.FactionID, wm.ParticipantID), HubKeyWarMachineAbilitiesUpdated, wm.Abilities)
		}
	}

	// init battle ability
	_, err := as.SetNewBattleAbility(true)
	if err != nil {
		gamelog.L.Error().Err(err).Msg("Failed to set up battle ability")
		return nil
	}

	// start ability cycle
	go as.FactionUniqueAbilityUpdater()

	// bribe cycle
	go as.StartGabsAbilityPoolCycle(false)

	return as
}

// ***********************************
// Faction Unique Ability Contribution
// ***********************************

const BattleContributorUpdateKey = "BATTLE:CONTRIBUTOR:UPDATE"

// FactionUniqueAbilityUpdater update ability price every 10 seconds
func (as *AbilitiesSystem) FactionUniqueAbilityUpdater() {
	main_ticker := time.NewTicker(1 * time.Second)

	live_vote_ticker := time.NewTicker(1 * time.Second)

	mismatchCount := atomic.NewInt32(0)

	defer func() {
		if r := recover(); r != nil {
			gamelog.LogPanicRecovery("Panic! Panic! Panic! Panic at the FactionUniqueAbilityUpdater!", r)

			// re-run ability updater if ability system has not been cleaned up yet
			if as != nil && as.battle() != nil {
				as.FactionUniqueAbilityUpdater()
			}
		}
	}()

	defer func() {
		main_ticker.Stop()
		live_vote_ticker.Stop()
		as.closed.Store(true)
	}()

	// start the battle
	for {
		select {
		case <-as.end:
			as.battle().stage.Store(BattleStageEnd)
			gamelog.L.Info().Msg("exiting ability price update")

			// get spoil of war
			sows, err := db.LastTwoSpoilOfWarAmount()
			if err != nil || len(sows) == 0 {
				gamelog.L.Error().Err(err).Msg("Failed to get last two spoil of war amount")
				return
			}

			// broadcast the spoil of war
			spoilOfWars := []string{}
			for _, sow := range sows {
				spoilOfWars = append(spoilOfWars, sow.String())
			}
			if len(spoilOfWars) > 0 {
				ws.PublishMessage("/public/live_data", HubKeySpoilOfWarUpdated, spoilOfWars)
			}

			gamelog.L.Info().Msgf("abilities system has been cleaned up: %s", as.battle().ID)

			// previously caused panic so wrapping in recover
			func() {
				defer func() {
					if r := recover(); r != nil {
						gamelog.LogPanicRecovery("Panic! Panic! Panic! Panic at the cleaning up abilities channels!", r)
					}
				}()
			}()

			return
		case <-main_ticker.C:
			if as.battle() == nil || as.battle().arena.CurrentBattle() == nil || as.battle().arena.CurrentBattle().BattleNumber != as.battle().BattleNumber {
				continue
			}
			// terminate ticker if battle mismatch
			if as.battle() != as.battle().arena.CurrentBattle() {
				mismatchCount.Add(1)
				gamelog.L.Warn().
					Str("current battle id", as.battle().arena.CurrentBattle().ID).
					Int32("times", mismatchCount.Load()).
					Msg("battle mismatch is detected on faction ability ticker")

				if mismatchCount.Load() < 10 {
					continue
				}

				gamelog.L.Info().Msg("detect battle mismatch 10 times, cleaning up the faction ability tickers")
				return
			}

			for _, abilities := range as.factionUniqueAbilities {

				// start ability price updater for each faction
				// read the stage first

				// start ticker while still in battle
				if as.battle().stage.Load() == BattleStageStart {
					for _, ability := range abilities {
						// update ability price
						isTriggered := ability.FactionUniqueAbilityPriceUpdate(as.abilityConfig.FactionAbilityFloorPrice, as.abilityConfig.FActionAbilityDropRate)
						if isTriggered {
							event := &server.GameAbilityEvent{
								EventID:             ability.OfferingID,
								IsTriggered:         true,
								GameClientAbilityID: ability.GameClientAbilityID,
								ParticipantID:       ability.ParticipantID, // trigger on war machine
								WarMachineHash:      &ability.WarMachineHash,
							}

							// send message to game client, if ability trigger
							as.battle().arena.Message(
								"BATTLE:ABILITY",
								event,
							)

							bat := boiler.BattleAbilityTrigger{
								PlayerID:          null.StringFromPtr(nil),
								BattleID:          as.battle().ID,
								FactionID:         ability.FactionID,
								IsAllSyndicates:   false,
								AbilityLabel:      ability.Label,
								GameAbilityID:     ability.ID,
								AbilityOfferingID: ability.OfferingID.String(),
							}
							err := bat.Insert(gamedb.StdConn, boil.Infer())
							if err != nil {
								gamelog.L.Error().Err(err).Msg("Failed to record ability triggered")
							}

							// get ability faction
							//build notification
							gameNotification := &GameNotificationWarMachineAbility{
								Ability: &AbilityBrief{
									Label:    ability.Label,
									ImageUrl: ability.ImageUrl,
									Colour:   ability.Colour,
								},
							}

							// broadcast notification
							if ability.ParticipantID == nil {
								as.battle().arena.BroadcastGameNotificationAbility(GameNotificationTypeFactionAbility, GameNotificationAbility{
									Ability: gameNotification.Ability,
								})

							} else {
								// filled war machine detail
								for _, wm := range as.battle().WarMachines {
									if wm.ParticipantID == *ability.ParticipantID {
										gameNotification.WarMachine = &WarMachineBrief{
											ParticipantID: wm.ParticipantID,
											Hash:          wm.Hash,
											ImageUrl:      wm.Image,
											ImageAvatar:   wm.ImageAvatar,
											Name:          wm.Name,
											FactionID:     wm.FactionID,
										}
										break
									}
								}

								as.battle().arena.BroadcastGameNotificationWarMachineAbility(gameNotification)
							}
							// generate new offering id for current ability
							ability.OfferingID = uuid.Must(uuid.NewV4())
						}

						// broadcast new ability price
						resp := GameAbilityPriceResponse{
							ability.Identity,
							ability.OfferingID.String(),
							ability.SupsCost.String(),
							ability.CurrentSups.String(),
							isTriggered,
						}
						switch ability.Level {
						case boiler.AbilityLevelFACTION:
							ws.PublishMessage(fmt.Sprintf("/ability/%s/faction", ability.FactionID), HubKeyAbilityPriceUpdated, resp)
						case boiler.AbilityLevelMECH:
							ws.PublishMessage(fmt.Sprintf("/ability/%s/mech/%d", ability.FactionID, *ability.ParticipantID), HubKeyAbilityPriceUpdated, resp)
						}
					}
				}
			}
		case cont := <-as.contribute:
			if as.factionUniqueAbilities == nil {
				gamelog.L.Warn().Msg("faction ability not found")
				cont.reply(false)
				continue
			}
			if abilities, ok := as.factionUniqueAbilities[uuid.FromStringOrNil(cont.factionID)]; ok {
				// check ability exists
				if ability, ok := abilities[cont.abilityIdentity]; ok {
					// check contribute is for the current offered ability
					abilityOfferingID, err := uuid.FromString(cont.abilityOfferingID)
					if err != nil || abilityOfferingID.IsNil() {
						gamelog.L.Error().Err(err).Msg("invalid ability offer id received")
						cont.reply(false)
						continue
					}
					if abilityOfferingID != ability.OfferingID {
						gamelog.L.Warn().Str("provide offering id", abilityOfferingID.String()).Str("target offering id", ability.OfferingID.String()).Msg("ability offering id not match")
						cont.reply(false)
						continue
					}

					// return early if battle stage is invalid
					if as.battle().stage.Load() != BattleStageStart {
						cont.reply(false)
						continue
					}

					// calculate amount from percentage of current sups
					minAmount, ok := MinVotePercentageCost[cont.percentage.String()]
					if !ok {
						gamelog.L.Error().Err(err).Msg("invalid offer percentage received")
						cont.reply(false)
						continue
					}

					bm := benchmark.New()

					amount := ability.SupsCost.Mul(cont.percentage).Div(decimal.NewFromInt(100))
					if amount.LessThan(minAmount) {
						amount = minAmount
					}

					bm.Start("sup_contribution")
					actualSupSpent, multiAmount, isTriggered, err := ability.SupContribution(as.battle().arena.RPCClient, as, as.battle().ID, as.battle().BattleNumber, cont.userID, amount)
					bm.End("sup_contribution")
					if err != nil {
						gamelog.L.Error().Err(err).Msg("Failed to contribute sups to faction ability")
						cont.reply(false)
						continue
					}

					bm.Start("reply")
					cont.reply(true)
					bm.End("reply")

					if isTriggered {
						// increase price as the twice amount for normal value
						ability.SupsCost = ability.SupsCost.Mul(decimal.NewFromInt(2))
						ability.CurrentSups = decimal.Zero

						// store updated price to db
						bm.Start("update_ability_sups_cost")
						err := db.FactionAbilitiesSupsCostUpdate(ability.ID, ability.SupsCost, ability.CurrentSups)
						bm.End("update_ability_sups_cost")

						if err != nil {
							gamelog.L.Error().
								Str("ability_id", ability.ID).
								Str("sups_cost", ability.SupsCost.String()).
								Str("current_sups", ability.CurrentSups.String()).
								Err(err).Msg("could not update faction ability cost")
						}
					}

					bm.Start("update_live_sups")
					as.liveCount.AddSups(actualSupSpent)
					bm.End("update_live_sups")

					bm.Start("broadcast_user_contribute")
					ws.PublishMessage(fmt.Sprintf("/user/%s", cont.userID), BattleContributorUpdateKey, multiAmount)
					bm.End("broadcast_user_contribute")

					// sups contribution
					if isTriggered {
						// send message to game client, if ability trigger

						event := &server.GameAbilityEvent{
							IsTriggered:         true,
							GameClientAbilityID: ability.GameClientAbilityID,
							ParticipantID:       ability.ParticipantID, // trigger on war machine
							WarMachineHash:      &ability.WarMachineHash,
							EventID:             ability.OfferingID,
						}

						bm.Start("send_ability_to_game_client")
						as.battle().arena.Message(
							"BATTLE:ABILITY",
							event,
						)
						bm.End("send_ability_to_game_client")

						bat := boiler.BattleAbilityTrigger{
							PlayerID:          null.StringFrom(cont.userID.String()),
							BattleID:          as.battle().ID,
							FactionID:         ability.FactionID,
							IsAllSyndicates:   false,
							AbilityLabel:      ability.Label,
							GameAbilityID:     ability.ID,
							AbilityOfferingID: ability.OfferingID.String(),
						}
						bm.Start("insert_battle_ability_trigger")
						err := bat.Insert(gamedb.StdConn, boil.Infer())
						bm.End("insert_battle_ability_trigger")
						if err != nil {
							gamelog.L.Error().Err(err).Msg("Failed to record ability triggered")
						}

						bm.Start("update_user_stat")
						_, err = db.UserStatAddTotalAbilityTriggered(cont.userID.String())
						bm.End("update_user_stat")
						if err != nil {
							gamelog.L.Error().Str("player_id", cont.userID.String()).Err(err).Msg("failed to update user ability triggered amount")
						}

						// get player
						bm.Start("get_player")
						player, err := boiler.FindPlayer(gamedb.StdConn, cont.userID.String())
						bm.End("get_player")
						if err != nil {
							gamelog.L.Error().Err(err).Msg("failed to get player")
						} else {

							// get user faction
							bm.Start("get_player_faction")
							faction, err := boiler.Factions(boiler.FactionWhere.ID.EQ(player.FactionID.String)).One(gamedb.StdConn)
							bm.End("get_player_faction")
							if err != nil {
								gamelog.L.Error().Err(err).Msg("failed to get player faction")
							} else {

								//build notification
								gameNotification := &GameNotificationWarMachineAbility{
									User: &UserBrief{
										ID:        cont.userID,
										Username:  player.Username.String,
										FactionID: player.FactionID.String,
										Faction: &Faction{
											ID:    faction.ID,
											Label: faction.Label,
											Theme: &Theme{
												PrimaryColor:    faction.PrimaryColor,
												SecondaryColor:  faction.SecondaryColor,
												BackgroundColor: faction.BackgroundColor,
											},
										},
									},
									Ability: &AbilityBrief{
										Label:    ability.Label,
										ImageUrl: ability.ImageUrl,
										Colour:   ability.Colour,
									},
								}

								// broadcast notification
								if ability.ParticipantID == nil {
									bm.Start("broadcast_faction_ability_notification")
									as.battle().arena.BroadcastGameNotificationAbility(GameNotificationTypeFactionAbility, GameNotificationAbility{
										Ability: gameNotification.Ability,
										User:    gameNotification.User,
									})
									bm.End("broadcast_faction_ability_notification")

								} else {

									// filled war machine detail
									for _, wm := range as.battle().WarMachines {
										if wm.ParticipantID == *ability.ParticipantID {
											gameNotification.WarMachine = &WarMachineBrief{
												ParticipantID: wm.ParticipantID,
												Hash:          wm.Hash,
												ImageUrl:      wm.Image,
												ImageAvatar:   wm.ImageAvatar,
												Name:          wm.Name,
												FactionID:     wm.FactionID,
											}
											break
										}
									}

									bm.Start("broadcast_mech_ability_notification")
									as.battle().arena.BroadcastGameNotificationWarMachineAbility(gameNotification)
									bm.End("broadcast_mech_ability_notification")
								}
							}
						}
						// generate new offering id for current ability
						ability.OfferingID = uuid.Must(uuid.NewV4())
					}

					resp := GameAbilityPriceResponse{
						ability.Identity,
						ability.OfferingID.String(),
						ability.SupsCost.String(),
						ability.CurrentSups.String(),
						isTriggered,
					}

					// broadcast new ability price
					switch ability.Level {
					case boiler.AbilityLevelFACTION:
						bm.Start("broadcast_faction_ability_price")
						ws.PublishMessage(fmt.Sprintf("/ability/%s/faction", ability.FactionID), HubKeyAbilityPriceUpdated, resp)
						bm.End("broadcast_faction_ability_price")
					case boiler.AbilityLevelMECH:
						bm.Start("broadcast_mech_ability_price")
						ws.PublishMessage(fmt.Sprintf("/ability/%s/mech/%d", ability.FactionID, *ability.ParticipantID), HubKeyAbilityPriceUpdated, resp)
						bm.End("broadcast_mech_ability_price")
					}

					bm.Alert(100)
				}
			}

		case <-live_vote_ticker.C:
			if as.liveCount == nil {
				continue
			}

			// broadcast current total
			ws.PublishMessage("/public/live_data", HubKeyLiveVoteCountUpdated, as.liveCount.ReadTotal())

			if as.battle() == nil || as.battle().stage == nil {
				continue
			}

			if as.battle().stage.Load() != BattleStageStart {
				continue
			}

			// get spoil of war
			sows, err := db.LastTwoSpoilOfWarAmount()
			if err != nil || len(sows) == 0 {
				gamelog.L.Error().Err(err).Msg("Failed to get last two spoil of war amount")
				continue
			}

			// broadcast the spoil of war
			spoilOfWars := []string{}
			for _, sow := range sows {
				spoilOfWars = append(spoilOfWars, sow.String())
			}

			ws.PublishMessage("/public/live_data", HubKeySpoilOfWarUpdated, spoilOfWars)
		}
	}
}

// FactionUniqueAbilityPriceUpdate update target price on every tick
func (ga *GameAbility) FactionUniqueAbilityPriceUpdate(minPrice decimal.Decimal, dropRate decimal.Decimal) bool {
	ga.Lock()
	defer ga.Unlock()
	ga.SupsCost = ga.SupsCost.Mul(dropRate).RoundDown(0)

	// if target price hit 1 sup, set it to 1 sup
	if ga.SupsCost.LessThanOrEqual(minPrice) {
		ga.SupsCost = minPrice
	}

	isTriggered := false

	// if the target price hit current price
	if ga.SupsCost.LessThanOrEqual(ga.CurrentSups) {
		// trigger the ability
		isTriggered = true

		// double the target price
		ga.SupsCost = ga.SupsCost.Mul(decimal.NewFromInt(2)).RoundDown(0)

		// reset current sups to zero
		ga.CurrentSups = decimal.Zero

	}

	// store updated price to db
	err := db.FactionAbilitiesSupsCostUpdate(ga.ID, ga.SupsCost, ga.CurrentSups)
	if err != nil {
		gamelog.L.Error().
			Str("ability_id", ga.ID).
			Str("sups_cost", ga.SupsCost.String()).
			Str("current_sups", ga.CurrentSups.String()).
			Err(err).Msg("could not update faction ability cost")
		return isTriggered
	}

	return isTriggered
}

// SupContribution contribute sups to specific game ability, return the actual sups spent and whether the ability is triggered
func (ga *GameAbility) SupContribution(ppClient *xsyn_rpcclient.XsynXrpcClient, as *AbilitiesSystem, battleID string, battleNumber int, userID uuid.UUID, amount decimal.Decimal) (decimal.Decimal, decimal.Decimal, bool, error) {

	bm := benchmark.New()
	defer bm.Alert(100)

	isTriggered := false

	// calc the different
	diff := ga.SupsCost.Sub(ga.CurrentSups)

	// if players spend more thant they need, crop the spend price
	if amount.GreaterThanOrEqual(diff) {
		isTriggered = true
		amount = diff
	}
	now := time.Now()

	amount = amount.Truncate(0)

	supSpendReq := xsyn_rpcclient.SpendSupsReq{
		FromUserID:           userID,
		ToUserID:             SupremacyBattleUserID,
		Amount:               amount.String(),
		TransactionReference: server.TransactionReference(fmt.Sprintf("ability_sup_contribute|%s|%d", ga.OfferingID.String(), time.Now().UnixNano())),
		Group:                string(server.TransactionGroupBattle),
		SubGroup:             battleID,
		Description:          "battle contribution: " + ga.Label,
		NotSafe:              true,
	}

	// pay sup
	bm.Start("send_sup_message")
	txid, err := ppClient.SpendSupMessage(supSpendReq)
	bm.End("send_sup_message")
	if err != nil {
		gamelog.L.Error().Interface("sups spend detail", supSpendReq).Err(err).Msg("Failed to pay sups")
		return decimal.Zero, decimal.Zero, false, err
	}

	isAllSyndicates := false
	if ga.BattleAbilityID == nil || *ga.BattleAbilityID == "" {
		isAllSyndicates = true
	}

	bm.Start("get_user_contribution")
	multiAmount := as.GetUserContributeMultiplier(amount)
	bm.End("get_user_contribution")

	go func() {
		battleContrib := &boiler.BattleContribution{
			BattleID:          battleID,
			PlayerID:          userID.String(),
			AbilityOfferingID: ga.OfferingID.String(),
			DidTrigger:        isTriggered,
			FactionID:         ga.FactionID,
			AbilityLabel:      ga.Label,
			IsAllSyndicates:   isAllSyndicates,
			Amount:            amount,
			ContributedAt:     now,
			TransactionID:     null.StringFrom(txid),
			MultiAmount:       multiAmount,
		}

		err = battleContrib.Insert(gamedb.StdConn, boil.Infer())
		if err != nil {
			gamelog.L.Error().Str("txid", txid).Err(err).Msg("unable to insert battle contrib")
		}
	}()

	go func() {
		// update faction contribute
		err = db.FactionAddContribute(ga.FactionID, amount)
		if err != nil {
			gamelog.L.Error().Str("txid", txid).Err(err).Msg("unable to update faction contribution")
		}
	}()

	amount = amount.Truncate(0)

	go func() {
		tx, err := gamedb.StdConn.Begin()
		if err == nil {
			defer tx.Rollback()
			spoil, err := boiler.SpoilsOfWars(qm.Where(`battle_id = ?`, battleID)).One(tx)
			if errors.Is(err, sql.ErrNoRows) {
				spoil = &boiler.SpoilsOfWar{
					BattleID:     battleID,
					BattleNumber: battleNumber,
					Amount:       amount,
					AmountSent:   decimal.Zero,
					CurrentTick:  0,
					MaxTicks:     20, // ideally this comes from the sow config?
				}
				err = spoil.Insert(gamedb.StdConn, boil.Infer())
				if err != nil {
					gamelog.L.Error().Err(err).Msg("unable to insert spoils")
				}
			} else {
				spoil.Amount = spoil.Amount.Add(amount)
				_, err = spoil.Update(tx, boil.Whitelist(boiler.SpoilsOfWarColumns.Amount))
				if err != nil {
					gamelog.L.Error().Err(err).Msg("unable to insert spoil of war")
				}
			}
			err = tx.Commit()
			if err != nil {
				gamelog.L.Error().Err(err).Msg("unable to create tx")
				tx.Rollback()
			}
		} else {
			gamelog.L.Error().Err(err).Msg("unable to create tx to create spoil of war")
		}
	}()

	ga.CurrentSups = ga.CurrentSups.Add(amount)

	if !isTriggered {
		// store updated price to db
		bm.Start("update_faction_ability_price")
		err := db.FactionAbilitiesSupsCostUpdate(ga.ID, ga.SupsCost, ga.CurrentSups)
		bm.End("update_faction_ability_price")
		if err != nil {
			gamelog.L.Error().Str("ga.ID", ga.ID).Str("ga.SupsCost", ga.SupsCost.String()).Str("ga.CurrentSups", ga.CurrentSups.String()).Err(err).Msg("unable to insert faction ability sup cost update")
			return amount, multiAmount, false, err
		}

		return amount, multiAmount, false, nil
	}

	return amount, multiAmount, true, nil
}

// ***************************
// Gabs Abilities Voting Cycle
// ***************************

const (
	// BribeDurationSecond the amount of second players can bribe GABS
	BribeDurationSecond = 30
	// LocationSelectDurationSecond the amount of second the winner user can select the location
	LocationSelectDurationSecond = 15
)

const (
	BribeStageHold           int32 = 0
	BribeStageBribe          int32 = 1
	BribeStageLocationSelect int32 = 2
	BribeStageCooldown       int32 = 3
)

var BribeStages = [4]string{"HOLD", "BRIBE",
	"LOCATION_SELECT",
	"COOLDOWN"}

type GabsBribeStage struct {
	Phase   *atomic.Int32 `json:"phase"`
	endTime time.Time     `json:"end_time"`
	sync.RWMutex
}

func (p *GabsBribeStage) EndTime() time.Time {
	p.RLock()
	defer p.RUnlock()
	return p.endTime
}

func (p *GabsBribeStage) StoreEndTime(t time.Time) {
	p.Lock()
	defer p.Unlock()

	p.endTime = t
}

func (p *GabsBribeStage) Normalise() *GabsBribeStageNormalised {
	return &GabsBribeStageNormalised{
		Phase:   BribeStages[p.Phase.Load()],
		EndTime: p.endTime,
	}
}

type GabsBribeStageNormalised struct {
	Phase   string    `json:"phase"`
	EndTime time.Time `json:"end_time"`
}

func (p *GabsBribeStage) MarshalJSON() ([]byte, error) {
	return json.Marshal(p.Normalise())
}

// track user contribution of current battle
type UserContribution struct {
	sync.RWMutex
	contributionMap map[uuid.UUID]decimal.Decimal
}

type AbilitiesMap struct {
	m map[string]*GameAbility
	sync.RWMutex
}

func (am *AbilitiesMap) Store(key string, ga *GameAbility) {
	am.Lock()
	defer am.Unlock()
	if am.m == nil {
		am.m = make(map[string]*GameAbility)
	}
	am.m[key] = ga
}

func (am *AbilitiesMap) Load(key string) (*GameAbility, bool) {
	am.Lock()
	defer am.Unlock()
	if am.m == nil {
		am.m = map[string]*GameAbility{}
	}
	ga, ok := am.m[key]
	return ga, ok
}

func (am *AbilitiesMap) LoadUnsafe(key string) *GameAbility {
	if am.m == nil {
		am.m = map[string]*GameAbility{}
	}
	ga, _ := am.m[key]
	return ga
}

func (am *AbilitiesMap) Range(fn func(u string, ga *GameAbility) bool) {
	defer func() {
		if r := recover(); r != nil {
			gamelog.LogPanicRecovery("Panic! Panic! Panic! Panic at the StartGabsAbilityPoolCycle!", r)
		}
	}()

	if am.m == nil {
		am.Lock()
		am.m = make(map[string]*GameAbility)
		am.Unlock()
	}
	am.RLock()
	defer am.RUnlock()
	for uid, ga := range am.m {
		if !fn(uid, ga) {
			return
		}
	}
}

type BattleAbilityPool struct {
	Stage *GabsBribeStage

	BattleAbility *boiler.BattleAbility
	Abilities     *AbilitiesMap // faction ability current, change on every bribing cycle

	TriggeredFactionID atomic.String
	sync.RWMutex
}

type LocationSelectAnnouncement struct {
	GameAbility *GameAbility `json:"game_ability"`
	EndTime     time.Time    `json:"end_time"`
}

const ContributorMultiAmount = "CONTRIBUTOR:MULTI:AMOUNT"

func (as *AbilitiesSystem) StartGabsAbilityPoolCycle(resume bool) {
	defer func() {
		if r := recover(); r != nil {
			gamelog.LogPanicRecovery("Panic! Panic! Panic! Panic at the StartGabsAbilityPoolCycle!", r)

			if as != nil && as.battle() != nil {
				as.StartGabsAbilityPoolCycle(true)
			}
		}
	}()

	// initial a ticker for current battle
	mainTicker := time.NewTicker(1 * time.Second)
	priceTicker := time.NewTicker(1 * time.Second)
	progressTicker := time.NewTicker(1 * time.Second)
	endProgress := make(chan bool)

	mismatchCount := atomic.NewInt32(0)

	defer func() {
		defer func() {
			if r := recover(); r != nil {
				gamelog.LogPanicRecovery("Panic! Panic! Panic! Panic trying to close channels!", r)
			}
		}()
		priceTicker.Stop()
		mainTicker.Stop()
		close(as.endGabs)
		close(endProgress)
	}()

	// start voting stage
	if !resume {
		as.battleAbilityPool.Stage.Phase.Store(BribeStageCooldown)
		as.battleAbilityPool.Stage.StoreEndTime(time.Now().Add(time.Duration(as.battleAbilityPool.BattleAbility.CooldownDurationSecond) * time.Second))
		ws.PublishMessage("/battle/bribe_stage", HubKeyBribeStageUpdateSubscribe, as.battleAbilityPool.Stage)
	}
	bn := as.battle().BattleNumber

	go func() {
		defer progressTicker.Stop()
		for {
			select {
			case <-endProgress:
				return
			case <-progressTicker.C:
				if as.battle() == nil || as.battle().arena.CurrentBattle() == nil {
					return
				}
				// terminate ticker if battle mismatch
				if as.battle() != as.battle().arena.CurrentBattle() {
					gamelog.L.Warn().
						Str("current battle id", as.battle().arena.CurrentBattle().ID).
						Msg("Battle mismatch is detected on progress ticker")
					continue
				}

				multiplier := as.SetUserContributeMultiplier()

				if multiplier.GreaterThan(decimal.Zero) {
					ws.PublishMessage("/public/live_data", ContributorMultiAmount, multiplier)
				}
			}
		}
	}()

	// start ability pool cycle
	for {
		select {
		// wait for next tick
		case <-as.endGabs:
			as.battleAbilityPool.Stage.Phase.Store(BribeStageHold)
			as.battleAbilityPool.Stage.StoreEndTime(time.Now().AddDate(1, 0, 0))
			ws.PublishMessage("/battle/bribe_stage", HubKeyBribeStageUpdateSubscribe, as.battleAbilityPool.Stage)
			endProgress <- true
			return
		case <-mainTicker.C:
			if as.battle() == nil || as.battle().arena.CurrentBattle() == nil {
				gamelog.L.Warn().Msg("Battle is nil")
				continue
			}
			// terminate ticker if battle mismatch
			if as.battle() != as.battle().arena.CurrentBattle() {
				mismatchCount.Add(1)
				gamelog.L.Warn().
					Str("current battle id", as.battle().arena.CurrentBattle().ID).
					Int32("times", mismatchCount.Load()).
					Msg("Battle mismatch is detected on bribing ticker")

				if mismatchCount.Load() < 10 {
					continue
				}

				gamelog.L.Info().Msg("detect battle mismatch 10 times, cleaning up the gab ability tickers")
				// exit, if mismatch detect 20 times
				endProgress <- true
				return
			}
			// check phase
			// exit the loop, when battle is ended
			if as.battle().stage.Load() == BattleStageEnd {
				// stop all the ticker and exit the loop
				gamelog.L.Warn().Msg("battle is end")
				continue
			}

			// skip, if the end time of current phase haven't been reached
			if as.battleAbilityPool.Stage.EndTime().After(time.Now()) {
				continue
			}

			// otherwise, read current bribe phase

			/////////////////
			// Bribe Phase //
			/////////////////
			switch as.battleAbilityPool.Stage.Phase.Load() {

			// at the end of bribing phase
			// no ability is triggered, switch to cooldown phase
			case BribeStageBribe:
				// change bribing phase

				// set new battle ability
				cooldownSecond, err := as.SetNewBattleAbility(false)
				if err != nil {
					gamelog.L.Error().Err(err).Msg("Failed to set new battle ability")
				}

				as.battleAbilityPool.Stage.Phase.Store(BribeStageCooldown)
				as.battleAbilityPool.Stage.StoreEndTime(time.Now().Add(time.Duration(cooldownSecond) * time.Second))
				// broadcast stage to frontend
				ws.PublishMessage("/battle/bribe_stage", HubKeyBribeStageUpdateSubscribe, as.battleAbilityPool.Stage)

			// at the end of location select phase
			// pass the location select to next player
			case BribeStageLocationSelect:
				// get the next location decider
				currentUserID, nextUserID, ok := as.nextLocationDeciderGet()
				if !ok {

					if as == nil {
						gamelog.L.Error().Msg("abilities are nil")
						continue
					}
					if as.battleAbilityPool == nil {
						gamelog.L.Error().Msg("ability pool is nil")
						continue
					}

					if as.battleAbilityPool.Abilities == nil {
						gamelog.L.Error().Msg("abilities map in battle ability pool is nil")
						continue
					}

					ability, _ := as.battleAbilityPool.Abilities.Load(as.battleAbilityPool.TriggeredFactionID.Load())

					// broadcast no ability
					as.battle().arena.BroadcastGameNotificationLocationSelect(&GameNotificationLocationSelect{
						Type: LocationSelectTypeCancelledNoPlayer,
						Ability: &AbilityBrief{
							Label:    ability.Label,
							ImageUrl: ability.ImageUrl,
							Colour:   ability.Colour,
						},
					})

					// set new battle ability
					cooldownSecond, err := as.SetNewBattleAbility(false)
					if err != nil {
						gamelog.L.Error().Err(err).Msg("Failed to set new battle ability")
					}

					// enter cooldown phase, if there is no user left for location select
					as.battleAbilityPool.Stage.Phase.Store(BribeStageCooldown)
					as.battleAbilityPool.Stage.StoreEndTime(time.Now().Add(time.Duration(cooldownSecond) * time.Second))
					ws.PublishMessage("/battle/bribe_stage", HubKeyBribeStageUpdateSubscribe, as.battleAbilityPool.Stage)
					continue
				}

				if as == nil {
					gamelog.L.Error().Msg("abilities are nil")
					continue
				}
				if as.battleAbilityPool == nil {
					gamelog.L.Error().Msg("ability pool is nil")
					continue
				}
				if as.battleAbilityPool.Abilities == nil {
					gamelog.L.Error().Msg("abilities map in battle ability pool is nil")
					continue
				}

				ab, ok := as.battleAbilityPool.Abilities.Load(as.battleAbilityPool.TriggeredFactionID.Load())
				if !ok {
					gamelog.L.Error().
						Str("triggered faction id", as.battleAbilityPool.TriggeredFactionID.Load()).
						Msg("nothing for triggered faction id")
					continue
				}

				notification := &GameNotificationLocationSelect{
					Type: LocationSelectTypeFailedTimeout,
					Ability: &AbilityBrief{
						Label:    ab.Label,
						ImageUrl: ab.ImageUrl,
						Colour:   ab.Colour,
					},
				}

				// get current player
				currentPlayer, err := BuildUserDetailWithFaction(currentUserID)
				if err == nil {
					notification.CurrentUser = currentPlayer
				}

				// get next player
				nextPlayer, err := BuildUserDetailWithFaction(nextUserID)
				if err == nil {
					notification.NextUser = nextPlayer
				}
				go as.battle().arena.BroadcastGameNotificationLocationSelect(notification)

				// extend location select phase duration
				as.battleAbilityPool.Stage.Phase.Store(BribeStageLocationSelect)
				as.battleAbilityPool.Stage.StoreEndTime(time.Now().Add(time.Duration(LocationSelectDurationSecond) * time.Second))
				// broadcast stage to frontend
				ws.PublishMessage("/battle/bribe_stage", HubKeyBribeStageUpdateSubscribe, as.battleAbilityPool.Stage)

				ab, ok = as.battleAbilityPool.Abilities.Load(as.battleAbilityPool.TriggeredFactionID.Load())

				// broadcast the announcement to the next location decider
				ws.PublishMessage(fmt.Sprintf("/user/%s", nextUserID), HubKeyBribingWinnerSubscribe, &LocationSelectAnnouncement{
					GameAbility: ab,
					EndTime:     as.battleAbilityPool.Stage.EndTime(),
				})

			// at the end of cooldown phase
			// random choose a battle ability for next bribing session
			case BribeStageCooldown:

				// change bribing phase
				as.battleAbilityPool.Stage.Phase.Store(BribeStageBribe)
				as.battleAbilityPool.Stage.StoreEndTime(time.Now().Add(time.Duration(BribeDurationSecond) * time.Second))
				// broadcast stage to frontend
				ws.PublishMessage("/battle/bribe_stage", HubKeyBribeStageUpdateSubscribe, as.battleAbilityPool.Stage)

				continue
			default:
				gamelog.L.Error().Msg("hit default case switch on abilities loop")
			}
		case <-priceTicker.C:
			if as.battle() == nil || as.battle().arena.CurrentBattle() == nil || as.battle().arena.CurrentBattle().BattleNumber != bn {
				continue
			}

			// update ability price
			as.BattleAbilityPriceUpdater()

			// broadcast the progress bar
			as.BroadcastAbilityProgressBar()

		case cont := <-as.bribe:
			if as.battle() == nil || as.battle().arena.CurrentBattle() == nil || as.battle().arena.CurrentBattle().BattleNumber != bn {
				gamelog.L.Warn().
					Bool("nil checks as", as == nil).
					Int32("battle stage", as.battle().stage.Load()).
					Int32("bribe phase", as.battleAbilityPool.Stage.Phase.Load()).
					Int("battle number", bn).
					Str("cont.userID", cont.userID.String()).
					Msg("battle number miss match")
				cont.reply(false)
				continue
			}

			// skip, if the bribe stage is incorrect
			if as.battleAbilityPool == nil || as.battleAbilityPool.Stage == nil || as.battleAbilityPool.Stage.Phase.Load() != BribeStageBribe {
				gamelog.L.Warn().
					Int32("battle stage", as.battle().stage.Load()).
					Int32("as.battleAbilityPool.Stage.Phase.Load()", as.battleAbilityPool.Stage.Phase.Load()).
					Int32("BribeStageBribe", BribeStageBribe).
					Int("battle number", bn).
					Str("cont.userID", cont.userID.String()).
					Str("cont.userID", cont.abilityOfferingID).
					Msg("incorrect bribing stage")
				cont.reply(false)
				continue
			}

			bm := benchmark.New()

			if factionAbility, ok := as.battleAbilityPool.Abilities.Load(cont.factionID); ok {
				// check contribute is for the current offered ability
				abilityOfferingID, err := uuid.FromString(cont.abilityOfferingID)
				if err != nil || abilityOfferingID.IsNil() {
					gamelog.L.Error().Err(err).Msg("invalid ability offer id received")
					cont.reply(false)
					continue
				}

				if abilityOfferingID != factionAbility.OfferingID {
					gamelog.L.Warn().Str("provided offering id", abilityOfferingID.String()).
						Str("current offering id", factionAbility.OfferingID.String()).
						Msg("incorrect offering id received")
					cont.reply(false)
					continue
				}

				minAmount, ok := MinVotePercentageCost[cont.percentage.String()]
				if !ok {
					gamelog.L.Error().Err(err).Msg("invalid offer percentage received")
					cont.reply(false)
					continue
				}
				amount := factionAbility.SupsCost.Mul(cont.percentage).Div(decimal.NewFromInt(100))
				if amount.LessThan(minAmount) {
					amount = minAmount
				}

				// contribute sups
				bm.Start("sup_contribution")
				actualSupSpent, multiAmount, abilityTriggered, err := factionAbility.SupContribution(as.battle().arena.RPCClient, as, as.battle().ID, as.battle().BattleNumber, cont.userID, amount)
				bm.End("sup_contribution")
				// tell frontend the contribution is success
				if err != nil {
					gamelog.L.Error().Str("ability offering id", factionAbility.OfferingID.String()).Err(err).Msg("Failed to bribe battle ability")
					cont.reply(false)
					continue
				}

				bm.Start("reply_result")
				cont.reply(true)
				bm.End("reply_result")

				// broadcast the latest result progress bar
				bm.Start("broadcast_progress")
				as.BroadcastAbilityProgressBar()
				bm.End("broadcast_progress")

				if abilityTriggered {
					// increase price as the twice amount for normal value
					factionAbility.SupsCost = factionAbility.SupsCost.Mul(decimal.NewFromInt(2))
					factionAbility.CurrentSups = decimal.Zero

					// store updated price to db
					bm.Start("ability_sups_update")
					err := db.FactionAbilitiesSupsCostUpdate(factionAbility.ID, factionAbility.SupsCost, factionAbility.CurrentSups)
					bm.End("ability_sups_update")
					if err != nil {
						gamelog.L.Error().
							Str("factionAbility_id", factionAbility.ID).
							Str("sups_cost", factionAbility.SupsCost.String()).
							Str("current_sups", factionAbility.CurrentSups.String()).
							Err(err).Msg("could not update faction ability cost")
					}
				}

				bm.Start("update_live_sups_cost")
				as.liveCount.AddSups(actualSupSpent)
				bm.End("update_live_sups_cost")

				// TODO: broadcast to user the contributor they get
				bm.Start("broadcast_user_contribution")
				ws.PublishMessage(fmt.Sprintf("/user/%s", cont.userID), BattleContributorUpdateKey, multiAmount)
				bm.End("broadcast_user_contribution")

				if abilityTriggered {
					// generate location select order list
					bm.Start("set_location_deciders")
					as.locationDecidersSet(as.battle().ID, cont.factionID, factionAbility.OfferingID.String(), cont.userID)
					bm.End("set_location_deciders")
					// enter cooldown phase if there is no player to select location
					if len(as.locationDeciders.list) == 0 {
						// broadcast no ability
						bm.Start("broadcast_no_player")
						as.battle().arena.BroadcastGameNotificationLocationSelect(&GameNotificationLocationSelect{
							Type: LocationSelectTypeCancelledNoPlayer,
							Ability: &AbilityBrief{
								Label:    factionAbility.Label,
								ImageUrl: factionAbility.ImageUrl,
								Colour:   factionAbility.Colour,
							},
						})
						bm.End("broadcast_no_player")

						// set new battle ability
						bm.Start("set_new_ability")
						cooldownSecond, err := as.SetNewBattleAbility(false)
						bm.End("set_new_ability")
						if err != nil {
							gamelog.L.Error().Err(err).Msg("Failed to set new battle ability")
						}

						// enter cooldown phase, if there is no user left for location select
						as.battleAbilityPool.Stage.Phase.Store(BribeStageCooldown)
						as.battleAbilityPool.Stage.StoreEndTime(time.Now().Add(time.Duration(cooldownSecond) * time.Second))
						bm.Start("broadcast_bribe_stage")
						ws.PublishMessage("/battle/bribe_stage", HubKeyBribeStageUpdateSubscribe, as.battleAbilityPool.Stage)
						bm.End("broadcast_bribe_stage")
						continue
					}

					// change bribing phase to location select
					as.battleAbilityPool.Stage.Phase.Store(BribeStageLocationSelect)
					as.battleAbilityPool.Stage.StoreEndTime(time.Now().Add(time.Duration(LocationSelectDurationSecond) * time.Second))

					// broadcast stage change
					bm.Start("broadcast_bribe_stage")
					ws.PublishMessage("/battle/bribe_stage", HubKeyBribeStageUpdateSubscribe, as.battleAbilityPool.Stage)
					bm.End("broadcast_bribe_stage")

					ab, _ := as.battleAbilityPool.Abilities.Load(as.battleAbilityPool.TriggeredFactionID.Load())

					// send message to the user who trigger the ability
					bm.Start("announce_bribe_winner")
					ws.PublishMessage(fmt.Sprintf("/user/%s", as.locationDeciders.list[0]), HubKeyBribingWinnerSubscribe, &LocationSelectAnnouncement{
						GameAbility: ab,
						EndTime:     as.battleAbilityPool.Stage.EndTime(),
					})
					bm.End("announce_bribe_winner")

					notification := GameNotificationAbility{
						Ability: &AbilityBrief{
							Label:    factionAbility.Label,
							ImageUrl: factionAbility.ImageUrl,
							Colour:   factionAbility.Colour,
						},
					}

					// get player
					bm.Start("get_player_for_notification")
					currentUser, err := BuildUserDetailWithFaction(as.locationDeciders.list[0])
					bm.End("get_player_for_notification")
					if err == nil {
						notification.User = currentUser
					}

					bm.Start("broadcast_ability_notification")
					as.battle().arena.BroadcastGameNotificationAbility(GameNotificationTypeBattleAbility, notification)
					bm.End("broadcast_ability_notification")
				}
			}

			bm.Alert(100)
		}
	}
}

// SetNewBattleAbility set new battle ability and return the cooldown time
func (as *AbilitiesSystem) SetNewBattleAbility(isFirstAbility bool) (int, error) {
	defer func() {
		if r := recover(); r != nil {
			gamelog.LogPanicRecovery("panic! panic! panic! Panic at the SetNewBattleAbility!", r)
		}
	}()

	// clean up triggered faction
	as.battleAbilityPool.TriggeredFactionID.Store(uuid.Nil.String())

	// initialise new gabs ability pool
	ba, err := db.BattleAbilityGetRandom()
	if err != nil {
		gamelog.L.Error().Err(err).Msg("Failed to get battle ability from db")
		return 0, err
	}

	if isFirstAbility {
		ba.CooldownDurationSecond = as.abilityConfig.FirstBattleAbilityCooldownSecond
	}
	as.battleAbilityPool.BattleAbility = ba

	// get faction battle abilities
	gabsAbilities, err := boiler.GameAbilities(
		boiler.GameAbilityWhere.BattleAbilityID.EQ(null.StringFrom(ba.ID)),
	).All(gamedb.StdConn)
	if err != nil {
		gamelog.L.Error().Err(err).Msg("FactionBattleAbilityGet failed to retrieve shit")
		return ba.CooldownDurationSecond, err
	}

	// set battle abilities of each faction
	for _, ga := range gabsAbilities {
		supsCost, err := decimal.NewFromString(ga.SupsCost)
		if err != nil {
			gamelog.L.Error().Err(err).Msg("Failed to ability sups cost to decimal")

			// set sups cost to initial price
			supsCost = decimal.New(100, 18)
		}
		supsCost = supsCost.RoundDown(0)

		currentSups, err := decimal.NewFromString(ga.CurrentSups)
		if err != nil {
			gamelog.L.Error().Err(err).Msg("Failed to ability current sups to decimal")

			// set current sups to initial price
			currentSups = decimal.Zero
		}

		// initialise game ability
		gameAbility := &GameAbility{
			ID:                     ga.ID,
			GameClientAbilityID:    byte(ga.GameClientAbilityID),
			ImageUrl:               ga.ImageURL,
			Description:            ga.Description,
			FactionID:              ga.FactionID,
			Label:                  ga.Label,
			SupsCost:               supsCost,
			CurrentSups:            currentSups,
			Colour:                 ga.Colour,
			TextColour:             ga.TextColour,
			CooldownDurationSecond: ba.CooldownDurationSecond,
			OfferingID:             uuid.Must(uuid.NewV4()),
		}
		as.battleAbilityPool.Abilities.Store(ga.FactionID, gameAbility)
		// broadcast ability update to faction users
		ws.PublishMessage(fmt.Sprintf("/ability/%s", gameAbility.FactionID), HubKeyBattleAbilityUpdated, gameAbility)
	}

	as.BroadcastAbilityProgressBar()

	return ba.CooldownDurationSecond, nil
}

type Contribution struct {
	factionID         string
	userID            uuid.UUID
	percentage        decimal.Decimal
	abilityOfferingID string
	abilityIdentity   string
	reply             ws.ReplyFunc
}

// locationDecidersSet set a user list for location select for current ability triggered
func (as *AbilitiesSystem) locationDecidersSet(battleID string, factionID string, abilityOfferingID string, triggerByUserID ...uuid.UUID) {
	defer func() {
		if r := recover(); r != nil {
			gamelog.LogPanicRecovery("panic! panic! panic! Panic at the locationDecidersSet!", r)
		}
	}()
	// set triggered faction id
	as.battleAbilityPool.TriggeredFactionID.Store(factionID)

	playerList, err := db.PlayerFactionContributionList(battleID, factionID, abilityOfferingID)
	if err != nil {
		gamelog.L.Error().Str("battle_id", battleID).Str("faction_id", factionID).Err(err).Msg("failed to get player list")
	}

	// sort the order of the list
	tempList := []uuid.UUID{}
	for _, tid := range triggerByUserID {
		tempList = append(tempList, tid)
	}
	for _, pid := range playerList {
		exists := false
		for _, tid := range triggerByUserID {
			if pid == tid {
				exists = true
				break
			}
		}
		if exists {
			continue
		}
		tempList = append(tempList, pid)
	}

	// get location select limited players
	punishedPlayers, err := boiler.PunishedPlayers(
		boiler.PunishedPlayerWhere.PunishUntil.GT(time.Now()),
		qm.InnerJoin(
			fmt.Sprintf(
				"%s on %s = %s and %s = ?",
				boiler.TableNames.PunishOptions,
				qm.Rels(boiler.TableNames.PunishOptions, boiler.PunishOptionColumns.ID),
				qm.Rels(boiler.TableNames.PunishedPlayers, boiler.PunishedPlayerColumns.PunishOptionID),
				qm.Rels(boiler.TableNames.PunishOptions, boiler.PunishOptionColumns.Key),
			),
			server.PunishmentOptionRestrictLocationSelect,
		),
	).All(gamedb.StdConn)
	if err != nil && !errors.Is(err, sql.ErrNoRows) {
		gamelog.L.Error().Err(err).Msg("Failed to get limited select players from db")
	}
	// initialise location select list
	as.locationDeciders.list = []uuid.UUID{}

	for _, pid := range tempList {
		isPunished := false
		// check user is banned
		for _, pp := range punishedPlayers {

			if pp.PlayerID == pid.String() {
				isPunished = true
				break
			}
		}

		// append to the list if player is not punished
		if !isPunished {
			as.locationDeciders.list = append(as.locationDeciders.list, pid)
		}
	}
}

// nextLocationDeciderGet return the uuid of the next player to select the location for ability
func (as *AbilitiesSystem) nextLocationDeciderGet() (uuid.UUID, uuid.UUID, bool) {
	defer func() {
		if r := recover(); r != nil {
			gamelog.LogPanicRecovery("panic! panic! panic! Panic at the nextLocationDeciderGet!", r)
		}
	}()
	if as.locationDeciders == nil {
		gamelog.L.Error().Msg("nil check failed as.locationDeciders")

		return uuid.UUID(uuid.Nil), uuid.UUID(uuid.Nil), false
	}

	// clean up the location select list if there is no user left to select location
	if len(as.locationDeciders.list) <= 1 {
		gamelog.L.Error().Msg("no as.locationDeciders <= 1")
		as.locationDeciders.list = []uuid.UUID{}
		return uuid.UUID(uuid.Nil), uuid.UUID(uuid.Nil), false
	}

	currentUserID := as.locationDeciders.list[0]
	nextUserID := as.locationDeciders.list[1]

	// remove the first user from the list
	as.locationDeciders.list = as.locationDeciders.list[1:]

	return currentUserID, nextUserID, true
}

// ***********************************
// Ability Progression bar Broadcaster
// ***********************************

// 1 tick per second, each tick reduce 0.93304 of current price (drop the price to half in 20 second)

func (as *AbilitiesSystem) BattleAbilityPriceUpdater() {
	defer func() {
		if r := recover(); r != nil {
			gamelog.LogPanicRecovery("panic! panic! panic! Panic at the BattleAbilityPriceUpdater!", r)
		}
	}()
	// check battle stage
	// exit the loop, when battle is ended
	if as.battle().stage.Load() == BattleStageEnd {
		return
	}

	// check bribing stage
	if as.battleAbilityPool.Stage.Phase.Load() != BribeStageBribe {
		// skip if the stage is invalid
		return
	}

	// update price
	as.battleAbilityPool.Abilities.Range(func(factionID string, ability *GameAbility) bool {
		// cache old sups cost to not trigger the ability
		oldSupsCost := ability.SupsCost

		ability.SupsCost = ability.SupsCost.Mul(as.abilityConfig.BattleAbilityDropRate).RoundDown(0)

		// cap minimum price
		if ability.SupsCost.LessThan(as.abilityConfig.BattleAbilityFloorPrice) {
			ability.SupsCost = as.abilityConfig.BattleAbilityFloorPrice
		}

		// check ability is triggered and if there is no player vote on current ability
		if ability.CurrentSups.GreaterThanOrEqual(ability.SupsCost) {
			// check whether anyone bribes on the ability
			bc, err := boiler.BattleContributions(
				boiler.BattleContributionWhere.AbilityOfferingID.EQ(ability.OfferingID.String()),
			).One(gamedb.StdConn)
			if err != nil && !errors.Is(err, sql.ErrNoRows) {
				gamelog.L.Error().Str("ability offering id", ability.OfferingID.String()).Err(err).Msg("Failed to check battle contributions from db")
			}

			// reset the ability price if there is no contribution to the ability, and skip rest of the process
			if bc == nil {
				ability.SupsCost = oldSupsCost
				return true
			}
		}

		// if ability not triggered, store ability's new target price to database, and continue
		if ability.SupsCost.GreaterThan(ability.CurrentSups) {
			// store updated price to db
			err := db.FactionAbilitiesSupsCostUpdate(ability.ID, ability.SupsCost, ability.CurrentSups)
			if err != nil {
				gamelog.L.Error().
					Str("ability_id", ability.ID).
					Str("sups_cost", ability.SupsCost.String()).
					Str("current_sups", ability.CurrentSups.String()).
					Err(err).Msg("could not update faction ability cost")
			}

			return true
		}

		// if ability triggered
		ability.SupsCost = ability.SupsCost.Mul(decimal.NewFromInt(2)).RoundDown(0)
		ability.CurrentSups = decimal.Zero
		err := db.FactionAbilitiesSupsCostUpdate(ability.ID, ability.SupsCost, ability.CurrentSups)
		if err != nil {
			gamelog.L.Error().
				Str("ability_id", ability.ID).
				Str("sups_cost", ability.SupsCost.String()).
				Str("current_sups", ability.CurrentSups.String()).
				Err(err).Msg("could not update faction ability cost")
		}

		// set location deciders list
		as.locationDecidersSet(as.battle().ID, factionID, ability.OfferingID.String())

		notification := GameNotificationAbility{
			Ability: &AbilityBrief{
				Label:    ability.Label,
				ImageUrl: ability.ImageUrl,
				Colour:   ability.Colour,
			},
		}
		// get player
		currentUser, err := BuildUserDetailWithFaction(as.locationDeciders.list[0])
		if err == nil {
			notification.User = currentUser
		}
		as.battle().arena.BroadcastGameNotificationAbility(GameNotificationTypeBattleAbility, notification)

		// if there is user, assign location decider and exit the loop
		// change bribing phase to location select
		as.battleAbilityPool.Stage.Phase.Store(BribeStageLocationSelect)
		as.battleAbilityPool.Stage.StoreEndTime(time.Now().Add(time.Duration(LocationSelectDurationSecond) * time.Second))
		// broadcast stage change
		ws.PublishMessage("/battle/bribe_stage", HubKeyBribeStageUpdateSubscribe, as.battleAbilityPool.Stage)

		// broadcast the announcement to the next location decider
		ws.PublishMessage(fmt.Sprintf("/user/%s", as.locationDeciders.list[0]), HubKeyBribingWinnerSubscribe, &LocationSelectAnnouncement{
			GameAbility: as.battleAbilityPool.Abilities.LoadUnsafe(as.battleAbilityPool.TriggeredFactionID.Load()),
			EndTime:     as.battleAbilityPool.Stage.EndTime(),
		})

		return false
	})

	// broadcast the progress bar
	as.BroadcastAbilityProgressBar()
}

func (as *AbilitiesSystem) BattleAbilityProgressBar() {
	defer func() {
		if r := recover(); r != nil {
			gamelog.LogPanicRecovery("panic! panic! panic! Panic at the BattleAbilityProgressBar!", r)
		}
	}()
	// check battle stage
	// exit the loop, when battle is ended
	if as.battle().stage.Load() == BattleStageEnd {
		return
	}

	// check bribing stage
	if as.battleAbilityPool.Stage.Phase.Load() != BribeStageBribe {
		// skip if the stage is invalid
		return
	}

	as.BroadcastAbilityProgressBar()
<<<<<<< HEAD
}

type AbilityBattleProgress struct {
	FactionID   string `json:"faction_id"`
	SupsCost    string `json:"sups_cost"`
	CurrentSups string `json:"current_sups"`
=======
>>>>>>> 19322e6b
}

func (as *AbilitiesSystem) BroadcastAbilityProgressBar() {
	defer func() {
		if r := recover(); r != nil {
			gamelog.LogPanicRecovery("panic! panic! panic! Panic at the BroadcastAbilityProgressBar!", r)
		}
	}()
	if as.battleAbilityPool == nil || as.battleAbilityPool.Abilities == nil {
		return
	}

	abilityBattleProgresses := []AbilityBattleProgress{}
	as.battleAbilityPool.Abilities.Range(func(factionID string, ability *GameAbility) bool {
		abilityBattleProgresses = append(abilityBattleProgresses, AbilityBattleProgress{
			factionID,
			ability.SupsCost.String(),
			ability.CurrentSups.String(),
		})
		return true
	})

	ws.PublishMessage("/battle/live_data", HubKeyBattleAbilityProgressBarUpdated, abilityBattleProgresses)
}

// *********************
// Handlers
// *********************
func (as *AbilitiesSystem) AbilityContribute(factionID string, userID uuid.UUID, abilityIdentity string, abilityOfferingID string, percentage decimal.Decimal, reply ws.ReplyFunc) {
	defer func() {
		if r := recover(); r != nil {
			gamelog.LogPanicRecovery("panic! panic! panic! Panic at the AbilityContribute!", r)
		}
	}()
	if as == nil || as.battle() == nil || as.battle().stage.Load() != BattleStageStart || as.factionUniqueAbilities == nil {
		gamelog.L.Warn().Msg("invalid battle stage")
		reply(false)
		return
	}

	if as.closed.Load() {
		gamelog.L.Warn().Msg("ability system is closed")
		reply(false)
		return
	}

	cont := &Contribution{
		factionID,
		userID,
		percentage,
		abilityOfferingID,
		abilityIdentity,
		reply,
	}

	as.contribute <- cont
}

// FactionUniqueAbilityGet return the faction unique ability for the given faction
func (as *AbilitiesSystem) FactionUniqueAbilitiesGet(factionID uuid.UUID) []*GameAbility {
	defer func() {
		if r := recover(); r != nil {
			gamelog.LogPanicRecovery("panic! panic! panic! Panic at the FactionUniqueAbilitiesGet!", r)
		}
	}()
	abilities := []*GameAbility{}
	for _, ga := range as.factionUniqueAbilities[factionID] {
		// only include return faction wide ability
		if ga.Title == "FACTION_WIDE" {
			abilities = append(abilities, ga)
		}
	}

	if len(abilities) == 0 {
		return nil
	}

	return abilities
}

// WarMachineAbilitiesGet return the faction unique ability for the given faction
func (as *AbilitiesSystem) WarMachineAbilitiesGet(factionID uuid.UUID, hash string) []*GameAbility {
	defer func() {
		if r := recover(); r != nil {
			gamelog.LogPanicRecovery("panic! panic! panic! Panic at the WarMachineAbilitiesGet!", r)
		}
	}()
	abilities := []*GameAbility{}
	if as == nil {
		gamelog.L.Error().Str("factionID", factionID.String()).Str("hash", hash).Msg("nil pointer found as")
		return abilities
	}
	if as.factionUniqueAbilities == nil {
		gamelog.L.Error().Str("factionID", factionID.String()).Str("hash", hash).Msg("nil pointer found as.factionUniqueAbilities")
		return abilities
	}
	// NOTE: just pass down the faction unique abilities for now
	if fua, ok := as.factionUniqueAbilities[factionID]; ok {
		for h, ga := range fua {
			if h == hash {
				abilities = append(abilities, ga)
			}
		}
	}

	if len(abilities) == 0 {
		return nil
	}

	return abilities
}

func (as *AbilitiesSystem) BribeGabs(factionID string, userID uuid.UUID, abilityOfferingID string, percentage decimal.Decimal, reply ws.ReplyFunc) {
	defer func() {
		if r := recover(); r != nil {
			gamelog.LogPanicRecovery("panic! panic! panic! Panic at the BribeGabs!", r)
		}
	}()

	if as == nil || as.battle() == nil || as.battle().stage.Load() != BattleStageStart {
		gamelog.L.Error().
			Bool("nil checks as", as == nil).
			Int32("battle stage", as.battle().stage.Load()).
			Int32("bribe phase", as.battleAbilityPool.Stage.Phase.Load()).
			Msg("unable to retrieve abilities for faction")
		reply(false)
		return
	}

	if as.battleAbilityPool == nil || as.battleAbilityPool.Stage == nil || as.battleAbilityPool.Stage.Phase.Load() != BribeStageBribe {
		gamelog.L.Warn().
			Int32("current bribing stage", as.battleAbilityPool.Stage.Phase.Load()).
			Msg("incorrect bribing stage")
		reply(false)
		return
	}

	cont := &Contribution{
		factionID,
		userID,
		percentage,
		abilityOfferingID,
		"",
		reply,
	}

	go func() {
		defer func() {
			if r := recover(); r != nil {
				gamelog.LogPanicRecovery("panic! panic! panic! Panic at the gabsbribe!", r)
			}
		}()

		as.bribe <- cont
	}()
}

func (as *AbilitiesSystem) BribeStageGet() *GabsBribeStageNormalised {
	if as.battleAbilityPool != nil {
		return as.battleAbilityPool.Stage.Normalise()
	}
	return nil
}

func (as *AbilitiesSystem) FactionBattleAbilityGet(factionID string) (*GameAbility, error) {
	defer func() {
		if r := recover(); r != nil {
			gamelog.LogPanicRecovery("panic! panic! panic! Panic at the FactionBattleAbilityGet!", r)
		}
	}()
	if as.battleAbilityPool == nil {
		return nil, fmt.Errorf("battleAbilityPool is nil, fid: %s", factionID)
	}
	if as.battleAbilityPool.Abilities == nil {
		return nil, fmt.Errorf("battleAbilityPool.Abilities is nil, fid: %s", factionID)
	}

	ability, ok := as.battleAbilityPool.Abilities.Load(factionID)
	if !ok {
		gamelog.L.Warn().Str("func", "FactionBattleAbilityGet").Msg("unable to retrieve abilities for faction")
		return nil, fmt.Errorf("game ability does not exist for faction %s", factionID)
	}

	return ability, nil
}

func (as *AbilitiesSystem) LocationSelect(userID uuid.UUID, x int, y int) error {
	defer func() {
		if r := recover(); r != nil {
			gamelog.LogPanicRecovery("panic! panic! panic! Panic at the LocationSelect!", r)
		}
	}()
	// check battle end
	if as.battle().stage.Load() == BattleStageEnd {
		gamelog.L.Warn().Str("func", "LocationSelect").Msg("battle stage has en ended")
		return nil
	}

	// check eligibility
	if len(as.locationDeciders.list) <= 0 || as.locationDeciders.list[0] != userID {
		return terror.Error(terror.ErrForbidden)
	}

	ability, _ := as.battleAbilityPool.Abilities.Load(as.battleAbilityPool.TriggeredFactionID.Load())
	// get player detail
	player, err := boiler.Players(boiler.PlayerWhere.ID.EQ(userID.String())).One(gamedb.StdConn)
	if err != nil {
		return terror.Error(err, "player not exists")
	}

	faction, err := boiler.Factions(boiler.FactionWhere.ID.EQ(as.battleAbilityPool.TriggeredFactionID.Load())).One(gamedb.StdConn)
	if err != nil {
		return terror.Error(err, "player not exists")
	}

	event := &server.GameAbilityEvent{
		IsTriggered:         true,
		GameClientAbilityID: ability.GameClientAbilityID,
		TriggeredOnCellX:    &x,
		TriggeredOnCellY:    &y,
		TriggeredByUserID:   &userID,
		TriggeredByUsername: &player.Username.String,
		EventID:             ability.OfferingID,
		FactionID:           &faction.ID,
	}

	as.battle().calcTriggeredLocation(event)

	// trigger location select
	as.battle().arena.Message("BATTLE:ABILITY", event)

	bat := boiler.BattleAbilityTrigger{
		PlayerID:          null.StringFrom(userID.String()),
		BattleID:          as.battle().ID,
		FactionID:         ability.FactionID,
		IsAllSyndicates:   true,
		AbilityLabel:      ability.Label,
		GameAbilityID:     ability.ID,
		AbilityOfferingID: ability.OfferingID.String(),
	}
	err = bat.Insert(gamedb.StdConn, boil.Infer())
	if err != nil {
		gamelog.L.Error().Interface("battle_ability_trigger", bat).Err(err).Msg("Failed to record ability triggered")
	}

	_, err = db.UserStatAddTotalAbilityTriggered(userID.String())
	if err != nil {
		gamelog.L.Error().Str("player_id", userID.String()).Err(err).Msg("failed to update user ability triggered amount")
	}

	as.battle().arena.BroadcastGameNotificationLocationSelect(&GameNotificationLocationSelect{
		Type: LocationSelectTypeTrigger,
		X:    &x,
		Y:    &y,
		Ability: &AbilityBrief{
			Label:    ability.Label,
			ImageUrl: ability.ImageUrl,
			Colour:   ability.Colour,
		},
		CurrentUser: &UserBrief{
			ID:        userID,
			Username:  player.Username.String,
			FactionID: player.FactionID.String,
			Gid:       player.Gid,
			Faction: &Faction{
				ID:    faction.ID,
				Label: faction.Label,
				Theme: &Theme{
					PrimaryColor:    faction.PrimaryColor,
					SecondaryColor:  faction.SecondaryColor,
					BackgroundColor: faction.BackgroundColor,
				},
			},
		},
	})

	//// enter the cooldown phase
	cooldownSecond, err := as.SetNewBattleAbility(false)
	if err != nil {
		gamelog.L.Error().Err(err).Msg("Failed to set new battle ability")
	}

	as.battleAbilityPool.Stage.Phase.Store(BribeStageCooldown)
	as.battleAbilityPool.Stage.StoreEndTime(time.Now().Add(time.Duration(cooldownSecond) * time.Second))
	// broadcast stage to frontend
	ws.PublishMessage("/battle/bribe_stage", HubKeyBribeStageUpdateSubscribe, as.battleAbilityPool.Stage)

	return nil
}

func (as *AbilitiesSystem) End() {
	defer func() {
		if r := recover(); r != nil {
			gamelog.LogPanicRecovery("Panic! Panic! Panic! Panic at the abilities.End!", r)
		}
	}()

	as.end <- true
	as.endGabs <- true

	// HACK: wait 1 second for program to clean stuff up
	time.Sleep(2 * time.Second)
	as.storeBattle(nil)
}

func BuildUserDetailWithFaction(userID uuid.UUID) (*UserBrief, error) {
	defer func() {
		if r := recover(); r != nil {
			gamelog.LogPanicRecovery("panic! panic! panic! Panic at the BuildUserDetailWithFaction!", r)
		}
	}()
	userBrief := &UserBrief{}

	user, err := boiler.FindPlayer(gamedb.StdConn, userID.String())
	if err != nil {
		gamelog.L.Error().Str("player_id", userID.String()).Err(err).Msg("failed to get player from db")
		return nil, err
	}

	userBrief.ID = userID
	userBrief.Username = user.Username.String
	userBrief.Gid = user.Gid

	if !user.FactionID.Valid {
		return userBrief, nil
	}

	userBrief.FactionID = user.FactionID.String

	faction, err := boiler.Factions(boiler.FactionWhere.ID.EQ(user.FactionID.String)).One(gamedb.StdConn)
	if err != nil {
		gamelog.L.Error().Str("player_id", userID.String()).Str("faction_id", user.FactionID.String).Err(err).Msg("failed to get player faction from db")
		return userBrief, nil
	}

	userBrief.Faction = &Faction{
		ID:    faction.ID,
		Label: faction.Label,
		Theme: &Theme{
			PrimaryColor:    faction.PrimaryColor,
			SecondaryColor:  faction.SecondaryColor,
			BackgroundColor: faction.BackgroundColor,
		},
	}

	return userBrief, nil
}

// Formula based off https://www.desmos.com/calculator/vbfa5llasg
func (as *AbilitiesSystem) calculateUserContributeMultiplier() decimal.Decimal {
	durationSeconds := time.Since(as.startedAt).Seconds()

	maxMultiplier := db.GetDecimalWithDefault(db.KeyContributorMaxMultiplier, decimal.NewFromFloat(3.0))
	minMultiplier := db.GetDecimalWithDefault(db.KeyContributorMinMultiplier, decimal.NewFromFloat(0.5))
	decayMultiplier := db.GetDecimalWithDefault(db.KeyContributorDecayMultiplier, decimal.NewFromFloat(2.0))
	sharpnessMultiplier := db.GetDecimalWithDefault(db.KeyContributorSharpnessMultiplier, decimal.NewFromFloat(0.02))

	e := sharpnessMultiplier.InexactFloat64() * durationSeconds
	pow := math.Pow(decayMultiplier.InexactFloat64(), e)

	x := maxMultiplier.Sub(minMultiplier)
	y := decimal.NewFromFloat(1.0).Div(decimal.NewFromFloat(pow))
	z := x.Mul(y)
	amount := z.Add(minMultiplier).Mul(decimal.NewFromInt(1))

	return amount
}

type UserContributeMultiplier struct {
	value decimal.Decimal
	sync.RWMutex
}

func (as *AbilitiesSystem) SetUserContributeMultiplier() decimal.Decimal {
	// calculate the amount outside the lock
	amount := as.calculateUserContributeMultiplier()

	as.contributeMultiplier.Lock()
	defer as.contributeMultiplier.Unlock()
	// set value
	as.contributeMultiplier.value = amount

	return amount
}

func (as *AbilitiesSystem) GetUserContributeMultiplier(sups decimal.Decimal) decimal.Decimal {
	as.contributeMultiplier.RLock()
	defer as.contributeMultiplier.RUnlock()

	return as.contributeMultiplier.value.Mul(sups.Shift(-18))
}<|MERGE_RESOLUTION|>--- conflicted
+++ resolved
@@ -1825,15 +1825,13 @@
 	}
 
 	as.BroadcastAbilityProgressBar()
-<<<<<<< HEAD
 }
 
 type AbilityBattleProgress struct {
 	FactionID   string `json:"faction_id"`
 	SupsCost    string `json:"sups_cost"`
 	CurrentSups string `json:"current_sups"`
-=======
->>>>>>> 19322e6b
+	as.BroadcastAbilityProgressBar()
 }
 
 func (as *AbilitiesSystem) BroadcastAbilityProgressBar() {
