package battle

import (
	"context"
	"database/sql"
	"errors"
	"fmt"
	"server"
	"server/db"
	"server/db/boiler"
	"server/gamedb"
	"server/gamelog"
	"server/rpcclient"
	"strings"
	"time"

	"github.com/ninja-software/terror/v2"
	"github.com/ninja-syndicate/hub/ext/messagebus"
	"github.com/sasha-s/go-deadlock"
	"github.com/shopspring/decimal"
	"github.com/volatiletech/null/v8"
	"github.com/volatiletech/sqlboiler/v4/boil"
	"github.com/volatiletech/sqlboiler/v4/queries/qm"

	"github.com/gofrs/uuid"
)

//******************************
// Game Ability setup
//******************************
type LocationDeciders struct {
	list []uuid.UUID
}

type LiveCount struct {
	deadlock.Mutex
	TotalVotes decimal.Decimal `json:"total_votes"`
}

func (lc *LiveCount) AddSups(amount decimal.Decimal) {
	lc.Lock()
	lc.TotalVotes = lc.TotalVotes.Add(amount)
	lc.Unlock()
}

func (lc *LiveCount) ReadTotal() string {
	lc.Lock()
	defer lc.Unlock()

	value := lc.TotalVotes.String()
	lc.TotalVotes = decimal.Zero

	return value
}

type AbilitiesSystem struct {
	battle *Battle
	// faction unique abilities
	factionUniqueAbilities map[uuid.UUID]map[string]*GameAbility // map[faction_id]map[identity]*Ability

	// gabs abilities (air craft, nuke, repair)
	battleAbilityPool *BattleAbilityPool

	bribe      chan *Contribution
	contribute chan *Contribution
	// location select winner list
	locationDeciders *LocationDeciders

	end       chan bool
	endGabs   chan bool
	liveCount *LiveCount
}

func NewAbilitiesSystem(battle *Battle) *AbilitiesSystem {
	factionAbilities := map[uuid.UUID]map[string]*GameAbility{}

	// initialise new gabs ability pool
	battleAbilityPool := &BattleAbilityPool{
		Stage: &GabsBribeStage{
			Phase:   BribeStageHold,
			EndTime: time.Now().AddDate(1, 0, 0), // HACK: set end time to far future to implement infinite time
		},
		BattleAbility: &server.BattleAbility{},
		Abilities:     map[uuid.UUID]*GameAbility{},
	}

	userContributeMap := map[uuid.UUID]*UserContribution{}

	for factionID := range battle.factions {
		// initialise faction unique abilities
		factionAbilities[factionID] = map[string]*GameAbility{}

		// faction unique abilities
		factionUniqueAbilities, err := boiler.GameAbilities(qm.Where("faction_id = ?", factionID.String()), qm.And("battle_ability_id ISNULL")).All(gamedb.StdConn)
		if err != nil {
			gamelog.L.Error().Str("beginBattle ID", battle.ID).Err(err).Msg("unable to retrieve game abilities")
		}

		// for zaibatsu unique abilities
		if factionID.String() == server.ZaibatsuFactionID.String() {

			for _, ability := range factionUniqueAbilities {
				for i, wm := range battle.WarMachines {
					// skip if mech is not zaibatsu mech
					if wm.FactionID != factionID.String() {
						continue
					}

					supsCost, err := decimal.NewFromString(ability.SupsCost)
					if err != nil {
						gamelog.L.Error().Err(err).Msg("Failed to ability sups cost to decimal")

						// set sups cost to initial price
						supsCost = decimal.New(100, 18)
					}

					currentSups, err := decimal.NewFromString(ability.CurrentSups)
					if err != nil {
						gamelog.L.Error().Err(err).Msg("Failed to ability current sups to decimal")

						// set current sups to initial price
						currentSups = decimal.Zero
					}

					// build the ability
					wmAbility := GameAbility{
						ID:                  uuid.Must(uuid.FromString(ability.ID)), // generate a uuid for frontend to track sups contribution
						Identity:            wm.Hash,
						GameClientAbilityID: byte(ability.GameClientAbilityID),
						ImageUrl:            ability.ImageURL,
						Description:         ability.Description,
						FactionID:           factionID,
						Label:               ability.Label,
						SupsCost:            supsCost,
						CurrentSups:         currentSups,
						WarMachineHash:      wm.Hash,
						ParticipantID:       &wm.ParticipantID,
						Title:               wm.Name,
						Colour:              ability.Colour,
						TextColour:          ability.TextColour,
						OfferingID:          uuid.Must(uuid.NewV4()),
					}

					// inject ability to war machines
					battle.WarMachines[i].Abilities = []GameAbility{wmAbility}

					// store faction ability for price tracking
					factionAbilities[factionID][wmAbility.Identity] = &wmAbility
				}
			}

		} else {
			// for other faction unique abilities
			abilities := map[string]*GameAbility{}
			for _, ability := range factionUniqueAbilities {

				supsCost, err := decimal.NewFromString(ability.SupsCost)
				if err != nil {
					gamelog.L.Error().Err(err).Msg("Failed to ability sups cost to decimal")

					// set sups cost to initial price
					supsCost = decimal.New(100, 18)
				}

				currentSups, err := decimal.NewFromString(ability.CurrentSups)
				if err != nil {
					gamelog.L.Error().Err(err).Msg("Failed to ability current sups to decimal")

					// set current sups to initial price
					currentSups = decimal.Zero
				}

				wmAbility := GameAbility{
					ID:                  uuid.Must(uuid.FromString(ability.ID)), // generate a uuid for frontend to track sups contribution
					Identity:            ability.ID,
					GameClientAbilityID: byte(ability.GameClientAbilityID),
					ImageUrl:            ability.ImageURL,
					Description:         ability.Description,
					FactionID:           factionID,
					Label:               ability.Label,
					SupsCost:            supsCost,
					CurrentSups:         currentSups,
					Colour:              ability.Colour,
					TextColour:          ability.TextColour,
					Title:               "FACTION_WIDE",
					OfferingID:          uuid.Must(uuid.NewV4()),
				}
				abilities[wmAbility.Identity] = &wmAbility
			}
			factionAbilities[factionID] = abilities
		}

		// initialise user vote map in gab ability pool
		userContributeMap[factionID] = &UserContribution{
			contributionMap: map[uuid.UUID]decimal.Decimal{},
		}
	}

	as := &AbilitiesSystem{
		bribe:                  make(chan *Contribution),
		contribute:             make(chan *Contribution),
		battle:                 battle,
		factionUniqueAbilities: factionAbilities,
		battleAbilityPool:      battleAbilityPool,
		locationDeciders: &LocationDeciders{
			list: []uuid.UUID{},
		},
		liveCount: &LiveCount{
			TotalVotes: decimal.Zero,
		},
		end:     make(chan bool),
		endGabs: make(chan bool),
	}

	// broadcast faction unique ability
	for factionID, ga := range as.factionUniqueAbilities {
		if factionID.String() == server.ZaibatsuFactionID.String() {
			// broadcast the war machine abilities
			for identity, ability := range ga {
				as.battle.arena.messageBus.Send(context.Background(), messagebus.BusKey(fmt.Sprintf("%s:%s", HubKeyWarMachineAbilitiesUpdated, identity)), []GameAbility{*ability})
			}
		} else {
			// broadcast faction ability
			for _, ability := range ga {
				as.battle.arena.messageBus.Send(context.Background(), messagebus.BusKey(fmt.Sprintf("%s:%s", HubKeyFactionUniqueAbilitiesUpdated, factionID.String())), []GameAbility{*ability})
			}
		}
	}

	// init battle ability
	_, err := as.SetNewBattleAbility()
	if err != nil {
		gamelog.L.Error().Err(err).Msg("Failed to set up battle ability")
		return nil
	}

	// start ability cycle
	go as.FactionUniqueAbilityUpdater()

	// bribe cycle
	go as.StartGabsAbilityPoolCycle(false)

	return as
}

// ***********************************
// Faction Unique Ability Contribution
// ***********************************

// FactionUniqueAbilityUpdater update ability price every 10 seconds
func (as *AbilitiesSystem) FactionUniqueAbilityUpdater() {
	defer func() {
		if err := recover(); err != nil {
			gamelog.L.Error().Interface("err", err).Msg("Panic! Panic! Panic! Panic at the FactionUniqueAbilityUpdater!")

			as.FactionUniqueAbilityUpdater()
		}
	}()
	minPrice := decimal.New(1, 18)

	main_ticker := time.NewTicker(1 * time.Second)

	live_vote_ticker := time.NewTicker(1 * time.Second)

	defer func() {
		main_ticker.Stop()
		live_vote_ticker.Stop()
	}()

	// start the battle
	for {
		select {
		case <-as.end:
			as.battle.stage = BattleStageEnd
			gamelog.L.Info().Msg("exiting ability price update")

			// get spoil of war
			sows, err := db.LastTwoSpoilOfWarAmount()
			if err != nil || len(sows) == 0 {
				gamelog.L.Error().Err(err).Msg("Failed to get last two spoil of war amount")
				return
			}

			// broadcast the spoil of war
			payload := []byte{byte(SpoilOfWarTick)}
			spoilOfWarStr := []string{}
			for _, sow := range sows {
				spoilOfWarStr = append(spoilOfWarStr, sow.String())
			}
			if len(spoilOfWarStr) > 0 {
				payload = append(payload, []byte(spoilOfWarStr[0]+"|0")...)
				as.battle.arena.netMessageBus.Send(context.Background(), messagebus.NetBusKey(HubKeySpoilOfWarUpdated), payload)
			}

			gamelog.L.Info().Msgf("abilities system has been cleaned up: %s", as.battle.ID)

			// previously caused panic so wrapping in recover
			func() {
				defer func() {
					if err := recover(); err != nil {
						gamelog.L.Error().Interface("err", err).Msg("Panic! Panic! Panic! Panic at the cleaning up abilities channels!")
					}
				}()
				close(as.end)
				close(as.contribute)
			}()

			return
		case <-main_ticker.C:
			if as.battle == nil || as.battle.arena.currentBattle == nil || as.battle.arena.currentBattle.BattleNumber != as.battle.BattleNumber {
				return
			}
			// terminate ticker if battle mismatch
			if as.battle != as.battle.arena.currentBattle {
				main_ticker.Stop()
				live_vote_ticker.Stop()
				gamelog.L.Info().Msg("clean up ability price ticker update")
				return
			}

			for _, abilities := range as.factionUniqueAbilities {

				// start ability price updater for each faction
				// read the stage first
				stage := as.battle.stage

				// start ticker while still in battle
				if stage == BattleStagStart {
					for _, ability := range abilities {
						// update ability price
						isTriggered := ability.FactionUniqueAbilityPriceUpdate(minPrice)

						triggeredFlag := "0"
						if isTriggered {
							triggeredFlag = "1"

							event := &server.GameAbilityEvent{
								EventID:             ability.OfferingID,
								IsTriggered:         true,
								GameClientAbilityID: ability.GameClientAbilityID,
								ParticipantID:       ability.ParticipantID, // trigger on war machine
								WarMachineHash:      &ability.WarMachineHash,
							}

							// send message to game client, if ability trigger
							as.battle.arena.Message(
								"BATTLE:ABILITY",
								event,
							)

							bat := boiler.BattleAbilityTrigger{
								PlayerID:          null.StringFromPtr(nil),
								BattleID:          as.battle.ID,
								FactionID:         ability.FactionID.String(),
								IsAllSyndicates:   false,
								AbilityLabel:      ability.Label,
								GameAbilityID:     ability.ID.String(),
								AbilityOfferingID: ability.OfferingID.String(),
							}
							err := bat.Insert(gamedb.StdConn, boil.Infer())
							if err != nil {
								gamelog.L.Error().Err(err).Msg("Failed to record ability triggered")
							}

							// get ability faction
							faction, err := db.FactionGet(ability.FactionID.String())
							if err != nil {
								gamelog.L.Error().Err(err).Msg("failed to get player faction")
							} else {

								//build notification
								gameNotification := &GameNotificationWarMachineAbility{
									Ability: &AbilityBrief{
										Label:    ability.Label,
										ImageUrl: ability.ImageUrl,
										Colour:   ability.Colour,
									},
								}

								// broadcast notification
								if ability.ParticipantID == nil {
									as.battle.arena.BroadcastGameNotificationAbility(GameNotificationTypeFactionAbility, GameNotificationAbility{
										Ability: gameNotification.Ability,
									})

								} else {
									// filled war machine detail
									for _, wm := range as.battle.WarMachines {
										if wm.ParticipantID == *ability.ParticipantID {
											gameNotification.WarMachine = &WarMachineBrief{
												ParticipantID: wm.ParticipantID,
												Hash:          wm.Hash,
												ImageUrl:      wm.Image,
												ImageAvatar:   wm.ImageAvatar,
												Name:          wm.Name,
												Faction: &FactionBrief{
													ID:         faction.ID,
													Label:      faction.Label,
													LogoBlobID: FactionLogos[faction.ID],
													Theme: &FactionTheme{
														Primary:    faction.PrimaryColor,
														Secondary:  faction.SecondaryColor,
														Background: faction.BackgroundColor,
													},
												},
											}
											break
										}
									}

									as.battle.arena.BroadcastGameNotificationWarMachineAbility(gameNotification)
								}
							}

							// generate new offering id for current ability
							ability.OfferingID = uuid.Must(uuid.NewV4())
						}

						// broadcast the new price
						payload := []byte{byte(GameAbilityProgressTick)}
						payload = append(payload, []byte(fmt.Sprintf("%s_%s_%s_%s", ability.Identity, ability.SupsCost.String(), ability.CurrentSups.String(), triggeredFlag))...)
						as.battle.arena.netMessageBus.Send(context.Background(), messagebus.NetBusKey(fmt.Sprintf("%s,%s", HubKeyAbilityPriceUpdated, ability.Identity)), payload)
					}
				}
			}
		case cont := <-as.contribute:
			if as.factionUniqueAbilities == nil {
				continue
			}
			if abilities, ok := as.factionUniqueAbilities[cont.factionID]; ok {
				// check ability exists
				if ability, ok := abilities[cont.abilityIdentity]; ok {

					// return early if battle stage is invalid
					if as.battle.stage != BattleStagStart {
						return
					}

					actualSupSpent, isTriggered := ability.SupContribution(as.battle.arena.RPCClient, as.battle.ID, as.battle.BattleNumber, cont.userID, cont.amount)

					as.liveCount.AddSups(actualSupSpent)

					// sups contribution
					triggeredFlag := "0"
					if isTriggered {
						triggeredFlag = "1"
						// send message to game client, if ability trigger

						event := &server.GameAbilityEvent{
							IsTriggered:         true,
							GameClientAbilityID: ability.GameClientAbilityID,
							ParticipantID:       ability.ParticipantID, // trigger on war machine
							WarMachineHash:      &ability.WarMachineHash,
							EventID:             ability.OfferingID,
						}

						as.battle.arena.Message(
							"BATTLE:ABILITY",
							event,
						)

						bat := boiler.BattleAbilityTrigger{
							PlayerID:          null.StringFrom(cont.userID.String()),
							BattleID:          as.battle.ID,
							FactionID:         ability.FactionID.String(),
							IsAllSyndicates:   false,
							AbilityLabel:      ability.Label,
							GameAbilityID:     ability.ID.String(),
							AbilityOfferingID: ability.OfferingID.String(),
						}
						err := bat.Insert(gamedb.StdConn, boil.Infer())
						if err != nil {
							gamelog.L.Error().Err(err).Msg("Failed to record ability triggered")
						}

						_, err = db.UserStatAddTotalAbilityTriggered(cont.userID.String())
						if err != nil {
							gamelog.L.Error().Str("player_id", cont.userID.String()).Err(err).Msg("failed to update user ability triggered amount")
						}

						// get player
						player, err := boiler.FindPlayer(gamedb.StdConn, cont.userID.String())
						if err != nil {
							gamelog.L.Error().Err(err).Msg("failed to get player")
						} else {

							// get user faction
							faction, err := db.FactionGet(player.FactionID.String)
							if err != nil {
								gamelog.L.Error().Err(err).Msg("failed to get player faction")
							} else {

								//build notification
								gameNotification := &GameNotificationWarMachineAbility{
									User: &UserBrief{
										ID:        cont.userID,
										Username:  player.Username.String,
										FactionID: player.FactionID.String,
										Faction: &FactionBrief{
											ID:         faction.ID,
											Label:      faction.Label,
											LogoBlobID: FactionLogos[faction.ID],
											Theme: &FactionTheme{
												Primary:    faction.PrimaryColor,
												Secondary:  faction.SecondaryColor,
												Background: faction.BackgroundColor,
											},
										},
									},
									Ability: &AbilityBrief{
										Label:    ability.Label,
										ImageUrl: ability.ImageUrl,
										Colour:   ability.Colour,
									},
								}

								// broadcast notification
								if ability.ParticipantID == nil {
									as.battle.arena.BroadcastGameNotificationAbility(GameNotificationTypeFactionAbility, GameNotificationAbility{
										Ability: gameNotification.Ability,
										User:    gameNotification.User,
									})

								} else {

									// filled war machine detail
									for _, wm := range as.battle.WarMachines {
										if wm.ParticipantID == *ability.ParticipantID {
											gameNotification.WarMachine = &WarMachineBrief{
												ParticipantID: wm.ParticipantID,
												Hash:          wm.Hash,
												ImageUrl:      wm.Image,
												ImageAvatar:   wm.ImageAvatar,
												Name:          wm.Name,
												Faction: &FactionBrief{
													ID:         faction.ID,
													Label:      faction.Label,
													LogoBlobID: FactionLogos[faction.ID],
													Theme: &FactionTheme{
														Primary:    faction.PrimaryColor,
														Secondary:  faction.SecondaryColor,
														Background: faction.BackgroundColor,
													},
												},
											}
											break
										}
									}

									as.battle.arena.BroadcastGameNotificationWarMachineAbility(gameNotification)
								}
							}
						}

						// generate new offering id for current ability
						ability.OfferingID = uuid.Must(uuid.NewV4())
					}

					// broadcast the new price
					payload := []byte{byte(GameAbilityProgressTick)}
					payload = append(payload, []byte(fmt.Sprintf("%s_%s_%s_%s", ability.Identity, ability.SupsCost.String(), ability.CurrentSups.String(), triggeredFlag))...)
					as.battle.arena.netMessageBus.Send(context.Background(), messagebus.NetBusKey(fmt.Sprintf("%s,%s", HubKeyAbilityPriceUpdated, ability.Identity)), payload)
				}
			}

		case <-live_vote_ticker.C:
			if as.liveCount == nil {
				continue
			}

			total := as.liveCount.ReadTotal()

			// broadcast
			payload := []byte{byte(LiveVotingTick)}
			payload = append(payload, []byte(total)...)
			as.battle.arena.netMessageBus.Send(context.Background(), messagebus.NetBusKey(HubKeyLiveVoteCountUpdated), payload)

			if as.battle.stage != BattleStagStart {
				continue
			}

			// get spoil of war
			sows, err := db.LastTwoSpoilOfWarAmount()
			if err != nil || len(sows) == 0 {
				gamelog.L.Error().Err(err).Msg("Failed to get last two spoil of war amount")
				continue
			}

			// broadcast the spoil of war
			payload = []byte{byte(SpoilOfWarTick)}
			spoilOfWarStr := []string{}
			for _, sow := range sows {
				spoilOfWarStr = append(spoilOfWarStr, sow.String())
			}
			payload = append(payload, []byte(strings.Join(spoilOfWarStr, "|"))...)
			as.battle.arena.netMessageBus.Send(context.Background(), messagebus.NetBusKey(HubKeySpoilOfWarUpdated), payload)
		}
	}
}

// FactionUniqueAbilityPriceUpdate update target price on every tick
func (ga *GameAbility) FactionUniqueAbilityPriceUpdate(minPrice decimal.Decimal) bool {
	ga.SupsCost = ga.SupsCost.Mul(decimal.NewFromFloat(0.9977))

	// if target price hit 1 sup, set it to 1 sup
	if ga.SupsCost.LessThanOrEqual(decimal.New(1, 18)) {
		ga.SupsCost = decimal.New(1, 18)
	}

	isTriggered := false

	// if the target price hit current price
	if ga.SupsCost.LessThanOrEqual(ga.CurrentSups) {
		// trigger the ability
		isTriggered = true

		// double the target price
		ga.SupsCost = ga.SupsCost.Mul(decimal.NewFromInt(2))

		// reset current sups to zero
		ga.CurrentSups = decimal.Zero

	}

	// store updated price to db
	err := db.FactionAbilitiesSupsCostUpdate(context.Background(), gamedb.Conn, ga.ID, ga.SupsCost, ga.CurrentSups)
	if err != nil {
		gamelog.L.Error().
			Str("ability_id", ga.ID.String()).
			Str("sups_cost", ga.SupsCost.StringFixed(4)).
			Str("current_sups", ga.CurrentSups.StringFixed(4)).
			Err(err).Msg("could not update faction ability cost")
		return isTriggered
	}

	return isTriggered
}

// SupContribution contribute sups to specific game ability, return the actual sups spent and whether the ability is triggered
func (ga *GameAbility) SupContribution(ppClient *rpcclient.PassportXrpcClient, battleID string, battleNumber int, userID uuid.UUID, amount decimal.Decimal) (decimal.Decimal, bool) {

	isTriggered := false

	// calc the different
	diff := ga.SupsCost.Sub(ga.CurrentSups)

	// if players spend more thant they need, crop the spend price
	if amount.Cmp(diff) >= 0 {
		isTriggered = true
		amount = diff
	}
	now := time.Now()

	amount = amount.Truncate(0)

	// pay sup
	txid, err := ppClient.SpendSupMessage(rpcclient.SpendSupsReq{
		FromUserID:           userID,
		ToUserID:             SupremacyBattleUserID,
		Amount:               amount.StringFixed(18),
		TransactionReference: server.TransactionReference(fmt.Sprintf("ability_sup_contribute|%s|%d", ga.OfferingID.String(), time.Now().UnixNano())),
		Group:                "battle",
		SubGroup:             battleID,
		Description:          "battle contribution: " + ga.Label,
		NotSafe:              true,
	})
	if err != nil {
		return decimal.Zero, false
	}

	isAllSyndicates := false
	if ga.BattleAbilityID == nil || ga.BattleAbilityID.IsNil() {
		isAllSyndicates = true
	}

	battleContrib := &boiler.BattleContribution{
		BattleID:          battleID,
		PlayerID:          userID.String(),
		AbilityOfferingID: ga.OfferingID.String(),
		DidTrigger:        isTriggered,
		FactionID:         ga.FactionID.String(),
		AbilityLabel:      ga.Label,
		IsAllSyndicates:   isAllSyndicates,
		Amount:            amount,
		ContributedAt:     now,
		TransactionID:     null.StringFrom(txid),
	}

	err = battleContrib.Insert(gamedb.StdConn, boil.Infer())
	if err != nil {
		gamelog.L.Error().Str("txid", txid).Err(err).Msg("unable to insert battle contrib")
	}

	// update faction contribute
	err = db.FactionAddContribute(ga.FactionID.String(), amount)
	if err != nil {
		gamelog.L.Error().Str("txid", txid).Err(err).Msg("unable to update faction contribution")
	}

	amount = amount.Truncate(0)

	tx, err := gamedb.StdConn.Begin()
	if err == nil {

		defer tx.Rollback()

		spoil, err := boiler.SpoilsOfWars(qm.Where(`battle_id = ?`, battleID)).One(tx)
		if errors.Is(err, sql.ErrNoRows) {
			spoil = &boiler.SpoilsOfWar{
				BattleID:     battleID,
				BattleNumber: battleNumber,
				Amount:       amount,
				AmountSent:   decimal.New(0, 18),
			}
			err = spoil.Insert(gamedb.StdConn, boil.Infer())
			if err != nil {
				gamelog.L.Error().Err(err).Msg("unable to insert spoils")
			}
		} else {
			spoil.Amount = spoil.Amount.Add(amount)
			_, err = spoil.Update(tx, boil.Infer())
			if err != nil {
				gamelog.L.Error().Err(err).Msg("unable to insert spoil of war")
			}
		}

		err = tx.Commit()
		if err != nil {
			gamelog.L.Error().Err(err).Msg("unable to create tx")
			tx.Rollback()
		}
	} else {
		gamelog.L.Error().Err(err).Msg("unable to create tx to create spoil of war")
	}

	// update the current sups if not triggered
	if !isTriggered {
		ga.CurrentSups = ga.CurrentSups.Add(amount)

		// store updated price to db
		err := db.FactionAbilitiesSupsCostUpdate(context.Background(), gamedb.Conn, ga.ID, ga.SupsCost, ga.CurrentSups)
		if err != nil {
			gamelog.L.Error().Err(err).Msg("unable to insert faction ability sup cost update")
			return amount, false
		}
		return amount, false
	}
	// increase price as the twice amount for normal value
	ga.SupsCost = ga.SupsCost.Mul(decimal.NewFromInt(2))
	ga.CurrentSups = decimal.Zero

	// store updated price to db
	err = db.FactionAbilitiesSupsCostUpdate(context.Background(), gamedb.Conn, ga.ID, ga.SupsCost, ga.CurrentSups)
	if err != nil {
		gamelog.L.Error().
			Str("ability_id", ga.ID.String()).
			Str("sups_cost", ga.SupsCost.StringFixed(4)).
			Str("current_sups", ga.CurrentSups.StringFixed(4)).
			Err(err).Msg("could not update faction ability cost")
		return amount, true
	}

	return amount, true
}

// ***************************
// Gabs Abilities Voting Cycle
// ***************************

const (
	// BribeDurationSecond the amount of second players can bribe GABS
	BribeDurationSecond = 30
	// LocationSelectDurationSecond the amount of second the winner user can select the location
	LocationSelectDurationSecond = 15
	// CooldownDurationSecond the amount of second players have to wait for next bribe phase
	CooldownDurationSecond = 20
)

type BribePhase string

const (
	BribeStageBribe          BribePhase = "BRIBE"
	BribeStageLocationSelect BribePhase = "LOCATION_SELECT"
	BribeStageCooldown       BribePhase = "COOLDOWN"
	BribeStageHold           BribePhase = "HOLD"
)

type GabsBribeStage struct {
	Phase   BribePhase `json:"phase"`
	EndTime time.Time  `json:"end_time"`
}

// track user contribution of current battle
type UserContribution struct {
	deadlock.RWMutex
	contributionMap map[uuid.UUID]decimal.Decimal
}

type BattleAbilityPool struct {
	Stage *GabsBribeStage

	BattleAbility *server.BattleAbility
	Abilities     map[uuid.UUID]*GameAbility // faction ability current, change on every bribing cycle

	TriggeredFactionID uuid.UUID
}

type LocationSelectAnnouncement struct {
	GameAbility GameAbility `json:"game_ability"`
	EndTime     time.Time   `json:"end_time"`
}

// StartGabsAbilityPoolCycle
func (as *AbilitiesSystem) StartGabsAbilityPoolCycle(resume bool) {
	defer func() {
		if err := recover(); err != nil {
			gamelog.L.Error().Interface("err", err).Msg("Panic! Panic! Panic! Panic at the StartGabsAbilityPoolCycle!")

			as.StartGabsAbilityPoolCycle(true)
		}
	}()

	// initial a ticker for current battle
	main_ticker := time.NewTicker(1 * time.Second)
	price_ticker := time.NewTicker(1 * time.Second)
	progress_ticker := time.NewTicker(1 * time.Second)

	defer func() {
		price_ticker.Stop()
		main_ticker.Stop()
	}()

	end_progress := make(chan bool)

	// start voting stage
	if !resume {
		as.battleAbilityPool.Stage.Phase = BribeStageBribe
		as.battleAbilityPool.Stage.EndTime = time.Now().Add(BribeDurationSecond * time.Second)
		as.battle.arena.messageBus.Send(context.Background(), messagebus.BusKey(HubKeGabsBribeStageUpdateSubscribe), as.battleAbilityPool.Stage)
	}
	bn := as.battle.BattleNumber

	go func() {
		defer progress_ticker.Stop()
		for {
			select {
			case <-end_progress:
				close(end_progress)
				return
			case <-progress_ticker.C:
				if as.battle == nil || as.battle.arena.currentBattle == nil || as.battle.arena.currentBattle.BattleNumber != bn {
					close(end_progress)
					return
				}
				as.BattleAbilityProgressBar()
			}
		}
	}()

	// start ability pool cycle
	for {
		select {
		// wait for next tick
		case <-as.endGabs:
			end_progress <- true
			close(as.endGabs)
			return
		case <-main_ticker.C:
			if as.battle == nil || as.battle.arena.currentBattle == nil || as.battle.arena.currentBattle.BattleNumber != bn {
				return
			}
			// terminate ticker if battle mismatch
			if as.battle != as.battle.arena.currentBattle {
				gamelog.L.Info().Msg("clean up mismatch bribing ticker")
				as.endGabs <- true
				continue
			}
			// check phase
			stage := as.battle.stage
			// exit the loop, when battle is ended
			if stage == BattleStageEnd {
				// change phase to hold and broadcast to user
				as.battleAbilityPool.Stage.Phase = BribeStageHold
				as.battleAbilityPool.Stage.EndTime = time.Now().AddDate(1, 0, 0) // HACK: set end time to far future to implement infinite time
				as.battle.arena.messageBus.Send(context.Background(), messagebus.BusKey(HubKeGabsBribeStageUpdateSubscribe), as.battleAbilityPool.Stage)

				// stop all the ticker and exit the loop
				gamelog.L.Info().Msg("Stop ability tickers after battle is end")
				return
			}

			// skip, if the end time of current phase haven't been reached
			if as.battleAbilityPool.Stage.EndTime.After(time.Now()) {
				continue
			}

			// otherwise, read current bribe phase
			bribePhase := as.battleAbilityPool.Stage.Phase

			/////////////////
			// Bribe Phase //
			/////////////////
			switch bribePhase {

			// at the end of bribing phase
			// no ability is triggered, switch to cooldown phase
			case BribeStageBribe:
				// change bribing phase

				// set new battle ability
				cooldownSecond, err := as.SetNewBattleAbility()
				if err != nil {
					gamelog.L.Error().Err(err).Msg("Failed to set new battle ability")
				}

				as.battleAbilityPool.Stage.Phase = BribeStageCooldown
				as.battleAbilityPool.Stage.EndTime = time.Now().Add(time.Duration(cooldownSecond) * time.Second)
				// broadcast stage to frontend
				as.battle.arena.messageBus.Send(context.Background(), messagebus.BusKey(HubKeGabsBribeStageUpdateSubscribe), as.battleAbilityPool.Stage)

			// at the end of location select phase
			// pass the location select to next player
			case BribeStageLocationSelect:
				// get the next location decider
				currentUserID, nextUserID, ok := as.nextLocationDeciderGet()
				if !ok {

					if as == nil {
						gamelog.L.Error().Msg("abilities are nil")
						continue
					}
					if as.battleAbilityPool == nil {
						gamelog.L.Error().Msg("ability pool is nil")
						continue
					}

					if as.battleAbilityPool.Abilities == nil {
						gamelog.L.Error().Msg("abilities map in battle ability pool is nil")
						continue
					}

					ability := as.battleAbilityPool.Abilities[as.battleAbilityPool.TriggeredFactionID]

					// broadcast no ability
					as.battle.arena.BroadcastGameNotificationLocationSelect(&GameNotificationLocationSelect{
						Type: LocationSelectTypeCancelledNoPlayer,
						Ability: &AbilityBrief{
							Label:    ability.Label,
							ImageUrl: ability.ImageUrl,
							Colour:   ability.Colour,
						},
					})

					// set new battle ability
					cooldownSecond, err := as.SetNewBattleAbility()
					if err != nil {
						gamelog.L.Error().Err(err).Msg("Failed to set new battle ability")
					}

					// enter cooldown phase, if there is no user left for location select
					as.battleAbilityPool.Stage.Phase = BribeStageCooldown
					as.battleAbilityPool.Stage.EndTime = time.Now().Add(time.Duration(cooldownSecond) * time.Second)
					as.battle.arena.messageBus.Send(context.Background(), messagebus.BusKey(HubKeGabsBribeStageUpdateSubscribe), as.battleAbilityPool.Stage)
					continue
				}

				if as == nil {
					gamelog.L.Error().Msg("abilities are nil")
					continue
				}
				if as.battleAbilityPool == nil {
					gamelog.L.Error().Msg("ability pool is nil")
					continue
				}
				if as.battleAbilityPool.Abilities == nil {
					gamelog.L.Error().Msg("abilities map in battle ability pool is nil")
					continue
				}

				ab, ok := as.battleAbilityPool.Abilities[as.battleAbilityPool.TriggeredFactionID]
				if !ok {
					gamelog.L.Error().
						Str("triggered faction id", as.battleAbilityPool.TriggeredFactionID.String()).
						Msg("nothing for triggered faction id")
					continue

				}

				notification := &GameNotificationLocationSelect{
					Type: LocationSelectTypeFailedTimeout,
					Ability: &AbilityBrief{
						Label:    ab.Label,
						ImageUrl: ab.ImageUrl,
						Colour:   ab.Colour,
					},
				}

				// get current player
				currentPlayer, err := BuildUserDetailWithFaction(currentUserID)
				if err == nil {
					notification.CurrentUser = currentPlayer
				}

				// get next player
				nextPlayer, err := BuildUserDetailWithFaction(nextUserID)
				if err == nil {
					notification.NextUser = nextPlayer
				}
				go as.battle.arena.BroadcastGameNotificationLocationSelect(notification)

				// extend location select phase duration
				as.battleAbilityPool.Stage.Phase = BribeStageLocationSelect
				as.battleAbilityPool.Stage.EndTime = time.Now().Add(time.Duration(LocationSelectDurationSecond) * time.Second)
				// broadcast stage to frontend
				go as.battle.arena.messageBus.Send(context.Background(), messagebus.BusKey(HubKeGabsBribeStageUpdateSubscribe), as.battleAbilityPool.Stage)

				// broadcast the announcement to the next location decider
				go as.battle.arena.messageBus.Send(context.Background(), messagebus.BusKey(fmt.Sprintf("%s:%s", HubKeGabsBribingWinnerSubscribe, nextUserID)), &LocationSelectAnnouncement{
					GameAbility: *as.battleAbilityPool.Abilities[as.battleAbilityPool.TriggeredFactionID],
					EndTime:     as.battleAbilityPool.Stage.EndTime,
				})

			// at the end of cooldown phase
			// random choose a battle ability for next bribing session
			case BribeStageCooldown:

				// change bribing phase
				as.battleAbilityPool.Stage.Phase = BribeStageBribe
				as.battleAbilityPool.Stage.EndTime = time.Now().Add(time.Duration(BribeDurationSecond) * time.Second)
				// broadcast stage to frontend
				go as.battle.arena.messageBus.Send(context.Background(), messagebus.BusKey(HubKeGabsBribeStageUpdateSubscribe), as.battleAbilityPool.Stage)

				continue
			default:
				gamelog.L.Error().Msg("hit default case switch on abilities loop")
			}
		case <-price_ticker.C:
			if as.battle == nil || as.battle.arena.currentBattle == nil || as.battle.arena.currentBattle.BattleNumber != bn {
				return
			}
			as.BattleAbilityPriceUpdater()
		case cont := <-as.bribe:
			if as.battle == nil || as.battle.arena.currentBattle == nil || as.battle.arena.currentBattle.BattleNumber != bn {
				return
			}

			// skip, if the bribe stage is incorrect
			if as.battleAbilityPool == nil || as.battleAbilityPool.Stage == nil || as.battleAbilityPool.Stage.Phase != BribeStageBribe {
				continue
			}

			if factionAbility, ok := as.battleAbilityPool.Abilities[cont.factionID]; ok {

				// contribute sups
				actualSupSpent, abilityTriggered := factionAbility.SupContribution(as.battle.arena.RPCClient, as.battle.ID, as.battle.BattleNumber, cont.userID, cont.amount)

				as.liveCount.AddSups(actualSupSpent)

				if abilityTriggered {
					// generate location select order list
					as.locationDecidersSet(as.battle.ID, cont.factionID, cont.userID)

					// change bribing phase to location select
					as.battleAbilityPool.Stage.Phase = BribeStageLocationSelect
					as.battleAbilityPool.Stage.EndTime = time.Now().Add(time.Duration(LocationSelectDurationSecond) * time.Second)

					// broadcast stage change
					as.battle.arena.messageBus.Send(context.Background(), messagebus.BusKey(HubKeGabsBribeStageUpdateSubscribe), as.battleAbilityPool.Stage)

					// send message to the user who trigger the ability
					as.battle.arena.messageBus.Send(context.Background(), messagebus.BusKey(fmt.Sprintf("%s:%s", HubKeGabsBribingWinnerSubscribe, cont.userID)), &LocationSelectAnnouncement{
						GameAbility: *as.battleAbilityPool.Abilities[as.battleAbilityPool.TriggeredFactionID],
						EndTime:     as.battleAbilityPool.Stage.EndTime,
					})

					notification := GameNotificationAbility{
						Ability: &AbilityBrief{
							Label:    factionAbility.Label,
							ImageUrl: factionAbility.ImageUrl,
							Colour:   factionAbility.Colour,
						},
					}
					// get player
					currentUser, err := BuildUserDetailWithFaction(cont.userID)
					if err == nil {
						notification.User = currentUser
					}
					as.battle.arena.BroadcastGameNotificationAbility(GameNotificationTypeBattleAbility, notification)

					// broadcast the latest result progress bar, when ability is triggered
					as.BroadcastAbilityProgressBar()
				}
			}
		}
	}
}

// SetNewBattleAbility set new battle ability and return the cooldown time
func (as *AbilitiesSystem) SetNewBattleAbility() (int, error) {
	defer func() {
		if err := recover(); err != nil {
			gamelog.L.Error().Interface("err", err).Msg("panic! panic! panic! Panic at the SetNewBattleAbility!")
		}
	}()
	// clean up triggered faction
	as.battleAbilityPool.TriggeredFactionID = uuid.Nil

	// initialise new gabs ability pool
	ba, err := db.BattleAbilityGetRandom(context.Background(), gamedb.Conn)
	if err != nil {
		gamelog.L.Error().Err(err).Msg("Failed to get battle ability from db")
		return 0, terror.Error(err)
	}
	as.battleAbilityPool.BattleAbility = ba

	// get faction battle abilities
	gabsAbilities, err := db.FactionBattleAbilityGet(context.Background(), gamedb.Conn, ba.ID)
	if err != nil {
		gamelog.L.Error().Err(err).Msg("FactionBattleAbilityGet failed to retrieve shit")
		return ba.CooldownDurationSecond, terror.Error(err)
	}

	// set battle abilities of each faction
	for _, ga := range gabsAbilities {
		supsCost, err := decimal.NewFromString(ga.SupsCost)
		if err != nil {
			gamelog.L.Error().Err(err).Msg("Failed to ability sups cost to decimal")

			// set sups cost to initial price
			supsCost = decimal.New(100, 18)
		}

		currentSups, err := decimal.NewFromString(ga.CurrentSups)
		if err != nil {
			gamelog.L.Error().Err(err).Msg("Failed to ability current sups to decimal")

			// set current sups to initial price
			currentSups = decimal.Zero
		}

		// initialise game ability
		gameAbility := &GameAbility{
			ID:                     ga.ID,
			GameClientAbilityID:    byte(ga.GameClientAbilityID),
			ImageUrl:               ga.ImageUrl,
			Description:            ga.Description,
			FactionID:              ga.FactionID,
			Label:                  ga.Label,
			SupsCost:               supsCost,
			CurrentSups:            currentSups,
			Colour:                 ga.Colour,
			TextColour:             ga.TextColour,
			CooldownDurationSecond: ba.CooldownDurationSecond,
			OfferingID:             uuid.Must(uuid.NewV4()),
		}
		as.battleAbilityPool.Abilities[ga.FactionID] = gameAbility

		// broadcast ability update to faction users
		as.battle.arena.messageBus.Send(context.Background(), messagebus.BusKey(fmt.Sprintf("%s:%s", HubKeyBattleAbilityUpdated, gameAbility.FactionID.String())), gameAbility)
	}

	// broadcast the latest result progress bar, when ability is triggered
	factionAbilityPrices := []string{}
	for factionID, ability := range as.battleAbilityPool.Abilities {
		factionAbilityPrice := fmt.Sprintf("%s_%s_%s", factionID.String(), ability.SupsCost.String(), ability.CurrentSups.String())
		factionAbilityPrices = append(factionAbilityPrices, factionAbilityPrice)
	}

	payload := []byte{byte(BattleAbilityProgressTick)}
	payload = append(payload, []byte(strings.Join(factionAbilityPrices, "|"))...)

	as.battle.arena.netMessageBus.Send(context.Background(), messagebus.NetBusKey(HubKeyBattleAbilityProgressBarUpdated), payload)

	return ba.CooldownDurationSecond, nil
}

type Contribution struct {
	factionID       uuid.UUID
	userID          uuid.UUID
	amount          decimal.Decimal
	abilityIdentity string
}

// locationDecidersSet set a user list for location select for current ability triggered
func (as *AbilitiesSystem) locationDecidersSet(battleID string, factionID uuid.UUID, triggerByUserID ...uuid.UUID) {
	defer func() {
		if err := recover(); err != nil {
			gamelog.L.Error().Interface("err", err).Msg("panic! panic! panic! Panic at the locationDecidersSet!")
		}
	}()
	// set triggered faction id
	as.battleAbilityPool.TriggeredFactionID = factionID

	type userSupSpent struct {
		userID   uuid.UUID
		supSpent decimal.Decimal
	}

	playerList, err := db.PlayerFactionContributionList(battleID, factionID)
	if err != nil {
		gamelog.L.Error().Str("battle_id", battleID).Str("faction_id", factionID.String()).Err(err).Msg("failed to get player list")
	}

	// initialise location select list
	as.locationDeciders.list = []uuid.UUID{}

	for _, tid := range triggerByUserID {
		as.locationDeciders.list = append(as.locationDeciders.list, tid)
	}

	for _, pid := range playerList {
		exists := false
		for _, tid := range triggerByUserID {
			if pid == tid {
				exists = true
				break
			}
		}
		if exists {
			continue
		}
		as.locationDeciders.list = append(as.locationDeciders.list, pid)
	}
}

// nextLocationDeciderGet return the uuid of the next player to select the location for ability
func (as *AbilitiesSystem) nextLocationDeciderGet() (uuid.UUID, uuid.UUID, bool) {
	defer func() {
		if err := recover(); err != nil {
			gamelog.L.Error().Interface("err", err).Msg("panic! panic! panic! Panic at the nextLocationDeciderGet!")
		}
	}()
	if as.locationDeciders == nil {
		gamelog.L.Error().Msg("nil check failed as.locationDeciders")

		return uuid.UUID(uuid.Nil), uuid.UUID(uuid.Nil), false
	}

	// clean up the location select list if there is no user left to select location
	if len(as.locationDeciders.list) <= 1 {
		gamelog.L.Error().Msg("no as.locationDeciders <= 1")
		as.locationDeciders.list = []uuid.UUID{}
		return uuid.UUID(uuid.Nil), uuid.UUID(uuid.Nil), false
	}

	currentUserID := as.locationDeciders.list[0]
	nextUserID := as.locationDeciders.list[1]

	// remove the first user from the list
	as.locationDeciders.list = as.locationDeciders.list[1:]

	return currentUserID, nextUserID, true
}

// ***********************************
// Ability Progression bar Broadcaster
// ***********************************

// 1 tick per second, each tick reduce 0.93304 of current price (drop the price to half in 10 second)

func (as *AbilitiesSystem) BattleAbilityPriceUpdater() {
	defer func() {
		if err := recover(); err != nil {
			gamelog.L.Error().Interface("err", err).Msg("panic! panic! panic! Panic at the BattleAbilityPriceUpdater!")
		}
	}()
	// check battle stage
	stage := as.battle.stage
	// exit the loop, when battle is ended
	if stage == BattleStageEnd {
		return
	}

	// check bribing stage
	if as.battleAbilityPool.Stage.Phase != BribeStageBribe {
		// skip if the stage is invalid
		return
	}

	// update price
	for factionID, ability := range as.battleAbilityPool.Abilities {
		// reduce price
		ability.SupsCost = ability.SupsCost.Mul(decimal.NewFromFloat(0.93304))

		// cap minmum price at 1 sup
		if ability.SupsCost.Cmp(decimal.New(1, 18)) <= 0 {
			ability.SupsCost = decimal.New(1, 18)
		}

		// if ability not triggered, store ability's new target price to database, and continue
		if ability.SupsCost.Cmp(ability.CurrentSups) > 0 {
			// store updated price to db
			err := db.FactionAbilitiesSupsCostUpdate(context.Background(), gamedb.Conn, ability.ID, ability.SupsCost, ability.CurrentSups)
			if err != nil {
				gamelog.L.Error().
					Str("ability_id", ability.ID.String()).
					Str("sups_cost", ability.SupsCost.StringFixed(4)).
					Str("current_sups", ability.CurrentSups.StringFixed(4)).
					Err(err).Msg("could not update faction ability cost")
			}
			continue
		}

		// if ability triggered
		ability.SupsCost = ability.SupsCost.Mul(decimal.NewFromInt(2))
		ability.CurrentSups = decimal.Zero
		err := db.FactionAbilitiesSupsCostUpdate(context.Background(), gamedb.Conn, ability.ID, ability.SupsCost, ability.CurrentSups)
		if err != nil {
			gamelog.L.Error().
				Str("ability_id", ability.ID.String()).
				Str("sups_cost", ability.SupsCost.StringFixed(4)).
				Str("current_sups", ability.CurrentSups.StringFixed(4)).
				Err(err).Msg("could not update faction ability cost")
		}

		// broadcast the progress bar
		as.BroadcastAbilityProgressBar()

		// get player
		as.battle.arena.BroadcastGameNotificationAbility(GameNotificationTypeBattleAbility, GameNotificationAbility{
			Ability: &AbilityBrief{
				Label:    ability.Label,
				ImageUrl: ability.ImageUrl,
				Colour:   ability.Colour,
			},
		})

		// set location deciders list
		as.locationDecidersSet(as.battle.ID, factionID)

		// if no user online, enter cooldown and exit the loop
		if len(as.locationDeciders.list) == 0 {

			// broadcast no ability
			as.battle.arena.BroadcastGameNotificationLocationSelect(&GameNotificationLocationSelect{
				Type: LocationSelectTypeCancelledNoPlayer,
				Ability: &AbilityBrief{
					Label:    ability.Label,
					ImageUrl: ability.ImageUrl,
					Colour:   ability.Colour,
				},
			})

			// set new battle ability
			cooldownSecond, err := as.SetNewBattleAbility()
			if err != nil {
				gamelog.L.Error().Err(err).Msg("Failed to set new battle ability")
			}

			as.battleAbilityPool.Stage.Phase = BribeStageCooldown
			as.battleAbilityPool.Stage.EndTime = time.Now().Add(time.Duration(cooldownSecond) * time.Second)
			as.battle.arena.messageBus.Send(context.Background(), messagebus.BusKey(HubKeGabsBribeStageUpdateSubscribe), as.battleAbilityPool.Stage)

			return
		}

		notification := GameNotificationAbility{
			Ability: &AbilityBrief{
				Label:    ability.Label,
				ImageUrl: ability.ImageUrl,
				Colour:   ability.Colour,
			},
		}
		// get player
		currentUser, err := BuildUserDetailWithFaction(as.locationDeciders.list[0])
		if err == nil {
			notification.User = currentUser
		}
		as.battle.arena.BroadcastGameNotificationAbility(GameNotificationTypeBattleAbility, notification)

		// if there is user, assign location decider and exit the loop
		// change bribing phase to location select
		as.battleAbilityPool.Stage.Phase = BribeStageLocationSelect
		as.battleAbilityPool.Stage.EndTime = time.Now().Add(time.Duration(LocationSelectDurationSecond) * time.Second)
		// broadcast stage change
		as.battle.arena.messageBus.Send(context.Background(), messagebus.BusKey(HubKeGabsBribeStageUpdateSubscribe), as.battleAbilityPool.Stage)

		// broadcast the announcement to the next location decider
		as.battle.arena.messageBus.Send(context.Background(), messagebus.BusKey(fmt.Sprintf("%s:%s", HubKeGabsBribingWinnerSubscribe, as.locationDeciders.list[0])), &LocationSelectAnnouncement{
			GameAbility: *as.battleAbilityPool.Abilities[as.battleAbilityPool.TriggeredFactionID],
			EndTime:     as.battleAbilityPool.Stage.EndTime,
		})

		return
	}

	// broadcast the progress bar
	go as.BroadcastAbilityProgressBar()
}

func (as *AbilitiesSystem) BattleAbilityProgressBar() {
	defer func() {
		if err := recover(); err != nil {
			gamelog.L.Error().Interface("err", err).Msg("panic! panic! panic! Panic at the BattleAbilityProgressBar!")
		}
	}()
	// check battle stage
	stage := as.battle.stage
	// exit the loop, when battle is ended
	if stage == BattleStageEnd {
		return
	}

	// check bribing stage
	if as.battleAbilityPool.Stage.Phase != BribeStageBribe {
		// skip if the stage is invalid
		return
	}

	go as.BroadcastAbilityProgressBar()
}

func (as *AbilitiesSystem) BroadcastAbilityProgressBar() {
	defer func() {
		if err := recover(); err != nil {
			gamelog.L.Error().Interface("err", err).Msg("panic! panic! panic! Panic at the BroadcastAbilityProgressBar!")
		}
	}()
	if as.battleAbilityPool == nil || as.battleAbilityPool.Abilities == nil {
		return
	}
	factionAbilityPrices := []string{}
	for factionID, ability := range as.battleAbilityPool.Abilities {
		factionAbilityPrice := fmt.Sprintf("%s_%s_%s", factionID.String(), ability.SupsCost.String(), ability.CurrentSups.String())
		factionAbilityPrices = append(factionAbilityPrices, factionAbilityPrice)
	}

	payload := []byte{byte(BattleAbilityProgressTick)}
	payload = append(payload, []byte(strings.Join(factionAbilityPrices, "|"))...)

	as.battle.arena.netMessageBus.Send(context.Background(), messagebus.NetBusKey(HubKeyBattleAbilityProgressBarUpdated), payload)
}

// *********************
// Handlers
// *********************
func (as *AbilitiesSystem) AbilityContribute(factionID uuid.UUID, userID uuid.UUID, abilityIdentity string, amount decimal.Decimal) {
	defer func() {
		if err := recover(); err != nil {
<<<<<<< HEAD
			gamelog.L.Error().Interface("err", err).Msg("Panic! Panic! Panic! Panic at the AbilityContribute!")
=======
			gamelog.L.Error().Interface("err", err).Msg("panic! panic! panic! Panic at the AbilityContribute!")
>>>>>>> 61a8349d
		}
	}()
	if as == nil || as.battle == nil || as.battle.stage != BattleStagStart || as.factionUniqueAbilities == nil {
		return
	}

	cont := &Contribution{
		factionID,
		userID,
		amount,
		abilityIdentity,
	}

	as.contribute <- cont
}

// FactionUniqueAbilityGet return the faction unique ability for the given faction
func (as *AbilitiesSystem) FactionUniqueAbilitiesGet(factionID uuid.UUID) []GameAbility {
	defer func() {
		if err := recover(); err != nil {
			gamelog.L.Error().Interface("err", err).Msg("panic! panic! panic! Panic at the FactionUniqueAbilitiesGet!")
		}
	}()
	abilities := []GameAbility{}
	for _, ga := range as.factionUniqueAbilities[factionID] {
		abilities = append(abilities, *ga)
	}

	if len(abilities) == 0 {
		return nil
	}

	return abilities
}

// FactionUniqueAbilityGet return the faction unique ability for the given faction
func (as *AbilitiesSystem) WarMachineAbilitiesGet(factionID uuid.UUID, hash string) []GameAbility {
	defer func() {
		if err := recover(); err != nil {
			gamelog.L.Error().Interface("err", err).Msg("panic! panic! panic! Panic at the WarMachineAbilitiesGet!")
		}
	}()
	abilities := []GameAbility{}
	if as == nil {
		gamelog.L.Error().Str("factionID", factionID.String()).Str("hash", hash).Msg("nil pointer found as")
		return abilities
	}
	if as.factionUniqueAbilities == nil {
		gamelog.L.Error().Str("factionID", factionID.String()).Str("hash", hash).Msg("nil pointer found as.factionUniqueAbilities")
		return abilities
	}
	// NOTE: just pass down the faction unique abilities for now
	if fua, ok := as.factionUniqueAbilities[factionID]; ok {
		for h, ga := range fua {
			if h == hash {
				abilities = append(abilities, *ga)
			}
		}
	}

	if len(abilities) == 0 {
		return nil
	}

	return abilities
}

func (as *AbilitiesSystem) BribeGabs(factionID uuid.UUID, userID uuid.UUID, amount decimal.Decimal) {
	defer func() {
		if err := recover(); err != nil {
			gamelog.L.Error().Interface("err", err).Msg("panic! panic! panic! Panic at the BribeGabs!")
		}
	}()
	if as == nil || as.battle == nil || as.battle.stage != BattleStagStart {
		gamelog.L.Error().
			Bool("nil checks as", as == nil).
			Msg("unable to retrieve abilities for faction")
		return
	}

	if as.battleAbilityPool.Stage.Phase != BribeStageBribe {
		gamelog.L.Warn().
			Msg("unable to retrieve abilities for faction")
	}

	cont := &Contribution{
		factionID,
		userID,
		amount,
		"",
	}

	go func() {
		defer func() {
			if err := recover(); err != nil {
				gamelog.L.Error().Interface("err", err).Msg("panic! panic! panic! Panic at the gabsbribe!")
			}
		}()

		as.bribe <- cont
	}()
}

func (as *AbilitiesSystem) BribeStageGet() *GabsBribeStage {
	if as.battleAbilityPool != nil {
		return as.battleAbilityPool.Stage
	}
	return nil
}

func (as *AbilitiesSystem) FactionBattleAbilityGet(factionID uuid.UUID) (GameAbility, error) {
	defer func() {
		if err := recover(); err != nil {
			gamelog.L.Error().Interface("err", err).Msg("panic! panic! panic! Panic at the FactionBattleAbilityGet!")
		}
	}()
	if as.battleAbilityPool == nil {
		return GameAbility{}, fmt.Errorf("battleAbilityPool is nil, fid: %s", factionID.String())
	}
	if as.battleAbilityPool.Abilities == nil {
		return GameAbility{}, fmt.Errorf("battleAbilityPool.Abilities is nil, fid: %s", factionID.String())
	}

	ability, ok := as.battleAbilityPool.Abilities[factionID]
	if !ok {
		gamelog.L.Warn().Str("func", "FactionBattleAbilityGet").Msg("unable to retrieve abilities for faction")
		return GameAbility{}, fmt.Errorf("game ability does not exist for faction %s", factionID.String())
	}

	return *ability, nil
}

func (as *AbilitiesSystem) LocationSelect(userID uuid.UUID, x int, y int) error {
	defer func() {
		if err := recover(); err != nil {
			gamelog.L.Error().Interface("err", err).Msg("panic! panic! panic! Panic at the LocationSelect!")
		}
	}()
	// check battle end
	if as.battle.stage == BattleStageEnd {
		gamelog.L.Warn().Str("func", "LocationSelect").Msg("battle stage has en ended")
		return nil
	}

	// check eligibility
	if len(as.locationDeciders.list) <= 0 || as.locationDeciders.list[0] != userID {
		return terror.Error(terror.ErrForbidden)
	}

	ability := as.battleAbilityPool.Abilities[as.battleAbilityPool.TriggeredFactionID]

	// get player detail
	player, err := boiler.Players(boiler.PlayerWhere.ID.EQ(userID.String())).One(gamedb.StdConn)
	if err != nil {
		return terror.Error(err, "player not exists")
	}

	faction, err := db.FactionGet(as.battleAbilityPool.TriggeredFactionID.String())
	if err != nil {
		return terror.Error(err, "player not exists")
	}

	event := &server.GameAbilityEvent{
		IsTriggered:         true,
		GameClientAbilityID: ability.GameClientAbilityID,
		TriggeredOnCellX:    &x,
		TriggeredOnCellY:    &y,
		TriggeredByUserID:   &userID,
		TriggeredByUsername: &player.Username.String,
		EventID:             ability.OfferingID,
	}

	as.battle.calcTriggeredLocation(event)

	// trigger location select
	as.battle.arena.Message("BATTLE:ABILITY", event)

	bat := boiler.BattleAbilityTrigger{
		PlayerID:          null.StringFrom(userID.String()),
		BattleID:          as.battle.ID,
		FactionID:         ability.FactionID.String(),
		IsAllSyndicates:   true,
		AbilityLabel:      ability.Label,
		GameAbilityID:     ability.ID.String(),
		AbilityOfferingID: ability.OfferingID.String(),
	}
	err = bat.Insert(gamedb.StdConn, boil.Infer())
	if err != nil {
		gamelog.L.Error().Interface("battle_ability_trigger", bat).Err(err).Msg("Failed to record ability triggered")
	}

	_, err = db.UserStatAddTotalAbilityTriggered(userID.String())
	if err != nil {
		gamelog.L.Error().Str("player_id", userID.String()).Err(err).Msg("failed to update user ability triggered amount")
	}

	as.battle.arena.BroadcastGameNotificationLocationSelect(&GameNotificationLocationSelect{
		Type: LocationSelectTypeTrigger,
		X:    &x,
		Y:    &y,
		Ability: &AbilityBrief{
			Label:    ability.Label,
			ImageUrl: ability.ImageUrl,
			Colour:   ability.Colour,
		},
		CurrentUser: &UserBrief{
			ID:        userID,
			Username:  player.Username.String,
			FactionID: player.FactionID.String,
			Faction: &FactionBrief{
				ID:         faction.ID,
				Label:      faction.Label,
				LogoBlobID: FactionLogos[as.battleAbilityPool.TriggeredFactionID.String()],
				Theme: &FactionTheme{
					Primary:    faction.PrimaryColor,
					Secondary:  faction.SecondaryColor,
					Background: faction.BackgroundColor,
				},
			},
		},
	})

	// enter the cooldown phase
	cooldownSecond, err := as.SetNewBattleAbility()
	if err != nil {
		gamelog.L.Error().Err(err).Msg("Failed to set new battle ability")
	}

	as.battleAbilityPool.Stage.Phase = BribeStageCooldown
	as.battleAbilityPool.Stage.EndTime = time.Now().Add(time.Duration(cooldownSecond) * time.Second)
	// broadcast stage to frontend
	as.battle.arena.messageBus.Send(context.Background(), messagebus.BusKey(HubKeGabsBribeStageUpdateSubscribe), as.battleAbilityPool.Stage)

	return nil
}

func (as *AbilitiesSystem) End() {
	defer func() {
		if err := recover(); err != nil {
			gamelog.L.Error().Interface("err", err).Msg("Panic! Panic! Panic! Panic at the abilities.End!")
			as.battle = nil
		}
	}()
	as.end <- true
	as.endGabs <- true
	as.battle = nil
}

func BuildUserDetailWithFaction(userID uuid.UUID) (*UserBrief, error) {
	defer func() {
		if err := recover(); err != nil {
			gamelog.L.Error().Interface("err", err).Msg("panic! panic! panic! Panic at the BuildUserDetailWithFaction!")
		}
	}()
	userBrief := &UserBrief{}

	user, err := boiler.FindPlayer(gamedb.StdConn, userID.String())
	if err != nil {
		gamelog.L.Error().Str("player_id", userID.String()).Err(err).Msg("failed to get player from db")
		return nil, terror.Error(err)
	}

	userBrief.ID = userID
	userBrief.Username = user.Username.String

	if !user.FactionID.Valid {
		return userBrief, nil
	}

	userBrief.FactionID = user.FactionID.String

	faction, err := db.FactionGet(user.FactionID.String)
	if err != nil {
		gamelog.L.Error().Str("player_id", userID.String()).Str("faction_id", user.FactionID.String).Err(err).Msg("failed to get player faction from db")
		return userBrief, nil
	}

	userBrief.Faction = &FactionBrief{
		ID:         faction.ID,
		Label:      faction.Label,
		LogoBlobID: FactionLogos[faction.ID],
		Theme: &FactionTheme{
			Primary:    faction.PrimaryColor,
			Secondary:  faction.SecondaryColor,
			Background: faction.BackgroundColor,
		},
	}

	return userBrief, nil
}<|MERGE_RESOLUTION|>--- conflicted
+++ resolved
@@ -1437,11 +1437,7 @@
 func (as *AbilitiesSystem) AbilityContribute(factionID uuid.UUID, userID uuid.UUID, abilityIdentity string, amount decimal.Decimal) {
 	defer func() {
 		if err := recover(); err != nil {
-<<<<<<< HEAD
-			gamelog.L.Error().Interface("err", err).Msg("Panic! Panic! Panic! Panic at the AbilityContribute!")
-=======
 			gamelog.L.Error().Interface("err", err).Msg("panic! panic! panic! Panic at the AbilityContribute!")
->>>>>>> 61a8349d
 		}
 	}()
 	if as == nil || as.battle == nil || as.battle.stage != BattleStagStart || as.factionUniqueAbilities == nil {
