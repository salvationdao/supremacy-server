package battle

import (
	"database/sql"
	"encoding/json"
	"errors"
	"fmt"
	"github.com/volatiletech/sqlboiler/v4/boil"
	"github.com/volatiletech/sqlboiler/v4/queries/qm"
	"math/rand"
	"server"
	"server/benchmark"
	"server/db"
	"server/db/boiler"
	"server/gamedb"
	"server/gamelog"
	"sort"
	"sync"
	"time"

	"github.com/ninja-syndicate/ws"

	"github.com/ninja-software/terror/v2"

	"github.com/volatiletech/null/v8"
	"go.uber.org/atomic"

	"github.com/gofrs/uuid"
)

type AbilityRadius int

const (
	NukeRadius     AbilityRadius = 5200
	BlackoutRadius AbilityRadius = 20000
)

type AbilitiesSystem struct {
	// faction unique abilities
	_battle           *Battle
	startedAt         time.Time
	BattleAbilityPool *AbilityPool
	isClosed          atomic.Bool

	locationSelectChan chan *locationSelect

	sync.RWMutex
}

type locationSelect struct {
	userID     string
	factionID  string
	startPoint server.CellLocation
	endPoint   *server.CellLocation
}

type optIn struct {
	userID    string
	factionID string
}

func (as *AbilitiesSystem) battle() (*Battle, bool) {
	as.RLock()
	defer as.RUnlock()

	return as._battle, as._battle != nil
}

func (as *AbilitiesSystem) storeBattle(btl *Battle) {
	as.Lock()
	defer as.Unlock()
	as._battle = btl
}

func AbilitySystemIsAvailable(as *AbilitiesSystem) bool {
	if as == nil {
		gamelog.L.Debug().Msg("ability system is nil")
		return false
	}

	as.RLock()
	defer as.RUnlock()

	// no battle instance
	if as._battle == nil {
		gamelog.L.Debug().Msg("battle is nil")
		return false
	}

	// battle ended
	if as._battle.stage.Load() == BattleStageEnd {
		gamelog.L.Debug().Msg("battle ended")
		return false
	}

	// no current battle
	if as._battle.arena._currentBattle == nil {
		gamelog.L.Debug().Msg("current battle is nil")
		return false
	}

	// battle mismatch
	if as._battle != as._battle.arena._currentBattle {
		gamelog.L.Debug().Msg("battle not match")
		return false
	}

	return true
}

func (as *AbilitiesSystem) broadcastLocationSelectNotification(data *GameNotificationLocationSelect) {
	if as._battle != nil {
		as._battle.arena.BroadcastGameNotificationLocationSelect(data)
	}
}

type AbilityPool struct {
	Stage            *GabsBribeStage
	midpoint         *MidPoint // track location select
	BattleAbility    *BattleAbility
	LocationDeciders *LocationDeciders
	config           *AbilityConfig
	sync.RWMutex
}

type MidPoint struct {
	interruptedAt null.Time
	sync.Mutex
}

func (mp *MidPoint) store(t time.Time) {
	mp.Lock()
	defer mp.Unlock()

	mp.interruptedAt = null.TimeFrom(t)
}

func (mp *MidPoint) clear() {
	mp.Lock()
	defer mp.Unlock()

	mp.interruptedAt = null.TimeFromPtr(nil)
}

func (mp *MidPoint) load() (time.Time, bool) {
	mp.Lock()
	defer mp.Unlock()

	return mp.interruptedAt.Time, mp.interruptedAt.Valid
}

type BattleAbility struct {
	*boiler.BattleAbility
	OfferingID string
	sync.RWMutex
}

func (ba *BattleAbility) store(battleAbility *boiler.BattleAbility) {
	ba.Lock()
	defer ba.Unlock()

	ba.BattleAbility = battleAbility
	ba.OfferingID = uuid.Must(uuid.NewV4()).String()
}

func (ba *BattleAbility) LoadOfferingID() string {
	ba.Lock()
	defer ba.Unlock()

	return ba.OfferingID
}

func (ba *BattleAbility) LoadBattleAbility() *boiler.BattleAbility {
	ba.Lock()
	defer ba.Unlock()

	return ba.BattleAbility
}

type LocationDeciders struct {
	m               map[string][]string
	currentDeciders map[string]string
	sync.RWMutex
}

func (ld *LocationDeciders) clear() {
	ld.Lock()
	defer ld.Unlock()

	for key := range ld.m {
		ld.m[key] = []string{}
		ld.currentDeciders[key] = ""
	}
}

func (ld *LocationDeciders) currentDecider(factionID string) string {
	ld.RLock()
	defer ld.RUnlock()

	id, ok := ld.currentDeciders[factionID]
	if !ok {
		return ""
	}
	return id
}

func (ld *LocationDeciders) currentDeciderClear(factionID string) {
	ld.RLock()
	defer ld.RUnlock()

	ld.currentDeciders[factionID] = ""
}

func (ld *LocationDeciders) maxSelectorAmount() int {
	ld.RLock()
	defer ld.RUnlock()

	if len(ld.m) == 0 {
		return 0
	}

	lengths := []int{}
	for _, m := range ld.m {
		lengths = append(lengths, len(m))
	}

	sort.Slice(lengths, func(i, j int) bool {
		return lengths[i] > lengths[j]
	})

	return lengths[0]
}

func (ld *LocationDeciders) store(factionID string, userID string) {
	ld.Lock()
	defer ld.Unlock()

	if _, ok := ld.m[factionID]; !ok {
		return
	}

	ld.m[factionID] = append(ld.m[factionID], userID)
}

func (ld *LocationDeciders) length(factionID string) int {
	ld.RLock()
	defer ld.RUnlock()
	if li, ok := ld.m[factionID]; ok {
		return len(li)
	}

	return 0
}

func (ld *LocationDeciders) pop(factionID string) {
	ld.Lock()
	defer ld.Unlock()
	ids, ok := ld.m[factionID]
	if !ok || len(ids) == 0 {
		return
	}

	if len(ids) == 1 {
		ld.m[factionID] = []string{}
		return
	}

	ld.m[factionID] = ids[1:]
}

func (ld *LocationDeciders) first(factionID string) string {
	ld.Lock()
	defer ld.Unlock()

	// update current decider as well
	ld.currentDeciders[factionID] = ""

	if ids, ok := ld.m[factionID]; ok && len(ids) > 0 {
		ld.currentDeciders[factionID] = ids[0]
		return ids[0]
	}

	return ""
}

type AbilityConfig struct {
	BattleAbilityOptInDuration          time.Duration
	BattleAbilityLocationSelectDuration time.Duration
	AdvanceAbilityShowUpUntilSeconds    int
	AdvanceAbilityLabel                 string
}

<<<<<<< HEAD
	// broadcast faction unique ability
	for factionID, ga := range as.factionUniqueAbilities {
		// broadcast faction ability
		factionAbilities := []*GameAbility{}
		for _, ability := range ga {
			if ability.Level == boiler.AbilityLevelFACTION {
				factionAbilities = append(factionAbilities, ability)
			}
		}
		ws.PublishMessage(fmt.Sprintf("/faction/%s/faction_ability", factionID), HubKeyFactionUniqueAbilitiesUpdated, factionAbilities)
=======
func NewAbilitiesSystem(battle *Battle) *AbilitiesSystem {
	// initialise new gabs ability pool
	as := &AbilitiesSystem{
		_battle:   battle,
		startedAt: time.Now(),
		BattleAbilityPool: &AbilityPool{
			Stage: &GabsBribeStage{
				Phase:   atomic.NewInt32(BribeStageHold),
				endTime: time.Now().AddDate(1, 0, 0), // HACK: set end time to far future to implement infinite time
			},
			midpoint: &MidPoint{
				interruptedAt: null.TimeFromPtr(nil),
			},
			BattleAbility: &BattleAbility{},
			LocationDeciders: &LocationDeciders{
				m:               make(map[string][]string),
				currentDeciders: make(map[string]string),
			},
			config: &AbilityConfig{
				BattleAbilityOptInDuration:          time.Duration(db.GetIntWithDefault(db.KeyBattleAbilityBribeDuration, 5)) * time.Second,
				BattleAbilityLocationSelectDuration: time.Duration(db.GetIntWithDefault(db.KeyBattleAbilityLocationSelectDuration, 15)) * time.Second,
				AdvanceAbilityShowUpUntilSeconds:    db.GetIntWithDefault(db.KeyAdvanceBattleAbilityShowUpUntilSeconds, 300),
				AdvanceAbilityLabel:                 db.GetStrWithDefault(db.KeyAdvanceBattleAbilityLabel, "NUKE"),
			},
		},
		isClosed:           atomic.Bool{},
		locationSelectChan: make(chan *locationSelect),
>>>>>>> f2bebdae
	}
	as.isClosed.Store(false)

<<<<<<< HEAD
	// broadcast war machine abilities
	for _, wm := range battle.WarMachines {
		if len(wm.Abilities) > 0 {
			ws.PublishMessage(fmt.Sprintf("/faction/%s/mech_ability/%d", wm.FactionID, wm.ParticipantID), HubKeyWarMachineAbilitiesUpdated, wm.Abilities)
=======
	btl, ok := as.battle()
	if ok {
		for factionID := range btl.factions {
			as.BattleAbilityPool.LocationDeciders.m[factionID.String()] = []string{}
			as.BattleAbilityPool.LocationDeciders.currentDeciders[factionID.String()] = ""
>>>>>>> f2bebdae
		}
	}

	// init battle ability
	_, err := as.SetNewBattleAbility()
	if err != nil {
		gamelog.L.Error().Str("log_name", "battle arena").Err(err).Msg("Failed to set up battle ability")
		return nil
	}

	// bribe cycle
	go as.StartGabsAbilityPoolCycle(false)

	return as
}

// SetNewBattleAbility set new battle ability and return the cooldown time
func (as *AbilitiesSystem) SetNewBattleAbility() (int, error) {
	if !AbilitySystemIsAvailable(as) {
		return 30, terror.Error(fmt.Errorf("ability system is closed"), "Ability system is closed.")
	}

	// offering id
	offeringID := as.BattleAbilityPool.BattleAbility.LoadOfferingID()

	go func(offeringID string) {
		if offeringID == "" {
			return
		}
		bao, err := boiler.BattleAbilityOptInLogs(
			boiler.BattleAbilityOptInLogWhere.BattleAbilityOfferingID.EQ(offeringID),
		).All(gamedb.StdConn)
		if err != nil {
			gamelog.L.Error().Str("offering id", offeringID).Err(err).Msg("Failed to get battle ability opt in logs")
			return
		}

		for _, ba := range bao {
			ws.PublishMessage(fmt.Sprintf("/user/%s/battle_ability/check_opt_in", ba.PlayerID), HubKeyBattleAbilityOptInCheck, false)
		}

	}(offeringID)

	as.BattleAbilityPool.Lock()
	defer as.BattleAbilityPool.Unlock()

	excludedAbility := as.BattleAbilityPool.config.AdvanceAbilityLabel
	if int(time.Now().Sub(as.startedAt).Seconds()) > as.BattleAbilityPool.config.AdvanceAbilityShowUpUntilSeconds {
		// bring in advance battle ability
		excludedAbility = ""
	}

	// initialise new gabs ability pool
	ba, err := db.BattleAbilityGetRandom(excludedAbility)
	if err != nil {
		gamelog.L.Error().Str("log_name", "battle arena").Err(err).Msg("Failed to get battle ability from db")
		return 30, err
	}

	as.BattleAbilityPool.BattleAbility.store(ba)

	// broadcast battle ability to non-login or non-faction players
	ga, err := boiler.GameAbilities(
		boiler.GameAbilityWhere.BattleAbilityID.EQ(null.StringFrom(ba.ID)),
		boiler.GameAbilityWhere.FactionID.EQ(server.RedMountainFactionID),
	).One(gamedb.StdConn)
	if err != nil {
		gamelog.L.Error().Err(err).Str("battle ability id", ba.ID).Str("faction id", server.RedMountainFactionID).Msg("failed to retrieve faction battle ability")
		return ba.CooldownDurationSecond, err
	}

	ws.PublishMessage("/public/battle_ability", HubKeyBattleAbilityUpdated, GameAbility{
		ID:                     ga.ID,
		GameClientAbilityID:    byte(ga.GameClientAbilityID),
		ImageUrl:               ga.ImageURL,
		Description:            ga.Description,
		FactionID:              ga.FactionID,
		Label:                  ga.Label,
		Colour:                 ga.Colour,
		TextColour:             ga.TextColour,
		CooldownDurationSecond: ba.CooldownDurationSecond,
	})

	return ba.CooldownDurationSecond, nil
}

// ***************************
// Gabs Abilities Voting Cycle
// ***************************

const (
	BribeStageHold           int32 = 0
	BribeStageOptIn          int32 = 1
	BribeStageLocationSelect int32 = 2
	BribeStageCooldown       int32 = 3
)

var BribeStages = [4]string{
	"HOLD",
	"OPT_IN",
	"LOCATION_SELECT",
	"COOLDOWN"}

type GabsBribeStage struct {
	Phase   *atomic.Int32 `json:"phase"`
	endTime time.Time     `json:"end_time"`
	sync.RWMutex
}

func (p *GabsBribeStage) EndTime() time.Time {
	p.RLock()
	defer p.RUnlock()
	return p.endTime
}

func (p *GabsBribeStage) StoreEndTime(t time.Time) {
	p.Lock()
	defer p.Unlock()

	p.endTime = t
}

func (p *GabsBribeStage) Normalise() *GabsBribeStageNormalised {
	return &GabsBribeStageNormalised{
		Phase:   BribeStages[p.Phase.Load()],
		EndTime: p.endTime,
	}
}

type GabsBribeStageNormalised struct {
	Phase   string    `json:"phase"`
	EndTime time.Time `json:"end_time"`
}

func (p *GabsBribeStage) MarshalJSON() ([]byte, error) {
	return json.Marshal(p.Normalise())
}

func (as *AbilitiesSystem) StartGabsAbilityPoolCycle(resume bool) {
	// start voting stage
	if !resume {
		as.BattleAbilityPool.Stage.Phase.Store(BribeStageCooldown)

		cooldownSeconds := 20
		if ab := as.BattleAbilityPool.BattleAbility.LoadBattleAbility(); ab != nil {
			cooldownSeconds = ab.CooldownDurationSecond
		}

		as.BattleAbilityPool.Stage.StoreEndTime(time.Now().Add(time.Duration(cooldownSeconds) * time.Second))
		ws.PublishMessage("/public/bribe_stage", HubKeyBribeStageUpdateSubscribe, as.BattleAbilityPool.Stage)
	}

	// initial a ticker for current battle
	mainTicker := time.NewTicker(1 * time.Second)

	// stop ticker, when func close
	defer func(as *AbilitiesSystem, mainTicker *time.Ticker) {
		mainTicker.Stop()
		if r := recover(); r != nil {
			gamelog.LogPanicRecovery("Panic! Panic! Panic! Panic at the StartGabsAbilityPoolCycle!", r)

			if AbilitySystemIsAvailable(as) {
				as.StartGabsAbilityPoolCycle(true)
			}
		}
	}(as, mainTicker)

	// start ability pool cycle
	for {
		select {
		// wait for next tick
		case <-mainTicker.C:
			if as.isClosed.Load() {

				return
			}

			if !AbilitySystemIsAvailable(as) {
				// fire close
				as.isClosed.Store(true)
				continue
			}
			now := time.Now()

			// skip, if the end time of current phase haven't been reached
			if as.BattleAbilityPool.Stage.EndTime().After(now) {
				if it, ok := as.BattleAbilityPool.midpoint.load(); !ok || it.After(now) {
					continue
				}
			}

			switch as.BattleAbilityPool.Stage.Phase.Load() {

			// return early if it is in hold stage
			case BribeStageHold:
				continue

			// at the end of opt in phase
			// no ability is triggered, switch to cooldown phase
			case BribeStageOptIn:
				if !AbilitySystemIsAvailable(as) {
					// fire close
					continue
				}

				bm := benchmark.New()
				bm.Start("location select deciders")
				as.locationDecidersSet()
				bm.End("location select deciders")
				bm.Alert(100)

				maxTargetingRound := as.BattleAbilityPool.LocationDeciders.maxSelectorAmount()

				// get another ability if no one opt in
				if maxTargetingRound == 0 {
					// set new battle ability
					cooldownSecond, err := as.SetNewBattleAbility()
					if err != nil {
						gamelog.L.Error().Str("log_name", "battle arena").Err(err).Msg("Failed to set new battle ability")
					}

					as.BattleAbilityPool.Stage.Phase.Store(BribeStageCooldown)
					as.BattleAbilityPool.Stage.StoreEndTime(time.Now().Add(time.Duration(cooldownSecond) * time.Second))
					// broadcast stage to frontend
					ws.PublishMessage("/public/bribe_stage", HubKeyBribeStageUpdateSubscribe, as.BattleAbilityPool.Stage)
					continue
				}

				// broadcast the announcement to the next location decider
				ba := as.BattleAbilityPool.BattleAbility.LoadBattleAbility()
				// announce winner
				gas, err := boiler.GameAbilities(
					boiler.GameAbilityWhere.BattleAbilityID.EQ(null.StringFrom(ba.ID)),
				).All(gamedb.StdConn)
				if err != nil {
					gamelog.L.Error().Str("battle ability", ba.Label).Err(err).Msg("Failed to load game ability for notification")
				}

				newMidPoint := now.Add(as.BattleAbilityPool.config.BattleAbilityLocationSelectDuration)
				// assign ability user
				for _, ga := range gas {
					userID := as.BattleAbilityPool.LocationDeciders.first(ga.FactionID)
					if userID != "" {
						ws.PublishMessage(fmt.Sprintf("/user/%s", userID), HubKeyBribingWinnerSubscribe, struct {
							GameAbility *boiler.GameAbility `json:"game_ability"`
							EndTime     time.Time           `json:"end_time"`
						}{
							GameAbility: ga,
							EndTime:     newMidPoint,
						})

						// broadcast faction notification
					}
				}

				// set midpoint
				as.BattleAbilityPool.midpoint.store(newMidPoint)

<<<<<<< HEAD
					bm := benchmark.New()

					amount := ability.SupsCost.Mul(cont.percentage).Div(decimal.NewFromInt(100))
					if amount.LessThan(minAmount) {
						amount = minAmount
					}

					bm.Start("sup_contribution")
					actualSupSpent, multiAmount, isTriggered, err := ability.SupContribution(as.battle().arena.RPCClient, as, as.battle().ID, as.battle().BattleNumber, cont.userID, amount, cont.cannotTrigger)
					bm.End("sup_contribution")
					if err != nil {
						if err.Error() != "player is banned to trigger ability" {
							gamelog.L.Error().Str("log_name", "battle arena").Err(err).Msg("Failed to contribute sups to faction ability")
						}
						cont.reply(false)
						continue
					}

					bm.Start("reply")
					cont.reply(true)
					bm.End("reply")

					if isTriggered {
						// increase price as the twice amount for normal value
						ability.SupsCost = ability.SupsCost.Mul(decimal.NewFromInt(2))
						ability.CurrentSups = decimal.Zero

						// store updated price to db
						bm.Start("update_ability_sups_cost")
						err := db.FactionAbilitiesSupsCostUpdate(ability.ID, ability.SupsCost, ability.CurrentSups)
						bm.End("update_ability_sups_cost")

						if err != nil {
							gamelog.L.Error().Str("log_name", "battle arena").
								Str("ability_id", ability.ID).
								Str("sups_cost", ability.SupsCost.String()).
								Str("current_sups", ability.CurrentSups.String()).
								Err(err).Msg("could not update faction ability cost")
						}
					}

					bm.Start("update_live_sups")
					as.liveCount.AddSups(actualSupSpent)
					bm.End("update_live_sups")

					bm.Start("broadcast_user_contribute")
					ws.PublishMessage(fmt.Sprintf("/user/%s", cont.userID), BattleContributorUpdateKey, multiAmount)
					bm.End("broadcast_user_contribute")

					// sups contribution
					if isTriggered {
						// send message to game client, if ability trigger

						event := &server.GameAbilityEvent{
							IsTriggered:         true,
							GameClientAbilityID: ability.GameClientAbilityID,
							ParticipantID:       ability.ParticipantID, // trigger on war machine
							WarMachineHash:      &ability.WarMachineHash,
							EventID:             ability.OfferingID,
						}

						bm.Start("send_ability_to_game_client")
						as.battle().arena.Message(
							"BATTLE:ABILITY",
							event,
						)
						bm.End("send_ability_to_game_client")

						bat := boiler.BattleAbilityTrigger{
							PlayerID:          null.StringFrom(cont.userID.String()),
							BattleID:          as.battle().ID,
							FactionID:         ability.FactionID,
							IsAllSyndicates:   false,
							AbilityLabel:      ability.Label,
							GameAbilityID:     ability.ID,
							AbilityOfferingID: ability.OfferingID.String(),
						}
						bm.Start("insert_battle_ability_trigger")
						err := bat.Insert(gamedb.StdConn, boil.Infer())
						bm.End("insert_battle_ability_trigger")
						if err != nil {
							gamelog.L.Error().Str("log_name", "battle arena").Err(err).Msg("Failed to record ability triggered")
						}

						bm.Start("update_user_stat")
						_, err = db.UserStatAddTotalAbilityTriggered(cont.userID.String())
						bm.End("update_user_stat")
						if err != nil {
							gamelog.L.Error().Str("log_name", "battle arena").Str("player_id", cont.userID.String()).Err(err).Msg("failed to update user ability triggered amount")
						}

						// get player
						bm.Start("get_player")
						player, err := boiler.FindPlayer(gamedb.StdConn, cont.userID.String())
						bm.End("get_player")
						if err != nil {
							gamelog.L.Error().Str("log_name", "battle arena").Err(err).Msg("failed to get player")
						} else {

							// get user faction
							bm.Start("get_player_faction")
							faction, err := boiler.Factions(boiler.FactionWhere.ID.EQ(player.FactionID.String)).One(gamedb.StdConn)
							bm.End("get_player_faction")
							if err != nil {
								gamelog.L.Error().Str("log_name", "battle arena").Err(err).Msg("failed to get player faction")
							} else {

								//build notification
								gameNotification := &GameNotificationWarMachineAbility{
									User: &UserBrief{
										ID:        cont.userID,
										Username:  player.Username.String,
										FactionID: player.FactionID.String,
										Faction: &Faction{
											ID:    faction.ID,
											Label: faction.Label,
											Theme: &Theme{
												PrimaryColor:    faction.PrimaryColor,
												SecondaryColor:  faction.SecondaryColor,
												BackgroundColor: faction.BackgroundColor,
											},
										},
									},
									Ability: &AbilityBrief{
										Label:    ability.Label,
										ImageUrl: ability.ImageUrl,
										Colour:   ability.Colour,
									},
								}

								// broadcast notification
								if ability.ParticipantID == nil {
									bm.Start("broadcast_faction_ability_notification")
									as.battle().arena.BroadcastGameNotificationAbility(GameNotificationTypeFactionAbility, GameNotificationAbility{
										Ability: gameNotification.Ability,
										User:    gameNotification.User,
									})
									bm.End("broadcast_faction_ability_notification")

								} else {

									// filled war machine detail
									for _, wm := range as.battle().WarMachines {
										if wm.ParticipantID == *ability.ParticipantID {
											gameNotification.WarMachine = &WarMachineBrief{
												ParticipantID: wm.ParticipantID,
												Hash:          wm.Hash,
												ImageUrl:      wm.Image,
												ImageAvatar:   wm.ImageAvatar,
												Name:          wm.Name,
												FactionID:     wm.FactionID,
											}
											break
										}
									}

									bm.Start("broadcast_mech_ability_notification")
									as.battle().arena.BroadcastGameNotificationWarMachineAbility(gameNotification)
									bm.End("broadcast_mech_ability_notification")
								}
							}
						}
						// generate new offering id for current ability
						ability.OfferingID = uuid.Must(uuid.NewV4())
					}

					as.abilityConfig.Broadcaster.gameAbilityBroadcastChanMap[ability.Identity].dataChan <- GameAbilityPriceResponse{
						ability.Identity,
						ability.OfferingID.String(),
						ability.SupsCost.String(),
						ability.CurrentSups.String(),
						isTriggered,
					}
					bm.Alert(100)
				}
			}
		}
	}
}

// FactionUniqueAbilityPriceUpdate update target price on every tick
func (ga *GameAbility) FactionUniqueAbilityPriceUpdate(minPrice decimal.Decimal, dropRate decimal.Decimal) bool {
	ga.Lock()
	defer ga.Unlock()

	originalPrice := ga.SupsCost

	// price drop
	ga.SupsCost = ga.SupsCost.Mul(dropRate).RoundDown(0)

	// if target price hit 1 sup, set it to 1 sup
	if ga.SupsCost.LessThanOrEqual(minPrice) {
		ga.SupsCost = minPrice
	}

	// if the target price hit current price
	if ga.SupsCost.LessThanOrEqual(ga.CurrentSups.Add(decimal.New(5, 17))) {
		// reset the price
		ga.SupsCost = originalPrice

		// return not changed
		return false
	}

	// store updated price to db
	err := db.FactionAbilitiesSupsCostUpdate(ga.ID, ga.SupsCost, ga.CurrentSups)
	if err != nil {
		gamelog.L.Error().Str("log_name", "battle arena").
			Str("ability_id", ga.ID).
			Str("sups_cost", ga.SupsCost.String()).
			Str("current_sups", ga.CurrentSups.String()).
			Err(err).Msg("could not update faction ability cost")
		return false
	}

	// return price is changed
	return true
}

// SupContribution contribute sups to specific game ability, return the actual sups spent and whether the ability is triggered
func (ga *GameAbility) SupContribution(ppClient *xsyn_rpcclient.XsynXrpcClient, as *AbilitiesSystem, battleID string, battleNumber int, userID uuid.UUID, amount decimal.Decimal, cannotTrigger bool) (decimal.Decimal, decimal.Decimal, bool, error) {
	isTriggered := false

	// calc the different
	diff := ga.SupsCost.Sub(ga.CurrentSups)

	// if players spend more thant they need, crop the spend price
	if amount.GreaterThanOrEqual(diff) {
		// skip, if player cannot trigger the ability
		if cannotTrigger {
			return decimal.Zero, decimal.Zero, false, fmt.Errorf("player is banned to trigger ability")
		}

		isTriggered = true
		amount = diff
	}
	now := time.Now()

	amount = amount.Truncate(0)

	supSpendReq := xsyn_rpcclient.SpendSupsReq{
		FromUserID:           userID,
		ToUserID:             SupremacyBattleUserID,
		Amount:               amount.String(),
		TransactionReference: server.TransactionReference(fmt.Sprintf("ability_sup_contribute|%s|%d", ga.OfferingID.String(), time.Now().UnixNano())),
		Group:                string(server.TransactionGroupBattle),
		SubGroup:             battleID,
		Description:          "battle contribution: " + ga.Label,
		NotSafe:              true,
	}

	bm := benchmark.New()
	defer bm.Alert(100)

	// pay sup
	bm.Start("send_sup_message")
	txid, err := ppClient.SpendSupMessage(supSpendReq)
	bm.End("send_sup_message")
	if err != nil {
		gamelog.L.Error().Str("log_name", "battle arena").Interface("sups spend detail", supSpendReq).Err(err).Msg("Failed to pay sups")
		return decimal.Zero, decimal.Zero, false, err
	}

	isAllSyndicates := false
	if ga.BattleAbilityID == nil || *ga.BattleAbilityID == "" {
		isAllSyndicates = true
	}

	bm.Start("get_user_contribution")
	multiAmount := as.GetUserContributeMultiplier(amount)
	bm.End("get_user_contribution")

	go func() {
		battleContrib := &boiler.BattleContribution{
			BattleID:          battleID,
			PlayerID:          userID.String(),
			AbilityOfferingID: ga.OfferingID.String(),
			DidTrigger:        isTriggered,
			FactionID:         ga.FactionID,
			AbilityLabel:      ga.Label,
			IsAllSyndicates:   isAllSyndicates,
			Amount:            amount,
			ContributedAt:     now,
			TransactionID:     null.StringFrom(txid),
			MultiAmount:       multiAmount,
		}

		err = battleContrib.Insert(gamedb.StdConn, boil.Infer())
		if err != nil {
			gamelog.L.Error().Str("log_name", "battle arena").Str("txid", txid).Err(err).Msg("unable to insert battle contrib")
		}
	}()

	go func() {
		// update faction contribute
		err = db.FactionAddContribute(ga.FactionID, amount)
		if err != nil {
			gamelog.L.Error().Str("log_name", "battle arena").Str("txid", txid).Err(err).Msg("unable to update faction contribution")
		}
	}()

	amount = amount.Truncate(0)

	go func() {
		tx, err := gamedb.StdConn.Begin()
		if err == nil {
			defer tx.Rollback()
			spoil, err := boiler.SpoilsOfWars(qm.Where(`battle_id = ?`, battleID)).One(tx)
			if errors.Is(err, sql.ErrNoRows) {
				spoil = &boiler.SpoilsOfWar{
					BattleID:     battleID,
					BattleNumber: battleNumber,
					Amount:       amount,
					AmountSent:   decimal.Zero,
					CurrentTick:  0,
					MaxTicks:     20, // ideally this comes from the sow config?
				}
				err = spoil.Insert(gamedb.StdConn, boil.Infer())
				if err != nil {
					gamelog.L.Error().Int("battle number", battleNumber).Str("battle id", battleID).Str("log_name", "battle arena").Err(err).Msg("unable to insert spoils")
				}
			} else {
				spoil.Amount = spoil.Amount.Add(amount)
				_, err = spoil.Update(tx, boil.Whitelist(boiler.SpoilsOfWarColumns.Amount))
				if err != nil {
					gamelog.L.Error().Str("log_name", "battle arena").Err(err).Msg("unable to insert spoil of war")
				}
			}
			err = tx.Commit()
			if err != nil {
				gamelog.L.Error().Str("log_name", "battle arena").Err(err).Msg("unable to create tx")
				tx.Rollback()
			}
		} else {
			gamelog.L.Error().Str("log_name", "battle arena").Err(err).Msg("unable to create tx to create spoil of war")
		}
	}()

	ga.CurrentSups = ga.CurrentSups.Add(amount)

	if !isTriggered {
		// store updated price to db
		bm.Start("update_faction_ability_price")
		err := db.FactionAbilitiesSupsCostUpdate(ga.ID, ga.SupsCost, ga.CurrentSups)
		bm.End("update_faction_ability_price")
		if err != nil {
			gamelog.L.Error().Str("log_name", "battle arena").Str("ga.ID", ga.ID).Str("ga.SupsCost", ga.SupsCost.String()).Str("ga.CurrentSups", ga.CurrentSups.String()).Err(err).Msg("unable to insert faction ability sup cost update")
			return amount, multiAmount, false, err
		}

		return amount, multiAmount, false, nil
	}

	return amount, multiAmount, true, nil
}

// ***************************
// Gabs Abilities Voting Cycle
// ***************************

const (
	BribeStageHold           int32 = 0
	BribeStageBribe          int32 = 1
	BribeStageLocationSelect int32 = 2
	BribeStageCooldown       int32 = 3
)

var BribeStages = [4]string{"HOLD", "BRIBE",
	"LOCATION_SELECT",
	"COOLDOWN"}

type GabsBribeStage struct {
	Phase   *atomic.Int32 `json:"phase"`
	endTime time.Time     `json:"end_time"`
	sync.RWMutex
}

func (p *GabsBribeStage) EndTime() time.Time {
	p.RLock()
	defer p.RUnlock()
	return p.endTime
}

func (p *GabsBribeStage) StoreEndTime(t time.Time) {
	p.Lock()
	defer p.Unlock()

	p.endTime = t
}

func (p *GabsBribeStage) Normalise() *GabsBribeStageNormalised {
	return &GabsBribeStageNormalised{
		Phase:   BribeStages[p.Phase.Load()],
		EndTime: p.endTime,
	}
}

type GabsBribeStageNormalised struct {
	Phase   string    `json:"phase"`
	EndTime time.Time `json:"end_time"`
}

func (p *GabsBribeStage) MarshalJSON() ([]byte, error) {
	return json.Marshal(p.Normalise())
}

// track user contribution of current battle
type UserContribution struct {
	sync.RWMutex
	contributionMap map[uuid.UUID]decimal.Decimal
}

type AbilitiesMap struct {
	m map[string]*GameAbility
	sync.RWMutex
}

func (am *AbilitiesMap) Store(key string, ga *GameAbility) {
	am.Lock()
	defer am.Unlock()
	if am.m == nil {
		am.m = make(map[string]*GameAbility)
	}
	am.m[key] = ga
}

func (am *AbilitiesMap) Load(key string) (*GameAbility, bool) {
	am.Lock()
	defer am.Unlock()
	if am.m == nil {
		am.m = map[string]*GameAbility{}
	}
	ga, ok := am.m[key]
	return ga, ok
}

func (am *AbilitiesMap) LoadUnsafe(key string) *GameAbility {
	if am.m == nil {
		am.m = map[string]*GameAbility{}
	}
	ga, _ := am.m[key]
	return ga
}

func (am *AbilitiesMap) Range(fn func(u string, ga *GameAbility) bool) {
	defer func() {
		if r := recover(); r != nil {
			gamelog.LogPanicRecovery("Panic! Panic! Panic! Panic at the StartGabsAbilityPoolCycle!", r)
		}
	}()

	if am.m == nil {
		am.Lock()
		am.m = make(map[string]*GameAbility)
		am.Unlock()
	}
	am.RLock()
	defer am.RUnlock()
	for uid, ga := range am.m {
		if !fn(uid, ga) {
			return
		}
	}
}

type BattleAbilityPool struct {
	Stage *GabsBribeStage

	BattleAbility *boiler.BattleAbility
	Abilities     *AbilitiesMap // faction ability current, change on every bribing cycle

	TriggeredFactionID atomic.String
	sync.RWMutex
}

type LocationSelectAnnouncement struct {
	GameAbility *GameAbility `json:"game_ability"`
	EndTime     time.Time    `json:"end_time"`
}

const ContributorMultiAmount = "CONTRIBUTOR:MULTI:AMOUNT"

func (as *AbilitiesSystem) StartGabsAbilityPoolCycle(resume bool) {
	defer func() {
		if r := recover(); r != nil {
			gamelog.LogPanicRecovery("Panic! Panic! Panic! Panic at the StartGabsAbilityPoolCycle!", r)

			if as != nil && as.battle() != nil {
				as.StartGabsAbilityPoolCycle(true)
			}
		}
	}()

	// initial a ticker for current battle
	mainTicker := time.NewTicker(1 * time.Second)
	priceTicker := time.NewTicker(1 * time.Second)
	progressTicker := time.NewTicker(1 * time.Second)
	endProgress := make(chan bool)

	mismatchCount := atomic.NewInt32(0)

	defer func() {
		defer func() {
			if r := recover(); r != nil {
				gamelog.LogPanicRecovery("Panic! Panic! Panic! Panic trying to close channels!", r)
			}
		}()
		priceTicker.Stop()
		mainTicker.Stop()
		close(as.endGabs)
		close(endProgress)
	}()

	// start voting stage
	if !resume {
		as.battleAbilityPool.Stage.Phase.Store(BribeStageCooldown)
		as.battleAbilityPool.Stage.StoreEndTime(time.Now().Add(time.Duration(as.battleAbilityPool.BattleAbility.CooldownDurationSecond) * time.Second))
		ws.PublishMessage("/public/bribe_stage", HubKeyBribeStageUpdateSubscribe, as.battleAbilityPool.Stage)
	}
	bn := as.battle().BattleNumber

	go func() {
		defer progressTicker.Stop()
		for {
			select {
			case <-endProgress:
				return
			case <-progressTicker.C:
				if as.battle() == nil || as.battle().arena.CurrentBattle() == nil {
					return
				}
				// terminate ticker if battle mismatch
				if as.battle() != as.battle().arena.CurrentBattle() {
					gamelog.L.Warn().
						Str("current battle id", as.battle().arena.CurrentBattle().ID).
						Msg("Battle mismatch is detected on progress ticker")
					continue
				}

				multiplier := as.SetUserContributeMultiplier()

				if multiplier.GreaterThan(decimal.Zero) {
					ws.PublishMessage("/public/live_data", ContributorMultiAmount, multiplier)
				}
			}
		}
	}()

	// start ability pool cycle
	for {
		select {
		// wait for next tick
		case <-as.endGabs:
			as.battleAbilityPool.Stage.Phase.Store(BribeStageHold)
			as.battleAbilityPool.Stage.StoreEndTime(time.Now().AddDate(1, 0, 0))
			ws.PublishMessage("/public/bribe_stage", HubKeyBribeStageUpdateSubscribe, as.battleAbilityPool.Stage)
			endProgress <- true
			return
		case <-mainTicker.C:
			if as.battle() == nil || as.battle().arena.CurrentBattle() == nil {
				gamelog.L.Warn().Msg("Battle is nil")
				continue
			}
			// terminate ticker if battle mismatch
			if as.battle() != as.battle().arena.CurrentBattle() {
				mismatchCount.Add(1)
				gamelog.L.Warn().
					Str("current battle id", as.battle().arena.CurrentBattle().ID).
					Int32("times", mismatchCount.Load()).
					Msg("Battle mismatch is detected on bribing ticker")

				if mismatchCount.Load() < 10 {
					continue
				}

				gamelog.L.Info().Msg("detect battle mismatch 10 times, cleaning up the gab ability tickers")
				// exit, if mismatch detect 20 times
				endProgress <- true
				return
			}
			// check phase
			// exit the loop, when battle is ended
			if as.battle().stage.Load() == BattleStageEnd {
				// stop all the ticker and exit the loop
				gamelog.L.Warn().Msg("battle is end")
				continue
			}

			// skip, if the end time of current phase haven't been reached
			if as.battleAbilityPool.Stage.EndTime().After(time.Now()) {
				continue
			}

			// otherwise, read current bribe phase

			/////////////////
			// Bribe Phase //
			/////////////////
			switch as.battleAbilityPool.Stage.Phase.Load() {

			// at the end of bribing phase
			// no ability is triggered, switch to cooldown phase
			case BribeStageBribe:
				// change bribing phase

				// set new battle ability
				cooldownSecond, err := as.SetNewBattleAbility(false)
				if err != nil {
					gamelog.L.Error().Str("log_name", "battle arena").Err(err).Msg("Failed to set new battle ability")
				}

				as.battleAbilityPool.Stage.Phase.Store(BribeStageCooldown)
				as.battleAbilityPool.Stage.StoreEndTime(time.Now().Add(time.Duration(cooldownSecond) * time.Second))
				// broadcast stage to frontend
				ws.PublishMessage("/public/bribe_stage", HubKeyBribeStageUpdateSubscribe, as.battleAbilityPool.Stage)
=======
				// change stage
				as.BattleAbilityPool.Stage.Phase.Store(BribeStageLocationSelect)
				as.BattleAbilityPool.Stage.StoreEndTime(now.Add(time.Duration(maxTargetingRound) * as.BattleAbilityPool.config.BattleAbilityLocationSelectDuration))
				// broadcast stage to frontend
				ws.PublishMessage("/public/bribe_stage", HubKeyBribeStageUpdateSubscribe, as.BattleAbilityPool.Stage)
>>>>>>> f2bebdae

			// at the end of location select phase
			// pass the location select to next player
			case BribeStageLocationSelect:
<<<<<<< HEAD
				// get the next location decider
				currentUserID, nextUserID, ok := as.nextLocationDeciderGet()
				if !ok {

					if as == nil {
						gamelog.L.Error().Str("log_name", "battle arena").Msg("abilities are nil")
						continue
					}
					if as.battleAbilityPool == nil {
						gamelog.L.Error().Str("log_name", "battle arena").Msg("ability pool is nil")
						continue
					}

					if as.battleAbilityPool.Abilities == nil {
						gamelog.L.Error().Str("log_name", "battle arena").Msg("abilities map in battle ability pool is nil")
						continue
					}

					ability, _ := as.battleAbilityPool.Abilities.Load(as.battleAbilityPool.TriggeredFactionID.Load())

					// broadcast no ability
					as.battle().arena.BroadcastGameNotificationLocationSelect(&GameNotificationLocationSelect{
						Type: LocationSelectTypeCancelledNoPlayer,
						Ability: &AbilityBrief{
							Label:    ability.Label,
							ImageUrl: ability.ImageUrl,
							Colour:   ability.Colour,
						},
					})

					// set new battle ability
					cooldownSecond, err := as.SetNewBattleAbility(false)
					if err != nil {
						gamelog.L.Error().Str("log_name", "battle arena").Err(err).Msg("Failed to set new battle ability")
					}

					// enter cooldown phase, if there is no user left for location select
					as.battleAbilityPool.Stage.Phase.Store(BribeStageCooldown)
					as.battleAbilityPool.Stage.StoreEndTime(time.Now().Add(time.Duration(cooldownSecond) * time.Second))
					ws.PublishMessage("/public/bribe_stage", HubKeyBribeStageUpdateSubscribe, as.battleAbilityPool.Stage)
=======
				if !AbilitySystemIsAvailable(as) {
>>>>>>> f2bebdae
					continue
				}

				// pop out the first decider
				for factionID := range as.BattleAbilityPool.LocationDeciders.currentDeciders {
					as.BattleAbilityPool.LocationDeciders.pop(factionID)
				}

<<<<<<< HEAD
				notification := &GameNotificationLocationSelect{
					Type: LocationSelectTypeFailedTimeout,
					Ability: &AbilityBrief{
						Label:    ab.Label,
						ImageUrl: ab.ImageUrl,
						Colour:   ab.Colour,
					},
				}

				// get current player
				currentPlayer, err := BuildUserDetailWithFaction(currentUserID)
				if err == nil {
					notification.CurrentUser = currentPlayer
				}

				// get next player
				nextPlayer, err := BuildUserDetailWithFaction(nextUserID)
				if err == nil {
					notification.NextUser = nextPlayer
				}
				go as.battle().arena.BroadcastGameNotificationLocationSelect(notification)

				// extend location select phase duration
				as.battleAbilityPool.Stage.Phase.Store(BribeStageLocationSelect)
				as.battleAbilityPool.Stage.StoreEndTime(time.Now().Add(as.abilityConfig.BattleAbilityLocationSelectDurationSeconds))
				// broadcast stage to frontend
				ws.PublishMessage("/public/bribe_stage", HubKeyBribeStageUpdateSubscribe, as.battleAbilityPool.Stage)

				ab, ok = as.battleAbilityPool.Abilities.Load(as.battleAbilityPool.TriggeredFactionID.Load())

				// broadcast the announcement to the next location decider
				ws.PublishMessage(fmt.Sprintf("/user/%s", nextUserID), HubKeyBribingWinnerSubscribe, &LocationSelectAnnouncement{
					GameAbility: ab,
					EndTime:     as.battleAbilityPool.Stage.EndTime(),
				})

			// at the end of cooldown phase
			// random choose a battle ability for next bribing session
			case BribeStageCooldown:

				// change bribing phase
				as.battleAbilityPool.Stage.Phase.Store(BribeStageBribe)
				as.battleAbilityPool.Stage.StoreEndTime(time.Now().Add(as.abilityConfig.BattleAbilityBribeDurationSeconds))
				// broadcast stage to frontend
				ws.PublishMessage("/public/bribe_stage", HubKeyBribeStageUpdateSubscribe, as.battleAbilityPool.Stage)

				continue
			default:
				gamelog.L.Error().Str("log_name", "battle arena").Msg("hit default case switch on abilities loop")
			}
		case <-priceTicker.C:
			if as.battle() == nil || as.battle().arena.CurrentBattle() == nil || as.battle().arena.CurrentBattle().BattleNumber != bn {
				continue
			}

			// update ability price
			as.BattleAbilityPriceUpdater()

			// broadcast the progress bar
			as.BroadcastAbilityProgressBar()

		case cont := <-as.bribe:
			if as.battle() == nil || as.battle().arena.CurrentBattle() == nil || as.battle().arena.CurrentBattle().BattleNumber != bn {
				gamelog.L.Warn().
					Bool("nil checks as", as == nil).
					Int32("battle stage", as.battle().stage.Load()).
					Int32("bribe phase", as.battleAbilityPool.Stage.Phase.Load()).
					Int("battle number", bn).
					Str("cont.userID", cont.userID.String()).
					Msg("battle number miss match")
				cont.reply(false)
				continue
			}

			// skip, if the bribe stage is incorrect
			if as.battleAbilityPool == nil || as.battleAbilityPool.Stage == nil || as.battleAbilityPool.Stage.Phase.Load() != BribeStageBribe {
				gamelog.L.Warn().
					Int32("battle stage", as.battle().stage.Load()).
					Int32("as.battleAbilityPool.Stage.Phase.Load()", as.battleAbilityPool.Stage.Phase.Load()).
					Int32("BribeStageBribe", BribeStageBribe).
					Int("battle number", bn).
					Str("cont.userID", cont.userID.String()).
					Str("cont.userID", cont.abilityOfferingID).
					Msg("incorrect bribing stage")
				cont.reply(false)
				continue
			}

			bm := benchmark.New()

			if factionAbility, ok := as.battleAbilityPool.Abilities.Load(cont.factionID); ok {
				// check contribute is for the current offered ability
				abilityOfferingID, err := uuid.FromString(cont.abilityOfferingID)
				if err != nil || abilityOfferingID.IsNil() {
					gamelog.L.Error().Str("log_name", "battle arena").Err(err).Msg("invalid ability offer id received")
					cont.reply(false)
					continue
				}

				if abilityOfferingID != factionAbility.OfferingID {
					gamelog.L.Warn().Str("provided offering id", abilityOfferingID.String()).
						Str("current offering id", factionAbility.OfferingID.String()).
						Msg("incorrect offering id received")
					cont.reply(false)
					continue
				}
=======
				// if no selector in the pool, get into cool down stage
				if as.BattleAbilityPool.LocationDeciders.maxSelectorAmount() == 0 {
					as.BattleAbilityPool.midpoint.clear()
>>>>>>> f2bebdae

					// set new battle ability
					cooldownSecond, err := as.SetNewBattleAbility()
					if err != nil {
<<<<<<< HEAD
						gamelog.L.Error().Str("log_name", "battle arena").
							Str("factionAbility_id", factionAbility.ID).
							Str("sups_cost", factionAbility.SupsCost.String()).
							Str("current_sups", factionAbility.CurrentSups.String()).
							Err(err).Msg("could not update faction ability cost")
					}
				}

				bm.Start("update_live_sups_cost")
				as.liveCount.AddSups(actualSupSpent)
				bm.End("update_live_sups_cost")

				// TODO: broadcast to user the contributor they get
				bm.Start("broadcast_user_contribution")
				ws.PublishMessage(fmt.Sprintf("/user/%s", cont.userID), BattleContributorUpdateKey, multiAmount)
				bm.End("broadcast_user_contribution")

				if abilityTriggered {
					// generate location select order list
					bm.Start("set_location_deciders")
					as.locationDecidersSet(as.battle().ID, cont.factionID, factionAbility.OfferingID.String(), cont.userID)
					bm.End("set_location_deciders")
					// enter cooldown phase if there is no player to select location
					if len(as.locationDeciders.list) == 0 {
						// broadcast no ability
						bm.Start("broadcast_no_player")
						as.battle().arena.BroadcastGameNotificationLocationSelect(&GameNotificationLocationSelect{
							Type: LocationSelectTypeCancelledNoPlayer,
							Ability: &AbilityBrief{
								Label:    factionAbility.Label,
								ImageUrl: factionAbility.ImageUrl,
								Colour:   factionAbility.Colour,
							},
						})
						bm.End("broadcast_no_player")

						// set new battle ability
						bm.Start("set_new_ability")
						cooldownSecond, err := as.SetNewBattleAbility(false)
						bm.End("set_new_ability")
						if err != nil {
							gamelog.L.Error().Str("log_name", "battle arena").Err(err).Msg("Failed to set new battle ability")
						}

						// enter cooldown phase, if there is no user left for location select
						as.battleAbilityPool.Stage.Phase.Store(BribeStageCooldown)
						as.battleAbilityPool.Stage.StoreEndTime(time.Now().Add(time.Duration(cooldownSecond) * time.Second))
						bm.Start("broadcast_bribe_stage")
						ws.PublishMessage("/public/bribe_stage", HubKeyBribeStageUpdateSubscribe, as.battleAbilityPool.Stage)
						bm.End("broadcast_bribe_stage")
						continue
					}

					// change bribing phase to location select
					as.battleAbilityPool.Stage.Phase.Store(BribeStageLocationSelect)
					as.battleAbilityPool.Stage.StoreEndTime(time.Now().Add(as.abilityConfig.BattleAbilityLocationSelectDurationSeconds))

					// broadcast stage change
					bm.Start("broadcast_bribe_stage")
					ws.PublishMessage("/public/bribe_stage", HubKeyBribeStageUpdateSubscribe, as.battleAbilityPool.Stage)
					bm.End("broadcast_bribe_stage")

					ab, _ := as.battleAbilityPool.Abilities.Load(as.battleAbilityPool.TriggeredFactionID.Load())

					// send message to the user who trigger the ability
					bm.Start("announce_bribe_winner")
					ws.PublishMessage(fmt.Sprintf("/user/%s", as.locationDeciders.list[0]), HubKeyBribingWinnerSubscribe, &LocationSelectAnnouncement{
						GameAbility: ab,
						EndTime:     as.battleAbilityPool.Stage.EndTime(),
					})
					bm.End("announce_bribe_winner")

					notification := GameNotificationAbility{
						Ability: &AbilityBrief{
							Label:    factionAbility.Label,
							ImageUrl: factionAbility.ImageUrl,
							Colour:   factionAbility.Colour,
						},
					}

					// get player
					bm.Start("get_player_for_notification")
					currentUser, err := BuildUserDetailWithFaction(as.locationDeciders.list[0])
					bm.End("get_player_for_notification")
					if err == nil {
						notification.User = currentUser
					}

					bm.Start("broadcast_ability_notification")
					as.battle().arena.BroadcastGameNotificationAbility(GameNotificationTypeBattleAbility, notification)
					bm.End("broadcast_ability_notification")
				}
			}

			bm.Alert(100)
		}
	}
}

// SetNewBattleAbility set new battle ability and return the cooldown time
func (as *AbilitiesSystem) SetNewBattleAbility(isFirstAbility bool) (int, error) {
	defer func() {
		if r := recover(); r != nil {
			gamelog.LogPanicRecovery("panic! panic! panic! Panic at the SetNewBattleAbility!", r)
		}
	}()

	// clean up triggered faction
	as.battleAbilityPool.TriggeredFactionID.Store(uuid.Nil.String())

	// initialise new gabs ability pool
	ba, err := db.BattleAbilityGetRandom()
	if err != nil {
		gamelog.L.Error().Str("log_name", "battle arena").Err(err).Msg("Failed to get battle ability from db")
		return 0, err
	}

	if isFirstAbility {
		ba.CooldownDurationSecond = as.abilityConfig.FirstBattleAbilityCooldownSeconds
	}
	as.battleAbilityPool.BattleAbility = ba

	// get faction battle abilities
	gabsAbilities, err := boiler.GameAbilities(
		boiler.GameAbilityWhere.BattleAbilityID.EQ(null.StringFrom(ba.ID)),
	).All(gamedb.StdConn)
	if err != nil {
		gamelog.L.Error().Str("log_name", "battle arena").Err(err).Msg("FactionBattleAbilityGet failed to retrieve shit")
		return ba.CooldownDurationSecond, err
	}

	// set battle abilities of each faction
	for _, ga := range gabsAbilities {
		supsCost, err := decimal.NewFromString(ga.SupsCost)
		if err != nil {
			gamelog.L.Error().Str("log_name", "battle arena").Err(err).Msg("Failed to ability sups cost to decimal")

			// set sups cost to initial price
			supsCost = as.abilityConfig.BattleAbilityFloorPrice
		}
		supsCost = supsCost.RoundDown(0)

		currentSups, err := decimal.NewFromString(ga.CurrentSups)
		if err != nil {
			gamelog.L.Error().Str("log_name", "battle arena").Err(err).Msg("Failed to ability current sups to decimal")

			// set current sups to initial price
			currentSups = decimal.Zero
		}

		// initialise game ability
		gameAbility := &GameAbility{
			ID:                     ga.ID,
			GameClientAbilityID:    byte(ga.GameClientAbilityID),
			ImageUrl:               ga.ImageURL,
			Description:            ga.Description,
			FactionID:              ga.FactionID,
			Label:                  ga.Label,
			SupsCost:               supsCost,
			CurrentSups:            currentSups,
			Colour:                 ga.Colour,
			TextColour:             ga.TextColour,
			CooldownDurationSecond: ba.CooldownDurationSecond,
			OfferingID:             uuid.Must(uuid.NewV4()),
			LocationSelectType:     ga.LocationSelectType,
		}
		as.battleAbilityPool.Abilities.Store(ga.FactionID, gameAbility)
		// broadcast ability update to faction users
		ws.PublishMessage(fmt.Sprintf("/faction/%s/battle_ability", gameAbility.FactionID), HubKeyBattleAbilityUpdated, gameAbility)
	}

	// broadcast battle ability to non-login or non-faction players
	if ga, ok := as.battleAbilityPool.Abilities.Load(server.RedMountainFactionID); ok {
		ws.PublishMessage("/public/battle_ability", HubKeyBattleAbilityUpdated, GameAbility{
			ID:                     ga.ID,
			GameClientAbilityID:    byte(ga.GameClientAbilityID),
			ImageUrl:               ga.ImageUrl,
			Description:            ga.Description,
			FactionID:              ga.FactionID,
			Label:                  ga.Label,
			SupsCost:               ga.SupsCost,
			CurrentSups:            ga.CurrentSups,
			Colour:                 ga.Colour,
			TextColour:             ga.TextColour,
			CooldownDurationSecond: ga.CooldownDurationSecond,
			OfferingID:             uuid.Nil, // remove offering id to disable bribing
		})
	}

	as.battleAbilityPool.Abilities.Load(server.RedMountainFactionID)

	as.BroadcastAbilityProgressBar()

	return ba.CooldownDurationSecond, nil
}

type Contribution struct {
	factionID         string
	userID            uuid.UUID
	percentage        decimal.Decimal
	abilityOfferingID string
	abilityIdentity   string
	cannotTrigger     bool
	reply             ws.ReplyFunc
}

// locationDecidersSet set a user list for location select for current ability triggered
func (as *AbilitiesSystem) locationDecidersSet(battleID string, factionID string, abilityOfferingID string, triggerByUserID ...uuid.UUID) {
	defer func() {
		if r := recover(); r != nil {
			gamelog.LogPanicRecovery("panic! panic! panic! Panic at the locationDecidersSet!", r)
		}
	}()
	// set triggered faction id
	as.battleAbilityPool.TriggeredFactionID.Store(factionID)

	playerList, err := db.PlayerFactionContributionList(battleID, factionID, abilityOfferingID)
	if err != nil {
		gamelog.L.Error().Str("log_name", "battle arena").Str("battle_id", battleID).Str("faction_id", factionID).Err(err).Msg("failed to get player list")
	}

	// sort the order of the list
	tempList := []uuid.UUID{}
	for _, tid := range triggerByUserID {
		tempList = append(tempList, tid)
	}
	for _, pid := range playerList {
		exists := false
		for _, tid := range triggerByUserID {
			if pid == tid {
				exists = true
				break
			}
		}
		if exists {
			continue
		}
		tempList = append(tempList, pid)
	}

	// get location select limited players
	punishedPlayers, err := boiler.PlayerBans(
		boiler.PlayerBanWhere.EndAt.GT(time.Now()),
		boiler.PlayerBanWhere.ManuallyUnbanByID.IsNull(),
		boiler.PlayerBanWhere.BanLocationSelect.EQ(true),
	).All(gamedb.StdConn)
	if err != nil && !errors.Is(err, sql.ErrNoRows) {
		gamelog.L.Error().Str("log_name", "battle arena").Err(err).Msg("Failed to get limited select players from db")
	}
	// initialise location select list
	as.locationDeciders.list = []uuid.UUID{}
=======
						gamelog.L.Error().Str("log_name", "battle arena").Err(err).Msg("Failed to set new battle ability")
					}
>>>>>>> f2bebdae

					as.BattleAbilityPool.Stage.Phase.Store(BribeStageCooldown)
					as.BattleAbilityPool.Stage.StoreEndTime(time.Now().Add(time.Duration(cooldownSecond) * time.Second))
					// broadcast stage to frontend
					ws.PublishMessage("/public/bribe_stage", HubKeyBribeStageUpdateSubscribe, as.BattleAbilityPool.Stage)
					continue
				}

				newMidPoint := now.Add(as.BattleAbilityPool.config.BattleAbilityLocationSelectDuration)

				as.BattleAbilityPool.midpoint.store(newMidPoint)

				ba := as.BattleAbilityPool.BattleAbility.LoadBattleAbility()
				// get game ability
				gas, err := boiler.GameAbilities(
					boiler.GameAbilityWhere.BattleAbilityID.EQ(null.StringFrom(ba.ID)),
				).All(gamedb.StdConn)
				if err != nil {
					gamelog.L.Error().Str("battle ability", ba.Label).Err(err).Msg("Failed to load game ability for notification")
				}

				// assign ability user
				wg := sync.WaitGroup{}
				for _, ga := range gas {
					wg.Add(1)
					go func(ga *boiler.GameAbility) {
						lastUserID := as.BattleAbilityPool.LocationDeciders.currentDecider(ga.FactionID)
						if lastUserID != "" {
							// send failed select notification
							notification := &GameNotificationLocationSelect{
								Type: LocationSelectTypeFailedTimeout,
								Ability: &AbilityBrief{
									Label:    gas[0].Label,
									ImageUrl: gas[0].ImageURL,
									Colour:   gas[0].Colour,
								},
							}

							// get current player
							currentPlayer, err := BuildUserDetailWithFaction(uuid.FromStringOrNil(lastUserID))
							if err == nil {
								notification.CurrentUser = currentPlayer
							}

							go as.broadcastLocationSelectNotification(notification)

							// get next location decider
							userID := as.BattleAbilityPool.LocationDeciders.first(ga.FactionID)
							if userID != "" {
								// get next player
								nextPlayer, err := BuildUserDetailWithFaction(uuid.FromStringOrNil(userID))
								if err == nil {
									notification.NextUser = nextPlayer
								}

								ws.PublishMessage(fmt.Sprintf("/user/%s", userID), HubKeyBribingWinnerSubscribe, struct {
									GameAbility *boiler.GameAbility `json:"game_ability"`
									EndTime     time.Time           `json:"end_time"`
								}{
									GameAbility: ga,
									EndTime:     newMidPoint,
								})

								// broadcast faction notification
							}
						}
						wg.Done()
					}(ga)
				}
				wg.Wait()

			// at the end of cooldown phase
			// random choose a battle ability for next bribing session
			case BribeStageCooldown:

				// change bribing phase
				as.BattleAbilityPool.Stage.Phase.Store(BribeStageOptIn)
				as.BattleAbilityPool.Stage.StoreEndTime(time.Now().Add(as.BattleAbilityPool.config.BattleAbilityOptInDuration))
				// broadcast stage to frontend
				ws.PublishMessage("/public/bribe_stage", HubKeyBribeStageUpdateSubscribe, as.BattleAbilityPool.Stage)

				continue
			default:
				gamelog.L.Error().Str("log_name", "battle arena").Msg("hit default case switch on abilities loop")
			}

		// location select chan
		case ls := <-as.locationSelectChan:
			// check battle end
			if !AbilitySystemIsAvailable(as) {
				gamelog.L.Warn().Str("func", "LocationSelect").Msg("Ability system is not available.")
				continue
			}

			btl, ok := as.battle()
			if !ok {
				continue
			}

			// check eligibility
			if as.BattleAbilityPool.LocationDeciders.currentDecider(ls.factionID) != ls.userID {
				continue
			}

			offeringID := uuid.Must(uuid.NewV4())
			userUUID := uuid.FromStringOrNil(ls.userID)

			// clear up current faction location decider
			as.BattleAbilityPool.LocationDeciders.currentDeciderClear(ls.factionID)

			// start ability trigger process
			ba := as.BattleAbilityPool.BattleAbility.LoadBattleAbility()
			ga, err := boiler.GameAbilities(
				boiler.GameAbilityWhere.BattleAbilityID.EQ(null.StringFrom(ba.ID)),
			).One(gamedb.StdConn)
			if err != nil {
				continue
			}

			// get player detail
			player, err := boiler.Players(boiler.PlayerWhere.ID.EQ(ls.userID)).One(gamedb.StdConn)
			if err != nil {
				continue
			}

			faction, err := boiler.Factions(boiler.FactionWhere.ID.EQ(ls.factionID)).One(gamedb.StdConn)
			if err != nil {
				continue
			}

			event := &server.GameAbilityEvent{
				IsTriggered:         true,
				GameClientAbilityID: byte(ga.GameClientAbilityID),
				TriggeredByUserID:   &userUUID,
				TriggeredByUsername: &player.Username.String,
				EventID:             offeringID,
				FactionID:           &ls.factionID,
			}

			event.GameLocation = btl.getGameWorldCoordinatesFromCellXY(&ls.startPoint)

			if ga.LocationSelectType == boiler.LocationSelectTypeEnumLINE_SELECT && ls.endPoint != nil {
				event.GameLocationEnd = btl.getGameWorldCoordinatesFromCellXY(ls.endPoint)
			}

<<<<<<< HEAD
		// if there is user, assign location decider and exit the loop
		// change bribing phase to location select
		as.battleAbilityPool.Stage.Phase.Store(BribeStageLocationSelect)
		as.battleAbilityPool.Stage.StoreEndTime(time.Now().Add(as.abilityConfig.BattleAbilityLocationSelectDurationSeconds))
		// broadcast stage change
		ws.PublishMessage("/public/bribe_stage", HubKeyBribeStageUpdateSubscribe, as.battleAbilityPool.Stage)
=======
			// trigger location select
			btl.arena.Message("BATTLE:ABILITY", event)
>>>>>>> f2bebdae

			bat := boiler.BattleAbilityTrigger{
				PlayerID:          null.StringFrom(ls.userID),
				BattleID:          btl.ID,
				FactionID:         ga.FactionID,
				IsAllSyndicates:   true,
				AbilityLabel:      ga.Label,
				GameAbilityID:     ga.ID,
				AbilityOfferingID: offeringID.String(),
			}
			err = bat.Insert(gamedb.StdConn, boil.Infer())
			if err != nil {
				gamelog.L.Error().Str("log_name", "battle arena").Interface("battle_ability_trigger", bat).Err(err).Msg("Failed to record ability triggered")
			}

			_, err = db.UserStatAddTotalAbilityTriggered(ls.userID)
			if err != nil {
				gamelog.L.Error().Str("log_name", "battle arena").Str("player_id", ls.userID).Err(err).Msg("failed to update user ability triggered amount")
			}

			btl.arena.BroadcastGameNotificationLocationSelect(&GameNotificationLocationSelect{
				Type: LocationSelectTypeTrigger,
				Ability: &AbilityBrief{
					Label:    ga.Label,
					ImageUrl: ga.ImageURL,
					Colour:   ga.Colour,
				},
				CurrentUser: &UserBrief{
					ID:        userUUID,
					Username:  player.Username.String,
					FactionID: player.FactionID.String,
					Gid:       player.Gid,
					Faction: &Faction{
						ID:    faction.ID,
						Label: faction.Label,
						Theme: &Theme{
							PrimaryColor:    faction.PrimaryColor,
							SecondaryColor:  faction.SecondaryColor,
							BackgroundColor: faction.BackgroundColor,
						},
					},
				},
			})
		}
	}
}

// locationDecidersSet set a user list for location select for current ability triggered
func (as *AbilitiesSystem) locationDecidersSet() {
	// clear current location deciders
	as.BattleAbilityPool.LocationDeciders.clear()

	if !AbilitySystemIsAvailable(as) {
		return
	}

	// check ability is advance
	locationSelectorAmount := 2
	if as.BattleAbilityPool.BattleAbility.Label == as.BattleAbilityPool.config.AdvanceAbilityLabel {
		// drop selector amount to one
		locationSelectorAmount = 1
	}

	offeringID := as.BattleAbilityPool.BattleAbility.LoadOfferingID()

	aps, err := boiler.PlayerActiveLogs(
		qm.Select(boiler.PlayerActiveLogColumns.PlayerID),
		boiler.PlayerActiveLogWhere.InactiveAt.IsNull(),
		boiler.PlayerActiveLogWhere.ActiveAt.GT(time.Now().AddDate(0, 0, -1)),
		qm.GroupBy(boiler.PlayerActiveLogColumns.PlayerID),
	).All(gamedb.StdConn)
	if err != nil {
		gamelog.L.Error().Err(err).Msg("Failed to load active player list")
	}

	// load ability log
	bao, err := boiler.BattleAbilityOptInLogs(
		boiler.BattleAbilityOptInLogWhere.BattleAbilityOfferingID.EQ(offeringID),
	).All(gamedb.StdConn)
	if err != nil {
		gamelog.L.Error().Err(err).Msg("Failed to load battle ability opt list")
		return
	}

	// get location select limited players
	pbs, err := boiler.PlayerBans(
		boiler.PlayerBanWhere.EndAt.GT(time.Now()),
		boiler.PlayerBanWhere.ManuallyUnbanByID.IsNull(),
		boiler.PlayerBanWhere.BanLocationSelect.EQ(true),
	).All(gamedb.StdConn)
	if err != nil && !errors.Is(err, sql.ErrNoRows) {
		gamelog.L.Error().Str("log_name", "battle arena").Err(err).Msg("Failed to get limited select players from db")
	}

	// shuffle players
	rand.Seed(time.Now().UnixNano())
	rand.Shuffle(len(bao), func(i, j int) { bao[i], bao[j] = bao[j], bao[i] })

<<<<<<< HEAD
	// data broadcaster
	ticker := time.NewTicker(as.abilityConfig.Broadcaster.BroadcastRateMilliseconds)
	go func() {
		for {
			select {
			case <-ticker.C:
				if shouldBroadcast.Load() {
					ws.PublishMessage("/public/live_data", HubKeyBattleAbilityProgressBarUpdated, progressBarData)
					shouldBroadcast.Store(false)
=======
	wg := sync.WaitGroup{}
	for factionID := range as.BattleAbilityPool.LocationDeciders.m {
		wg.Add(1)
		go func(factionID string) {
			for _, ba := range bao {
				if ba.FactionID != factionID {
					continue
>>>>>>> f2bebdae
				}

<<<<<<< HEAD
// GameAbilityBroadcaster broadcast ability price
func (as *AbilitiesSystem) GameAbilityBroadcaster(ability *GameAbility) {
	defer func() {
		if r := recover(); r != nil {
			gamelog.LogPanicRecovery("panic! panic! panic! Panic at the GameAbilityBroadcaster!", r)
		}
	}()

	abilityLevel := ability.Level
	identity := ability.Identity
	factionID := ability.FactionID
	label := ability.Label
	var participantID byte
	if abilityLevel == boiler.AbilityLevelMECH {
		participantID = *ability.ParticipantID
	}

	// data listener
	shouldBroadcast := atomic.NewBool(false)
	gameAbilityPrice := GameAbilityPriceResponse{}
	updaterCloseChan := make(chan bool)

	dataChan := as.abilityConfig.Broadcaster.gameAbilityBroadcastChanMap[identity].dataChan
	go func() {
		for {
			select {
			case data := <-dataChan:
				// if data should reset, broadcast it straight away
				if data.ShouldReset {
					switch abilityLevel {
					case boiler.AbilityLevelFACTION:
						ws.PublishMessage(fmt.Sprintf("/faction/%s/faction_ability", factionID), HubKeyAbilityPriceUpdated, data)
					case boiler.AbilityLevelMECH:
						ws.PublishMessage(fmt.Sprintf("/faction/%s/mech_ability/%d", factionID, participantID), HubKeyAbilityPriceUpdated, data)
					}
					shouldBroadcast.Store(false)
					continue
				}

				// otherwise, change the data and let broadcaster take care of it
				shouldBroadcast.Store(true)
				gameAbilityPrice = data
			case <-updaterCloseChan:
				gamelog.L.Debug().Str("faction_id", factionID).Str("ability", label).Msg("Close game ability broadcaster")
				return
			}
		}
	}()

	// data broadcaster
	ticker := time.NewTicker(as.abilityConfig.Broadcaster.BroadcastRateMilliseconds)
	closeChan := as.abilityConfig.Broadcaster.gameAbilityBroadcastChanMap[identity].closeChan
	go func() {
		for {
			select {
			case <-ticker.C:
				if shouldBroadcast.Load() {
					switch abilityLevel {
					case boiler.AbilityLevelFACTION:
						ws.PublishMessage(fmt.Sprintf("/faction/%s/faction_ability", factionID), HubKeyAbilityPriceUpdated, gameAbilityPrice)
					case boiler.AbilityLevelMECH:
						ws.PublishMessage(fmt.Sprintf("/faction/%s/mech_ability/%d", factionID, participantID), HubKeyAbilityPriceUpdated, gameAbilityPrice)
=======
				// skip, if player is not connected
				if !ws.IsConnected(ba.PlayerID) {
					continue
				}

				// check user is banned
				isBanned := false
				for _, pb := range pbs {
					if pb.BannedPlayerID == ba.PlayerID {
						isBanned = true
						break
>>>>>>> f2bebdae
					}
				}

				// skip, if player is banned
				if isBanned {
					continue
				}

				// check player is active (no mouse movement)
				exist := false
				for _, ap := range aps {
					if ap.PlayerID == ba.PlayerID {
						exist = true
						break
					}
				}

				// skip, if player does not exist
				if !exist {
					continue
				}

				fmt.Println("player still active", ba.PlayerID)

				if as.BattleAbilityPool.LocationDeciders.length(ba.FactionID) >= locationSelectorAmount {
					continue
				}

				// set location decider list
				as.BattleAbilityPool.LocationDeciders.store(ba.FactionID, ba.PlayerID)
			}

			wg.Done()
		}(factionID)
	}
	// wait until all process done
	wg.Wait()

	return
}

func (as *AbilitiesSystem) BribeStageGet() *GabsBribeStageNormalised {
	if as.BattleAbilityPool != nil {
		return as.BattleAbilityPool.Stage.Normalise()
	}
	return nil
}

func (as *AbilitiesSystem) LocationSelect(userID string, factionID string, startPoint server.CellLocation, endPoint *server.CellLocation) error {
	defer func() {
		if r := recover(); r != nil {
			gamelog.LogPanicRecovery("panic! panic! panic! Panic at the LocationSelect!", r)
		}
	}()
	// check battle end
	if !AbilitySystemIsAvailable(as) {
		gamelog.L.Warn().Str("func", "LocationSelect").Msg("Ability system is not available.")
		return nil
	}

	// check eligibility
	if as.BattleAbilityPool.LocationDeciders.currentDecider(factionID) != userID {
		return terror.Error(terror.ErrForbidden, "Not eligible to target location.")
	}

<<<<<<< HEAD
	as.battleAbilityPool.Stage.Phase.Store(BribeStageCooldown)
	as.battleAbilityPool.Stage.StoreEndTime(time.Now().Add(time.Duration(cooldownSecond) * time.Second))
	// broadcast stage to frontend
	ws.PublishMessage("/public/bribe_stage", HubKeyBribeStageUpdateSubscribe, as.battleAbilityPool.Stage)
=======
	as.locationSelectChan <- &locationSelect{userID, factionID, startPoint, endPoint}
>>>>>>> f2bebdae

	return nil
}

func (as *AbilitiesSystem) End() {
	defer func() {
		if r := recover(); r != nil {
			gamelog.LogPanicRecovery("Panic! Panic! Panic! Panic at the abilities.End!", r)
		}
	}()

	as.BattleAbilityPool.Stage.Phase.Store(BribeStageHold)
	as.BattleAbilityPool.Stage.StoreEndTime(time.Now().AddDate(1, 0, 0))
	// broadcast stage to frontend
	ws.PublishMessage("/public/bribe_stage", HubKeyBribeStageUpdateSubscribe, as.BattleAbilityPool.Stage)
	as.isClosed.Store(true)

	as.storeBattle(nil)
}

func BuildUserDetailWithFaction(userID uuid.UUID) (*UserBrief, error) {
	defer func() {
		if r := recover(); r != nil {
			gamelog.LogPanicRecovery("panic! panic! panic! Panic at the BuildUserDetailWithFaction!", r)
		}
	}()
	userBrief := &UserBrief{}

	user, err := boiler.FindPlayer(gamedb.StdConn, userID.String())
	if err != nil {
		gamelog.L.Error().Str("log_name", "battle arena").Str("player_id", userID.String()).Err(err).Msg("failed to get player from db")
		return nil, err
	}

	userBrief.ID = userID
	userBrief.Username = user.Username.String
	userBrief.Gid = user.Gid

	if !user.FactionID.Valid {
		return userBrief, nil
	}

	userBrief.FactionID = user.FactionID.String

	faction, err := boiler.Factions(boiler.FactionWhere.ID.EQ(user.FactionID.String)).One(gamedb.StdConn)
	if err != nil {
		gamelog.L.Error().Str("log_name", "battle arena").Str("player_id", userID.String()).Str("faction_id", user.FactionID.String).Err(err).Msg("failed to get player faction from db")
		return userBrief, nil
	}

	userBrief.Faction = &Faction{
		ID:    faction.ID,
		Label: faction.Label,
		Theme: &Theme{
			PrimaryColor:    faction.PrimaryColor,
			SecondaryColor:  faction.SecondaryColor,
			BackgroundColor: faction.BackgroundColor,
		},
	}

	return userBrief, nil
}<|MERGE_RESOLUTION|>--- conflicted
+++ resolved
@@ -290,18 +290,6 @@
 	AdvanceAbilityLabel                 string
 }
 
-<<<<<<< HEAD
-	// broadcast faction unique ability
-	for factionID, ga := range as.factionUniqueAbilities {
-		// broadcast faction ability
-		factionAbilities := []*GameAbility{}
-		for _, ability := range ga {
-			if ability.Level == boiler.AbilityLevelFACTION {
-				factionAbilities = append(factionAbilities, ability)
-			}
-		}
-		ws.PublishMessage(fmt.Sprintf("/faction/%s/faction_ability", factionID), HubKeyFactionUniqueAbilitiesUpdated, factionAbilities)
-=======
 func NewAbilitiesSystem(battle *Battle) *AbilitiesSystem {
 	// initialise new gabs ability pool
 	as := &AbilitiesSystem{
@@ -329,22 +317,14 @@
 		},
 		isClosed:           atomic.Bool{},
 		locationSelectChan: make(chan *locationSelect),
->>>>>>> f2bebdae
 	}
 	as.isClosed.Store(false)
 
-<<<<<<< HEAD
-	// broadcast war machine abilities
-	for _, wm := range battle.WarMachines {
-		if len(wm.Abilities) > 0 {
-			ws.PublishMessage(fmt.Sprintf("/faction/%s/mech_ability/%d", wm.FactionID, wm.ParticipantID), HubKeyWarMachineAbilitiesUpdated, wm.Abilities)
-=======
 	btl, ok := as.battle()
 	if ok {
 		for factionID := range btl.factions {
 			as.BattleAbilityPool.LocationDeciders.m[factionID.String()] = []string{}
 			as.BattleAbilityPool.LocationDeciders.currentDeciders[factionID.String()] = ""
->>>>>>> f2bebdae
 		}
 	}
 
@@ -603,1057 +583,33 @@
 				// set midpoint
 				as.BattleAbilityPool.midpoint.store(newMidPoint)
 
-<<<<<<< HEAD
-					bm := benchmark.New()
-
-					amount := ability.SupsCost.Mul(cont.percentage).Div(decimal.NewFromInt(100))
-					if amount.LessThan(minAmount) {
-						amount = minAmount
-					}
-
-					bm.Start("sup_contribution")
-					actualSupSpent, multiAmount, isTriggered, err := ability.SupContribution(as.battle().arena.RPCClient, as, as.battle().ID, as.battle().BattleNumber, cont.userID, amount, cont.cannotTrigger)
-					bm.End("sup_contribution")
-					if err != nil {
-						if err.Error() != "player is banned to trigger ability" {
-							gamelog.L.Error().Str("log_name", "battle arena").Err(err).Msg("Failed to contribute sups to faction ability")
-						}
-						cont.reply(false)
-						continue
-					}
-
-					bm.Start("reply")
-					cont.reply(true)
-					bm.End("reply")
-
-					if isTriggered {
-						// increase price as the twice amount for normal value
-						ability.SupsCost = ability.SupsCost.Mul(decimal.NewFromInt(2))
-						ability.CurrentSups = decimal.Zero
-
-						// store updated price to db
-						bm.Start("update_ability_sups_cost")
-						err := db.FactionAbilitiesSupsCostUpdate(ability.ID, ability.SupsCost, ability.CurrentSups)
-						bm.End("update_ability_sups_cost")
-
-						if err != nil {
-							gamelog.L.Error().Str("log_name", "battle arena").
-								Str("ability_id", ability.ID).
-								Str("sups_cost", ability.SupsCost.String()).
-								Str("current_sups", ability.CurrentSups.String()).
-								Err(err).Msg("could not update faction ability cost")
-						}
-					}
-
-					bm.Start("update_live_sups")
-					as.liveCount.AddSups(actualSupSpent)
-					bm.End("update_live_sups")
-
-					bm.Start("broadcast_user_contribute")
-					ws.PublishMessage(fmt.Sprintf("/user/%s", cont.userID), BattleContributorUpdateKey, multiAmount)
-					bm.End("broadcast_user_contribute")
-
-					// sups contribution
-					if isTriggered {
-						// send message to game client, if ability trigger
-
-						event := &server.GameAbilityEvent{
-							IsTriggered:         true,
-							GameClientAbilityID: ability.GameClientAbilityID,
-							ParticipantID:       ability.ParticipantID, // trigger on war machine
-							WarMachineHash:      &ability.WarMachineHash,
-							EventID:             ability.OfferingID,
-						}
-
-						bm.Start("send_ability_to_game_client")
-						as.battle().arena.Message(
-							"BATTLE:ABILITY",
-							event,
-						)
-						bm.End("send_ability_to_game_client")
-
-						bat := boiler.BattleAbilityTrigger{
-							PlayerID:          null.StringFrom(cont.userID.String()),
-							BattleID:          as.battle().ID,
-							FactionID:         ability.FactionID,
-							IsAllSyndicates:   false,
-							AbilityLabel:      ability.Label,
-							GameAbilityID:     ability.ID,
-							AbilityOfferingID: ability.OfferingID.String(),
-						}
-						bm.Start("insert_battle_ability_trigger")
-						err := bat.Insert(gamedb.StdConn, boil.Infer())
-						bm.End("insert_battle_ability_trigger")
-						if err != nil {
-							gamelog.L.Error().Str("log_name", "battle arena").Err(err).Msg("Failed to record ability triggered")
-						}
-
-						bm.Start("update_user_stat")
-						_, err = db.UserStatAddTotalAbilityTriggered(cont.userID.String())
-						bm.End("update_user_stat")
-						if err != nil {
-							gamelog.L.Error().Str("log_name", "battle arena").Str("player_id", cont.userID.String()).Err(err).Msg("failed to update user ability triggered amount")
-						}
-
-						// get player
-						bm.Start("get_player")
-						player, err := boiler.FindPlayer(gamedb.StdConn, cont.userID.String())
-						bm.End("get_player")
-						if err != nil {
-							gamelog.L.Error().Str("log_name", "battle arena").Err(err).Msg("failed to get player")
-						} else {
-
-							// get user faction
-							bm.Start("get_player_faction")
-							faction, err := boiler.Factions(boiler.FactionWhere.ID.EQ(player.FactionID.String)).One(gamedb.StdConn)
-							bm.End("get_player_faction")
-							if err != nil {
-								gamelog.L.Error().Str("log_name", "battle arena").Err(err).Msg("failed to get player faction")
-							} else {
-
-								//build notification
-								gameNotification := &GameNotificationWarMachineAbility{
-									User: &UserBrief{
-										ID:        cont.userID,
-										Username:  player.Username.String,
-										FactionID: player.FactionID.String,
-										Faction: &Faction{
-											ID:    faction.ID,
-											Label: faction.Label,
-											Theme: &Theme{
-												PrimaryColor:    faction.PrimaryColor,
-												SecondaryColor:  faction.SecondaryColor,
-												BackgroundColor: faction.BackgroundColor,
-											},
-										},
-									},
-									Ability: &AbilityBrief{
-										Label:    ability.Label,
-										ImageUrl: ability.ImageUrl,
-										Colour:   ability.Colour,
-									},
-								}
-
-								// broadcast notification
-								if ability.ParticipantID == nil {
-									bm.Start("broadcast_faction_ability_notification")
-									as.battle().arena.BroadcastGameNotificationAbility(GameNotificationTypeFactionAbility, GameNotificationAbility{
-										Ability: gameNotification.Ability,
-										User:    gameNotification.User,
-									})
-									bm.End("broadcast_faction_ability_notification")
-
-								} else {
-
-									// filled war machine detail
-									for _, wm := range as.battle().WarMachines {
-										if wm.ParticipantID == *ability.ParticipantID {
-											gameNotification.WarMachine = &WarMachineBrief{
-												ParticipantID: wm.ParticipantID,
-												Hash:          wm.Hash,
-												ImageUrl:      wm.Image,
-												ImageAvatar:   wm.ImageAvatar,
-												Name:          wm.Name,
-												FactionID:     wm.FactionID,
-											}
-											break
-										}
-									}
-
-									bm.Start("broadcast_mech_ability_notification")
-									as.battle().arena.BroadcastGameNotificationWarMachineAbility(gameNotification)
-									bm.End("broadcast_mech_ability_notification")
-								}
-							}
-						}
-						// generate new offering id for current ability
-						ability.OfferingID = uuid.Must(uuid.NewV4())
-					}
-
-					as.abilityConfig.Broadcaster.gameAbilityBroadcastChanMap[ability.Identity].dataChan <- GameAbilityPriceResponse{
-						ability.Identity,
-						ability.OfferingID.String(),
-						ability.SupsCost.String(),
-						ability.CurrentSups.String(),
-						isTriggered,
-					}
-					bm.Alert(100)
-				}
-			}
-		}
-	}
-}
-
-// FactionUniqueAbilityPriceUpdate update target price on every tick
-func (ga *GameAbility) FactionUniqueAbilityPriceUpdate(minPrice decimal.Decimal, dropRate decimal.Decimal) bool {
-	ga.Lock()
-	defer ga.Unlock()
-
-	originalPrice := ga.SupsCost
-
-	// price drop
-	ga.SupsCost = ga.SupsCost.Mul(dropRate).RoundDown(0)
-
-	// if target price hit 1 sup, set it to 1 sup
-	if ga.SupsCost.LessThanOrEqual(minPrice) {
-		ga.SupsCost = minPrice
-	}
-
-	// if the target price hit current price
-	if ga.SupsCost.LessThanOrEqual(ga.CurrentSups.Add(decimal.New(5, 17))) {
-		// reset the price
-		ga.SupsCost = originalPrice
-
-		// return not changed
-		return false
-	}
-
-	// store updated price to db
-	err := db.FactionAbilitiesSupsCostUpdate(ga.ID, ga.SupsCost, ga.CurrentSups)
-	if err != nil {
-		gamelog.L.Error().Str("log_name", "battle arena").
-			Str("ability_id", ga.ID).
-			Str("sups_cost", ga.SupsCost.String()).
-			Str("current_sups", ga.CurrentSups.String()).
-			Err(err).Msg("could not update faction ability cost")
-		return false
-	}
-
-	// return price is changed
-	return true
-}
-
-// SupContribution contribute sups to specific game ability, return the actual sups spent and whether the ability is triggered
-func (ga *GameAbility) SupContribution(ppClient *xsyn_rpcclient.XsynXrpcClient, as *AbilitiesSystem, battleID string, battleNumber int, userID uuid.UUID, amount decimal.Decimal, cannotTrigger bool) (decimal.Decimal, decimal.Decimal, bool, error) {
-	isTriggered := false
-
-	// calc the different
-	diff := ga.SupsCost.Sub(ga.CurrentSups)
-
-	// if players spend more thant they need, crop the spend price
-	if amount.GreaterThanOrEqual(diff) {
-		// skip, if player cannot trigger the ability
-		if cannotTrigger {
-			return decimal.Zero, decimal.Zero, false, fmt.Errorf("player is banned to trigger ability")
-		}
-
-		isTriggered = true
-		amount = diff
-	}
-	now := time.Now()
-
-	amount = amount.Truncate(0)
-
-	supSpendReq := xsyn_rpcclient.SpendSupsReq{
-		FromUserID:           userID,
-		ToUserID:             SupremacyBattleUserID,
-		Amount:               amount.String(),
-		TransactionReference: server.TransactionReference(fmt.Sprintf("ability_sup_contribute|%s|%d", ga.OfferingID.String(), time.Now().UnixNano())),
-		Group:                string(server.TransactionGroupBattle),
-		SubGroup:             battleID,
-		Description:          "battle contribution: " + ga.Label,
-		NotSafe:              true,
-	}
-
-	bm := benchmark.New()
-	defer bm.Alert(100)
-
-	// pay sup
-	bm.Start("send_sup_message")
-	txid, err := ppClient.SpendSupMessage(supSpendReq)
-	bm.End("send_sup_message")
-	if err != nil {
-		gamelog.L.Error().Str("log_name", "battle arena").Interface("sups spend detail", supSpendReq).Err(err).Msg("Failed to pay sups")
-		return decimal.Zero, decimal.Zero, false, err
-	}
-
-	isAllSyndicates := false
-	if ga.BattleAbilityID == nil || *ga.BattleAbilityID == "" {
-		isAllSyndicates = true
-	}
-
-	bm.Start("get_user_contribution")
-	multiAmount := as.GetUserContributeMultiplier(amount)
-	bm.End("get_user_contribution")
-
-	go func() {
-		battleContrib := &boiler.BattleContribution{
-			BattleID:          battleID,
-			PlayerID:          userID.String(),
-			AbilityOfferingID: ga.OfferingID.String(),
-			DidTrigger:        isTriggered,
-			FactionID:         ga.FactionID,
-			AbilityLabel:      ga.Label,
-			IsAllSyndicates:   isAllSyndicates,
-			Amount:            amount,
-			ContributedAt:     now,
-			TransactionID:     null.StringFrom(txid),
-			MultiAmount:       multiAmount,
-		}
-
-		err = battleContrib.Insert(gamedb.StdConn, boil.Infer())
-		if err != nil {
-			gamelog.L.Error().Str("log_name", "battle arena").Str("txid", txid).Err(err).Msg("unable to insert battle contrib")
-		}
-	}()
-
-	go func() {
-		// update faction contribute
-		err = db.FactionAddContribute(ga.FactionID, amount)
-		if err != nil {
-			gamelog.L.Error().Str("log_name", "battle arena").Str("txid", txid).Err(err).Msg("unable to update faction contribution")
-		}
-	}()
-
-	amount = amount.Truncate(0)
-
-	go func() {
-		tx, err := gamedb.StdConn.Begin()
-		if err == nil {
-			defer tx.Rollback()
-			spoil, err := boiler.SpoilsOfWars(qm.Where(`battle_id = ?`, battleID)).One(tx)
-			if errors.Is(err, sql.ErrNoRows) {
-				spoil = &boiler.SpoilsOfWar{
-					BattleID:     battleID,
-					BattleNumber: battleNumber,
-					Amount:       amount,
-					AmountSent:   decimal.Zero,
-					CurrentTick:  0,
-					MaxTicks:     20, // ideally this comes from the sow config?
-				}
-				err = spoil.Insert(gamedb.StdConn, boil.Infer())
-				if err != nil {
-					gamelog.L.Error().Int("battle number", battleNumber).Str("battle id", battleID).Str("log_name", "battle arena").Err(err).Msg("unable to insert spoils")
-				}
-			} else {
-				spoil.Amount = spoil.Amount.Add(amount)
-				_, err = spoil.Update(tx, boil.Whitelist(boiler.SpoilsOfWarColumns.Amount))
-				if err != nil {
-					gamelog.L.Error().Str("log_name", "battle arena").Err(err).Msg("unable to insert spoil of war")
-				}
-			}
-			err = tx.Commit()
-			if err != nil {
-				gamelog.L.Error().Str("log_name", "battle arena").Err(err).Msg("unable to create tx")
-				tx.Rollback()
-			}
-		} else {
-			gamelog.L.Error().Str("log_name", "battle arena").Err(err).Msg("unable to create tx to create spoil of war")
-		}
-	}()
-
-	ga.CurrentSups = ga.CurrentSups.Add(amount)
-
-	if !isTriggered {
-		// store updated price to db
-		bm.Start("update_faction_ability_price")
-		err := db.FactionAbilitiesSupsCostUpdate(ga.ID, ga.SupsCost, ga.CurrentSups)
-		bm.End("update_faction_ability_price")
-		if err != nil {
-			gamelog.L.Error().Str("log_name", "battle arena").Str("ga.ID", ga.ID).Str("ga.SupsCost", ga.SupsCost.String()).Str("ga.CurrentSups", ga.CurrentSups.String()).Err(err).Msg("unable to insert faction ability sup cost update")
-			return amount, multiAmount, false, err
-		}
-
-		return amount, multiAmount, false, nil
-	}
-
-	return amount, multiAmount, true, nil
-}
-
-// ***************************
-// Gabs Abilities Voting Cycle
-// ***************************
-
-const (
-	BribeStageHold           int32 = 0
-	BribeStageBribe          int32 = 1
-	BribeStageLocationSelect int32 = 2
-	BribeStageCooldown       int32 = 3
-)
-
-var BribeStages = [4]string{"HOLD", "BRIBE",
-	"LOCATION_SELECT",
-	"COOLDOWN"}
-
-type GabsBribeStage struct {
-	Phase   *atomic.Int32 `json:"phase"`
-	endTime time.Time     `json:"end_time"`
-	sync.RWMutex
-}
-
-func (p *GabsBribeStage) EndTime() time.Time {
-	p.RLock()
-	defer p.RUnlock()
-	return p.endTime
-}
-
-func (p *GabsBribeStage) StoreEndTime(t time.Time) {
-	p.Lock()
-	defer p.Unlock()
-
-	p.endTime = t
-}
-
-func (p *GabsBribeStage) Normalise() *GabsBribeStageNormalised {
-	return &GabsBribeStageNormalised{
-		Phase:   BribeStages[p.Phase.Load()],
-		EndTime: p.endTime,
-	}
-}
-
-type GabsBribeStageNormalised struct {
-	Phase   string    `json:"phase"`
-	EndTime time.Time `json:"end_time"`
-}
-
-func (p *GabsBribeStage) MarshalJSON() ([]byte, error) {
-	return json.Marshal(p.Normalise())
-}
-
-// track user contribution of current battle
-type UserContribution struct {
-	sync.RWMutex
-	contributionMap map[uuid.UUID]decimal.Decimal
-}
-
-type AbilitiesMap struct {
-	m map[string]*GameAbility
-	sync.RWMutex
-}
-
-func (am *AbilitiesMap) Store(key string, ga *GameAbility) {
-	am.Lock()
-	defer am.Unlock()
-	if am.m == nil {
-		am.m = make(map[string]*GameAbility)
-	}
-	am.m[key] = ga
-}
-
-func (am *AbilitiesMap) Load(key string) (*GameAbility, bool) {
-	am.Lock()
-	defer am.Unlock()
-	if am.m == nil {
-		am.m = map[string]*GameAbility{}
-	}
-	ga, ok := am.m[key]
-	return ga, ok
-}
-
-func (am *AbilitiesMap) LoadUnsafe(key string) *GameAbility {
-	if am.m == nil {
-		am.m = map[string]*GameAbility{}
-	}
-	ga, _ := am.m[key]
-	return ga
-}
-
-func (am *AbilitiesMap) Range(fn func(u string, ga *GameAbility) bool) {
-	defer func() {
-		if r := recover(); r != nil {
-			gamelog.LogPanicRecovery("Panic! Panic! Panic! Panic at the StartGabsAbilityPoolCycle!", r)
-		}
-	}()
-
-	if am.m == nil {
-		am.Lock()
-		am.m = make(map[string]*GameAbility)
-		am.Unlock()
-	}
-	am.RLock()
-	defer am.RUnlock()
-	for uid, ga := range am.m {
-		if !fn(uid, ga) {
-			return
-		}
-	}
-}
-
-type BattleAbilityPool struct {
-	Stage *GabsBribeStage
-
-	BattleAbility *boiler.BattleAbility
-	Abilities     *AbilitiesMap // faction ability current, change on every bribing cycle
-
-	TriggeredFactionID atomic.String
-	sync.RWMutex
-}
-
-type LocationSelectAnnouncement struct {
-	GameAbility *GameAbility `json:"game_ability"`
-	EndTime     time.Time    `json:"end_time"`
-}
-
-const ContributorMultiAmount = "CONTRIBUTOR:MULTI:AMOUNT"
-
-func (as *AbilitiesSystem) StartGabsAbilityPoolCycle(resume bool) {
-	defer func() {
-		if r := recover(); r != nil {
-			gamelog.LogPanicRecovery("Panic! Panic! Panic! Panic at the StartGabsAbilityPoolCycle!", r)
-
-			if as != nil && as.battle() != nil {
-				as.StartGabsAbilityPoolCycle(true)
-			}
-		}
-	}()
-
-	// initial a ticker for current battle
-	mainTicker := time.NewTicker(1 * time.Second)
-	priceTicker := time.NewTicker(1 * time.Second)
-	progressTicker := time.NewTicker(1 * time.Second)
-	endProgress := make(chan bool)
-
-	mismatchCount := atomic.NewInt32(0)
-
-	defer func() {
-		defer func() {
-			if r := recover(); r != nil {
-				gamelog.LogPanicRecovery("Panic! Panic! Panic! Panic trying to close channels!", r)
-			}
-		}()
-		priceTicker.Stop()
-		mainTicker.Stop()
-		close(as.endGabs)
-		close(endProgress)
-	}()
-
-	// start voting stage
-	if !resume {
-		as.battleAbilityPool.Stage.Phase.Store(BribeStageCooldown)
-		as.battleAbilityPool.Stage.StoreEndTime(time.Now().Add(time.Duration(as.battleAbilityPool.BattleAbility.CooldownDurationSecond) * time.Second))
-		ws.PublishMessage("/public/bribe_stage", HubKeyBribeStageUpdateSubscribe, as.battleAbilityPool.Stage)
-	}
-	bn := as.battle().BattleNumber
-
-	go func() {
-		defer progressTicker.Stop()
-		for {
-			select {
-			case <-endProgress:
-				return
-			case <-progressTicker.C:
-				if as.battle() == nil || as.battle().arena.CurrentBattle() == nil {
-					return
-				}
-				// terminate ticker if battle mismatch
-				if as.battle() != as.battle().arena.CurrentBattle() {
-					gamelog.L.Warn().
-						Str("current battle id", as.battle().arena.CurrentBattle().ID).
-						Msg("Battle mismatch is detected on progress ticker")
-					continue
-				}
-
-				multiplier := as.SetUserContributeMultiplier()
-
-				if multiplier.GreaterThan(decimal.Zero) {
-					ws.PublishMessage("/public/live_data", ContributorMultiAmount, multiplier)
-				}
-			}
-		}
-	}()
-
-	// start ability pool cycle
-	for {
-		select {
-		// wait for next tick
-		case <-as.endGabs:
-			as.battleAbilityPool.Stage.Phase.Store(BribeStageHold)
-			as.battleAbilityPool.Stage.StoreEndTime(time.Now().AddDate(1, 0, 0))
-			ws.PublishMessage("/public/bribe_stage", HubKeyBribeStageUpdateSubscribe, as.battleAbilityPool.Stage)
-			endProgress <- true
-			return
-		case <-mainTicker.C:
-			if as.battle() == nil || as.battle().arena.CurrentBattle() == nil {
-				gamelog.L.Warn().Msg("Battle is nil")
-				continue
-			}
-			// terminate ticker if battle mismatch
-			if as.battle() != as.battle().arena.CurrentBattle() {
-				mismatchCount.Add(1)
-				gamelog.L.Warn().
-					Str("current battle id", as.battle().arena.CurrentBattle().ID).
-					Int32("times", mismatchCount.Load()).
-					Msg("Battle mismatch is detected on bribing ticker")
-
-				if mismatchCount.Load() < 10 {
-					continue
-				}
-
-				gamelog.L.Info().Msg("detect battle mismatch 10 times, cleaning up the gab ability tickers")
-				// exit, if mismatch detect 20 times
-				endProgress <- true
-				return
-			}
-			// check phase
-			// exit the loop, when battle is ended
-			if as.battle().stage.Load() == BattleStageEnd {
-				// stop all the ticker and exit the loop
-				gamelog.L.Warn().Msg("battle is end")
-				continue
-			}
-
-			// skip, if the end time of current phase haven't been reached
-			if as.battleAbilityPool.Stage.EndTime().After(time.Now()) {
-				continue
-			}
-
-			// otherwise, read current bribe phase
-
-			/////////////////
-			// Bribe Phase //
-			/////////////////
-			switch as.battleAbilityPool.Stage.Phase.Load() {
-
-			// at the end of bribing phase
-			// no ability is triggered, switch to cooldown phase
-			case BribeStageBribe:
-				// change bribing phase
-
-				// set new battle ability
-				cooldownSecond, err := as.SetNewBattleAbility(false)
-				if err != nil {
-					gamelog.L.Error().Str("log_name", "battle arena").Err(err).Msg("Failed to set new battle ability")
-				}
-
-				as.battleAbilityPool.Stage.Phase.Store(BribeStageCooldown)
-				as.battleAbilityPool.Stage.StoreEndTime(time.Now().Add(time.Duration(cooldownSecond) * time.Second))
-				// broadcast stage to frontend
-				ws.PublishMessage("/public/bribe_stage", HubKeyBribeStageUpdateSubscribe, as.battleAbilityPool.Stage)
-=======
 				// change stage
 				as.BattleAbilityPool.Stage.Phase.Store(BribeStageLocationSelect)
 				as.BattleAbilityPool.Stage.StoreEndTime(now.Add(time.Duration(maxTargetingRound) * as.BattleAbilityPool.config.BattleAbilityLocationSelectDuration))
 				// broadcast stage to frontend
 				ws.PublishMessage("/public/bribe_stage", HubKeyBribeStageUpdateSubscribe, as.BattleAbilityPool.Stage)
->>>>>>> f2bebdae
 
 			// at the end of location select phase
 			// pass the location select to next player
 			case BribeStageLocationSelect:
-<<<<<<< HEAD
-				// get the next location decider
-				currentUserID, nextUserID, ok := as.nextLocationDeciderGet()
-				if !ok {
-
-					if as == nil {
-						gamelog.L.Error().Str("log_name", "battle arena").Msg("abilities are nil")
-						continue
-					}
-					if as.battleAbilityPool == nil {
-						gamelog.L.Error().Str("log_name", "battle arena").Msg("ability pool is nil")
-						continue
-					}
-
-					if as.battleAbilityPool.Abilities == nil {
-						gamelog.L.Error().Str("log_name", "battle arena").Msg("abilities map in battle ability pool is nil")
-						continue
-					}
-
-					ability, _ := as.battleAbilityPool.Abilities.Load(as.battleAbilityPool.TriggeredFactionID.Load())
-
-					// broadcast no ability
-					as.battle().arena.BroadcastGameNotificationLocationSelect(&GameNotificationLocationSelect{
-						Type: LocationSelectTypeCancelledNoPlayer,
-						Ability: &AbilityBrief{
-							Label:    ability.Label,
-							ImageUrl: ability.ImageUrl,
-							Colour:   ability.Colour,
-						},
-					})
+				if !AbilitySystemIsAvailable(as) {
+					continue
+				}
+
+				// pop out the first decider
+				for factionID := range as.BattleAbilityPool.LocationDeciders.currentDeciders {
+					as.BattleAbilityPool.LocationDeciders.pop(factionID)
+				}
+
+				// if no selector in the pool, get into cool down stage
+				if as.BattleAbilityPool.LocationDeciders.maxSelectorAmount() == 0 {
+					as.BattleAbilityPool.midpoint.clear()
 
 					// set new battle ability
-					cooldownSecond, err := as.SetNewBattleAbility(false)
+					cooldownSecond, err := as.SetNewBattleAbility()
 					if err != nil {
 						gamelog.L.Error().Str("log_name", "battle arena").Err(err).Msg("Failed to set new battle ability")
 					}
-
-					// enter cooldown phase, if there is no user left for location select
-					as.battleAbilityPool.Stage.Phase.Store(BribeStageCooldown)
-					as.battleAbilityPool.Stage.StoreEndTime(time.Now().Add(time.Duration(cooldownSecond) * time.Second))
-					ws.PublishMessage("/public/bribe_stage", HubKeyBribeStageUpdateSubscribe, as.battleAbilityPool.Stage)
-=======
-				if !AbilitySystemIsAvailable(as) {
->>>>>>> f2bebdae
-					continue
-				}
-
-				// pop out the first decider
-				for factionID := range as.BattleAbilityPool.LocationDeciders.currentDeciders {
-					as.BattleAbilityPool.LocationDeciders.pop(factionID)
-				}
-
-<<<<<<< HEAD
-				notification := &GameNotificationLocationSelect{
-					Type: LocationSelectTypeFailedTimeout,
-					Ability: &AbilityBrief{
-						Label:    ab.Label,
-						ImageUrl: ab.ImageUrl,
-						Colour:   ab.Colour,
-					},
-				}
-
-				// get current player
-				currentPlayer, err := BuildUserDetailWithFaction(currentUserID)
-				if err == nil {
-					notification.CurrentUser = currentPlayer
-				}
-
-				// get next player
-				nextPlayer, err := BuildUserDetailWithFaction(nextUserID)
-				if err == nil {
-					notification.NextUser = nextPlayer
-				}
-				go as.battle().arena.BroadcastGameNotificationLocationSelect(notification)
-
-				// extend location select phase duration
-				as.battleAbilityPool.Stage.Phase.Store(BribeStageLocationSelect)
-				as.battleAbilityPool.Stage.StoreEndTime(time.Now().Add(as.abilityConfig.BattleAbilityLocationSelectDurationSeconds))
-				// broadcast stage to frontend
-				ws.PublishMessage("/public/bribe_stage", HubKeyBribeStageUpdateSubscribe, as.battleAbilityPool.Stage)
-
-				ab, ok = as.battleAbilityPool.Abilities.Load(as.battleAbilityPool.TriggeredFactionID.Load())
-
-				// broadcast the announcement to the next location decider
-				ws.PublishMessage(fmt.Sprintf("/user/%s", nextUserID), HubKeyBribingWinnerSubscribe, &LocationSelectAnnouncement{
-					GameAbility: ab,
-					EndTime:     as.battleAbilityPool.Stage.EndTime(),
-				})
-
-			// at the end of cooldown phase
-			// random choose a battle ability for next bribing session
-			case BribeStageCooldown:
-
-				// change bribing phase
-				as.battleAbilityPool.Stage.Phase.Store(BribeStageBribe)
-				as.battleAbilityPool.Stage.StoreEndTime(time.Now().Add(as.abilityConfig.BattleAbilityBribeDurationSeconds))
-				// broadcast stage to frontend
-				ws.PublishMessage("/public/bribe_stage", HubKeyBribeStageUpdateSubscribe, as.battleAbilityPool.Stage)
-
-				continue
-			default:
-				gamelog.L.Error().Str("log_name", "battle arena").Msg("hit default case switch on abilities loop")
-			}
-		case <-priceTicker.C:
-			if as.battle() == nil || as.battle().arena.CurrentBattle() == nil || as.battle().arena.CurrentBattle().BattleNumber != bn {
-				continue
-			}
-
-			// update ability price
-			as.BattleAbilityPriceUpdater()
-
-			// broadcast the progress bar
-			as.BroadcastAbilityProgressBar()
-
-		case cont := <-as.bribe:
-			if as.battle() == nil || as.battle().arena.CurrentBattle() == nil || as.battle().arena.CurrentBattle().BattleNumber != bn {
-				gamelog.L.Warn().
-					Bool("nil checks as", as == nil).
-					Int32("battle stage", as.battle().stage.Load()).
-					Int32("bribe phase", as.battleAbilityPool.Stage.Phase.Load()).
-					Int("battle number", bn).
-					Str("cont.userID", cont.userID.String()).
-					Msg("battle number miss match")
-				cont.reply(false)
-				continue
-			}
-
-			// skip, if the bribe stage is incorrect
-			if as.battleAbilityPool == nil || as.battleAbilityPool.Stage == nil || as.battleAbilityPool.Stage.Phase.Load() != BribeStageBribe {
-				gamelog.L.Warn().
-					Int32("battle stage", as.battle().stage.Load()).
-					Int32("as.battleAbilityPool.Stage.Phase.Load()", as.battleAbilityPool.Stage.Phase.Load()).
-					Int32("BribeStageBribe", BribeStageBribe).
-					Int("battle number", bn).
-					Str("cont.userID", cont.userID.String()).
-					Str("cont.userID", cont.abilityOfferingID).
-					Msg("incorrect bribing stage")
-				cont.reply(false)
-				continue
-			}
-
-			bm := benchmark.New()
-
-			if factionAbility, ok := as.battleAbilityPool.Abilities.Load(cont.factionID); ok {
-				// check contribute is for the current offered ability
-				abilityOfferingID, err := uuid.FromString(cont.abilityOfferingID)
-				if err != nil || abilityOfferingID.IsNil() {
-					gamelog.L.Error().Str("log_name", "battle arena").Err(err).Msg("invalid ability offer id received")
-					cont.reply(false)
-					continue
-				}
-
-				if abilityOfferingID != factionAbility.OfferingID {
-					gamelog.L.Warn().Str("provided offering id", abilityOfferingID.String()).
-						Str("current offering id", factionAbility.OfferingID.String()).
-						Msg("incorrect offering id received")
-					cont.reply(false)
-					continue
-				}
-=======
-				// if no selector in the pool, get into cool down stage
-				if as.BattleAbilityPool.LocationDeciders.maxSelectorAmount() == 0 {
-					as.BattleAbilityPool.midpoint.clear()
->>>>>>> f2bebdae
-
-					// set new battle ability
-					cooldownSecond, err := as.SetNewBattleAbility()
-					if err != nil {
-<<<<<<< HEAD
-						gamelog.L.Error().Str("log_name", "battle arena").
-							Str("factionAbility_id", factionAbility.ID).
-							Str("sups_cost", factionAbility.SupsCost.String()).
-							Str("current_sups", factionAbility.CurrentSups.String()).
-							Err(err).Msg("could not update faction ability cost")
-					}
-				}
-
-				bm.Start("update_live_sups_cost")
-				as.liveCount.AddSups(actualSupSpent)
-				bm.End("update_live_sups_cost")
-
-				// TODO: broadcast to user the contributor they get
-				bm.Start("broadcast_user_contribution")
-				ws.PublishMessage(fmt.Sprintf("/user/%s", cont.userID), BattleContributorUpdateKey, multiAmount)
-				bm.End("broadcast_user_contribution")
-
-				if abilityTriggered {
-					// generate location select order list
-					bm.Start("set_location_deciders")
-					as.locationDecidersSet(as.battle().ID, cont.factionID, factionAbility.OfferingID.String(), cont.userID)
-					bm.End("set_location_deciders")
-					// enter cooldown phase if there is no player to select location
-					if len(as.locationDeciders.list) == 0 {
-						// broadcast no ability
-						bm.Start("broadcast_no_player")
-						as.battle().arena.BroadcastGameNotificationLocationSelect(&GameNotificationLocationSelect{
-							Type: LocationSelectTypeCancelledNoPlayer,
-							Ability: &AbilityBrief{
-								Label:    factionAbility.Label,
-								ImageUrl: factionAbility.ImageUrl,
-								Colour:   factionAbility.Colour,
-							},
-						})
-						bm.End("broadcast_no_player")
-
-						// set new battle ability
-						bm.Start("set_new_ability")
-						cooldownSecond, err := as.SetNewBattleAbility(false)
-						bm.End("set_new_ability")
-						if err != nil {
-							gamelog.L.Error().Str("log_name", "battle arena").Err(err).Msg("Failed to set new battle ability")
-						}
-
-						// enter cooldown phase, if there is no user left for location select
-						as.battleAbilityPool.Stage.Phase.Store(BribeStageCooldown)
-						as.battleAbilityPool.Stage.StoreEndTime(time.Now().Add(time.Duration(cooldownSecond) * time.Second))
-						bm.Start("broadcast_bribe_stage")
-						ws.PublishMessage("/public/bribe_stage", HubKeyBribeStageUpdateSubscribe, as.battleAbilityPool.Stage)
-						bm.End("broadcast_bribe_stage")
-						continue
-					}
-
-					// change bribing phase to location select
-					as.battleAbilityPool.Stage.Phase.Store(BribeStageLocationSelect)
-					as.battleAbilityPool.Stage.StoreEndTime(time.Now().Add(as.abilityConfig.BattleAbilityLocationSelectDurationSeconds))
-
-					// broadcast stage change
-					bm.Start("broadcast_bribe_stage")
-					ws.PublishMessage("/public/bribe_stage", HubKeyBribeStageUpdateSubscribe, as.battleAbilityPool.Stage)
-					bm.End("broadcast_bribe_stage")
-
-					ab, _ := as.battleAbilityPool.Abilities.Load(as.battleAbilityPool.TriggeredFactionID.Load())
-
-					// send message to the user who trigger the ability
-					bm.Start("announce_bribe_winner")
-					ws.PublishMessage(fmt.Sprintf("/user/%s", as.locationDeciders.list[0]), HubKeyBribingWinnerSubscribe, &LocationSelectAnnouncement{
-						GameAbility: ab,
-						EndTime:     as.battleAbilityPool.Stage.EndTime(),
-					})
-					bm.End("announce_bribe_winner")
-
-					notification := GameNotificationAbility{
-						Ability: &AbilityBrief{
-							Label:    factionAbility.Label,
-							ImageUrl: factionAbility.ImageUrl,
-							Colour:   factionAbility.Colour,
-						},
-					}
-
-					// get player
-					bm.Start("get_player_for_notification")
-					currentUser, err := BuildUserDetailWithFaction(as.locationDeciders.list[0])
-					bm.End("get_player_for_notification")
-					if err == nil {
-						notification.User = currentUser
-					}
-
-					bm.Start("broadcast_ability_notification")
-					as.battle().arena.BroadcastGameNotificationAbility(GameNotificationTypeBattleAbility, notification)
-					bm.End("broadcast_ability_notification")
-				}
-			}
-
-			bm.Alert(100)
-		}
-	}
-}
-
-// SetNewBattleAbility set new battle ability and return the cooldown time
-func (as *AbilitiesSystem) SetNewBattleAbility(isFirstAbility bool) (int, error) {
-	defer func() {
-		if r := recover(); r != nil {
-			gamelog.LogPanicRecovery("panic! panic! panic! Panic at the SetNewBattleAbility!", r)
-		}
-	}()
-
-	// clean up triggered faction
-	as.battleAbilityPool.TriggeredFactionID.Store(uuid.Nil.String())
-
-	// initialise new gabs ability pool
-	ba, err := db.BattleAbilityGetRandom()
-	if err != nil {
-		gamelog.L.Error().Str("log_name", "battle arena").Err(err).Msg("Failed to get battle ability from db")
-		return 0, err
-	}
-
-	if isFirstAbility {
-		ba.CooldownDurationSecond = as.abilityConfig.FirstBattleAbilityCooldownSeconds
-	}
-	as.battleAbilityPool.BattleAbility = ba
-
-	// get faction battle abilities
-	gabsAbilities, err := boiler.GameAbilities(
-		boiler.GameAbilityWhere.BattleAbilityID.EQ(null.StringFrom(ba.ID)),
-	).All(gamedb.StdConn)
-	if err != nil {
-		gamelog.L.Error().Str("log_name", "battle arena").Err(err).Msg("FactionBattleAbilityGet failed to retrieve shit")
-		return ba.CooldownDurationSecond, err
-	}
-
-	// set battle abilities of each faction
-	for _, ga := range gabsAbilities {
-		supsCost, err := decimal.NewFromString(ga.SupsCost)
-		if err != nil {
-			gamelog.L.Error().Str("log_name", "battle arena").Err(err).Msg("Failed to ability sups cost to decimal")
-
-			// set sups cost to initial price
-			supsCost = as.abilityConfig.BattleAbilityFloorPrice
-		}
-		supsCost = supsCost.RoundDown(0)
-
-		currentSups, err := decimal.NewFromString(ga.CurrentSups)
-		if err != nil {
-			gamelog.L.Error().Str("log_name", "battle arena").Err(err).Msg("Failed to ability current sups to decimal")
-
-			// set current sups to initial price
-			currentSups = decimal.Zero
-		}
-
-		// initialise game ability
-		gameAbility := &GameAbility{
-			ID:                     ga.ID,
-			GameClientAbilityID:    byte(ga.GameClientAbilityID),
-			ImageUrl:               ga.ImageURL,
-			Description:            ga.Description,
-			FactionID:              ga.FactionID,
-			Label:                  ga.Label,
-			SupsCost:               supsCost,
-			CurrentSups:            currentSups,
-			Colour:                 ga.Colour,
-			TextColour:             ga.TextColour,
-			CooldownDurationSecond: ba.CooldownDurationSecond,
-			OfferingID:             uuid.Must(uuid.NewV4()),
-			LocationSelectType:     ga.LocationSelectType,
-		}
-		as.battleAbilityPool.Abilities.Store(ga.FactionID, gameAbility)
-		// broadcast ability update to faction users
-		ws.PublishMessage(fmt.Sprintf("/faction/%s/battle_ability", gameAbility.FactionID), HubKeyBattleAbilityUpdated, gameAbility)
-	}
-
-	// broadcast battle ability to non-login or non-faction players
-	if ga, ok := as.battleAbilityPool.Abilities.Load(server.RedMountainFactionID); ok {
-		ws.PublishMessage("/public/battle_ability", HubKeyBattleAbilityUpdated, GameAbility{
-			ID:                     ga.ID,
-			GameClientAbilityID:    byte(ga.GameClientAbilityID),
-			ImageUrl:               ga.ImageUrl,
-			Description:            ga.Description,
-			FactionID:              ga.FactionID,
-			Label:                  ga.Label,
-			SupsCost:               ga.SupsCost,
-			CurrentSups:            ga.CurrentSups,
-			Colour:                 ga.Colour,
-			TextColour:             ga.TextColour,
-			CooldownDurationSecond: ga.CooldownDurationSecond,
-			OfferingID:             uuid.Nil, // remove offering id to disable bribing
-		})
-	}
-
-	as.battleAbilityPool.Abilities.Load(server.RedMountainFactionID)
-
-	as.BroadcastAbilityProgressBar()
-
-	return ba.CooldownDurationSecond, nil
-}
-
-type Contribution struct {
-	factionID         string
-	userID            uuid.UUID
-	percentage        decimal.Decimal
-	abilityOfferingID string
-	abilityIdentity   string
-	cannotTrigger     bool
-	reply             ws.ReplyFunc
-}
-
-// locationDecidersSet set a user list for location select for current ability triggered
-func (as *AbilitiesSystem) locationDecidersSet(battleID string, factionID string, abilityOfferingID string, triggerByUserID ...uuid.UUID) {
-	defer func() {
-		if r := recover(); r != nil {
-			gamelog.LogPanicRecovery("panic! panic! panic! Panic at the locationDecidersSet!", r)
-		}
-	}()
-	// set triggered faction id
-	as.battleAbilityPool.TriggeredFactionID.Store(factionID)
-
-	playerList, err := db.PlayerFactionContributionList(battleID, factionID, abilityOfferingID)
-	if err != nil {
-		gamelog.L.Error().Str("log_name", "battle arena").Str("battle_id", battleID).Str("faction_id", factionID).Err(err).Msg("failed to get player list")
-	}
-
-	// sort the order of the list
-	tempList := []uuid.UUID{}
-	for _, tid := range triggerByUserID {
-		tempList = append(tempList, tid)
-	}
-	for _, pid := range playerList {
-		exists := false
-		for _, tid := range triggerByUserID {
-			if pid == tid {
-				exists = true
-				break
-			}
-		}
-		if exists {
-			continue
-		}
-		tempList = append(tempList, pid)
-	}
-
-	// get location select limited players
-	punishedPlayers, err := boiler.PlayerBans(
-		boiler.PlayerBanWhere.EndAt.GT(time.Now()),
-		boiler.PlayerBanWhere.ManuallyUnbanByID.IsNull(),
-		boiler.PlayerBanWhere.BanLocationSelect.EQ(true),
-	).All(gamedb.StdConn)
-	if err != nil && !errors.Is(err, sql.ErrNoRows) {
-		gamelog.L.Error().Str("log_name", "battle arena").Err(err).Msg("Failed to get limited select players from db")
-	}
-	// initialise location select list
-	as.locationDeciders.list = []uuid.UUID{}
-=======
-						gamelog.L.Error().Str("log_name", "battle arena").Err(err).Msg("Failed to set new battle ability")
-					}
->>>>>>> f2bebdae
 
 					as.BattleAbilityPool.Stage.Phase.Store(BribeStageCooldown)
 					as.BattleAbilityPool.Stage.StoreEndTime(time.Now().Add(time.Duration(cooldownSecond) * time.Second))
@@ -1799,17 +755,8 @@
 				event.GameLocationEnd = btl.getGameWorldCoordinatesFromCellXY(ls.endPoint)
 			}
 
-<<<<<<< HEAD
-		// if there is user, assign location decider and exit the loop
-		// change bribing phase to location select
-		as.battleAbilityPool.Stage.Phase.Store(BribeStageLocationSelect)
-		as.battleAbilityPool.Stage.StoreEndTime(time.Now().Add(as.abilityConfig.BattleAbilityLocationSelectDurationSeconds))
-		// broadcast stage change
-		ws.PublishMessage("/public/bribe_stage", HubKeyBribeStageUpdateSubscribe, as.battleAbilityPool.Stage)
-=======
 			// trigger location select
 			btl.arena.Message("BATTLE:ABILITY", event)
->>>>>>> f2bebdae
 
 			bat := boiler.BattleAbilityTrigger{
 				PlayerID:          null.StringFrom(ls.userID),
@@ -1908,17 +855,6 @@
 	rand.Seed(time.Now().UnixNano())
 	rand.Shuffle(len(bao), func(i, j int) { bao[i], bao[j] = bao[j], bao[i] })
 
-<<<<<<< HEAD
-	// data broadcaster
-	ticker := time.NewTicker(as.abilityConfig.Broadcaster.BroadcastRateMilliseconds)
-	go func() {
-		for {
-			select {
-			case <-ticker.C:
-				if shouldBroadcast.Load() {
-					ws.PublishMessage("/public/live_data", HubKeyBattleAbilityProgressBarUpdated, progressBarData)
-					shouldBroadcast.Store(false)
-=======
 	wg := sync.WaitGroup{}
 	for factionID := range as.BattleAbilityPool.LocationDeciders.m {
 		wg.Add(1)
@@ -1926,73 +862,8 @@
 			for _, ba := range bao {
 				if ba.FactionID != factionID {
 					continue
->>>>>>> f2bebdae
-				}
-
-<<<<<<< HEAD
-// GameAbilityBroadcaster broadcast ability price
-func (as *AbilitiesSystem) GameAbilityBroadcaster(ability *GameAbility) {
-	defer func() {
-		if r := recover(); r != nil {
-			gamelog.LogPanicRecovery("panic! panic! panic! Panic at the GameAbilityBroadcaster!", r)
-		}
-	}()
-
-	abilityLevel := ability.Level
-	identity := ability.Identity
-	factionID := ability.FactionID
-	label := ability.Label
-	var participantID byte
-	if abilityLevel == boiler.AbilityLevelMECH {
-		participantID = *ability.ParticipantID
-	}
-
-	// data listener
-	shouldBroadcast := atomic.NewBool(false)
-	gameAbilityPrice := GameAbilityPriceResponse{}
-	updaterCloseChan := make(chan bool)
-
-	dataChan := as.abilityConfig.Broadcaster.gameAbilityBroadcastChanMap[identity].dataChan
-	go func() {
-		for {
-			select {
-			case data := <-dataChan:
-				// if data should reset, broadcast it straight away
-				if data.ShouldReset {
-					switch abilityLevel {
-					case boiler.AbilityLevelFACTION:
-						ws.PublishMessage(fmt.Sprintf("/faction/%s/faction_ability", factionID), HubKeyAbilityPriceUpdated, data)
-					case boiler.AbilityLevelMECH:
-						ws.PublishMessage(fmt.Sprintf("/faction/%s/mech_ability/%d", factionID, participantID), HubKeyAbilityPriceUpdated, data)
-					}
-					shouldBroadcast.Store(false)
-					continue
-				}
-
-				// otherwise, change the data and let broadcaster take care of it
-				shouldBroadcast.Store(true)
-				gameAbilityPrice = data
-			case <-updaterCloseChan:
-				gamelog.L.Debug().Str("faction_id", factionID).Str("ability", label).Msg("Close game ability broadcaster")
-				return
-			}
-		}
-	}()
-
-	// data broadcaster
-	ticker := time.NewTicker(as.abilityConfig.Broadcaster.BroadcastRateMilliseconds)
-	closeChan := as.abilityConfig.Broadcaster.gameAbilityBroadcastChanMap[identity].closeChan
-	go func() {
-		for {
-			select {
-			case <-ticker.C:
-				if shouldBroadcast.Load() {
-					switch abilityLevel {
-					case boiler.AbilityLevelFACTION:
-						ws.PublishMessage(fmt.Sprintf("/faction/%s/faction_ability", factionID), HubKeyAbilityPriceUpdated, gameAbilityPrice)
-					case boiler.AbilityLevelMECH:
-						ws.PublishMessage(fmt.Sprintf("/faction/%s/mech_ability/%d", factionID, participantID), HubKeyAbilityPriceUpdated, gameAbilityPrice)
-=======
+				}
+
 				// skip, if player is not connected
 				if !ws.IsConnected(ba.PlayerID) {
 					continue
@@ -2004,7 +875,6 @@
 					if pb.BannedPlayerID == ba.PlayerID {
 						isBanned = true
 						break
->>>>>>> f2bebdae
 					}
 				}
 
@@ -2070,14 +940,7 @@
 		return terror.Error(terror.ErrForbidden, "Not eligible to target location.")
 	}
 
-<<<<<<< HEAD
-	as.battleAbilityPool.Stage.Phase.Store(BribeStageCooldown)
-	as.battleAbilityPool.Stage.StoreEndTime(time.Now().Add(time.Duration(cooldownSecond) * time.Second))
-	// broadcast stage to frontend
-	ws.PublishMessage("/public/bribe_stage", HubKeyBribeStageUpdateSubscribe, as.battleAbilityPool.Stage)
-=======
 	as.locationSelectChan <- &locationSelect{userID, factionID, startPoint, endPoint}
->>>>>>> f2bebdae
 
 	return nil
 }
