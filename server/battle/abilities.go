package battle

import (
	"context"
	"database/sql"
	"errors"
	"fmt"
	"server"
	"server/db"
	"server/db/boiler"
	"server/gamedb"
	"server/gamelog"
	"server/rpcclient"
	"strings"
	"time"

	"github.com/ninja-software/terror/v2"
	"github.com/ninja-syndicate/hub/ext/messagebus"
	"github.com/sasha-s/go-deadlock"
	"github.com/shopspring/decimal"
	"github.com/volatiletech/null/v8"
	"github.com/volatiletech/sqlboiler/v4/boil"
	"github.com/volatiletech/sqlboiler/v4/queries/qm"

	"github.com/gofrs/uuid"
)

//******************************
// Game Ability setup
//******************************
type LocationDeciders struct {
	list []uuid.UUID
}

type LiveCount struct {
	deadlock.Mutex
	TotalVotes decimal.Decimal `json:"total_votes"`
}

func (lc *LiveCount) AddSups(amount decimal.Decimal) {
	lc.Lock()
	lc.TotalVotes = lc.TotalVotes.Add(amount)
	lc.Unlock()
}

func (lc *LiveCount) ReadTotal() string {
	lc.Lock()
	defer lc.Unlock()

	value := lc.TotalVotes.String()
	lc.TotalVotes = decimal.Zero

	return value
}

type AbilitiesSystem struct {
	battle *Battle
	// faction unique abilities
	factionUniqueAbilities map[uuid.UUID]map[string]*GameAbility // map[faction_id]map[identity]*Ability

	// gabs abilities (air craft, nuke, repair)
	battleAbilityPool *BattleAbilityPool

	bribe      chan *Contribution
	contribute chan *Contribution
	// location select winner list
	locationDeciders *LocationDeciders

	end       chan bool
	endGabs   chan bool
	liveCount *LiveCount
}

func NewAbilitiesSystem(battle *Battle) *AbilitiesSystem {
	factionAbilities := map[uuid.UUID]map[string]*GameAbility{}

	// initialise new gabs ability pool
	battleAbilityPool := &BattleAbilityPool{
		Stage: &GabsBribeStage{
			Phase:   BribeStageHold,
			EndTime: time.Now().AddDate(1, 0, 0), // HACK: set end time to far future to implement infinite time
		},
		BattleAbility: &server.BattleAbility{},
		Abilities:     map[uuid.UUID]*GameAbility{},
	}

	userContributeMap := map[uuid.UUID]*UserContribution{}

	for factionID := range battle.factions {
		// initialise faction unique abilities
		factionAbilities[factionID] = map[string]*GameAbility{}

		// faction unique abilities
		factionUniqueAbilities, err := boiler.GameAbilities(qm.Where("faction_id = ?", factionID.String()), qm.And("battle_ability_id ISNULL")).All(gamedb.StdConn)
		if err != nil {
			gamelog.L.Error().Str("battle ID", battle.ID).Err(err).Msg("unable to retrieve game abilities")
		}

		// for zaibatsu unique abilities
		if factionID.String() == server.ZaibatsuFactionID.String() {

			for _, ability := range factionUniqueAbilities {
				for i, wm := range battle.WarMachines {
					// skip if mech is not zaibatsu mech
					if wm.FactionID != factionID.String() {
						continue
					}

					supsCost, err := decimal.NewFromString(ability.SupsCost)
					if err != nil {
						gamelog.L.Error().Err(err).Msg("Failed to ability sups cost to decimal")

						// set sups cost to initial price
						supsCost = decimal.New(100, 18)
					}

					currentSups, err := decimal.NewFromString(ability.CurrentSups)
					if err != nil {
						gamelog.L.Error().Err(err).Msg("Failed to ability current sups to decimal")

						// set current sups to initial price
						currentSups = decimal.Zero
					}

					// build the ability
					wmAbility := GameAbility{
						ID:                  uuid.Must(uuid.FromString(ability.ID)), // generate a uuid for frontend to track sups contribution
						Identity:            wm.Hash,
						GameClientAbilityID: byte(ability.GameClientAbilityID),
						ImageUrl:            ability.ImageURL,
						Description:         ability.Description,
						FactionID:           factionID,
						Label:               ability.Label,
						SupsCost:            supsCost,
						CurrentSups:         currentSups,
						WarMachineHash:      wm.Hash,
						ParticipantID:       &wm.ParticipantID,
						Title:               wm.Name,
						Colour:              ability.Colour,
						TextColour:          ability.TextColour,
						OfferingID:          uuid.Must(uuid.NewV4()),
					}

					// inject ability to war machines
					battle.WarMachines[i].Abilities = []GameAbility{wmAbility}

					// store faction ability for price tracking
					factionAbilities[factionID][wmAbility.Identity] = &wmAbility
				}
			}

		} else {
			// for other faction unique abilities
			abilities := map[string]*GameAbility{}
			for _, ability := range factionUniqueAbilities {

				supsCost, err := decimal.NewFromString(ability.SupsCost)
				if err != nil {
					gamelog.L.Error().Err(err).Msg("Failed to ability sups cost to decimal")

					// set sups cost to initial price
					supsCost = decimal.New(100, 18)
				}

				currentSups, err := decimal.NewFromString(ability.CurrentSups)
				if err != nil {
					gamelog.L.Error().Err(err).Msg("Failed to ability current sups to decimal")

					// set current sups to initial price
					currentSups = decimal.Zero
				}

				wmAbility := GameAbility{
					ID:                  uuid.Must(uuid.FromString(ability.ID)), // generate a uuid for frontend to track sups contribution
					Identity:            ability.ID,
					GameClientAbilityID: byte(ability.GameClientAbilityID),
					ImageUrl:            ability.ImageURL,
					Description:         ability.Description,
					FactionID:           factionID,
					Label:               ability.Label,
					SupsCost:            supsCost,
					CurrentSups:         currentSups,
					Colour:              ability.Colour,
					TextColour:          ability.TextColour,
					Title:               "FACTION_WIDE",
					OfferingID:          uuid.Must(uuid.NewV4()),
				}
				abilities[wmAbility.Identity] = &wmAbility
			}
			factionAbilities[factionID] = abilities
		}

		// initialise user vote map in gab ability pool
		userContributeMap[factionID] = &UserContribution{
			contributionMap: map[uuid.UUID]decimal.Decimal{},
		}
	}

	as := &AbilitiesSystem{
		bribe:                  make(chan *Contribution),
		contribute:             make(chan *Contribution),
		battle:                 battle,
		factionUniqueAbilities: factionAbilities,
		battleAbilityPool:      battleAbilityPool,
		locationDeciders: &LocationDeciders{
			list: []uuid.UUID{},
		},
		liveCount: &LiveCount{
			TotalVotes: decimal.Zero,
		},
		end:     make(chan bool),
		endGabs: make(chan bool),
	}

	// broadcast faction unique ability
	for factionID, ga := range as.factionUniqueAbilities {
		if factionID.String() == server.ZaibatsuFactionID.String() {
			// broadcast the war machine abilities
			for identity, ability := range ga {
				as.battle.arena.messageBus.Send(messagebus.BusKey(fmt.Sprintf("%s:%s", HubKeyWarMachineAbilitiesUpdated, identity)), []GameAbility{*ability})
			}
		} else {
			// broadcast faction ability
			for _, ability := range ga {
				as.battle.arena.messageBus.Send(messagebus.BusKey(fmt.Sprintf("%s:%s", HubKeyFactionUniqueAbilitiesUpdated, factionID.String())), []GameAbility{*ability})
			}
		}
	}

	// init battle ability
	_, err := as.SetNewBattleAbility()
	if err != nil {
		gamelog.L.Error().Err(err).Msg("Failed to set up battle ability")
		return nil
	}

	// start ability cycle
	go as.FactionUniqueAbilityUpdater()

	// bribe cycle
	go as.StartGabsAbilityPoolCycle(false)

	return as
}

// ***********************************
// Faction Unique Ability Contribution
// ***********************************

// FactionUniqueAbilityUpdater update ability price every 10 seconds
func (as *AbilitiesSystem) FactionUniqueAbilityUpdater() {
	defer func() {
		if err := recover(); err != nil {
			gamelog.L.Error().Interface("err", err).Msg("Panic! Panic! Panic! Panic at the FactionUniqueAbilityUpdater!")

			as.FactionUniqueAbilityUpdater()
		}
	}()
	minPrice := decimal.New(1, 18)

	main_ticker := time.NewTicker(1 * time.Second)

	live_vote_ticker := time.NewTicker(1 * time.Second)

	defer func() {
		main_ticker.Stop()
		live_vote_ticker.Stop()
	}()

	// start the battle
	for {
		select {
		case <-as.end:
			as.battle.stage = BattleStageEnd
			gamelog.L.Info().Msg("exiting ability price update")

			// get spoil of war
			sows, err := db.LastTwoSpoilOfWarAmount()
			if err != nil || len(sows) == 0 {
				gamelog.L.Error().Err(err).Msg("Failed to get last two spoil of war amount")
				return
			}

			// broadcast the spoil of war
			payload := []byte{byte(SpoilOfWarTick)}
			spoilOfWarStr := []string{}
			for _, sow := range sows {
				spoilOfWarStr = append(spoilOfWarStr, sow.String())
			}
			if len(spoilOfWarStr) > 0 {
				payload = append(payload, []byte(spoilOfWarStr[0]+"|0")...)
				as.battle.arena.messageBus.SendBinary(messagebus.BusKey(HubKeySpoilOfWarUpdated), payload)
			}

			// send hold stage

			gamelog.L.Info().Msgf("abilities system has been cleaned up: %s", as.battle.ID)

			// previously caused panic so wrapping in recover
			func() {
				defer func() {
					if err := recover(); err != nil {
						gamelog.L.Error().Interface("err", err).Msg("Panic! Panic! Panic! Panic at the cleaning up abilities channels!")
					}
				}()
				close(as.end)
				close(as.contribute)
			}()

			return
		case <-main_ticker.C:
			if as.battle == nil || as.battle.arena.currentBattle == nil || as.battle.arena.currentBattle.BattleNumber != as.battle.BattleNumber {
				return
			}
			// terminate ticker if battle mismatch
			if as.battle != as.battle.arena.currentBattle {
				main_ticker.Stop()
				live_vote_ticker.Stop()
				gamelog.L.Info().Msg("clean up ability price ticker update")
				return
			}

			for _, abilities := range as.factionUniqueAbilities {

				// start ability price updater for each faction
				// read the stage first
				stage := as.battle.stage

				// start ticker while still in battle
				if stage == BattleStagStart {
					for _, ability := range abilities {
						// update ability price
						isTriggered := ability.FactionUniqueAbilityPriceUpdate(minPrice)

						triggeredFlag := "0"
						if isTriggered {
							triggeredFlag = "1"

							event := &server.GameAbilityEvent{
								EventID:             ability.OfferingID,
								IsTriggered:         true,
								GameClientAbilityID: ability.GameClientAbilityID,
								ParticipantID:       ability.ParticipantID, // trigger on war machine
								WarMachineHash:      &ability.WarMachineHash,
							}

							// send message to game client, if ability trigger
							as.battle.arena.Message(
								"BATTLE:ABILITY",
								event,
							)

							bat := boiler.BattleAbilityTrigger{
								PlayerID:          null.StringFromPtr(nil),
								BattleID:          as.battle.ID,
								FactionID:         ability.FactionID.String(),
								IsAllSyndicates:   false,
								AbilityLabel:      ability.Label,
								GameAbilityID:     ability.ID.String(),
								AbilityOfferingID: ability.OfferingID.String(),
							}
							err := bat.Insert(gamedb.StdConn, boil.Infer())
							if err != nil {
								gamelog.L.Error().Err(err).Msg("Failed to record ability triggered")
							}

							// get ability faction
							faction, err := db.FactionGet(ability.FactionID.String())
							if err != nil {
								gamelog.L.Error().Err(err).Msg("failed to get player faction")
							} else {

								//build notification
								gameNotification := &GameNotificationWarMachineAbility{
									Ability: &AbilityBrief{
										Label:    ability.Label,
										ImageUrl: ability.ImageUrl,
										Colour:   ability.Colour,
									},
								}

								// broadcast notification
								if ability.ParticipantID == nil {
									as.battle.arena.BroadcastGameNotificationAbility(GameNotificationTypeFactionAbility, GameNotificationAbility{
										Ability: gameNotification.Ability,
									})

								} else {
									// filled war machine detail
									for _, wm := range as.battle.WarMachines {
										if wm.ParticipantID == *ability.ParticipantID {
											gameNotification.WarMachine = &WarMachineBrief{
												ParticipantID: wm.ParticipantID,
												Hash:          wm.Hash,
												ImageUrl:      wm.Image,
												ImageAvatar:   wm.ImageAvatar,
												Name:          wm.Name,
												Faction: &FactionBrief{
													ID:         faction.ID,
													Label:      faction.Label,
													LogoBlobID: FactionLogos[faction.ID],
													Theme: &FactionTheme{
														Primary:    faction.PrimaryColor,
														Secondary:  faction.SecondaryColor,
														Background: faction.BackgroundColor,
													},
												},
											}
											break
										}
									}

									as.battle.arena.BroadcastGameNotificationWarMachineAbility(gameNotification)
								}
							}

							// generate new offering id for current ability
							ability.OfferingID = uuid.Must(uuid.NewV4())
						}

						// broadcast the new price
						payload := []byte{byte(GameAbilityProgressTick)}
						payload = append(payload, []byte(fmt.Sprintf("%s_%s_%s_%s", ability.Identity, ability.SupsCost.String(), ability.CurrentSups.String(), triggeredFlag))...)
						as.battle.arena.messageBus.SendBinary(messagebus.BusKey(fmt.Sprintf("%s,%s", HubKeyAbilityPriceUpdated, ability.Identity)), payload)
					}
				}
			}
		case cont := <-as.contribute:
			if as.factionUniqueAbilities == nil {
				continue
			}
			if abilities, ok := as.factionUniqueAbilities[cont.factionID]; ok {
				// check ability exists
				if ability, ok := abilities[cont.abilityIdentity]; ok {

					// return early if battle stage is invalid
					if as.battle.stage != BattleStagStart {
						return
					}

					actualSupSpent, isTriggered := ability.SupContribution(as.battle.arena.RPCClient, as.battle.ID, as.battle.BattleNumber, cont.userID, cont.amount)

					as.liveCount.AddSups(actualSupSpent)

					// sups contribution
					triggeredFlag := "0"
					if isTriggered {
						triggeredFlag = "1"
						// send message to game client, if ability trigger

						event := &server.GameAbilityEvent{
							IsTriggered:         true,
							GameClientAbilityID: ability.GameClientAbilityID,
							ParticipantID:       ability.ParticipantID, // trigger on war machine
							WarMachineHash:      &ability.WarMachineHash,
							EventID:             ability.OfferingID,
						}

						as.battle.arena.Message(
							"BATTLE:ABILITY",
							event,
						)

						bat := boiler.BattleAbilityTrigger{
							PlayerID:          null.StringFrom(cont.userID.String()),
							BattleID:          as.battle.ID,
							FactionID:         ability.FactionID.String(),
							IsAllSyndicates:   false,
							AbilityLabel:      ability.Label,
							GameAbilityID:     ability.ID.String(),
							AbilityOfferingID: ability.OfferingID.String(),
						}
						err := bat.Insert(gamedb.StdConn, boil.Infer())
						if err != nil {
							gamelog.L.Error().Err(err).Msg("Failed to record ability triggered")
						}

						_, err = db.UserStatAddTotalAbilityTriggered(cont.userID.String())
						if err != nil {
							gamelog.L.Error().Str("player_id", cont.userID.String()).Err(err).Msg("failed to update user ability triggered amount")
						}

						// get player
						player, err := boiler.FindPlayer(gamedb.StdConn, cont.userID.String())
						if err != nil {
							gamelog.L.Error().Err(err).Msg("failed to get player")
						} else {

							// get user faction
							faction, err := db.FactionGet(player.FactionID.String)
							if err != nil {
								gamelog.L.Error().Err(err).Msg("failed to get player faction")
							} else {

								//build notification
								gameNotification := &GameNotificationWarMachineAbility{
									User: &UserBrief{
										ID:        cont.userID,
										Username:  player.Username.String,
										FactionID: player.FactionID.String,
										Faction: &FactionBrief{
											ID:         faction.ID,
											Label:      faction.Label,
											LogoBlobID: FactionLogos[faction.ID],
											Theme: &FactionTheme{
												Primary:    faction.PrimaryColor,
												Secondary:  faction.SecondaryColor,
												Background: faction.BackgroundColor,
											},
										},
									},
									Ability: &AbilityBrief{
										Label:    ability.Label,
										ImageUrl: ability.ImageUrl,
										Colour:   ability.Colour,
									},
								}

								// broadcast notification
								if ability.ParticipantID == nil {
									as.battle.arena.BroadcastGameNotificationAbility(GameNotificationTypeFactionAbility, GameNotificationAbility{
										Ability: gameNotification.Ability,
										User:    gameNotification.User,
									})

								} else {

									// filled war machine detail
									for _, wm := range as.battle.WarMachines {
										if wm.ParticipantID == *ability.ParticipantID {
											gameNotification.WarMachine = &WarMachineBrief{
												ParticipantID: wm.ParticipantID,
												Hash:          wm.Hash,
												ImageUrl:      wm.Image,
												ImageAvatar:   wm.ImageAvatar,
												Name:          wm.Name,
												Faction: &FactionBrief{
													ID:         faction.ID,
													Label:      faction.Label,
													LogoBlobID: FactionLogos[faction.ID],
													Theme: &FactionTheme{
														Primary:    faction.PrimaryColor,
														Secondary:  faction.SecondaryColor,
														Background: faction.BackgroundColor,
													},
												},
											}
											break
										}
									}

									as.battle.arena.BroadcastGameNotificationWarMachineAbility(gameNotification)
								}
							}
						}

						// generate new offering id for current ability
						ability.OfferingID = uuid.Must(uuid.NewV4())
					}

					// broadcast the new price
					payload := []byte{byte(GameAbilityProgressTick)}
					payload = append(payload, []byte(fmt.Sprintf("%s_%s_%s_%s", ability.Identity, ability.SupsCost.String(), ability.CurrentSups.String(), triggeredFlag))...)
					as.battle.arena.messageBus.SendBinary(messagebus.BusKey(fmt.Sprintf("%s,%s", HubKeyAbilityPriceUpdated, ability.Identity)), payload)
				}
			}

		case <-live_vote_ticker.C:
			if as.liveCount == nil {
				continue
			}

			total := as.liveCount.ReadTotal()

			// broadcast
			payload := []byte{byte(LiveVotingTick)}
			payload = append(payload, []byte(total)...)
			as.battle.arena.messageBus.SendBinary(messagebus.BusKey(HubKeyLiveVoteCountUpdated), payload)

			if as.battle.stage != BattleStagStart {
				continue
			}

			// get spoil of war
			sows, err := db.LastTwoSpoilOfWarAmount()
			if err != nil || len(sows) == 0 {
				gamelog.L.Error().Err(err).Msg("Failed to get last two spoil of war amount")
				continue
			}

			// broadcast the spoil of war
			payload = []byte{byte(SpoilOfWarTick)}
			spoilOfWarStr := []string{}
			for _, sow := range sows {
				spoilOfWarStr = append(spoilOfWarStr, sow.String())
			}
			payload = append(payload, []byte(strings.Join(spoilOfWarStr, "|"))...)
			as.battle.arena.messageBus.SendBinary(messagebus.BusKey(HubKeySpoilOfWarUpdated), payload)
		}
	}
}

// FactionUniqueAbilityPriceUpdate update target price on every tick
func (ga *GameAbility) FactionUniqueAbilityPriceUpdate(minPrice decimal.Decimal) bool {
	ga.SupsCost = ga.SupsCost.Mul(decimal.NewFromFloat(0.9977))

	// if target price hit 1 sup, set it to 1 sup
	if ga.SupsCost.LessThanOrEqual(decimal.New(1, 18)) {
		ga.SupsCost = decimal.New(1, 18)
	}

	isTriggered := false

	// if the target price hit current price
	if ga.SupsCost.LessThanOrEqual(ga.CurrentSups) {
		// trigger the ability
		isTriggered = true

		// double the target price
		ga.SupsCost = ga.SupsCost.Mul(decimal.NewFromInt(2))

		// reset current sups to zero
		ga.CurrentSups = decimal.Zero

	}

	// store updated price to db
	err := db.FactionAbilitiesSupsCostUpdate(context.Background(), gamedb.Conn, ga.ID, ga.SupsCost, ga.CurrentSups)
	if err != nil {
		gamelog.L.Error().
			Str("ability_id", ga.ID.String()).
			Str("sups_cost", ga.SupsCost.StringFixed(4)).
			Str("current_sups", ga.CurrentSups.StringFixed(4)).
			Err(err).Msg("could not update faction ability cost")
		return isTriggered
	}

	return isTriggered
}

// SupContribution contribute sups to specific game ability, return the actual sups spent and whether the ability is triggered
func (ga *GameAbility) SupContribution(ppClient *rpcclient.PassportXrpcClient, battleID string, battleNumber int, userID uuid.UUID, amount decimal.Decimal) (decimal.Decimal, bool) {

	isTriggered := false

	// calc the different
	diff := ga.SupsCost.Sub(ga.CurrentSups)

	// if players spend more thant they need, crop the spend price
	if amount.Cmp(diff) >= 0 {
		isTriggered = true
		amount = diff
	}
	now := time.Now()

	amount = amount.Truncate(0)

	// pay sup
	txid, err := ppClient.SpendSupMessage(rpcclient.SpendSupsReq{
		FromUserID:           userID,
		ToUserID:             SupremacyBattleUserID,
		Amount:               amount.StringFixed(18),
		TransactionReference: server.TransactionReference(fmt.Sprintf("ability_sup_contribute|%s|%d", ga.OfferingID.String(), time.Now().UnixNano())),
		Group:                string(server.TransactionGroupBattle),
		SubGroup:             battleID,
		Description:          "battle contribution: " + ga.Label,
		NotSafe:              true,
	})
	if err != nil {
		return decimal.Zero, false
	}

	isAllSyndicates := false
	if ga.BattleAbilityID == nil || ga.BattleAbilityID.IsNil() {
		isAllSyndicates = true
	}

	battleContrib := &boiler.BattleContribution{
		BattleID:          battleID,
		PlayerID:          userID.String(),
		AbilityOfferingID: ga.OfferingID.String(),
		DidTrigger:        isTriggered,
		FactionID:         ga.FactionID.String(),
		AbilityLabel:      ga.Label,
		IsAllSyndicates:   isAllSyndicates,
		Amount:            amount,
		ContributedAt:     now,
		TransactionID:     null.StringFrom(txid),
	}

	err = battleContrib.Insert(gamedb.StdConn, boil.Infer())
	if err != nil {
		gamelog.L.Error().Str("txid", txid).Err(err).Msg("unable to insert battle contrib")
	}

	// update faction contribute
	err = db.FactionAddContribute(ga.FactionID.String(), amount)
	if err != nil {
		gamelog.L.Error().Str("txid", txid).Err(err).Msg("unable to update faction contribution")
	}

	amount = amount.Truncate(0)

	tx, err := gamedb.StdConn.Begin()
	if err == nil {

		defer tx.Rollback()

		spoil, err := boiler.SpoilsOfWars(qm.Where(`battle_id = ?`, battleID)).One(tx)
		if errors.Is(err, sql.ErrNoRows) {
			spoil = &boiler.SpoilsOfWar{
				BattleID:     battleID,
				BattleNumber: battleNumber,
				Amount:       amount,
				AmountSent:   decimal.New(0, 18),
			}
			err = spoil.Insert(gamedb.StdConn, boil.Infer())
			if err != nil {
				gamelog.L.Error().Err(err).Msg("unable to insert spoils")
			}
		} else {
			spoil.Amount = spoil.Amount.Add(amount)
			_, err = spoil.Update(tx, boil.Infer())
			if err != nil {
				gamelog.L.Error().Err(err).Msg("unable to insert spoil of war")
			}
		}

		err = tx.Commit()
		if err != nil {
			gamelog.L.Error().Err(err).Msg("unable to create tx")
			tx.Rollback()
		}
	} else {
		gamelog.L.Error().Err(err).Msg("unable to create tx to create spoil of war")
	}

	// update the current sups if not triggered
	if !isTriggered {
		ga.CurrentSups = ga.CurrentSups.Add(amount)

		// store updated price to db
		err := db.FactionAbilitiesSupsCostUpdate(context.Background(), gamedb.Conn, ga.ID, ga.SupsCost, ga.CurrentSups)
		if err != nil {
			gamelog.L.Error().Err(err).Msg("unable to insert faction ability sup cost update")
			return amount, false
		}
		return amount, false
	}
	// increase price as the twice amount for normal value
	ga.SupsCost = ga.SupsCost.Mul(decimal.NewFromInt(2))
	ga.CurrentSups = decimal.Zero

	// store updated price to db
	err = db.FactionAbilitiesSupsCostUpdate(context.Background(), gamedb.Conn, ga.ID, ga.SupsCost, ga.CurrentSups)
	if err != nil {
		gamelog.L.Error().
			Str("ability_id", ga.ID.String()).
			Str("sups_cost", ga.SupsCost.StringFixed(4)).
			Str("current_sups", ga.CurrentSups.StringFixed(4)).
			Err(err).Msg("could not update faction ability cost")
		return amount, true
	}

	return amount, true
}

// ***************************
// Gabs Abilities Voting Cycle
// ***************************

const (
	// BribeDurationSecond the amount of second players can bribe GABS
	BribeDurationSecond = 30
	// LocationSelectDurationSecond the amount of second the winner user can select the location
	LocationSelectDurationSecond = 15
	// CooldownDurationSecond the amount of second players have to wait for next bribe phase
	CooldownDurationSecond = 20
)

type BribePhase string

const (
	BribeStageBribe          BribePhase = "BRIBE"
	BribeStageLocationSelect BribePhase = "LOCATION_SELECT"
	BribeStageCooldown       BribePhase = "COOLDOWN"
	BribeStageHold           BribePhase = "HOLD"
)

type GabsBribeStage struct {
	Phase   BribePhase `json:"phase"`
	EndTime time.Time  `json:"end_time"`
}

// track user contribution of current battle
type UserContribution struct {
	deadlock.RWMutex
	contributionMap map[uuid.UUID]decimal.Decimal
}

type BattleAbilityPool struct {
	Stage *GabsBribeStage

	BattleAbility *server.BattleAbility
	Abilities     map[uuid.UUID]*GameAbility // faction ability current, change on every bribing cycle

	TriggeredFactionID uuid.UUID
}

type LocationSelectAnnouncement struct {
	GameAbility GameAbility `json:"game_ability"`
	EndTime     time.Time   `json:"end_time"`
}

// StartGabsAbilityPoolCycle
func (as *AbilitiesSystem) StartGabsAbilityPoolCycle(resume bool) {
	defer func() {
		if err := recover(); err != nil {
			gamelog.L.Error().Interface("err", err).Msg("Panic! Panic! Panic! Panic at the StartGabsAbilityPoolCycle!")

			as.StartGabsAbilityPoolCycle(true)
		}
	}()

	// initial a ticker for current battle
	main_ticker := time.NewTicker(1 * time.Second)
	price_ticker := time.NewTicker(1 * time.Second)
	progress_ticker := time.NewTicker(1 * time.Second)

	defer func() {
		price_ticker.Stop()
		main_ticker.Stop()
		close(as.endGabs)
	}()

	end_progress := make(chan bool)

	// start voting stage
	if !resume {
		as.battleAbilityPool.Stage.Phase = BribeStageBribe
		as.battleAbilityPool.Stage.EndTime = time.Now().Add(BribeDurationSecond * time.Second)
		as.battle.arena.messageBus.Send(messagebus.BusKey(HubKeGabsBribeStageUpdateSubscribe), as.battleAbilityPool.Stage)
	}
	bn := as.battle.BattleNumber

	go func() {
		defer progress_ticker.Stop()
		for {
			select {
			case <-end_progress:
				close(end_progress)
				return
			case <-progress_ticker.C:
				if as.battle == nil || as.battle.arena.currentBattle == nil || as.battle.arena.currentBattle.BattleNumber != bn {
					close(end_progress)
					return
				}
				as.BattleAbilityProgressBar()
			}
		}
	}()

	// start ability pool cycle
	for {
		select {
		// wait for next tick
		case <-as.endGabs:
			// send hold phase to frontend to close the vote panel
			as.battle.arena.messageBus.Send(context.Background(), messagebus.BusKey(HubKeGabsBribeStageUpdateSubscribe), &GabsBribeStage{
				Phase:   BribeStageHold,
				EndTime: time.Now().AddDate(1, 0, 0),
			})
			end_progress <- true
			return
		case <-main_ticker.C:
			if as.battle == nil || as.battle.arena.currentBattle == nil || as.battle.arena.currentBattle.BattleNumber != bn {
				return
			}
			// terminate ticker if battle mismatch
			if as.battle != as.battle.arena.currentBattle {
				gamelog.L.Info().Msg("clean up mismatch bribing ticker")
				as.endGabs <- true
				return
			}
			// check phase
			stage := as.battle.stage
			// exit the loop, when battle is ended
			if stage == BattleStageEnd {
<<<<<<< HEAD
				as.endGabs <- true
=======
				// change phase to hold and broadcast to user
				as.battleAbilityPool.Stage.Phase = BribeStageHold
				as.battleAbilityPool.Stage.EndTime = time.Now().AddDate(1, 0, 0) // HACK: set end time to far future to implement infinite time
				as.battle.arena.messageBus.Send(messagebus.BusKey(HubKeGabsBribeStageUpdateSubscribe), as.battleAbilityPool.Stage)

>>>>>>> bcb724aa
				// stop all the ticker and exit the loop
				gamelog.L.Info().Msg("Stop ability tickers after battle is end")
				return
			}

			// skip, if the end time of current phase haven't been reached
			if as.battleAbilityPool.Stage.EndTime.After(time.Now()) {
				continue
			}

			// otherwise, read current bribe phase
			bribePhase := as.battleAbilityPool.Stage.Phase

			/////////////////
			// Bribe Phase //
			/////////////////
			switch bribePhase {

			// at the end of bribing phase
			// no ability is triggered, switch to cooldown phase
			case BribeStageBribe:
				// change bribing phase

				// set new battle ability
				cooldownSecond, err := as.SetNewBattleAbility()
				if err != nil {
					gamelog.L.Error().Err(err).Msg("Failed to set new battle ability")
				}

				as.battleAbilityPool.Stage.Phase = BribeStageCooldown
				as.battleAbilityPool.Stage.EndTime = time.Now().Add(time.Duration(cooldownSecond) * time.Second)
				// broadcast stage to frontend
				as.battle.arena.messageBus.Send(messagebus.BusKey(HubKeGabsBribeStageUpdateSubscribe), as.battleAbilityPool.Stage)

			// at the end of location select phase
			// pass the location select to next player
			case BribeStageLocationSelect:
				// get the next location decider
				currentUserID, nextUserID, ok := as.nextLocationDeciderGet()
				if !ok {

					if as == nil {
						gamelog.L.Error().Msg("abilities are nil")
						continue
					}
					if as.battleAbilityPool == nil {
						gamelog.L.Error().Msg("ability pool is nil")
						continue
					}

					if as.battleAbilityPool.Abilities == nil {
						gamelog.L.Error().Msg("abilities map in battle ability pool is nil")
						continue
					}

					ability := as.battleAbilityPool.Abilities[as.battleAbilityPool.TriggeredFactionID]

					// broadcast no ability
					as.battle.arena.BroadcastGameNotificationLocationSelect(&GameNotificationLocationSelect{
						Type: LocationSelectTypeCancelledNoPlayer,
						Ability: &AbilityBrief{
							Label:    ability.Label,
							ImageUrl: ability.ImageUrl,
							Colour:   ability.Colour,
						},
					})

					// set new battle ability
					cooldownSecond, err := as.SetNewBattleAbility()
					if err != nil {
						gamelog.L.Error().Err(err).Msg("Failed to set new battle ability")
					}

					// enter cooldown phase, if there is no user left for location select
					as.battleAbilityPool.Stage.Phase = BribeStageCooldown
					as.battleAbilityPool.Stage.EndTime = time.Now().Add(time.Duration(cooldownSecond) * time.Second)
					as.battle.arena.messageBus.Send(messagebus.BusKey(HubKeGabsBribeStageUpdateSubscribe), as.battleAbilityPool.Stage)
					continue
				}

				if as == nil {
					gamelog.L.Error().Msg("abilities are nil")
					continue
				}
				if as.battleAbilityPool == nil {
					gamelog.L.Error().Msg("ability pool is nil")
					continue
				}
				if as.battleAbilityPool.Abilities == nil {
					gamelog.L.Error().Msg("abilities map in battle ability pool is nil")
					continue
				}

				ab, ok := as.battleAbilityPool.Abilities[as.battleAbilityPool.TriggeredFactionID]
				if !ok {
					gamelog.L.Error().
						Str("triggered faction id", as.battleAbilityPool.TriggeredFactionID.String()).
						Msg("nothing for triggered faction id")
					continue

				}

				notification := &GameNotificationLocationSelect{
					Type: LocationSelectTypeFailedTimeout,
					Ability: &AbilityBrief{
						Label:    ab.Label,
						ImageUrl: ab.ImageUrl,
						Colour:   ab.Colour,
					},
				}

				// get current player
				currentPlayer, err := BuildUserDetailWithFaction(currentUserID)
				if err == nil {
					notification.CurrentUser = currentPlayer
				}

				// get next player
				nextPlayer, err := BuildUserDetailWithFaction(nextUserID)
				if err == nil {
					notification.NextUser = nextPlayer
				}
				go as.battle.arena.BroadcastGameNotificationLocationSelect(notification)

				// extend location select phase duration
				as.battleAbilityPool.Stage.Phase = BribeStageLocationSelect
				as.battleAbilityPool.Stage.EndTime = time.Now().Add(time.Duration(LocationSelectDurationSecond) * time.Second)
				// broadcast stage to frontend
				go as.battle.arena.messageBus.Send(messagebus.BusKey(HubKeGabsBribeStageUpdateSubscribe), as.battleAbilityPool.Stage)

				// broadcast the announcement to the next location decider
				go as.battle.arena.messageBus.Send(messagebus.BusKey(fmt.Sprintf("%s:%s", HubKeGabsBribingWinnerSubscribe, nextUserID)), &LocationSelectAnnouncement{
					GameAbility: *as.battleAbilityPool.Abilities[as.battleAbilityPool.TriggeredFactionID],
					EndTime:     as.battleAbilityPool.Stage.EndTime,
				})

			// at the end of cooldown phase
			// random choose a battle ability for next bribing session
			case BribeStageCooldown:

				// change bribing phase
				as.battleAbilityPool.Stage.Phase = BribeStageBribe
				as.battleAbilityPool.Stage.EndTime = time.Now().Add(time.Duration(BribeDurationSecond) * time.Second)
				// broadcast stage to frontend
				go as.battle.arena.messageBus.Send(messagebus.BusKey(HubKeGabsBribeStageUpdateSubscribe), as.battleAbilityPool.Stage)

				continue
			default:
				gamelog.L.Error().Msg("hit default case switch on abilities loop")
			}
		case <-price_ticker.C:
			if as.battle == nil || as.battle.arena.currentBattle == nil || as.battle.arena.currentBattle.BattleNumber != bn {
				return
			}
			as.BattleAbilityPriceUpdater()
		case cont := <-as.bribe:
			if as.battle == nil || as.battle.arena.currentBattle == nil || as.battle.arena.currentBattle.BattleNumber != bn {
				return
			}

			// skip, if the bribe stage is incorrect
			if as.battleAbilityPool == nil || as.battleAbilityPool.Stage == nil || as.battleAbilityPool.Stage.Phase != BribeStageBribe {
				continue
			}

			if factionAbility, ok := as.battleAbilityPool.Abilities[cont.factionID]; ok {

				// contribute sups
				actualSupSpent, abilityTriggered := factionAbility.SupContribution(as.battle.arena.RPCClient, as.battle.ID, as.battle.BattleNumber, cont.userID, cont.amount)

				as.liveCount.AddSups(actualSupSpent)

				if abilityTriggered {
					// generate location select order list
					as.locationDecidersSet(as.battle.ID, cont.factionID, cont.userID)

					// change bribing phase to location select
					as.battleAbilityPool.Stage.Phase = BribeStageLocationSelect
					as.battleAbilityPool.Stage.EndTime = time.Now().Add(time.Duration(LocationSelectDurationSecond) * time.Second)

					// broadcast stage change
					as.battle.arena.messageBus.Send(messagebus.BusKey(HubKeGabsBribeStageUpdateSubscribe), as.battleAbilityPool.Stage)

					// send message to the user who trigger the ability
					as.battle.arena.messageBus.Send(messagebus.BusKey(fmt.Sprintf("%s:%s", HubKeGabsBribingWinnerSubscribe, cont.userID)), &LocationSelectAnnouncement{
						GameAbility: *as.battleAbilityPool.Abilities[as.battleAbilityPool.TriggeredFactionID],
						EndTime:     as.battleAbilityPool.Stage.EndTime,
					})

					notification := GameNotificationAbility{
						Ability: &AbilityBrief{
							Label:    factionAbility.Label,
							ImageUrl: factionAbility.ImageUrl,
							Colour:   factionAbility.Colour,
						},
					}
					// get player
					currentUser, err := BuildUserDetailWithFaction(cont.userID)
					if err == nil {
						notification.User = currentUser
					}
					as.battle.arena.BroadcastGameNotificationAbility(GameNotificationTypeBattleAbility, notification)

					// broadcast the latest result progress bar, when ability is triggered
					as.BroadcastAbilityProgressBar()
				}
			}
		}
	}
}

// SetNewBattleAbility set new battle ability and return the cooldown time
func (as *AbilitiesSystem) SetNewBattleAbility() (int, error) {
	defer func() {
		if err := recover(); err != nil {
			gamelog.L.Error().Interface("err", err).Msg("panic! panic! panic! Panic at the SetNewBattleAbility!")
		}
	}()
	// clean up triggered faction
	as.battleAbilityPool.TriggeredFactionID = uuid.Nil

	// initialise new gabs ability pool
	ba, err := db.BattleAbilityGetRandom(context.Background(), gamedb.Conn)
	if err != nil {
		gamelog.L.Error().Err(err).Msg("Failed to get battle ability from db")
		return 0, terror.Error(err)
	}
	as.battleAbilityPool.BattleAbility = ba

	// get faction battle abilities
	gabsAbilities, err := db.FactionBattleAbilityGet(context.Background(), gamedb.Conn, ba.ID)
	if err != nil {
		gamelog.L.Error().Err(err).Msg("FactionBattleAbilityGet failed to retrieve shit")
		return ba.CooldownDurationSecond, terror.Error(err)
	}

	// set battle abilities of each faction
	for _, ga := range gabsAbilities {
		supsCost, err := decimal.NewFromString(ga.SupsCost)
		if err != nil {
			gamelog.L.Error().Err(err).Msg("Failed to ability sups cost to decimal")

			// set sups cost to initial price
			supsCost = decimal.New(100, 18)
		}

		currentSups, err := decimal.NewFromString(ga.CurrentSups)
		if err != nil {
			gamelog.L.Error().Err(err).Msg("Failed to ability current sups to decimal")

			// set current sups to initial price
			currentSups = decimal.Zero
		}

		// initialise game ability
		gameAbility := &GameAbility{
			ID:                     ga.ID,
			GameClientAbilityID:    byte(ga.GameClientAbilityID),
			ImageUrl:               ga.ImageUrl,
			Description:            ga.Description,
			FactionID:              ga.FactionID,
			Label:                  ga.Label,
			SupsCost:               supsCost,
			CurrentSups:            currentSups,
			Colour:                 ga.Colour,
			TextColour:             ga.TextColour,
			CooldownDurationSecond: ba.CooldownDurationSecond,
			OfferingID:             uuid.Must(uuid.NewV4()),
		}
		as.battleAbilityPool.Abilities[ga.FactionID] = gameAbility

		// broadcast ability update to faction users
		as.battle.arena.messageBus.Send(messagebus.BusKey(fmt.Sprintf("%s:%s", HubKeyBattleAbilityUpdated, gameAbility.FactionID.String())), gameAbility)
	}

	// broadcast the latest result progress bar, when ability is triggered
	factionAbilityPrices := []string{}
	for factionID, ability := range as.battleAbilityPool.Abilities {
		factionAbilityPrice := fmt.Sprintf("%s_%s_%s", factionID.String(), ability.SupsCost.String(), ability.CurrentSups.String())
		factionAbilityPrices = append(factionAbilityPrices, factionAbilityPrice)
	}

	payload := []byte{byte(BattleAbilityProgressTick)}
	payload = append(payload, []byte(strings.Join(factionAbilityPrices, "|"))...)

	as.battle.arena.messageBus.SendBinary(messagebus.BusKey(HubKeyBattleAbilityProgressBarUpdated), payload)

	return ba.CooldownDurationSecond, nil
}

type Contribution struct {
	factionID       uuid.UUID
	userID          uuid.UUID
	amount          decimal.Decimal
	abilityIdentity string
}

// locationDecidersSet set a user list for location select for current ability triggered
func (as *AbilitiesSystem) locationDecidersSet(battleID string, factionID uuid.UUID, triggerByUserID ...uuid.UUID) {
	defer func() {
		if err := recover(); err != nil {
			gamelog.L.Error().Interface("err", err).Msg("panic! panic! panic! Panic at the locationDecidersSet!")
		}
	}()
	// set triggered faction id
	as.battleAbilityPool.TriggeredFactionID = factionID

	type userSupSpent struct {
		userID   uuid.UUID
		supSpent decimal.Decimal
	}

	playerList, err := db.PlayerFactionContributionList(battleID, factionID)
	if err != nil {
		gamelog.L.Error().Str("battle_id", battleID).Str("faction_id", factionID.String()).Err(err).Msg("failed to get player list")
	}

	// initialise location select list
	as.locationDeciders.list = []uuid.UUID{}

	for _, tid := range triggerByUserID {
		as.locationDeciders.list = append(as.locationDeciders.list, tid)
	}

	for _, pid := range playerList {
		exists := false
		for _, tid := range triggerByUserID {
			if pid == tid {
				exists = true
				break
			}
		}
		if exists {
			continue
		}
		as.locationDeciders.list = append(as.locationDeciders.list, pid)
	}
}

// nextLocationDeciderGet return the uuid of the next player to select the location for ability
func (as *AbilitiesSystem) nextLocationDeciderGet() (uuid.UUID, uuid.UUID, bool) {
	defer func() {
		if err := recover(); err != nil {
			gamelog.L.Error().Interface("err", err).Msg("panic! panic! panic! Panic at the nextLocationDeciderGet!")
		}
	}()
	if as.locationDeciders == nil {
		gamelog.L.Error().Msg("nil check failed as.locationDeciders")

		return uuid.UUID(uuid.Nil), uuid.UUID(uuid.Nil), false
	}

	// clean up the location select list if there is no user left to select location
	if len(as.locationDeciders.list) <= 1 {
		gamelog.L.Error().Msg("no as.locationDeciders <= 1")
		as.locationDeciders.list = []uuid.UUID{}
		return uuid.UUID(uuid.Nil), uuid.UUID(uuid.Nil), false
	}

	currentUserID := as.locationDeciders.list[0]
	nextUserID := as.locationDeciders.list[1]

	// remove the first user from the list
	as.locationDeciders.list = as.locationDeciders.list[1:]

	return currentUserID, nextUserID, true
}

// ***********************************
// Ability Progression bar Broadcaster
// ***********************************

// 1 tick per second, each tick reduce 0.93304 of current price (drop the price to half in 10 second)

func (as *AbilitiesSystem) BattleAbilityPriceUpdater() {
	defer func() {
		if err := recover(); err != nil {
			gamelog.L.Error().Interface("err", err).Msg("panic! panic! panic! Panic at the BattleAbilityPriceUpdater!")
		}
	}()
	// check battle stage
	stage := as.battle.stage
	// exit the loop, when battle is ended
	if stage == BattleStageEnd {
		return
	}

	// check bribing stage
	if as.battleAbilityPool.Stage.Phase != BribeStageBribe {
		// skip if the stage is invalid
		return
	}

	// update price
	for factionID, ability := range as.battleAbilityPool.Abilities {
		// reduce price
		ability.SupsCost = ability.SupsCost.Mul(decimal.NewFromFloat(0.93304))

		// cap minmum price at 1 sup
		if ability.SupsCost.Cmp(decimal.New(1, 18)) <= 0 {
			ability.SupsCost = decimal.New(1, 18)
		}

		// if ability not triggered, store ability's new target price to database, and continue
		if ability.SupsCost.Cmp(ability.CurrentSups) > 0 {
			// store updated price to db
			err := db.FactionAbilitiesSupsCostUpdate(context.Background(), gamedb.Conn, ability.ID, ability.SupsCost, ability.CurrentSups)
			if err != nil {
				gamelog.L.Error().
					Str("ability_id", ability.ID.String()).
					Str("sups_cost", ability.SupsCost.StringFixed(4)).
					Str("current_sups", ability.CurrentSups.StringFixed(4)).
					Err(err).Msg("could not update faction ability cost")
			}
			continue
		}

		// if ability triggered
		ability.SupsCost = ability.SupsCost.Mul(decimal.NewFromInt(2))
		ability.CurrentSups = decimal.Zero
		err := db.FactionAbilitiesSupsCostUpdate(context.Background(), gamedb.Conn, ability.ID, ability.SupsCost, ability.CurrentSups)
		if err != nil {
			gamelog.L.Error().
				Str("ability_id", ability.ID.String()).
				Str("sups_cost", ability.SupsCost.StringFixed(4)).
				Str("current_sups", ability.CurrentSups.StringFixed(4)).
				Err(err).Msg("could not update faction ability cost")
		}

		// broadcast the progress bar
		as.BroadcastAbilityProgressBar()

		// get player
		as.battle.arena.BroadcastGameNotificationAbility(GameNotificationTypeBattleAbility, GameNotificationAbility{
			Ability: &AbilityBrief{
				Label:    ability.Label,
				ImageUrl: ability.ImageUrl,
				Colour:   ability.Colour,
			},
		})

		// set location deciders list
		as.locationDecidersSet(as.battle.ID, factionID)

		// if no user online, enter cooldown and exit the loop
		if len(as.locationDeciders.list) == 0 {

			// broadcast no ability
			as.battle.arena.BroadcastGameNotificationLocationSelect(&GameNotificationLocationSelect{
				Type: LocationSelectTypeCancelledNoPlayer,
				Ability: &AbilityBrief{
					Label:    ability.Label,
					ImageUrl: ability.ImageUrl,
					Colour:   ability.Colour,
				},
			})

			// set new battle ability
			cooldownSecond, err := as.SetNewBattleAbility()
			if err != nil {
				gamelog.L.Error().Err(err).Msg("Failed to set new battle ability")
			}

			as.battleAbilityPool.Stage.Phase = BribeStageCooldown
			as.battleAbilityPool.Stage.EndTime = time.Now().Add(time.Duration(cooldownSecond) * time.Second)
			as.battle.arena.messageBus.Send(messagebus.BusKey(HubKeGabsBribeStageUpdateSubscribe), as.battleAbilityPool.Stage)

			return
		}

		notification := GameNotificationAbility{
			Ability: &AbilityBrief{
				Label:    ability.Label,
				ImageUrl: ability.ImageUrl,
				Colour:   ability.Colour,
			},
		}
		// get player
		currentUser, err := BuildUserDetailWithFaction(as.locationDeciders.list[0])
		if err == nil {
			notification.User = currentUser
		}
		as.battle.arena.BroadcastGameNotificationAbility(GameNotificationTypeBattleAbility, notification)

		// if there is user, assign location decider and exit the loop
		// change bribing phase to location select
		as.battleAbilityPool.Stage.Phase = BribeStageLocationSelect
		as.battleAbilityPool.Stage.EndTime = time.Now().Add(time.Duration(LocationSelectDurationSecond) * time.Second)
		// broadcast stage change
		as.battle.arena.messageBus.Send(messagebus.BusKey(HubKeGabsBribeStageUpdateSubscribe), as.battleAbilityPool.Stage)

		// broadcast the announcement to the next location decider
		as.battle.arena.messageBus.Send(messagebus.BusKey(fmt.Sprintf("%s:%s", HubKeGabsBribingWinnerSubscribe, as.locationDeciders.list[0])), &LocationSelectAnnouncement{
			GameAbility: *as.battleAbilityPool.Abilities[as.battleAbilityPool.TriggeredFactionID],
			EndTime:     as.battleAbilityPool.Stage.EndTime,
		})

		return
	}

	// broadcast the progress bar
	go as.BroadcastAbilityProgressBar()
}

func (as *AbilitiesSystem) BattleAbilityProgressBar() {
	defer func() {
		if err := recover(); err != nil {
			gamelog.L.Error().Interface("err", err).Msg("panic! panic! panic! Panic at the BattleAbilityProgressBar!")
		}
	}()
	// check battle stage
	stage := as.battle.stage
	// exit the loop, when battle is ended
	if stage == BattleStageEnd {
		return
	}

	// check bribing stage
	if as.battleAbilityPool.Stage.Phase != BribeStageBribe {
		// skip if the stage is invalid
		return
	}

	go as.BroadcastAbilityProgressBar()
}

func (as *AbilitiesSystem) BroadcastAbilityProgressBar() {
	defer func() {
		if err := recover(); err != nil {
			gamelog.L.Error().Interface("err", err).Msg("panic! panic! panic! Panic at the BroadcastAbilityProgressBar!")
		}
	}()
	if as.battleAbilityPool == nil || as.battleAbilityPool.Abilities == nil {
		return
	}
	factionAbilityPrices := []string{}
	for factionID, ability := range as.battleAbilityPool.Abilities {
		factionAbilityPrice := fmt.Sprintf("%s_%s_%s", factionID.String(), ability.SupsCost.String(), ability.CurrentSups.String())
		factionAbilityPrices = append(factionAbilityPrices, factionAbilityPrice)
	}

	payload := []byte{byte(BattleAbilityProgressTick)}
	payload = append(payload, []byte(strings.Join(factionAbilityPrices, "|"))...)

	as.battle.arena.messageBus.SendBinary(messagebus.BusKey(HubKeyBattleAbilityProgressBarUpdated), payload)
}

// *********************
// Handlers
// *********************
func (as *AbilitiesSystem) AbilityContribute(factionID uuid.UUID, userID uuid.UUID, abilityIdentity string, amount decimal.Decimal) {
	defer func() {
		if err := recover(); err != nil {
			gamelog.L.Error().Interface("err", err).Msg("panic! panic! panic! Panic at the AbilityContribute!")
		}
	}()
	if as == nil || as.battle == nil || as.battle.stage != BattleStagStart || as.factionUniqueAbilities == nil {
		return
	}

	cont := &Contribution{
		factionID,
		userID,
		amount,
		abilityIdentity,
	}

	as.contribute <- cont
}

// FactionUniqueAbilityGet return the faction unique ability for the given faction
func (as *AbilitiesSystem) FactionUniqueAbilitiesGet(factionID uuid.UUID) []GameAbility {
	defer func() {
		if err := recover(); err != nil {
			gamelog.L.Error().Interface("err", err).Msg("panic! panic! panic! Panic at the FactionUniqueAbilitiesGet!")
		}
	}()
	abilities := []GameAbility{}
	for _, ga := range as.factionUniqueAbilities[factionID] {
		abilities = append(abilities, *ga)
	}

	if len(abilities) == 0 {
		return nil
	}

	return abilities
}

// FactionUniqueAbilityGet return the faction unique ability for the given faction
func (as *AbilitiesSystem) WarMachineAbilitiesGet(factionID uuid.UUID, hash string) []GameAbility {
	defer func() {
		if err := recover(); err != nil {
			gamelog.L.Error().Interface("err", err).Msg("panic! panic! panic! Panic at the WarMachineAbilitiesGet!")
		}
	}()
	abilities := []GameAbility{}
	if as == nil {
		gamelog.L.Error().Str("factionID", factionID.String()).Str("hash", hash).Msg("nil pointer found as")
		return abilities
	}
	if as.factionUniqueAbilities == nil {
		gamelog.L.Error().Str("factionID", factionID.String()).Str("hash", hash).Msg("nil pointer found as.factionUniqueAbilities")
		return abilities
	}
	// NOTE: just pass down the faction unique abilities for now
	if fua, ok := as.factionUniqueAbilities[factionID]; ok {
		for h, ga := range fua {
			if h == hash {
				abilities = append(abilities, *ga)
			}
		}
	}

	if len(abilities) == 0 {
		return nil
	}

	return abilities
}

func (as *AbilitiesSystem) BribeGabs(factionID uuid.UUID, userID uuid.UUID, amount decimal.Decimal) {
	defer func() {
		if err := recover(); err != nil {
			gamelog.L.Error().Interface("err", err).Msg("panic! panic! panic! Panic at the BribeGabs!")
		}
	}()
	if as == nil || as.battle == nil || as.battle.stage != BattleStagStart {
		gamelog.L.Error().
			Bool("nil checks as", as == nil).
			Msg("unable to retrieve abilities for faction")
		return
	}

	if as.battleAbilityPool.Stage.Phase != BribeStageBribe {
		gamelog.L.Warn().
			Msg("unable to retrieve abilities for faction")
	}

	cont := &Contribution{
		factionID,
		userID,
		amount,
		"",
	}

	go func() {
		defer func() {
			if err := recover(); err != nil {
				gamelog.L.Error().Interface("err", err).Msg("panic! panic! panic! Panic at the gabsbribe!")
			}
		}()

		as.bribe <- cont
	}()
}

func (as *AbilitiesSystem) BribeStageGet() *GabsBribeStage {
	if as.battleAbilityPool != nil {
		return as.battleAbilityPool.Stage
	}
	return nil
}

func (as *AbilitiesSystem) FactionBattleAbilityGet(factionID uuid.UUID) (GameAbility, error) {
	defer func() {
		if err := recover(); err != nil {
			gamelog.L.Error().Interface("err", err).Msg("panic! panic! panic! Panic at the FactionBattleAbilityGet!")
		}
	}()
	if as.battleAbilityPool == nil {
		return GameAbility{}, fmt.Errorf("battleAbilityPool is nil, fid: %s", factionID.String())
	}
	if as.battleAbilityPool.Abilities == nil {
		return GameAbility{}, fmt.Errorf("battleAbilityPool.Abilities is nil, fid: %s", factionID.String())
	}

	ability, ok := as.battleAbilityPool.Abilities[factionID]
	if !ok {
		gamelog.L.Warn().Str("func", "FactionBattleAbilityGet").Msg("unable to retrieve abilities for faction")
		return GameAbility{}, fmt.Errorf("game ability does not exist for faction %s", factionID.String())
	}

	return *ability, nil
}

func (as *AbilitiesSystem) LocationSelect(userID uuid.UUID, x int, y int) error {
	defer func() {
		if err := recover(); err != nil {
			gamelog.L.Error().Interface("err", err).Msg("panic! panic! panic! Panic at the LocationSelect!")
		}
	}()
	// check battle end
	if as.battle.stage == BattleStageEnd {
		gamelog.L.Warn().Str("func", "LocationSelect").Msg("battle stage has en ended")
		return nil
	}

	// check eligibility
	if len(as.locationDeciders.list) <= 0 || as.locationDeciders.list[0] != userID {
		return terror.Error(terror.ErrForbidden)
	}

	ability := as.battleAbilityPool.Abilities[as.battleAbilityPool.TriggeredFactionID]

	// get player detail
	player, err := boiler.Players(boiler.PlayerWhere.ID.EQ(userID.String())).One(gamedb.StdConn)
	if err != nil {
		return terror.Error(err, "player not exists")
	}

	faction, err := db.FactionGet(as.battleAbilityPool.TriggeredFactionID.String())
	if err != nil {
		return terror.Error(err, "player not exists")
	}

	event := &server.GameAbilityEvent{
		IsTriggered:         true,
		GameClientAbilityID: ability.GameClientAbilityID,
		TriggeredOnCellX:    &x,
		TriggeredOnCellY:    &y,
		TriggeredByUserID:   &userID,
		TriggeredByUsername: &player.Username.String,
		EventID:             ability.OfferingID,
	}

	as.battle.calcTriggeredLocation(event)

	// trigger location select
	as.battle.arena.Message("BATTLE:ABILITY", event)

	bat := boiler.BattleAbilityTrigger{
		PlayerID:          null.StringFrom(userID.String()),
		BattleID:          as.battle.ID,
		FactionID:         ability.FactionID.String(),
		IsAllSyndicates:   true,
		AbilityLabel:      ability.Label,
		GameAbilityID:     ability.ID.String(),
		AbilityOfferingID: ability.OfferingID.String(),
	}
	err = bat.Insert(gamedb.StdConn, boil.Infer())
	if err != nil {
		gamelog.L.Error().Interface("battle_ability_trigger", bat).Err(err).Msg("Failed to record ability triggered")
	}

	_, err = db.UserStatAddTotalAbilityTriggered(userID.String())
	if err != nil {
		gamelog.L.Error().Str("player_id", userID.String()).Err(err).Msg("failed to update user ability triggered amount")
	}

	as.battle.arena.BroadcastGameNotificationLocationSelect(&GameNotificationLocationSelect{
		Type: LocationSelectTypeTrigger,
		X:    &x,
		Y:    &y,
		Ability: &AbilityBrief{
			Label:    ability.Label,
			ImageUrl: ability.ImageUrl,
			Colour:   ability.Colour,
		},
		CurrentUser: &UserBrief{
			ID:        userID,
			Username:  player.Username.String,
			FactionID: player.FactionID.String,
			Faction: &FactionBrief{
				ID:         faction.ID,
				Label:      faction.Label,
				LogoBlobID: FactionLogos[as.battleAbilityPool.TriggeredFactionID.String()],
				Theme: &FactionTheme{
					Primary:    faction.PrimaryColor,
					Secondary:  faction.SecondaryColor,
					Background: faction.BackgroundColor,
				},
			},
		},
	})

	// enter the cooldown phase
	cooldownSecond, err := as.SetNewBattleAbility()
	if err != nil {
		gamelog.L.Error().Err(err).Msg("Failed to set new battle ability")
	}

	as.battleAbilityPool.Stage.Phase = BribeStageCooldown
	as.battleAbilityPool.Stage.EndTime = time.Now().Add(time.Duration(cooldownSecond) * time.Second)
	// broadcast stage to frontend
	as.battle.arena.messageBus.Send(messagebus.BusKey(HubKeGabsBribeStageUpdateSubscribe), as.battleAbilityPool.Stage)

	return nil
}

func (as *AbilitiesSystem) End() {
	defer func() {
		if err := recover(); err != nil {
			gamelog.L.Error().Interface("err", err).Msg("Panic! Panic! Panic! Panic at the abilities.End!")
			as.battle = nil
		}
	}()
	as.end <- true
	as.endGabs <- true
	as.battle = nil
}

func BuildUserDetailWithFaction(userID uuid.UUID) (*UserBrief, error) {
	defer func() {
		if err := recover(); err != nil {
			gamelog.L.Error().Interface("err", err).Msg("panic! panic! panic! Panic at the BuildUserDetailWithFaction!")
		}
	}()
	userBrief := &UserBrief{}

	user, err := boiler.FindPlayer(gamedb.StdConn, userID.String())
	if err != nil {
		gamelog.L.Error().Str("player_id", userID.String()).Err(err).Msg("failed to get player from db")
		return nil, terror.Error(err)
	}

	userBrief.ID = userID
	userBrief.Username = user.Username.String

	if !user.FactionID.Valid {
		return userBrief, nil
	}

	userBrief.FactionID = user.FactionID.String

	faction, err := db.FactionGet(user.FactionID.String)
	if err != nil {
		gamelog.L.Error().Str("player_id", userID.String()).Str("faction_id", user.FactionID.String).Err(err).Msg("failed to get player faction from db")
		return userBrief, nil
	}

	userBrief.Faction = &FactionBrief{
		ID:         faction.ID,
		Label:      faction.Label,
		LogoBlobID: FactionLogos[faction.ID],
		Theme: &FactionTheme{
			Primary:    faction.PrimaryColor,
			Secondary:  faction.SecondaryColor,
			Background: faction.BackgroundColor,
		},
	}

	return userBrief, nil
}<|MERGE_RESOLUTION|>--- conflicted
+++ resolved
@@ -866,7 +866,7 @@
 		// wait for next tick
 		case <-as.endGabs:
 			// send hold phase to frontend to close the vote panel
-			as.battle.arena.messageBus.Send(context.Background(), messagebus.BusKey(HubKeGabsBribeStageUpdateSubscribe), &GabsBribeStage{
+			as.battle.arena.messageBus.Send(messagebus.BusKey(HubKeGabsBribeStageUpdateSubscribe), &GabsBribeStage{
 				Phase:   BribeStageHold,
 				EndTime: time.Now().AddDate(1, 0, 0),
 			})
@@ -886,15 +886,7 @@
 			stage := as.battle.stage
 			// exit the loop, when battle is ended
 			if stage == BattleStageEnd {
-<<<<<<< HEAD
 				as.endGabs <- true
-=======
-				// change phase to hold and broadcast to user
-				as.battleAbilityPool.Stage.Phase = BribeStageHold
-				as.battleAbilityPool.Stage.EndTime = time.Now().AddDate(1, 0, 0) // HACK: set end time to far future to implement infinite time
-				as.battle.arena.messageBus.Send(messagebus.BusKey(HubKeGabsBribeStageUpdateSubscribe), as.battleAbilityPool.Stage)
-
->>>>>>> bcb724aa
 				// stop all the ticker and exit the loop
 				gamelog.L.Info().Msg("Stop ability tickers after battle is end")
 				return
