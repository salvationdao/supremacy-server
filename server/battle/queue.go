package battle

import (
	"context"
	"database/sql"
	"encoding/json"
	"errors"
	"fmt"
	"math"
	"server"
	"server/db"
	"server/db/boiler"
	"server/gamedb"
	"server/gamelog"
	"server/xsyn_rpcclient"
	"time"

	"github.com/ninja-software/terror/v2"
	"github.com/ninja-syndicate/ws"
	"github.com/volatiletech/null/v8"

	"github.com/volatiletech/sqlboiler/v4/queries/qm"

	"github.com/gofrs/uuid"
	"github.com/ninja-syndicate/hub"
	"github.com/shopspring/decimal"
	"github.com/volatiletech/sqlboiler/v4/boil"
)

func CalcNextQueueStatus(length int64) QueueStatusResponse {
	ql := float64(length + 1)
	queueLength := decimal.NewFromFloat(ql)

	// min cost will be one forth of the queue length
	minQueueCost := queueLength.Div(decimal.NewFromFloat(4)).Mul(decimal.New(1, 18))

	mul := db.GetDecimalWithDefault("queue_fee_log_multi", decimal.NewFromFloat(3.25))
	mulFloat, _ := mul.Float64()

	// calc queue cost
	feeMultiplier := math.Log(float64(ql)) / mulFloat * 0.25
	queueCost := queueLength.Mul(decimal.NewFromFloat(feeMultiplier)).Mul(decimal.New(1, 18))

	// calc contract reward
	contractReward := queueLength.Mul(decimal.New(2, 18))

	// fee never get under queue length
	if queueCost.LessThan(minQueueCost) {
		queueCost = minQueueCost
	}

	// length * 2 sups
	return QueueStatusResponse{
		QueueLength: length, // return the current queue length

		// the fee player have to pay if they want to queue their mech
		QueueCost: queueCost,

		// the reward, player will get if their mech won the battle
		ContractReward: contractReward,
	}
}

type QueueJoinHandlerResponse struct {
	Success bool   `json:"success"`
	Code    string `json:"code"`
}

type QueueJoinRequest struct {
	*hub.HubCommandRequest
	Payload struct {
		AssetHash                   string `json:"asset_hash"`
		NeedInsured                 bool   `json:"need_insured"`
		EnablePushNotifications     bool   `json:"enable_push_notifications,omitempty"`
		MobileNumber                string `json:"mobile_number,omitempty"`
		EnableTelegramNotifications bool   `json:"enable_telegram_notifications"`
	} `json:"payload"`
}

const WSQueueJoin = "BATTLE:QUEUE:JOIN"

func (arena *Arena) QueueJoinHandler(ctx context.Context, user *boiler.Player, factionID string, key string, payload []byte, reply ws.ReplyFunc) error {
	msg := &QueueJoinRequest{}
	err := json.Unmarshal(payload, msg)
	if err != nil {
		gamelog.L.Error().Str("msg", string(payload)).Err(err).Msg("unable to unmarshal queue join")
		return err
	}

	mechID, err := db.MechIDFromHash(msg.Payload.AssetHash)
	if err != nil {
		gamelog.L.Error().Str("hash", msg.Payload.AssetHash).Err(err).Msg("unable to retrieve mech id from hash")
		return err
	}

	// onChainStatus, err := arena.RPCClient.AssetOnChainStatus(mechID.String())
	// if err != nil {
	// 	return terror.Error(err, "Unable to get asset ownership details, please try again or contact support.")
	// }

	// if onChainStatus != server.OnChainStatusMintable && onChainStatus != server.OnChainStatusUnstakable {
	// 	return terror.Error(fmt.Errorf("asset on chain status is %s", onChainStatus), "This asset isn't on world, please transition on world.")
	// }

	mech, err := db.Mech(mechID.String())
	if err != nil {
		gamelog.L.Error().Str("mech_id", mechID.String()).Err(err).Msg("unable to retrieve mech id from hash")
		return err
	}

	if mech.Faction == nil {
		gamelog.L.Error().Str("mech_id", mechID.String()).Err(err).Msg("mech's owner player has no faction")
		return terror.Error(fmt.Errorf("missing warmachine faction"))
	}

	ownerID, err := uuid.FromString(mech.OwnerID)
	if err != nil {
		gamelog.L.Error().Str("ownerID", mech.OwnerID).Err(err).Msg("unable to convert owner id from string")
		return err
	}

	if !mech.IsDefault && mech.OwnerID != user.ID {
		return terror.Error(fmt.Errorf("does not own the mech"), "Current mech does not own by you")
	}

	// check mech is still in repair
	ar, err := boiler.MechRepairs(
		boiler.MechRepairWhere.MechID.EQ(mech.ID),
		boiler.MechRepairWhere.RepairCompleteAt.GT(time.Now()),
	).One(gamedb.StdConn)
	if err != nil && !errors.Is(err, sql.ErrNoRows) {
		return terror.Error(err, "Failed to check asset repair table")
	}

	if ar != nil {
		return terror.Error(fmt.Errorf("mech is still in repair center"), "Your mech is still in the repair center")
	}

	// Insert mech into queue
	existMech, err := boiler.BattleQueues(boiler.BattleQueueWhere.MechID.EQ(mechID.String())).One(gamedb.StdConn)
	if err != nil && !errors.Is(err, sql.ErrNoRows) {
		gamelog.L.Error().Str("mech_id", mechID.String()).Err(err).Msg("check mech exists in queue")
		return terror.Error(err, "Failed to check whether mech is in the battle queue")
	}
	if existMech != nil {
		gamelog.L.Debug().Str("mech_id", mechID.String()).Err(err).Msg("mech already in queue")
		position, err := db.QueuePosition(mechID, uuid.FromStringOrNil(factionID))
		if err != nil {
			return terror.Error(err, "Already in queue, failed to get position. Contact support or try again.")
		}

		if position == -1 {
			return terror.Error(terror.ErrInvalidInput, "Your mech is in battle.")
		}

		return terror.Error(terror.ErrInvalidInput, fmt.Sprintf("Your mech is already in queue, current position is %d.", position))
	}

	// Get current queue length and calculate queue fee and reward
	result, err := db.QueueLength(uuid.FromStringOrNil(factionID))
	if err != nil {
		gamelog.L.Error().Interface("factionID", factionID).Err(err).Msg("unable to retrieve queue length")
		return err
	}

	queueStatus := CalcNextQueueStatus(result)

	tx, err := gamedb.StdConn.Begin()
	if err != nil {
		gamelog.L.Error().Err(err).Msg("unable to begin tx")
		return fmt.Errorf(terror.Echo(err))
	}
	defer tx.Rollback()

	bc := &boiler.BattleContract{
		MechID:         mechID.String(),
		FactionID:      factionID,
		PlayerID:       ownerID.String(),
		ContractReward: queueStatus.ContractReward,
		Fee:            queueStatus.QueueCost,
	}
	err = bc.Insert(tx, boil.Infer())
	if err != nil {
		gamelog.L.Error().
			Interface("mech", mech).
			Str("contractReward", queueStatus.ContractReward.String()).
			Str("queueFee", queueStatus.QueueCost.String()).
			Err(err).Msg("unable to create battle contract")
		return terror.Error(err, "Unable to join queue, contact support or try again.")
	}

	bq := &boiler.BattleQueue{
		MechID:           mechID.String(),
		QueuedAt:         time.Now(),
		FactionID:        factionID,
		OwnerID:          ownerID.String(),
		BattleContractID: null.StringFrom(bc.ID),
	}

	err = bq.Insert(tx, boil.Infer())
	if err != nil {
		gamelog.L.Error().
			Interface("mech", mech).
			Err(err).Msg("unable to insert mech into queue")
		return terror.Error(err, "Unable to join queue, contact support or try again.")
	}

	// get faction user account
	factionAccountID, ok := server.FactionUsers[factionID]
	if !ok {
		gamelog.L.Error().
			Str("mech ID", mech.ID).
			Str("faction ID", factionID).
			Err(err).
			Msg("unable to get hard coded syndicate player ID from faction ID")
	}

	if ownerID.String() == factionAccountID {
		err = tx.Commit()
		if err != nil {
			gamelog.L.Error().
				Str("mech ID", mech.ID).
				Str("faction ID", factionID).
				Err(err).
				Msg("unable to save battle queue join for faction owned mech")
			return err
		}
		return nil
	}

	// Charge user queue fee
	supTransactionID, err := arena.RPCClient.SpendSupMessage(xsyn_rpcclient.SpendSupsReq{
		Amount:               queueStatus.QueueCost.String(),
		FromUserID:           ownerID,
		ToUserID:             uuid.Must(uuid.FromString(factionAccountID)),
		TransactionReference: server.TransactionReference(fmt.Sprintf("war_machine_queueing_fee|%s|%d", msg.Payload.AssetHash, time.Now().UnixNano())),
		Group:                string(server.TransactionGroupBattle),
		SubGroup:             "Queue",
		Description:          "Queued mech to battle arena",
		NotSafe:              true,
	})
	if err != nil || supTransactionID == "TRANSACTION_FAILED" {
		// Abort transaction if charge fails
		gamelog.L.Error().Str("txID", supTransactionID).Interface("mechID", mechID).Interface("factionID", factionID).Err(err).Msg("unable to charge user for insert mech into queue")
		return terror.Error(err, "Unable to process queue fee,  check your balance and try again.")
	}

	bq.QueueFeeTXID = null.StringFrom(supTransactionID)
	_, err = bq.Update(tx, boil.Infer())
	if err != nil {
		gamelog.L.Error().
			Str("tx_id", supTransactionID).
			Err(err).Msg("unable to update battle queue with queue transaction id")
		if bq.QueueFeeTXID.Valid {
			_, err = arena.RPCClient.RefundSupsMessage(bq.QueueFeeTXID.String)
			if err != nil {
				gamelog.L.Error().Str("txID", bq.QueueFeeTXID.String).Err(err).Msg("failed to refund queue fee")
			}
		}

		return terror.Error(err, "Unable to join queue, contact support or try again.")
	}

<<<<<<< HEAD
	shortcode := ""
	bqn := &boiler.BattleQueueNotification{}
	// Charge queue notification fee, if enabled (10% of queue cost)
	if !bq.Notified {
		notifyCost := queueStatus.QueueCost.Mul(decimal.NewFromFloat(0.1))
		notifyTransactionID, err := arena.RPCClient.SpendSupMessage(xsyn_rpcclient.SpendSupsReq{
			Amount:               notifyCost.String(),
			FromUserID:           ownerID,
			ToUserID:             uuid.Must(uuid.FromString(factionAccountID)),
			TransactionReference: server.TransactionReference(fmt.Sprintf("war_machine_queue_notification_fee|%s|%d", msg.Payload.AssetHash, time.Now().UnixNano())),
			Group:                string(server.TransactionGroupBattle),
			SubGroup:             "Queue",
			Description:          "Notification surcharge for queued mech in arena",
			NotSafe:              true,
		})
		if err != nil {
			gamelog.L.Error().Str("txID", notifyTransactionID).Err(err).Msg("unable to charge user for sms notification for mech in queue")

			if bq.QueueFeeTXID.Valid {
				_, err = arena.RPCClient.RefundSupsMessage(bq.QueueFeeTXID.String)
				if err != nil {
					gamelog.L.Error().Str("txID", bq.QueueFeeTXID.String).Err(err).Msg("failed to refund queue fee")
				}
			}
			// Abort transaction if charge fails
			return terror.Error(err, "Unable to process notification fee, please check your balance and try again.")
		}
		bq.QueueNotificationFeeTXID = null.StringFrom(notifyTransactionID)
		_, err = bq.Update(tx, boil.Infer())
		if err != nil {
			gamelog.L.Error().
				Str("tx_id", notifyTransactionID).
				Err(err).Msg("unable to update battle queue with queue notification transaction id")
			if bq.QueueFeeTXID.Valid {
				_, err = arena.RPCClient.RefundSupsMessage(bq.QueueFeeTXID.String)
				if err != nil {
					gamelog.L.Error().Str("txID", bq.QueueFeeTXID.String).Err(err).Msg("failed to refund queue fee")
				}
			}
			if bq.QueueNotificationFeeTXID.Valid {
				_, err = arena.RPCClient.RefundSupsMessage(bq.QueueNotificationFeeTXID.String)
				if err != nil {
					gamelog.L.Error().Str("txID", bq.QueueNotificationFeeTXID.String).Err(err).Msg("failed to refund queue notification fee")
				}
			}

			return terror.Error(err, "Unable to join queue, contact support or try again.")
		}

		//insert notification into db
		bqn = &boiler.BattleQueueNotification{
			MechID:            mechID.String(),
			QueueMechID:       null.StringFrom(mechID.String()),
			MobileNumber:      null.StringFrom(msg.Payload.MobileNumber),
			PushNotifications: msg.Payload.EnablePushNotifications,
			Fee:               notifyCost,
		}

		if msg.Payload.EnableTelegramNotifications {
			telegramNotification, err := arena.telegram.NotificationCreate(mechID.String(), bqn)
			if err != nil {
				gamelog.L.Error().
					Str("mechID", mechID.String()).
					Str("playerID", ownerID.String()).
					Err(err).Msg("unable to create telegram notification")
				if bq.QueueFeeTXID.Valid {
					_, err = arena.RPCClient.RefundSupsMessage(bq.QueueFeeTXID.String)
					if err != nil {
						gamelog.L.Error().Str("txID", bq.QueueFeeTXID.String).Err(err).Msg("failed to refund queue fee")
					}
				}
				if bq.QueueNotificationFeeTXID.Valid {
					_, err = arena.RPCClient.RefundSupsMessage(bq.QueueNotificationFeeTXID.String)
					if err != nil {
						gamelog.L.Error().Str("txID", bq.QueueNotificationFeeTXID.String).Err(err).Msg("failed to refund queue notification fee")
					}
				}
				return terror.Error(err, "Unable create telegram notification. Contact support.")
			}
			bqn.TelegramNotificationID = null.StringFrom(telegramNotification.ID)
			shortcode = telegramNotification.Shortcode
		}

		err = bqn.Insert(tx, boil.Infer())
		if err != nil {
			gamelog.L.Error().
				Interface("mech", mech).
				Err(err).Msg("unable to insert queue notification for mech")
			if bq.QueueFeeTXID.Valid {
				_, err = arena.RPCClient.RefundSupsMessage(bq.QueueFeeTXID.String)
				if err != nil {
					gamelog.L.Error().Str("txID", bq.QueueFeeTXID.String).Err(err).Msg("failed to refund queue fee")
				}
			}
			if bq.QueueNotificationFeeTXID.Valid {
				_, err = arena.RPCClient.RefundSupsMessage(bq.QueueNotificationFeeTXID.String)
				if err != nil {
					gamelog.L.Error().Str("txID", bq.QueueNotificationFeeTXID.String).Err(err).Msg("failed to refund queue notification fee")
				}
			}

			return terror.Error(err, "Unable to join queue, contact support or try again.")
		}

	}

=======
>>>>>>> 29c94ab2
	// Commit transaction
	err = tx.Commit()
	if err != nil {
		gamelog.L.Error().
			Interface("mech", mech).
			Err(err).Msg("unable to commit mech insertion into queue")
		if bq.QueueFeeTXID.Valid {
			_, err = arena.RPCClient.RefundSupsMessage(bq.QueueFeeTXID.String)
			if err != nil {
				gamelog.L.Error().Str("txID", bq.QueueFeeTXID.String).Err(err).Msg("failed to refund queue fee")
			}
		}
		if bq.QueueNotificationFeeTXID.Valid {
			_, err = arena.RPCClient.RefundSupsMessage(bq.QueueNotificationFeeTXID.String)
			if err != nil {
				gamelog.L.Error().Str("txID", bq.QueueNotificationFeeTXID.String).Err(err).Msg("failed to refund queue notification fee")
			}
		}

		return terror.Error(err, "Unable to join queue, contact support or try again.")
	}

	// Get mech current queue position
	if err != nil && !errors.Is(sql.ErrNoRows, err) {
		gamelog.L.Error().
			Str("mechID", mechID.String()).
			Str("factionID", factionID).
			Err(err).Msg("unable to retrieve mech queue position")
		return terror.Error(err, "Unable to join queue, check your balance and try again.")
	}

	// Tell clients to refetch war machine queue status
	ws.PublishMessage(fmt.Sprintf("/faction/%s/queue", factionID), WSQueueUpdatedSubscribe, true)

	reply(QueueJoinHandlerResponse{
		Success: true,
		Code:    "",
	})

	// Send updated battle queue status to all subscribers
	ws.PublishMessage(fmt.Sprintf("/faction/%s/queue", factionID), WSQueueStatusSubscribe, CalcNextQueueStatus(queueStatus.QueueLength+1))

	return nil
}

type QueueLeaveRequest struct {
	*hub.HubCommandRequest
	Payload struct {
		AssetHash string `json:"asset_hash"`
	} `json:"payload"`
}

const WSQueueLeave = "BATTLE:QUEUE:LEAVE"

func (arena *Arena) QueueLeaveHandler(ctx context.Context, user *boiler.Player, factionID string, key string, payload []byte, reply ws.ReplyFunc) error {
	msg := &QueueLeaveRequest{}
	err := json.Unmarshal(payload, msg)
	if err != nil {
		gamelog.L.Error().Str("msg", string(payload)).Err(err).Msg("unable to unmarshal queue leave")
		return terror.Error(err, "Issue leaving queue, try again or contact support.")
	}

	mechID, err := db.MechIDFromHash(msg.Payload.AssetHash)
	if err != nil {
		gamelog.L.Error().Str("hash", msg.Payload.AssetHash).Err(err).Msg("unable to retrieve mech id from hash")
		return terror.Error(err, "Issue leaving queue, try again or contact support.")
	}

	mech, err := db.Mech(mechID.String())
	if err != nil {
		gamelog.L.Error().Str("mech_id", mechID.String()).Err(err).Msg("unable to retrieve mech")
		return terror.Error(err, "Issue leaving queue, try again or contact support.")
	}

	if mech.Faction == nil {
		gamelog.L.Error().Str("mech_id", mechID.String()).Err(err).Msg("mech's owner player has no faction")
		return terror.Error(err, "Issue leaving queue, try again or contact support.")
	}

	if user.ID != mech.OwnerID {
		return terror.Error(terror.ErrForbidden, "Only the owners of the war machine can remove it from the queue.")
	}

	originalQueueCost, err := db.QueueFee(mechID, uuid.FromStringOrNil(factionID))
	if err != nil && !errors.Is(err, sql.ErrNoRows) {
		gamelog.L.Error().Interface("mechID", mechID).Interface("factionID", mech.FactionID).Err(err).Msg("unable to remove mech from queue")
		return terror.Error(err, "Issue leaving queue, try again or contact support.")
	}

	// Get queue position before deleting
	position, err := db.QueuePosition(mechID, uuid.FromStringOrNil(factionID))
	if errors.Is(sql.ErrNoRows, err) {
		// If mech is not in queue
		gamelog.L.Warn().Interface("mechID", mechID).Interface("factionID", mech.FactionID).Err(err).Msg("tried to remove already unqueued mech from queue")
		return terror.Warn(err, "Unable to find war machine in battle queue, ensure machine isn't already removed and contact support.")
	}
	if err != nil {
		gamelog.L.Warn().Interface("mechID", mechID).Interface("factionID", mech.FactionID).Err(err).Msg("unable to get mech position")
		return terror.Error(err, "Issue leaving queue, try again or contact support.")
	}

	if position == -1 {
		// If mech is currently in battle
		gamelog.L.Error().Interface("mechID", mechID).Interface("factionID", mech.FactionID).Err(err).Msg("cannot remove battling mech from queue")
		return terror.Error(fmt.Errorf("cannot remove war machine from queue when it is in battle"), "You cannot remove war machines currently in battle.")
	}

	// check current battle war machine id list
	for _, wmID := range arena.currentBattleWarMachineIDs() {
		if wmID == mechID {
			gamelog.L.Error().Interface("mechID", mechID).Interface("factionID", mech.FactionID).Err(err).Msg("cannot remove battling mech from queue")
			return terror.Error(fmt.Errorf("cannot remove war machine from queue when it is in battle"), "You cannot remove war machines currently in battle.")
		}
	}

	tx, err := gamedb.StdConn.Begin()
	if err != nil {
		gamelog.L.Error().Err(err).Msg("unable to begin tx")
		return terror.Error(err, "Issue leaving queue, try again or contact support.")
	}
	defer tx.Rollback()

	canxq := `UPDATE battle_contracts SET cancelled = TRUE WHERE id = (SELECT battle_contract_id FROM battle_queue WHERE mech_id = $1)`
	_, err = tx.Exec(canxq, mechID.String())
	if err != nil {
		gamelog.L.Warn().Err(err).Msg("unable to cancel battle contract. mech has left queue though.")
	}

	// Remove from queue
	bq, err := boiler.BattleQueues(boiler.BattleQueueWhere.MechID.EQ(mechID.String())).One(tx)
	if err != nil {
		gamelog.L.Error().
			Err(err).
			Str("mech_id", mechID.String()).
			Msg("unable to get existing mech from queue")
		return terror.Error(err, "Issue leaving queue, try again or contact support.")
	}

	factionAccountID, ok := server.FactionUsers[factionID]
	if !ok {
		gamelog.L.Error().
			Str("mech ID", mech.ID).
			Str("faction ID", factionID).
			Err(err).
			Msg("unable to get hard coded syndicate player ID from faction ID")
	}

	// refund queue fee if not already refunded
	if !bq.QueueFeeTXIDRefund.Valid {
		// check if they have a transaction ID
		if bq.QueueFeeTXID.Valid && bq.QueueFeeTXID.String != "" {
			factionAccUUID, _ := uuid.FromString(factionAccountID)
			syndicateBalance := arena.RPCClient.UserBalanceGet(factionAccUUID)

			if syndicateBalance.LessThanOrEqual(*originalQueueCost) {
				txid, err := arena.RPCClient.SpendSupMessage(xsyn_rpcclient.SpendSupsReq{
					FromUserID:           uuid.UUID(server.XsynTreasuryUserID),
					ToUserID:             factionAccUUID,
					Amount:               originalQueueCost.StringFixed(0),
					TransactionReference: server.TransactionReference(fmt.Sprintf("queue_fee_reversal_shortfall|%s|%d", bq.QueueFeeTXID.String, time.Now().UnixNano())),
					Group:                string(server.TransactionGroupBattle),
					SubGroup:             "Queue",
					Description:          "Queue reversal shortfall",
					NotSafe:              false,
				})
				if err != nil {
					gamelog.L.Error().
						Str("Faction ID", factionAccountID).
						Str("Amount", originalQueueCost.StringFixed(0)).
						Err(err).
						Msg("Could not transfer money from treasury into syndicate account!!")
					return terror.Error(err, "Unable to remove your mech from the queue. Please contact support.")
				}
				gamelog.L.Warn().
					Str("Faction ID", factionAccountID).
					Str("Amount", originalQueueCost.StringFixed(0)).
					Str("TXID", txid).
					Err(err).
					Msg("Had to transfer funds to the syndicate account")
			}

			queueRefundTransactionID, err := arena.RPCClient.RefundSupsMessage(bq.QueueFeeTXID.String)
			if err != nil {
				gamelog.L.Error().
					Str("queue_transaction_id", bq.QueueFeeTXID.String).
					Err(err).
					Msg("failed to refund users queue fee")
				return terror.Error(err, "Unable to remove your mech from the queue, please try again in five minutes or contact support.")
			}
			bq.QueueFeeTXIDRefund = null.StringFrom(queueRefundTransactionID)
		}
		_, err = bq.Update(tx, boil.Infer())
		if err != nil {
			gamelog.L.Error().
				Str("queue_refund_transaction_id", bq.QueueFeeTXIDRefund.String).
				Err(err).Msg("unable to update battle queue with refund transaction details")
			return terror.Error(err, "Unable to join queue, check your balance and try again.")
		}
	}

	updateBQNq := `UPDATE battle_queue_notifications SET is_refunded = TRUE, queue_mech_id = NULL WHERE mech_id = $1`
	_, err = gamedb.StdConn.Exec(updateBQNq, mechID.String())
	if err != nil {
		gamelog.L.Warn().Err(err).Msg("unable to update battle_queue_notifications table during refund")
	}

	// Refund queue notification fee, if enabled and not already refunded
	if !bq.Notified && !bq.QueueNotificationFeeTXIDRefund.Valid {
		if bq.QueueNotificationFeeTXID.Valid && bq.QueueNotificationFeeTXID.String != "" {
			queueNotificationRefundTransactionID, err := arena.RPCClient.RefundSupsMessage(bq.QueueNotificationFeeTXID.String)
			if err != nil {
				gamelog.L.Error().
					Err(err).
					Str("queue_notification_transaction_id", bq.QueueNotificationFeeTXID.String).
					Msg("failed to refund users notification fee")
				return terror.Error(err, "Unable to process refund, try again or contact support.")
			}
			bq.QueueNotificationFeeTXIDRefund = null.StringFrom(queueNotificationRefundTransactionID)
		}
		_, err = bq.Update(tx, boil.Infer())
		if err != nil {
			gamelog.L.Error().
				Str("queue_notification_refund_transaction_id", bq.QueueNotificationFeeTXIDRefund.String).
				Err(err).Msg("unable to update battle queue with notification refund transaction details")
			return terror.Error(err, "Unable to leave queue, try again or contact support.")
		}
	}

	_, err = bq.Delete(tx)
	if err != nil {
		gamelog.L.Error().
			Interface("mech", mech).
			Err(err).Msg("unable to remove mech from queue")
		return terror.Error(err, "Unable to leave queue, try again or contact support.")
	}

	err = tx.Commit()
	if err != nil {
		gamelog.L.Error().
			Interface("mech", mech).
			Err(err).Msg("unable to commit mech deletion from queue")
		return terror.Error(err, "Unable to leave queue, try again or contact support.")
	}

	reply(true)

	// Tell clients to refetch war machine queue status
	ws.PublishMessage(fmt.Sprintf("/faction/%s/queue", factionID), WSQueueUpdatedSubscribe, true)

	result, err := db.QueueLength(uuid.FromStringOrNil(factionID))
	if err != nil {
		gamelog.L.Error().Interface("factionID", factionID).Err(err).Msg("unable to retrieve queue length")
		return terror.Error(err, "Unable to leave queue, try again or contact support.")
	}

	// Send updated Battle queue status to all subscribers
	ws.PublishMessage(fmt.Sprintf("/faction/%s/queue", factionID), WSQueueStatusSubscribe, CalcNextQueueStatus(result))

	return nil
}

type QueueStatusResponse struct {
	QueueLength    int64           `json:"queue_length"`
	QueueCost      decimal.Decimal `json:"queue_cost"`
	ContractReward decimal.Decimal `json:"contract_reward"`
}

const WSQueueStatusSubscribe = "BATTLE:QUEUE:STATUS:SUBSCRIBE"

func (arena *Arena) QueueStatusSubscribeHandler(ctx context.Context, user *boiler.Player, factionID string, key string, payload []byte, reply ws.ReplyFunc) error {
	result, err := db.QueueLength(uuid.FromStringOrNil(factionID))
	if err != nil {
		gamelog.L.Error().Interface("factionID", user.FactionID.String).Err(err).Msg("unable to retrieve queue length")
		return err
	}

	reply(CalcNextQueueStatus(result))

	return nil
}

const WSQueueUpdatedSubscribe = "BATTLE:QUEUE:UPDATED"

type AssetQueueStatusRequest struct {
	*hub.HubCommandRequest
	Payload struct {
		AssetHash string `json:"asset_hash"`
	} `json:"payload"`
}

type AssetQueueStatusResponse struct {
	QueuePosition  *int64           `json:"queue_position"` // in-game: -1; in queue: > 0; not in queue: nil
	ContractReward *decimal.Decimal `json:"contract_reward"`
}

const WSAssetQueueStatus = "ASSET:QUEUE:STATUS"

func (arena *Arena) AssetQueueStatusHandler(ctx context.Context, user *boiler.Player, factionID string, key string, payload []byte, reply ws.ReplyFunc) error {
	req := &AssetQueueStatusRequest{}
	err := json.Unmarshal(payload, req)
	if err != nil {
		return terror.Error(err, "Invalid request received")
	}

	mechID, err := db.MechIDFromHash(req.Payload.AssetHash)
	if err != nil {
		gamelog.L.Error().Str("hash", req.Payload.AssetHash).Err(err).Msg("unable to retrieve mech id from hash")
		return err
	}

	mech, err := db.Mech(mechID.String())
	if err != nil {
		gamelog.L.Error().Str("mech_id", mechID.String()).Err(err).Msg("unable to retrieve mech id from hash")
		return err
	}

	if mech.Faction == nil {
		gamelog.L.Error().Str("mech_id", mechID.String()).Err(err).Msg("mech's owner player has no faction")
		return err
	}

	if mech.OwnerID != user.ID {
		gamelog.L.Error().Str("mech_id", mechID.String()).Str("mech owner id", mech.OwnerID).Str("player id", user.ID).Err(err).Msg("player does not own the mech")
		return err
	}

	position, err := db.QueuePosition(mechID, uuid.FromStringOrNil(factionID))
	if errors.Is(sql.ErrNoRows, err) {
		// If mech is not in queue
		reply(AssetQueueStatusResponse{
			nil,
			nil,
		})
		return nil
	}
	if err != nil {
		return err
	}

	contractReward, err := db.QueueContract(mechID, uuid.FromStringOrNil(factionID))
	if err != nil {
		gamelog.L.Error().Str("mech id", mechID.String()).Str("faction id", factionID).Err(err).Msg("unable to get contract reward")
		return err
	}

	reply(AssetQueueStatusResponse{
		&position,
		contractReward,
	})

	return nil
}

const WSAssetQueueStatusList = "ASSET:QUEUE:STATUS:LIST"

type AssetQueueStatusItem struct {
	MechID        string `json:"mech_id"`
	QueuePosition int64  `json:"queue_position"`
}

func (arena *Arena) AssetQueueStatusListHandler(ctx context.Context, user *boiler.Player, factionID string, key string, payload []byte, reply ws.ReplyFunc) error {
	queueList, err := db.QueueOwnerList(uuid.FromStringOrNil(user.ID))
	if err != nil {
		return terror.Error(err, "Failed to list war machines in queue")
	}

	// check their on world / off world status
	assetIDsToCheck := []string{}
	for _, q := range queueList {
		assetIDsToCheck = append(assetIDsToCheck, q.MechID.String())
	}

	assetMap, err := arena.RPCClient.AssetsOnChainStatus(assetIDsToCheck)
	if err != nil {
		return terror.Error(err, "Unable to get asset ownership details, please try again or contact support.")
	}

	resp := []*AssetQueueStatusItem{}
	for _, q := range queueList {
		if onChainStatus, ok := assetMap[q.MechID.String()]; ok && (onChainStatus == server.OnChainStatusMintable || onChainStatus == server.OnChainStatusUnstakable) {
			obj := &AssetQueueStatusItem{
				MechID:        q.MechID.String(),
				QueuePosition: q.QueuePosition,
			}
			resp = append(resp, obj)
		}
	}

	reply(resp)
	return nil
}

type AssetQueueManyRequest struct {
	*hub.HubCommandRequest
	Payload struct {
		PageNumber int `json:"page_number"`
		PageSize   int `json:"page_size"`
	} `json:"payload"`
}

type AssetQueueManyResponse struct {
	AssetQueueList []*AssetQueue `json:"asset_queue_list"`
	Total          int           `json:"total"`
}

type AssetQueue struct {
	MechID           string          `json:"mech_id"`
	Hash             string          `json:"hash"`
	Position         *int64          `json:"position"`
	ContractReward   decimal.Decimal `json:"contract_reward"`
	InBattle         bool            `json:"in_battle"`
	BattleContractID string
}

const HubKeyAssetMany = "ASSET:MANY"

// THIS IS A LEGACY HANDLER, will be replaced
func (arena *Arena) AssetManyHandler(ctx context.Context, user *boiler.Player, factionID string, key string, payload []byte, reply ws.ReplyFunc) error {
	req := &AssetQueueManyRequest{}
	err := json.Unmarshal(payload, req)
	if err != nil {
		return terror.Error(err, "Invalid request received")
	}

	resp := &AssetQueueManyResponse{
		AssetQueueList: []*AssetQueue{},
	}

	type mechDetailsBrief struct {
		ID   string
		Hash string
	}

	var allMechs []*mechDetailsBrief

	// get the list of player's mechs (id, hash, created_at)
	query := `	
		SELECT m.id, ci.hash
		FROM mechs m
		INNER JOIN collection_items ci on ci.item_id = m.id
		WHERE owner_id = $1
		`

	rows, err := gamedb.StdConn.Query(query, user.ID)
	if err != nil {
		return terror.Error(err, "Issue retrieving your mechs, please try again or contact support.")
	}
	defer rows.Close()
	for rows.Next() {
		newMech := &mechDetailsBrief{}
		err := rows.Scan(&newMech.ID, &newMech.Hash)
		if err != nil {
			gamelog.L.Error().Err(err).Str("query", query).Str("hubc.Identifier()", user.ID).Msg("unable to scan mech details into struct")
			return terror.Error(err, "Issue composing your mechs, please try again or contact support.")
		}
		allMechs = append(allMechs, newMech)
	}

	var mechs []*mechDetailsBrief

	// reply empty
	if len(allMechs) == 0 {
		reply(resp)
		return nil
	}

	// calc mech id list
	mechIDs := []string{}
	for _, mech := range allMechs {
		mechIDs = append(mechIDs, mech.ID)
	}

	assetMap, err := arena.RPCClient.AssetsOnChainStatus(mechIDs)
	if err != nil {
		return terror.Error(err, "Unable to get asset ownership details, please try again or contact support.")
	}

	for _, m := range allMechs {
		if onChainStatus, ok := assetMap[m.ID]; ok && (onChainStatus == server.OnChainStatusMintable || onChainStatus == server.OnChainStatusUnstakable) {
			mechs = append(mechs, m)
		}
	}

	// set total
	resp.Total = len(mechs)

	// get queue position
	queuePosition, err := db.MechQueuePosition(factionID, user.ID)
	if err != nil {
		gamelog.L.Error().Str("player id", user.ID).Err(err).Msg("Failed to get player mech position")
		return terror.Error(err, "Failed to get mech position")
	}

	// get player's in-battle mech
	inBattleMechs, err := boiler.BattleQueues(
		qm.Select(
			boiler.BattleQueueColumns.ID,
			boiler.BattleQueueColumns.BattleContractID,
			boiler.BattleQueueColumns.MechID,
		),
		boiler.BattleQueueWhere.OwnerID.EQ(user.ID),
		boiler.BattleQueueWhere.BattleID.IsNotNull(),
		boiler.BattleQueueWhere.BattleContractID.IsNotNull(),
	).All(gamedb.StdConn)
	if err != nil {
		return terror.Error(err, "Failed to get player's in-battle mechs")
	}

	// manually handle mech pagination

	// resort the order
	newList := []*AssetQueue{}

	// insert in-battle mech
	for _, bq := range inBattleMechs {
		for _, m := range mechs {
			if m.ID == bq.MechID {
				newList = append(newList, &AssetQueue{
					MechID:           m.ID,
					Hash:             m.Hash,
					InBattle:         true,
					BattleContractID: bq.BattleContractID.String,
				})
			}
		}
	}

	// fill queued mech
	for _, qp := range queuePosition {
		newList = append(newList, &AssetQueue{
			MechID:           qp.MechID.String(),
			Position:         &qp.QueuePosition,
			BattleContractID: qp.BattleContractID,
		})
	}

	// fill mech detail
	for _, mech := range mechs {
		existOnIndex := -1

		// check whether it is in queue
		for i, nl := range newList {
			if mech.ID == nl.MechID {
				existOnIndex = i
				break
			}
		}

		if existOnIndex >= 0 {
			// update mech hash
			newList[existOnIndex].Hash = mech.Hash
		} else {
			// append to new list
			newList = append(newList, &AssetQueue{
				MechID: mech.ID,
				Hash:   mech.Hash,
			})
		}
	}

	offset := req.Payload.PageNumber * req.Payload.PageSize
	limit := req.Payload.PageSize

	for i, nl := range newList {
		if i < offset {
			continue
		}

		resp.AssetQueueList = append(resp.AssetQueueList, nl)

		if len(resp.AssetQueueList) >= limit {
			break
		}
	}

	// fetch battle contract for contract reward
	battleContractIDs := []string{}
	for _, bc := range resp.AssetQueueList {
		if bc.BattleContractID != "" {
			battleContractIDs = append(battleContractIDs, bc.BattleContractID)
		}
	}

	// if there contain any battle contract id
	if len(battleContractIDs) > 0 {
		bcs, err := boiler.BattleContracts(
			qm.Select(
				boiler.BattleContractColumns.ID,
				boiler.BattleContractColumns.MechID,
				boiler.BattleContractColumns.ContractReward,
			),
			boiler.BattleContractWhere.ID.IN(battleContractIDs),
		).All(gamedb.StdConn)
		if err != nil {
			return terror.Error(err, "Failed to get battle contract")
		}

		for _, bc := range bcs {
			for _, asset := range resp.AssetQueueList {
				if asset.MechID == bc.MechID {
					asset.ContractReward = bc.ContractReward
					break
				}
			}
		}
	}

	reply(resp)
	return nil
}<|MERGE_RESOLUTION|>--- conflicted
+++ resolved
@@ -261,115 +261,6 @@
 		return terror.Error(err, "Unable to join queue, contact support or try again.")
 	}
 
-<<<<<<< HEAD
-	shortcode := ""
-	bqn := &boiler.BattleQueueNotification{}
-	// Charge queue notification fee, if enabled (10% of queue cost)
-	if !bq.Notified {
-		notifyCost := queueStatus.QueueCost.Mul(decimal.NewFromFloat(0.1))
-		notifyTransactionID, err := arena.RPCClient.SpendSupMessage(xsyn_rpcclient.SpendSupsReq{
-			Amount:               notifyCost.String(),
-			FromUserID:           ownerID,
-			ToUserID:             uuid.Must(uuid.FromString(factionAccountID)),
-			TransactionReference: server.TransactionReference(fmt.Sprintf("war_machine_queue_notification_fee|%s|%d", msg.Payload.AssetHash, time.Now().UnixNano())),
-			Group:                string(server.TransactionGroupBattle),
-			SubGroup:             "Queue",
-			Description:          "Notification surcharge for queued mech in arena",
-			NotSafe:              true,
-		})
-		if err != nil {
-			gamelog.L.Error().Str("txID", notifyTransactionID).Err(err).Msg("unable to charge user for sms notification for mech in queue")
-
-			if bq.QueueFeeTXID.Valid {
-				_, err = arena.RPCClient.RefundSupsMessage(bq.QueueFeeTXID.String)
-				if err != nil {
-					gamelog.L.Error().Str("txID", bq.QueueFeeTXID.String).Err(err).Msg("failed to refund queue fee")
-				}
-			}
-			// Abort transaction if charge fails
-			return terror.Error(err, "Unable to process notification fee, please check your balance and try again.")
-		}
-		bq.QueueNotificationFeeTXID = null.StringFrom(notifyTransactionID)
-		_, err = bq.Update(tx, boil.Infer())
-		if err != nil {
-			gamelog.L.Error().
-				Str("tx_id", notifyTransactionID).
-				Err(err).Msg("unable to update battle queue with queue notification transaction id")
-			if bq.QueueFeeTXID.Valid {
-				_, err = arena.RPCClient.RefundSupsMessage(bq.QueueFeeTXID.String)
-				if err != nil {
-					gamelog.L.Error().Str("txID", bq.QueueFeeTXID.String).Err(err).Msg("failed to refund queue fee")
-				}
-			}
-			if bq.QueueNotificationFeeTXID.Valid {
-				_, err = arena.RPCClient.RefundSupsMessage(bq.QueueNotificationFeeTXID.String)
-				if err != nil {
-					gamelog.L.Error().Str("txID", bq.QueueNotificationFeeTXID.String).Err(err).Msg("failed to refund queue notification fee")
-				}
-			}
-
-			return terror.Error(err, "Unable to join queue, contact support or try again.")
-		}
-
-		//insert notification into db
-		bqn = &boiler.BattleQueueNotification{
-			MechID:            mechID.String(),
-			QueueMechID:       null.StringFrom(mechID.String()),
-			MobileNumber:      null.StringFrom(msg.Payload.MobileNumber),
-			PushNotifications: msg.Payload.EnablePushNotifications,
-			Fee:               notifyCost,
-		}
-
-		if msg.Payload.EnableTelegramNotifications {
-			telegramNotification, err := arena.telegram.NotificationCreate(mechID.String(), bqn)
-			if err != nil {
-				gamelog.L.Error().
-					Str("mechID", mechID.String()).
-					Str("playerID", ownerID.String()).
-					Err(err).Msg("unable to create telegram notification")
-				if bq.QueueFeeTXID.Valid {
-					_, err = arena.RPCClient.RefundSupsMessage(bq.QueueFeeTXID.String)
-					if err != nil {
-						gamelog.L.Error().Str("txID", bq.QueueFeeTXID.String).Err(err).Msg("failed to refund queue fee")
-					}
-				}
-				if bq.QueueNotificationFeeTXID.Valid {
-					_, err = arena.RPCClient.RefundSupsMessage(bq.QueueNotificationFeeTXID.String)
-					if err != nil {
-						gamelog.L.Error().Str("txID", bq.QueueNotificationFeeTXID.String).Err(err).Msg("failed to refund queue notification fee")
-					}
-				}
-				return terror.Error(err, "Unable create telegram notification. Contact support.")
-			}
-			bqn.TelegramNotificationID = null.StringFrom(telegramNotification.ID)
-			shortcode = telegramNotification.Shortcode
-		}
-
-		err = bqn.Insert(tx, boil.Infer())
-		if err != nil {
-			gamelog.L.Error().
-				Interface("mech", mech).
-				Err(err).Msg("unable to insert queue notification for mech")
-			if bq.QueueFeeTXID.Valid {
-				_, err = arena.RPCClient.RefundSupsMessage(bq.QueueFeeTXID.String)
-				if err != nil {
-					gamelog.L.Error().Str("txID", bq.QueueFeeTXID.String).Err(err).Msg("failed to refund queue fee")
-				}
-			}
-			if bq.QueueNotificationFeeTXID.Valid {
-				_, err = arena.RPCClient.RefundSupsMessage(bq.QueueNotificationFeeTXID.String)
-				if err != nil {
-					gamelog.L.Error().Str("txID", bq.QueueNotificationFeeTXID.String).Err(err).Msg("failed to refund queue notification fee")
-				}
-			}
-
-			return terror.Error(err, "Unable to join queue, contact support or try again.")
-		}
-
-	}
-
-=======
->>>>>>> 29c94ab2
 	// Commit transaction
 	err = tx.Commit()
 	if err != nil {
