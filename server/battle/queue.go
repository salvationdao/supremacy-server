package battle

import (
	"context"
	"database/sql"
	"encoding/json"
	"errors"
	"fmt"
	"math"
	"math/rand"
	"server"
	"server/db"
	"server/db/boiler"
	"server/gamedb"
	"server/gamelog"
	"server/rpcclient"
	"time"

	"github.com/gofrs/uuid"
	"github.com/ninja-software/terror/v2"
	"github.com/ninja-syndicate/hub"
	"github.com/ninja-syndicate/hub/ext/messagebus"
	"github.com/shopspring/decimal"
	"github.com/volatiletech/null/v8"
	"github.com/volatiletech/sqlboiler/v4/boil"
)

func CalcNextQueueStatus(length int64) QueueStatusResponse {
	ql := float64(length + 1)
	queueLength := decimal.NewFromFloat(ql)

	// min cost will be one forth of the queue length
	minQueueCost := queueLength.Div(decimal.NewFromFloat(4)).Mul(decimal.New(1, 18))

<<<<<<< HEAD
	x := 3.25

	if server.Env() == "staging" {
		x = 0.2 + rand.Float64()*(8.0-0.2)
		minQueueCost = decimal.NewFromFloat(1.5)
	}

	// calc queue cost
	feeMultiplier := math.Log(float64(ql)) / x * 0.25
=======
	mul := db.GetDecimalWithDefault("queue_fee_log_multi", decimal.NewFromFloat(3.25))
	mulFloat, _ := mul.Float64()
	// calc queue cost
	feeMultiplier := math.Log(float64(ql)) / mulFloat * 0.25
>>>>>>> fa4cbd2e
	queueCost := queueLength.Mul(decimal.NewFromFloat(feeMultiplier)).Mul(decimal.New(1, 18))

	// calc contract reward
	contractReward := queueLength.Mul(decimal.New(2, 18))

	// fee never get under queue length
	if queueCost.LessThan(minQueueCost) {
		queueCost = minQueueCost
	}

	// length * 2 sups
	return QueueStatusResponse{
		QueueLength: length, // return the current queue length

		// the fee player have to pay if they want to queue their mech
		QueueCost: queueCost,

		// the reward, player will get if their mech won the battle
		ContractReward: contractReward,
	}
}

type QueueJoinHandlerResponse struct {
	Success bool   `json:"success"`
	Code    string `json:"code"`
}

type QueueJoinRequest struct {
	*hub.HubCommandRequest
	Payload struct {
		AssetHash                   string `json:"asset_hash"`
		NeedInsured                 bool   `json:"need_insured"`
		EnablePushNotifications     bool   `json:"enable_push_notifications,omitempty"`
		MobileNumber                string `json:"mobile_number,omitempty"`
		EnableTelegramNotifications bool   `json:"enable_telegram_notifications"`
	} `json:"payload"`
}

const WSQueueJoin hub.HubCommandKey = "BATTLE:QUEUE:JOIN"

func (arena *Arena) QueueJoinHandler(ctx context.Context, wsc *hub.Client, payload []byte, factionID uuid.UUID, reply hub.ReplyFunc) error {
	msg := &QueueJoinRequest{}
	err := json.Unmarshal(payload, msg)
	if err != nil {
		gamelog.L.Error().Str("msg", string(payload)).Err(err).Msg("unable to unmarshal queue join")
		return terror.Error(err)
	}

	// check mobile phone, if player required notifyed through mobile sms
	if msg.Payload.EnablePushNotifications && msg.Payload.MobileNumber != "" {
		mobileNumber, err := arena.sms.Lookup(msg.Payload.MobileNumber)
		if err != nil {
			gamelog.L.Warn().Str("mobile number", msg.Payload.MobileNumber).Msg("Failed to lookup mobile number through twilio api")
			return terror.Error(err)
		}

		// set the verifyed mobile number
		msg.Payload.MobileNumber = mobileNumber
	}

	mechID, err := db.MechIDFromHash(msg.Payload.AssetHash)
	if err != nil {
		gamelog.L.Error().Str("hash", msg.Payload.AssetHash).Err(err).Msg("unable to retrieve mech id from hash")
		return terror.Error(err)
	}

	mech, err := db.Mech(mechID)
	if err != nil {
		gamelog.L.Error().Str("mech_id", mechID.String()).Err(err).Msg("unable to retrieve mech id from hash")
		return terror.Error(err)
	}

	if mech.Faction == nil {
		gamelog.L.Error().Str("mech_id", mechID.String()).Err(err).Msg("mech's owner player has no faction")
		return terror.Error(fmt.Errorf("missing warmachine faction"))
	}

	ownerID, err := uuid.FromString(mech.OwnerID)
	if err != nil {
		gamelog.L.Error().Str("ownerID", mech.OwnerID).Err(err).Msg("unable to convert owner id from string")
		return terror.Error(err)
	}

	if mech.OwnerID != wsc.Identifier() {
		return terror.Error(fmt.Errorf("does not own the mech"), "Current mech does not own by you")
	}

	// Get current queue length and calculate queue fee and reward
	result, err := db.QueueLength(factionID)
	if err != nil {
		gamelog.L.Error().Interface("factionID", factionID).Err(err).Msg("unable to retrieve queue length")
		return terror.Error(err)
	}

	queueStatus := CalcNextQueueStatus(result)

	tx, err := gamedb.StdConn.Begin()
	if err != nil {
		gamelog.L.Error().Err(err).Msg("unable to begin tx")
		return fmt.Errorf(terror.Echo(err))
	}
	defer tx.Rollback()

	var position int64

	// Insert mech into queue
	exists, err := boiler.BattleQueueExists(tx, mechID.String())
	if err != nil {
		gamelog.L.Error().Str("mech_id", mechID.String()).Err(err).Msg("check mech exists in queue")
	}
	if exists {
		gamelog.L.Debug().Str("mech_id", mechID.String()).Err(err).Msg("mech already in queue")
		position, err = db.QueuePosition(mechID, factionID)
		if err != nil {
			return terror.Error(err, "Already in queue, failed to get position. Contact support or try again.")
		}
		reply(true)
		return nil
	}

	bc := &boiler.BattleContract{
		MechID:         mechID.String(),
		FactionID:      factionID.String(),
		PlayerID:       ownerID.String(),
		ContractReward: queueStatus.ContractReward,
		Fee:            queueStatus.QueueCost,
	}
	err = bc.Insert(tx, boil.Infer())
	if err != nil {
		gamelog.L.Error().
			Interface("mech", mech).
			Str("contractReward", queueStatus.ContractReward.String()).
			Str("queueFee", queueStatus.QueueCost.String()).
			Err(err).Msg("unable to create battle contract")
		return terror.Error(err, "Unable to join queue, contact support or try again.")
	}

	bq := &boiler.BattleQueue{
		MechID:           mechID.String(),
		QueuedAt:         time.Now(),
		FactionID:        factionID.String(),
		OwnerID:          ownerID.String(),
		BattleContractID: null.StringFrom(bc.ID),
	}

	notifications := msg.Payload.EnablePushNotifications || msg.Payload.MobileNumber != "" || msg.Payload.EnableTelegramNotifications
	if !notifications {
		bq.Notified = true
	}
	err = bq.Insert(tx, boil.Infer())
	if err != nil {
		gamelog.L.Error().
			Interface("mech", mech).
			Err(err).Msg("unable to insert mech into queue")
		return terror.Error(err, "Unable to join queue, contact support or try again.")
	}
	factionAccountID, ok := server.FactionUsers[factionID.String()]
	if !ok {
		gamelog.L.Error().
			Str("mech ID", mech.ID).
			Str("faction ID", factionID.String()).
			Err(err).
			Msg("unable to get hard coded syndicate player ID from faction ID")
	}

	// Charge user queue fee
	supTransactionID, err := arena.RPCClient.SpendSupMessage(rpcclient.SpendSupsReq{
		Amount:               queueStatus.QueueCost.StringFixed(18),
		FromUserID:           ownerID,
		ToUserID:             uuid.Must(uuid.FromString(factionAccountID)),
		TransactionReference: server.TransactionReference(fmt.Sprintf("war_machine_queueing_fee|%s|%d", msg.Payload.AssetHash, time.Now().UnixNano())),
		Group:                string(server.TransactionGroupBattle),
		SubGroup:             "Queue",
		Description:          "Queued mech to battle arena",
		NotSafe:              true,
	})
	if err != nil || supTransactionID == "TRANSACTION_FAILED" {
		// Abort transaction if charge fails
		gamelog.L.Error().Str("txID", supTransactionID).Interface("mechID", mechID).Interface("factionID", factionID.String()).Err(err).Msg("unable to charge user for insert mech into queue")
		return terror.Error(err, "Unable to process queue fee,  check your balance and try again.")
	}

	bq.QueueFeeTXID = null.StringFrom(supTransactionID)
	_, err = bq.Update(tx, boil.Infer())
	if err != nil {
		gamelog.L.Error().
			Str("tx_id", supTransactionID).
			Err(err).Msg("unable to update battle queue with queue transaction id")
		if bq.QueueFeeTXID.Valid {
			_, err = arena.RPCClient.RefundSupsMessage(bq.QueueFeeTXID.String)
			if err != nil {
				gamelog.L.Error().Str("txID", bq.QueueFeeTXID.String).Err(err).Msg("failed to refund queue fee")
			}
		}

		return terror.Error(err, "Unable to join queue, contact support or try again.")
	}

	shortcode := ""
	bqn := &boiler.BattleQueueNotification{}
	// Charge queue notification fee, if enabled (10% of queue cost)
	if !bq.Notified {
		notifyCost := queueStatus.QueueCost.Mul(decimal.NewFromFloat(0.1))
		notifyTransactionID, err := arena.RPCClient.SpendSupMessage(rpcclient.SpendSupsReq{
			Amount:               notifyCost.String(),
			FromUserID:           ownerID,
			ToUserID:             uuid.Must(uuid.FromString(factionAccountID)),
			TransactionReference: server.TransactionReference(fmt.Sprintf("war_machine_queue_notification_fee|%s|%d", msg.Payload.AssetHash, time.Now().UnixNano())),
			Group:                string(server.TransactionGroupBattle),
			SubGroup:             "Queue",
			Description:          "Notification surcharge for queued mech in arena",
			NotSafe:              true,
		})
		if err != nil {
			gamelog.L.Error().Str("txID", notifyTransactionID).Err(err).Msg("unable to charge user for sms notification for mech in queue")

			if bq.QueueFeeTXID.Valid {
				_, err = arena.RPCClient.RefundSupsMessage(bq.QueueFeeTXID.String)
				if err != nil {
					gamelog.L.Error().Str("txID", bq.QueueFeeTXID.String).Err(err).Msg("failed to refund queue fee")
				}
			}
			// Abort transaction if charge fails
			return terror.Error(err, "Unable to process notification fee, please check your balance and try again.")
		}
		bq.QueueNotificationFeeTXID = null.StringFrom(notifyTransactionID)
		_, err = bq.Update(tx, boil.Infer())
		if err != nil {
			gamelog.L.Error().
				Str("tx_id", notifyTransactionID).
				Err(err).Msg("unable to update battle queue with queue notification transaction id")
			if bq.QueueFeeTXID.Valid {
				_, err = arena.RPCClient.RefundSupsMessage(bq.QueueFeeTXID.String)
				if err != nil {
					gamelog.L.Error().Str("txID", bq.QueueFeeTXID.String).Err(err).Msg("failed to refund queue fee")
				}
			}
			if bq.QueueNotificationFeeTXID.Valid {
				_, err = arena.RPCClient.RefundSupsMessage(bq.QueueNotificationFeeTXID.String)
				if err != nil {
					gamelog.L.Error().Str("txID", bq.QueueNotificationFeeTXID.String).Err(err).Msg("failed to refund queue notification fee")
				}
			}

			return terror.Error(err, "Unable to join queue, contact support or try again.")
		}

		//insert notification into db
		bqn = &boiler.BattleQueueNotification{
			MechID:            mechID.String(),
			QueueMechID:       null.StringFrom(mechID.String()),
			MobileNumber:      null.StringFrom(msg.Payload.MobileNumber),
			PushNotifications: msg.Payload.EnablePushNotifications,
			Fee:               notifyCost,
		}

		if msg.Payload.EnableTelegramNotifications {
			telegramNotification, err := arena.telegram.NotificationCreate(mechID.String(), bqn)
			if err != nil {
				gamelog.L.Error().
					Str("mechID", mechID.String()).
					Str("playerID", ownerID.String()).
					Err(err).Msg("unable to create telegram notification")
				if bq.QueueFeeTXID.Valid {
					_, err = arena.RPCClient.RefundSupsMessage(bq.QueueFeeTXID.String)
					if err != nil {
						gamelog.L.Error().Str("txID", bq.QueueFeeTXID.String).Err(err).Msg("failed to refund queue fee")
					}
				}
				if bq.QueueNotificationFeeTXID.Valid {
					_, err = arena.RPCClient.RefundSupsMessage(bq.QueueNotificationFeeTXID.String)
					if err != nil {
						gamelog.L.Error().Str("txID", bq.QueueNotificationFeeTXID.String).Err(err).Msg("failed to refund queue notification fee")
					}
				}
				return terror.Error(err, "Unable create telegram notification. Contact support.")
			}
			bqn.TelegramNotificationID = null.StringFrom(telegramNotification.ID)
			shortcode = telegramNotification.Shortcode
		}

		err = bqn.Insert(tx, boil.Infer())
		if err != nil {
			gamelog.L.Error().
				Interface("mech", mech).
				Err(err).Msg("unable to insert queue notification for mech")
			if bq.QueueFeeTXID.Valid {
				_, err = arena.RPCClient.RefundSupsMessage(bq.QueueFeeTXID.String)
				if err != nil {
					gamelog.L.Error().Str("txID", bq.QueueFeeTXID.String).Err(err).Msg("failed to refund queue fee")
				}
			}
			if bq.QueueNotificationFeeTXID.Valid {
				_, err = arena.RPCClient.RefundSupsMessage(bq.QueueNotificationFeeTXID.String)
				if err != nil {
					gamelog.L.Error().Str("txID", bq.QueueNotificationFeeTXID.String).Err(err).Msg("failed to refund queue notification fee")
				}
			}

			return terror.Error(err, "Unable to join queue, contact support or try again.")
		}

	}

	// Commit transaction
	err = tx.Commit()
	if err != nil {
		gamelog.L.Error().
			Interface("mech", mech).
			Err(err).Msg("unable to commit mech insertion into queue")
		if bq.QueueFeeTXID.Valid {
			_, err = arena.RPCClient.RefundSupsMessage(bq.QueueFeeTXID.String)
			if err != nil {
				gamelog.L.Error().Str("txID", bq.QueueFeeTXID.String).Err(err).Msg("failed to refund queue fee")
			}
		}
		if bq.QueueNotificationFeeTXID.Valid {
			_, err = arena.RPCClient.RefundSupsMessage(bq.QueueNotificationFeeTXID.String)
			if err != nil {
				gamelog.L.Error().Str("txID", bq.QueueNotificationFeeTXID.String).Err(err).Msg("failed to refund queue notification fee")
			}
		}

		return terror.Error(err, "Unable to join queue, contact support or try again.")
	}

	// Get mech current queue position
	position, err = db.QueuePosition(mechID, factionID)
	if errors.Is(sql.ErrNoRows, err) {
		// If mech is not in queue
		arena.messageBus.Send(messagebus.BusKey(fmt.Sprintf("%s:%s", WSAssetQueueStatusSubscribe, mechID)), AssetQueueStatusResponse{
			nil,
			nil,
		})
		return nil
	}
	if err != nil {
		gamelog.L.Error().
			Str("mechID", mechID.String()).
			Str("factionID", factionID.String()).
			Err(err).Msg("unable to retrieve mech queue position")
		return terror.Error(err, "Unable to join queue, check your balance and try again.")
	}

	// reply with shortcode if telegram notifs enabled
	if bqn.TelegramNotificationID.Valid && shortcode != "" {
		reply(QueueJoinHandlerResponse{
			Success: true,
			Code:    shortcode,
		})
	} else {
		reply(QueueJoinHandlerResponse{
			Success: true,
			Code:    "",
		})
	}

	// Send updated war machine queue status to subscriber
	arena.messageBus.Send(messagebus.BusKey(fmt.Sprintf("%s:%s", WSAssetQueueStatusSubscribe, mechID)), AssetQueueStatusResponse{
		&position,
		&queueStatus.ContractReward,
	})

	// Send updated battle queue status to all subscribers
	nextQueueStatus := CalcNextQueueStatus(queueStatus.QueueLength + 1)
	arena.messageBus.Send(messagebus.BusKey(fmt.Sprintf("%s:%s", WSQueueStatusSubscribe, factionID.String())), nextQueueStatus)

	return nil
}

type QueueLeaveRequest struct {
	*hub.HubCommandRequest
	Payload struct {
		AssetHash string `json:"asset_hash"`
	} `json:"payload"`
}

const WSQueueLeave hub.HubCommandKey = "BATTLE:QUEUE:LEAVE"

func (arena *Arena) QueueLeaveHandler(ctx context.Context, wsc *hub.Client, payload []byte, factionID uuid.UUID, reply hub.ReplyFunc) error {
	msg := &QueueLeaveRequest{}
	err := json.Unmarshal(payload, msg)
	if err != nil {
		gamelog.L.Error().Str("msg", string(payload)).Err(err).Msg("unable to unmarshal queue leave")
		return terror.Error(err, "Issue leaving queue, try again or contact support.")
	}

	mechID, err := db.MechIDFromHash(msg.Payload.AssetHash)
	if err != nil {
		gamelog.L.Error().Str("hash", msg.Payload.AssetHash).Err(err).Msg("unable to retrieve mech id from hash")
		return terror.Error(err, "Issue leaving queue, try again or contact support.")
	}

	mech, err := db.Mech(mechID)
	if err != nil {
		gamelog.L.Error().Str("mech_id", mechID.String()).Err(err).Msg("unable to retrieve mech")
		return terror.Error(err, "Issue leaving queue, try again or contact support.")
	}

	if mech.Faction == nil {
		gamelog.L.Error().Str("mech_id", mechID.String()).Err(err).Msg("mech's owner player has no faction")
		return terror.Error(err, "Issue leaving queue, try again or contact support.")
	}

	ownerID, err := uuid.FromString(mech.OwnerID)
	if err != nil {
		gamelog.L.Error().Str("ownerID", mech.OwnerID).Err(err).Msg("unable to convert owner id from string")
		return terror.Error(err, "Issue leaving queue, try again or contact support.")
	}

	userID := uuid.FromStringOrNil(wsc.Identifier())
	if userID.IsNil() {
		return terror.Error(terror.ErrForbidden, "Only the owners of the war machine can remove it from the queue.")
	}

	if userID != ownerID {
		return terror.Error(terror.ErrForbidden, "Only the owners of the war machine can remove it from the queue.")
	}

	originalQueueCost, err := db.QueueFee(mechID, factionID)
	if err != nil && !errors.Is(err, sql.ErrNoRows) {
		gamelog.L.Error().Interface("mechID", mechID).Interface("factionID", mech.FactionID).Err(err).Msg("unable to remove mech from queue")
		return terror.Error(err, "Issue leaving queue, try again or contact support.")
	}

	// Get queue position before deleting
	position, err := db.QueuePosition(mechID, factionID)
	if errors.Is(sql.ErrNoRows, err) {
		// If mech is not in queue
		gamelog.L.Warn().Interface("mechID", mechID).Interface("factionID", mech.FactionID).Err(err).Msg("tried to remove already unqueued mech from queue")
		return terror.Warn(err, "Unable to find war machine in battle queue, ensure machine isn't already removed and contact support.")
	}
	if err != nil {
		gamelog.L.Warn().Interface("mechID", mechID).Interface("factionID", mech.FactionID).Err(err).Msg("unable to get mech position")
		return terror.Error(err, "Issue leaving queue, try again or contact support.")
	}

	if position == -1 {
		// If mech is currently in battle
		gamelog.L.Error().Interface("mechID", mechID).Interface("factionID", mech.FactionID).Err(err).Msg("cannot remove battling mech from queue")
		return terror.Error(fmt.Errorf("cannot remove war machine from queue when it is in battle"), "You cannot remove war machines currently in battle.")
	}

	tx, err := gamedb.StdConn.Begin()
	if err != nil {
		gamelog.L.Error().Err(err).Msg("unable to begin tx")
		return terror.Error(err, "Issue leaving queue, try again or contact support.")
	}
	defer tx.Rollback()

	canxq := `UPDATE battle_contracts SET cancelled = true WHERE id = (SELECT battle_contract_id FROM battle_queue WHERE mech_id = $1)`
	_, err = tx.Exec(canxq, mechID.String())
	if err != nil {
		gamelog.L.Warn().Err(err).Msg("unable to cancel battle contract. mech has left queue though.")
	}

	// Remove from queue
	bq, err := boiler.BattleQueues(boiler.BattleQueueWhere.MechID.EQ(mechID.String())).One(tx)
	if err != nil {
		gamelog.L.Error().
			Err(err).
			Str("mech_id", mechID.String()).
			Msg("unable to get existing mech from queue")
		return terror.Error(err, "Issue leaving queue, try again or contact support.")
	}

	factionAccountID, ok := server.FactionUsers[factionID.String()]
	if !ok {
		gamelog.L.Error().
			Str("mech ID", mech.ID).
			Str("faction ID", factionID.String()).
			Err(err).
			Msg("unable to get hard coded syndicate player ID from faction ID")
	}

	// refund queue fee if not already refunded
	if !bq.QueueFeeTXIDRefund.Valid {
		// check if they have a transaction ID
		if bq.QueueFeeTXID.Valid && bq.QueueFeeTXID.String != "" {
			factionAccUUID, _ := uuid.FromString(factionAccountID)
			syndicateBalance := arena.RPCClient.UserBalanceGet(factionAccUUID)

			if syndicateBalance.LessThanOrEqual(*originalQueueCost) {
				txid, err := arena.RPCClient.SpendSupMessage(rpcclient.SpendSupsReq{
					FromUserID:           uuid.UUID(server.XsynTreasuryUserID),
					ToUserID:             factionAccUUID,
					Amount:               originalQueueCost.StringFixed(0),
					TransactionReference: server.TransactionReference(fmt.Sprintf("queue_fee_reversal_shortfall|%s|%d", bq.QueueFeeTXID.String, time.Now().UnixNano())),
					Group:                string(server.TransactionGroupBattle),
					SubGroup:             "Queue",
					Description:          "Queue reversal shortfall",
					NotSafe:              false,
				})
				if err != nil {
					gamelog.L.Error().
						Str("Faction ID", factionAccountID).
						Str("Amount", originalQueueCost.StringFixed(0)).
						Err(err).
						Msg("Could not transfer money from treasury into syndicate account!!")
					return terror.Error(err, "Unable to remove your mech from the queue. Please contact support.")
				}
				gamelog.L.Warn().
					Str("Faction ID", factionAccountID).
					Str("Amount", originalQueueCost.StringFixed(0)).
					Str("TXID", txid).
					Err(err).
					Msg("Had to transfer funds to the syndicate account")
			}

			queueRefundTransactionID, err := arena.RPCClient.RefundSupsMessage(bq.QueueFeeTXID.String)
			if err != nil {
				gamelog.L.Error().
					Str("queue_transaction_id", bq.QueueFeeTXID.String).
					Err(err).
					Msg("failed to refund users queue fee")
				return terror.Error(err, "Unable to remove your mech from the queue, please try again in five minutes or contact support.")
			}
			bq.QueueFeeTXIDRefund = null.StringFrom(queueRefundTransactionID)
		} else {
			// TODO: Eventually all battle queues will have transaction ids to refund against, but legency queue will not. So keeping below until all legacy queues have passed
			// Refund user queue fee
			queueRefundTransactionID, err := arena.RPCClient.SpendSupMessage(rpcclient.SpendSupsReq{
				Amount:               originalQueueCost.StringFixed(18),
				FromUserID:           SupremacyBattleUserID,
				ToUserID:             ownerID,
				TransactionReference: server.TransactionReference(fmt.Sprintf("refund_war_machine_queueing_fee|%s|%d", msg.Payload.AssetHash, time.Now().UnixNano())),
				Group:                string(server.TransactionGroupBattle),
				SubGroup:             "Queue",
				Description:          "Refunded battle arena queueing fee",
				NotSafe:              true,
			})
			if err != nil {
				// Abort transaction if refund fails
				gamelog.L.Error().Str("txID", queueRefundTransactionID).Interface("mechID", mechID).Interface("factionID", mech.FactionID).Err(err).Msg("unable to charge user for insert mech into queue")
				return terror.Error(err, "Unable to process refund, try again or contact support.")
			}
			bq.QueueFeeTXIDRefund = null.StringFrom(queueRefundTransactionID)
		}
		_, err = bq.Update(tx, boil.Infer())
		if err != nil {
			gamelog.L.Error().
				Str("queue_refund_transaction_id", bq.QueueFeeTXIDRefund.String).
				Err(err).Msg("unable to update battle queue with refund transaction details")
			return terror.Error(err, "Unable to join queue, check your balance and try again.")
		}
	}

	updateBQNq := `UPDATE battle_queue_notifications SET is_refunded = true, queue_mech_id = null WHERE mech_id = $1`
	_, err = gamedb.StdConn.Exec(updateBQNq, mechID.String())
	if err != nil {
		gamelog.L.Warn().Err(err).Msg("unable to update battle_queue_notifications table during refund")
	}

	// Refund queue notification fee, if enabled and not already refunded
	if !bq.Notified && !bq.QueueNotificationFeeTXIDRefund.Valid {
		if bq.QueueNotificationFeeTXID.Valid && bq.QueueNotificationFeeTXID.String != "" {
			queueNotificationRefundTransactionID, err := arena.RPCClient.RefundSupsMessage(bq.QueueNotificationFeeTXID.String)
			if err != nil {
				gamelog.L.Error().
					Err(err).
					Str("queue_notification_transaction_id", bq.QueueNotificationFeeTXID.String).
					Msg("failed to refund users notification fee")
				return terror.Error(err, "Unable to process refund, try again or contact support.")
			}
			bq.QueueNotificationFeeTXIDRefund = null.StringFrom(queueNotificationRefundTransactionID)
		} else {
			// TODO: Eventually all battle queues will have transaction ids to refund against, but legency queue will not. So keeping below until all legacy queues have passed
			notifyCost := originalQueueCost.Mul(decimal.NewFromFloat(0.1))
			queueNotificationRefundTransactionID, err := arena.RPCClient.SpendSupMessage(rpcclient.SpendSupsReq{
				Amount:               notifyCost.StringFixed(18),
				FromUserID:           uuid.Must(uuid.FromString(factionAccountID)),
				ToUserID:             ownerID,
				TransactionReference: server.TransactionReference(fmt.Sprintf("refund_war_machine_queue_notification_fee|%s|%d", msg.Payload.AssetHash, time.Now().UnixNano())),
				Group:                string(server.TransactionGroupBattle),
				SubGroup:             "Queue",
				Description:          "Refunded notification surcharge for queued mech in arena",
				NotSafe:              true,
			})
			if err != nil {
				// Abort transaction if charge fails
				gamelog.L.Error().Str("txID", queueNotificationRefundTransactionID).Err(err).Msg("unable to refund user for notification for mech in queue")
				return terror.Error(err, "Unable to process refund, try again or contact support.")
			}
			bq.QueueNotificationFeeTXIDRefund = null.StringFrom(queueNotificationRefundTransactionID)
		}
		_, err = bq.Update(tx, boil.Infer())
		if err != nil {
			gamelog.L.Error().
				Str("queue_notification_refund_transaction_id", bq.QueueNotificationFeeTXIDRefund.String).
				Err(err).Msg("unable to update battle queue with notification refund transaction details")
			return terror.Error(err, "Unable to leave queue, try again or contact support.")
		}
	}

	_, err = bq.Delete(tx)
	if err != nil {
		gamelog.L.Error().
			Interface("mech", mech).
			Err(err).Msg("unable to remove mech from queue")
		return terror.Error(err, "Unable to leave queue, try again or contact support.")
	}

	err = tx.Commit()
	if err != nil {
		gamelog.L.Error().
			Interface("mech", mech).
			Err(err).Msg("unable to commit mech deletion from queue")
		return terror.Error(err, "Unable to leave queue, try again or contact support.")
	}

	reply(true)

	// Tell clients to refetch war machine queue status
	arena.messageBus.Send(messagebus.BusKey(fmt.Sprintf("%s:%s", WSQueueUpdatedSubscribe, factionID.String())), true)

	result, err := db.QueueLength(factionID)
	if err != nil {
		gamelog.L.Error().Interface("factionID", factionID).Err(err).Msg("unable to retrieve queue length")
		return terror.Error(err, "Unable to leave queue, try again or contact support.")
	}
	nextQueueStatus := CalcNextQueueStatus(result)

	// Send updated Battle queue status to all subscribers
	arena.messageBus.Send(messagebus.BusKey(fmt.Sprintf("%s:%s", WSQueueStatusSubscribe, factionID.String())), nextQueueStatus)

	return nil
}

type QueueStatusResponse struct {
	QueueLength    int64           `json:"queue_length"`
	QueueCost      decimal.Decimal `json:"queue_cost"`
	ContractReward decimal.Decimal `json:"contract_reward"`
}

const WSQueueStatusSubscribe hub.HubCommandKey = hub.HubCommandKey("BATTLE:QUEUE:STATUS:SUBSCRIBE")

func (arena *Arena) QueueStatusSubscribeHandler(ctx context.Context, wsc *hub.Client, payload []byte, reply hub.ReplyFunc, needProcess bool) (string, messagebus.BusKey, error) {
	req := &hub.HubCommandRequest{}
	err := json.Unmarshal(payload, req)
	if err != nil {
		return "", "", terror.Error(err, "Invalid request received")
	}

	userID := uuid.FromStringOrNil(wsc.Identifier())
	if userID.IsNil() {
		return "", "", terror.Error(terror.ErrInvalidInput)
	}

	factionID, err := GetPlayerFactionID(userID)
	if err != nil || factionID.IsNil() {
		gamelog.L.Error().Str("userID", userID.String()).Err(err).Msg("unable to find faction from user id")
		return "", "", terror.Error(err)
	}

	if needProcess {
		result, err := db.QueueLength(factionID)
		if err != nil {
			gamelog.L.Error().Interface("factionID", factionID).Err(err).Msg("unable to retrieve queue length")
			return "", "", terror.Error(err)
		}

		reply(CalcNextQueueStatus(result))
	}

	return req.TransactionID, messagebus.BusKey(fmt.Sprintf("%s:%s", WSQueueStatusSubscribe, factionID.String())), nil
}

const WSQueueUpdatedSubscribe hub.HubCommandKey = hub.HubCommandKey("BATTLE:QUEUE:UPDATED")

func (arena *Arena) QueueUpdatedSubscribeHandler(ctx context.Context, wsc *hub.Client, payload []byte, reply hub.ReplyFunc, needProcess bool) (string, messagebus.BusKey, error) {
	req := &hub.HubCommandRequest{}
	err := json.Unmarshal(payload, req)
	if err != nil {
		return "", "", terror.Error(err, "Invalid request received")
	}

	userID := uuid.FromStringOrNil(wsc.Identifier())
	if userID.IsNil() {
		return "", "", terror.Error(terror.ErrInvalidInput)
	}

	factionID, err := GetPlayerFactionID(userID)
	if err != nil || factionID.IsNil() {
		gamelog.L.Error().Str("userID", userID.String()).Err(err).Msg("unable to find faction from user id")
		return "", "", terror.Error(err)
	}

	if needProcess {
		reply(true)
	}
	return req.TransactionID, messagebus.BusKey(fmt.Sprintf("%s:%s", WSQueueUpdatedSubscribe, factionID)), nil
}

type AssetQueueStatusRequest struct {
	*hub.HubCommandRequest
	Payload struct {
		AssetHash string `json:"asset_hash"`
	} `json:"payload"`
}

type AssetQueueStatusResponse struct {
	QueuePosition  *int64           `json:"queue_position"` // in-game: -1; in queue: > 0; not in queue: nil
	ContractReward *decimal.Decimal `json:"contract_reward"`
}

const WSAssetQueueStatus hub.HubCommandKey = hub.HubCommandKey("ASSET:QUEUE:STATUS")

func (arena *Arena) AssetQueueStatusHandler(ctx context.Context, wsc *hub.Client, payload []byte, factionID uuid.UUID, reply hub.ReplyFunc) error {
	req := &AssetQueueStatusRequest{}
	err := json.Unmarshal(payload, req)
	if err != nil {
		return terror.Error(err, "Invalid request received")
	}

	mechID, err := db.MechIDFromHash(req.Payload.AssetHash)
	if err != nil {
		gamelog.L.Error().Str("hash", req.Payload.AssetHash).Err(err).Msg("unable to retrieve mech id from hash")
		return terror.Error(err)
	}

	mech, err := db.Mech(mechID)
	if err != nil {
		gamelog.L.Error().Str("mech_id", mechID.String()).Err(err).Msg("unable to retrieve mech id from hash")
		return terror.Error(err)
	}

	if mech.Faction == nil {
		gamelog.L.Error().Str("mech_id", mechID.String()).Err(err).Msg("mech's owner player has no faction")
		return terror.Error(err)
	}

	ownerID, err := uuid.FromString(mech.OwnerID)
	if err != nil {
		gamelog.L.Error().Str("ownerID", mech.OwnerID).Err(err).Msg("unable to convert owner id from string")
		return terror.Error(err)
	}

	mechFactionID, err := GetPlayerFactionID(ownerID)
	if err != nil || mechFactionID.IsNil() {
		gamelog.L.Error().Str("userID", ownerID.String()).Err(err).Msg("unable to find faction from owner id")
		return terror.Error(err)
	}

	position, err := db.QueuePosition(mechID, mechFactionID)
	if errors.Is(sql.ErrNoRows, err) {
		// If mech is not in queue
		reply(AssetQueueStatusResponse{
			nil,
			nil,
		})
		return nil
	}
	if err != nil {
		return terror.Error(err)
	}

	contractReward, err := db.QueueContract(mechID, mechFactionID)
	if err != nil {
		gamelog.L.Error().Str("mechID", mechID.String()).Str("mechFactionID", mechFactionID.String()).Err(err).Msg("unable to get contract reward")
		return terror.Error(err)
	}

	reply(AssetQueueStatusResponse{
		&position,
		contractReward,
	})

	return nil
}

const WSAssetQueueStatusList hub.HubCommandKey = hub.HubCommandKey("ASSET:QUEUE:STATUS:LIST")

type AssetQueueStatusItem struct {
	MechID        string `json:"mech_id"`
	QueuePosition int64  `json:"queue_position"`
}

func (arena *Arena) AssetQueueStatusListHandler(ctx context.Context, hub *hub.Client, payload []byte, userFactionID uuid.UUID, reply hub.ReplyFunc) error {
	userID, err := uuid.FromString(hub.Identifier())
	if err != nil {
		return terror.Error(err, "Invalid request received")
	}

	queueList, err := db.QueueOwnerList(userID)
	if err != nil {
		return terror.Error(err, "Failed to list mechs in queue")
	}

	resp := []*AssetQueueStatusItem{}
	for _, q := range queueList {
		obj := &AssetQueueStatusItem{
			MechID:        q.MechID.String(),
			QueuePosition: q.QueuePosition,
		}
		resp = append(resp, obj)
	}

	reply(resp)

	return nil
}

const WSAssetQueueStatusSubscribe hub.HubCommandKey = hub.HubCommandKey("ASSET:QUEUE:STATUS:SUBSCRIBE")

func (arena *Arena) AssetQueueStatusSubscribeHandler(ctx context.Context, wsc *hub.Client, payload []byte, reply hub.ReplyFunc, needProcess bool) (string, messagebus.BusKey, error) {
	req := &AssetQueueStatusRequest{}
	err := json.Unmarshal(payload, req)
	if err != nil {
		return "", "", terror.Error(err, "Invalid request received")
	}

	if req.Payload.AssetHash == "" {
		return "", "", terror.Warn(fmt.Errorf("empty asset hash"), "Empty asset data, please try again or contact support.")
	}

	mechID, err := db.MechIDFromHash(req.Payload.AssetHash)
	if err != nil {
		gamelog.L.Error().Str("hash", req.Payload.AssetHash).Err(err).Msg("unable to retrieve mech id from hash")
		return "", "", terror.Error(err)
	}

	mech, err := db.Mech(mechID)
	if err != nil {
		gamelog.L.Error().Str("mech_id", mechID.String()).Err(err).Msg("unable to retrieve mech id from hash")
		return "", "", terror.Error(err)
	}

	if mech.Faction == nil {
		gamelog.L.Error().Str("mech_id", mechID.String()).Err(err).Msg("mech's owner player has no faction")
		return "", "", terror.Error(err)
	}

	if mech.OwnerID != wsc.Identifier() {
		gamelog.L.Warn().Str("player id", wsc.Identifier()).Str("mech id", mechID.String()).Msg("Someone attempt to subscribe on a mech's queuing status which is not belong to them")
		return "", "", terror.Error(terror.ErrForbidden, "Cannot subscribe on mech which is not belong to you")
	}

	ownerID, err := uuid.FromString(mech.OwnerID)
	if err != nil {
		gamelog.L.Error().Str("ownerID", mech.OwnerID).Err(err).Msg("unable to convert owner id from string")
		return "", "", terror.Error(err)
	}

	factionID, err := GetPlayerFactionID(ownerID)
	if err != nil || factionID.IsNil() {
		gamelog.L.Error().Str("userID", ownerID.String()).Err(err).Msg("unable to find faction from owner id")
		return "", "", terror.Error(err)
	}

	if needProcess {
		position, err := db.QueuePosition(mechID, factionID)
		if errors.Is(sql.ErrNoRows, err) {
			// If mech is not in queue
			reply(AssetQueueStatusResponse{
				nil,
				nil,
			})
			return req.TransactionID, messagebus.BusKey(fmt.Sprintf("%s:%s", WSAssetQueueStatusSubscribe, mechID)), nil
		}
		if err != nil {
			gamelog.L.Error().Str("mechID", mechID.String()).Str("factionID", factionID.String()).Err(err).Msg("unable to get mech queue position")
			return "", "", terror.Error(err)
		}

		contractReward, err := db.QueueContract(mechID, factionID)
		if err != nil {
			gamelog.L.Error().Str("mechID", mechID.String()).Str("factionID", factionID.String()).Err(err).Msg("unable to get contract reward")
			return "", "", terror.Error(err)
		}

		reply(AssetQueueStatusResponse{
			&position,
			contractReward,
		})
	}

	return req.TransactionID, messagebus.BusKey(fmt.Sprintf("%s:%s", WSAssetQueueStatusSubscribe, mechID)), nil
}<|MERGE_RESOLUTION|>--- conflicted
+++ resolved
@@ -32,22 +32,16 @@
 	// min cost will be one forth of the queue length
 	minQueueCost := queueLength.Div(decimal.NewFromFloat(4)).Mul(decimal.New(1, 18))
 
-<<<<<<< HEAD
-	x := 3.25
-
-	if server.Env() == "staging" {
-		x = 0.2 + rand.Float64()*(8.0-0.2)
-		minQueueCost = decimal.NewFromFloat(1.5)
-	}
-
-	// calc queue cost
-	feeMultiplier := math.Log(float64(ql)) / x * 0.25
-=======
 	mul := db.GetDecimalWithDefault("queue_fee_log_multi", decimal.NewFromFloat(3.25))
 	mulFloat, _ := mul.Float64()
+
+	if server.Env() == "staging" {
+		mulFloat = 0.2 + rand.Float64()*(8.0-0.2)
+		minQueueCost = decimal.NewFromFloat(1.5)
+	}
+
 	// calc queue cost
 	feeMultiplier := math.Log(float64(ql)) / mulFloat * 0.25
->>>>>>> fa4cbd2e
 	queueCost := queueLength.Mul(decimal.NewFromFloat(feeMultiplier)).Mul(decimal.New(1, 18))
 
 	// calc contract reward
@@ -571,7 +565,7 @@
 			// Refund user queue fee
 			queueRefundTransactionID, err := arena.RPCClient.SpendSupMessage(rpcclient.SpendSupsReq{
 				Amount:               originalQueueCost.StringFixed(18),
-				FromUserID:           SupremacyBattleUserID,
+				FromUserID:           uuid.Must(uuid.FromString(factionAccountID)),
 				ToUserID:             ownerID,
 				TransactionReference: server.TransactionReference(fmt.Sprintf("refund_war_machine_queueing_fee|%s|%d", msg.Payload.AssetHash, time.Now().UnixNano())),
 				Group:                string(server.TransactionGroupBattle),
