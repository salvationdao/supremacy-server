--- conflicted
+++ resolved
@@ -280,7 +280,6 @@
 		// get telegram registered player
 		telegramPlayer, err := boiler.TelegramPlayers(
 			boiler.TelegramPlayerWhere.PlayerID.EQ(ownerID.String()),
-			// boiler.TelegramPlayerWhere.TelegramID.IsNotNull(),
 		).One(gamedb.StdConn)
 		if err != nil && !errors.Is(err, sql.ErrNoRows) {
 			gamelog.L.Error().
@@ -384,29 +383,7 @@
 		return terror.Error(err, "Unable to join queue, check your balance and try again.")
 	}
 
-<<<<<<< HEAD
-	nextQueueLength := queueLength.Add(decimal.NewFromInt(1))
-	nextQueueCost := decimal.New(25, 16)     // 0.25 sups
-	nextContractReward := decimal.New(2, 18) // 2 sups
-	if nextQueueLength.GreaterThan(decimal.NewFromInt(0)) {
-		nextQueueCost = nextQueueLength.Mul(decimal.New(25, 16))     // 0.25x queue length
-		nextContractReward = nextQueueLength.Mul(decimal.New(2, 18)) // 2x queue length
-	}
-
-	// check if telegram notifs enabled
-	// check if registered reply true
-
-	// if not registered reply with shortcode
-	if bqn.TelegramNotificationID.Valid {
-		reply(QueueJoinHandlerResponse{
-			Success: true,
-			Code:    shortcode,
-		})
-	}
-=======
->>>>>>> 09a4e429
-	// reply with shortcode if telegram notifs enabled
-	if bqn.TelegramNotificationID.Valid && shortcode != "" {
+	if bqn.TelegramPlayerID.Valid && shortcode != "" {
 		reply(QueueJoinHandlerResponse{
 			Success: true,
 			Code:    shortcode,
