package battle

import (
<<<<<<< HEAD
	"encoding/json"
	"fmt"
	"server/gamelog"
=======
	"server"
	"server/db/boiler"
>>>>>>> 4aa00fb8
	"server/multipliers"
	"time"

	"github.com/gofrs/uuid"
	"github.com/sasha-s/go-deadlock"
	"github.com/shopspring/decimal"
)

type usersMap struct {
	deadlock.RWMutex
	m map[uuid.UUID]*BattleUser
}

func (u *usersMap) Add(bu *BattleUser) {
	u.Lock()
	u.m[bu.ID] = bu
	u.Unlock()
}

func (u *usersMap) Range(fn func(user *BattleUser) bool) {
	u.RLock()
	for _, user := range u.m {
		if !fn(user) {
			break
		}
	}
	u.RUnlock()
}

func (u *usersMap) OnlineUserIDs() []string {
	userIDs := []string{}
	u.RLock()
	for uid := range u.m {
		userIDs = append(userIDs, uid.String())
	}
	u.RUnlock()

	return userIDs
}

func (u *usersMap) User(id uuid.UUID) (*BattleUser, bool) {
	u.RLock()
	b, ok := u.m[id]
	u.RUnlock()
	return b, ok
}

func (u *usersMap) Delete(id uuid.UUID) {
	u.Lock()
	delete(u.m, id)
	u.Unlock()
}

func (um *usersMap) UsersByFactionID(factionID string) []BattleUser {
	um.RLock()
	users := []BattleUser{}
	for _, bu := range um.m {
		if bu.FactionID == factionID {
			users = append(users, *bu)
		}
	}
	um.RUnlock()
	return users
}

type Started struct {
	BattleID           string        `json:"battleID"`
	WarMachines        []*WarMachine `json:"warMachines"`
	WarMachineLocation []byte        `json:"warMachineLocation"`
}

type BattleUser struct {
	ID        uuid.UUID `json:"id"`
	Username  string    `json:"username"`
	FactionID string    `json:"faction_id"`
	deadlock.RWMutex
}

var FactionNames = map[string]string{
	"98bf7bb3-1a7c-4f21-8843-458d62884060": "RedMountain",
	"7c6dde21-b067-46cf-9e56-155c88a520e2": "Boston",
	"880db344-e405-428d-84e5-6ebebab1fe6d": "Zaibatsu",
}

var FactionLogos = map[string]string{
	"98bf7bb3-1a7c-4f21-8843-458d62884060": "red_mountain_logo",
	"7c6dde21-b067-46cf-9e56-155c88a520e2": "boston_cybernetics_logo",
	"880db344-e405-428d-84e5-6ebebab1fe6d": "zaibatsu_logo",
}

func (bu *BattleUser) AvatarID() string {
	return FactionLogos[bu.FactionID]
}

type BattleEndDetail struct {
	BattleID                     string            `json:"battle_id"`
	BattleIdentifier             int               `json:"battle_identifier"`
	StartedAt                    time.Time         `json:"started_at"`
	EndedAt                      time.Time         `json:"ended_at"`
	WinningCondition             string            `json:"winning_condition"`
	WinningFaction               *boiler.Faction   `json:"winning_faction"`
	WinningWarMachines           []*WarMachine     `json:"winning_war_machines"`
	TopSupsContributors          []*BattleUser     `json:"top_sups_contributors"`
	TopSupsContributeFactions    []*boiler.Faction `json:"top_sups_contribute_factions"`
	MostFrequentAbilityExecutors []*BattleUser     `json:"most_frequent_ability_executors"`
	*MultiplierUpdate            `json:"battle_multipliers"`
}

type MultiplierUpdate struct {
	Battles []*MultiplierUpdateBattles `json:"battles"`
}

type MultiplierUpdateBattles struct {
	BattleNumber     int                             `json:"battle_number"`
	TotalMultipliers string                          `json:"total_multipliers"`
	UserMultipliers  []*multipliers.PlayerMultiplier `json:"multipliers"`
}

<<<<<<< HEAD
type Faction struct {
	ID         string `json:"id"`
	Label      string `json:"label"`
	Primary    string `json:"primary_color"`
	Secondary  string `json:"secondary_color"`
	Background string `json:"background_color"`
}

type Stat struct {
	X        uint32 `json:"x"`
	Y        uint32 `json:"y"`
	Rotation uint32 `json:"rotation"`
}

type DamageRecord struct {
	Amount             int              `json:"amount"` // The total amount of damage taken from this source
	CausedByWarMachine *WarMachineBrief `json:"caused_by_war_machine,omitempty"`
	SourceName         string           `json:"source_name,omitempty"` // The name of the weapon / damage causer (in-case of now TokenID)
}

type WMDestroyedRecord struct {
	DestroyedWarMachine *WarMachineBrief `json:"destroyed_war_machine"`
	KilledByWarMachine  *WarMachineBrief `json:"killed_by_war_machine,omitempty"`
	KilledBy            string           `json:"killed_by"`
	DamageRecords       []*DamageRecord  `json:"damage_records"`
}

type DamageHistory struct {
	Amount         int    `json:"amount"`          // The total amount of damage taken from this source
	InstigatorHash string `json:"instigator_hash"` // The Hash of the WarMachine that caused the damage (0 if none, ie: an Airstrike)
	SourceHash     string `json:"source_hash"`     // The Hash of the weapon
	SourceName     string `json:"source_name"`     // The name of the weapon / damage causer (in-case of now Hash)
}

type WarMachineBrief struct {
	ParticipantID byte          `json:"participantID"`
	Hash          string        `json:"hash"`
	ImageUrl      string        `json:"imageUrl"`
	ImageAvatar   string        `json:"imageAvatar"`
	Name          string        `json:"name"`
	Faction       *FactionBrief `json:"faction"`
}

type FactionBrief struct {
	ID         string        `json:"id"`
	Label      string        `json:"label"`
	LogoBlobID string        `json:"logo_blob_id,omitempty"`
	Primary    string `json:"primary_color"`
	Secondary  string `json:"secondary_color"`
	Background string `json:"background_color"`
=======
type WarMachine struct {
	ID                 string          `json:"id"`
	Hash               string          `json:"hash"`
	ParticipantID      byte            `json:"participantID"`
	FactionID          string          `json:"factionID"`
	MaxHealth          uint32          `json:"maxHealth"`
	Health             uint32          `json:"health"`
	MaxShield          uint32          `json:"maxShield"`
	Shield             uint32          `json:"shield"`
	Energy             uint32          `json:"energy"`
	Stat               *Stat           `json:"stat"`
	ImageAvatar        string          `json:"imageAvatar"`
	Position           *server.Vector3 `json:"position"`
	Rotation           int             `json:"rotation"`
	OwnedByID          string          `json:"ownedByID"`
	Name               string          `json:"name"`
	Description        *string         `json:"description"`
	ExternalUrl        string          `json:"externalUrl"`
	Image              string          `json:"image"`
	Model              string          `json:"model"`
	Skin               string          `json:"skin"`
	ShieldRechargeRate float64         `json:"shieldRechargeRate"`
	Speed              int             `json:"speed"`
	Durability         int             `json:"durability"`
	PowerGrid          int             `json:"powerGrid"`
	CPU                int             `json:"cpu"`
	WeaponHardpoint    int             `json:"weaponHardpoint"`
	TurretHardpoint    int             `json:"turretHardpoint"`
	UtilitySlots       int             `json:"utilitySlots"`
	Faction            *boiler.Faction `json:"faction"`
	WeaponNames        []string        `json:"weaponNames"`
	Abilities          []GameAbility   `json:"abilities"`
	Tier               string          `json:"tier"`
>>>>>>> 4aa00fb8
}

type GameAbility struct {
	ID                  string          `json:"id" db:"id"`
	GameClientAbilityID byte            `json:"game_client_ability_id" db:"game_client_ability_id"`
	BattleAbilityID     *string         `json:"battle_ability_id,omitempty" db:"battle_ability_id,omitempty"`
	Colour              string          `json:"colour" db:"colour"`
	TextColour          string          `json:"text_colour" db:"text_colour"`
	Description         string          `json:"description" db:"description"`
	ImageUrl            string          `json:"image_url" db:"image_url"`
	FactionID           string          `json:"faction_id" db:"faction_id"`
	Label               string          `json:"label" db:"label"`
	Level               string          `json:"level" db:"level"`
	SupsCost            decimal.Decimal `json:"sups_cost"`
	CurrentSups         decimal.Decimal `json:"current_sups"`

	// used to track ability price update
	Identity string `json:"identity"`

	// if token id is not 0, it is a nft ability, otherwise it is a faction wide ability
	WarMachineHash string
	ParticipantID  *byte

	// Category title for frontend to group the abilities together
	Title string `json:"title"`

	CooldownDurationSecond int `json:"cooldown_duration_second"`

	OfferingID uuid.UUID `json:"ability_offering_id"` // for tracking ability trigger
}

type GameAbilityPrice struct {
	GameAbility    *GameAbility
	isReached      bool
	MaxTargetPrice decimal.Decimal
	TargetPrice    decimal.Decimal
	CurrentSups    decimal.Decimal

	TxRefs []string
}<|MERGE_RESOLUTION|>--- conflicted
+++ resolved
@@ -1,14 +1,6 @@
 package battle
 
 import (
-<<<<<<< HEAD
-	"encoding/json"
-	"fmt"
-	"server/gamelog"
-=======
-	"server"
-	"server/db/boiler"
->>>>>>> 4aa00fb8
 	"server/multipliers"
 	"time"
 
@@ -104,16 +96,16 @@
 }
 
 type BattleEndDetail struct {
-	BattleID                     string            `json:"battle_id"`
-	BattleIdentifier             int               `json:"battle_identifier"`
-	StartedAt                    time.Time         `json:"started_at"`
-	EndedAt                      time.Time         `json:"ended_at"`
-	WinningCondition             string            `json:"winning_condition"`
-	WinningFaction               *boiler.Faction   `json:"winning_faction"`
-	WinningWarMachines           []*WarMachine     `json:"winning_war_machines"`
-	TopSupsContributors          []*BattleUser     `json:"top_sups_contributors"`
-	TopSupsContributeFactions    []*boiler.Faction `json:"top_sups_contribute_factions"`
-	MostFrequentAbilityExecutors []*BattleUser     `json:"most_frequent_ability_executors"`
+	BattleID                     string        `json:"battle_id"`
+	BattleIdentifier             int           `json:"battle_identifier"`
+	StartedAt                    time.Time     `json:"started_at"`
+	EndedAt                      time.Time     `json:"ended_at"`
+	WinningCondition             string        `json:"winning_condition"`
+	WinningFaction               *Faction      `json:"winning_faction"`
+	WinningWarMachines           []*WarMachine `json:"winning_war_machines"`
+	TopSupsContributors          []*BattleUser `json:"top_sups_contributors"`
+	TopSupsContributeFactions    []*Faction    `json:"top_sups_contribute_factions"`
+	MostFrequentAbilityExecutors []*BattleUser `json:"most_frequent_ability_executors"`
 	*MultiplierUpdate            `json:"battle_multipliers"`
 }
 
@@ -127,13 +119,12 @@
 	UserMultipliers  []*multipliers.PlayerMultiplier `json:"multipliers"`
 }
 
-<<<<<<< HEAD
 type Faction struct {
-	ID         string `json:"id"`
-	Label      string `json:"label"`
-	Primary    string `json:"primary_color"`
-	Secondary  string `json:"secondary_color"`
-	Background string `json:"background_color"`
+	ID              string `json:"id"`
+	Label           string `json:"label"`
+	PrimaryColor    string `json:"primary_color"`
+	SecondaryColor  string `json:"secondary_color"`
+	BackgroundColor string `json:"background_color"`
 }
 
 type Stat struct {
@@ -172,47 +163,12 @@
 }
 
 type FactionBrief struct {
-	ID         string        `json:"id"`
-	Label      string        `json:"label"`
-	LogoBlobID string        `json:"logo_blob_id,omitempty"`
+	ID         string `json:"id"`
+	Label      string `json:"label"`
+	LogoBlobID string `json:"logo_blob_id,omitempty"`
 	Primary    string `json:"primary_color"`
 	Secondary  string `json:"secondary_color"`
 	Background string `json:"background_color"`
-=======
-type WarMachine struct {
-	ID                 string          `json:"id"`
-	Hash               string          `json:"hash"`
-	ParticipantID      byte            `json:"participantID"`
-	FactionID          string          `json:"factionID"`
-	MaxHealth          uint32          `json:"maxHealth"`
-	Health             uint32          `json:"health"`
-	MaxShield          uint32          `json:"maxShield"`
-	Shield             uint32          `json:"shield"`
-	Energy             uint32          `json:"energy"`
-	Stat               *Stat           `json:"stat"`
-	ImageAvatar        string          `json:"imageAvatar"`
-	Position           *server.Vector3 `json:"position"`
-	Rotation           int             `json:"rotation"`
-	OwnedByID          string          `json:"ownedByID"`
-	Name               string          `json:"name"`
-	Description        *string         `json:"description"`
-	ExternalUrl        string          `json:"externalUrl"`
-	Image              string          `json:"image"`
-	Model              string          `json:"model"`
-	Skin               string          `json:"skin"`
-	ShieldRechargeRate float64         `json:"shieldRechargeRate"`
-	Speed              int             `json:"speed"`
-	Durability         int             `json:"durability"`
-	PowerGrid          int             `json:"powerGrid"`
-	CPU                int             `json:"cpu"`
-	WeaponHardpoint    int             `json:"weaponHardpoint"`
-	TurretHardpoint    int             `json:"turretHardpoint"`
-	UtilitySlots       int             `json:"utilitySlots"`
-	Faction            *boiler.Faction `json:"faction"`
-	WeaponNames        []string        `json:"weaponNames"`
-	Abilities          []GameAbility   `json:"abilities"`
-	Tier               string          `json:"tier"`
->>>>>>> 4aa00fb8
 }
 
 type GameAbility struct {
