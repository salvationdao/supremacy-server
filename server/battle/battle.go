--- conflicted
+++ resolved
@@ -1178,11 +1178,7 @@
 		BattleContractID: null.StringFrom(bc.ID),
 	}
 
-<<<<<<< HEAD
-	notifications := (msg.Payload.EnablePushNotifications || msg.Payload.MobileNumber != "" || msg.Payload.EnableTelegramNotifications)
-=======
-	notifications := msg.Payload.EnablePushNotifications || msg.Payload.MobileNumber != ""
->>>>>>> 7454f544
+	notifications := msg.Payload.EnablePushNotifications || msg.Payload.MobileNumber != "" || msg.Payload.EnableTelegramNotifications
 	if !notifications {
 		bq.Notified = true
 	}
@@ -1214,6 +1210,12 @@
 	bq.QueueFeeTXID = null.StringFrom(supTransactionID)
 	_, err = bq.Update(tx, boil.Infer())
 	if err != nil {
+		if bq.QueueFeeTXID.Valid {
+			_, err = arena.RPCClient.RefundSupsMessage(bq.QueueFeeTXID.String)
+			if err != nil {
+				gamelog.L.Error().Str("txID", bq.QueueFeeTXID.String).Err(err).Msg("failed to refund queue fee")
+			}
+		}
 		gamelog.L.Error().
 			Str("tx_id", supTransactionID).
 			Err(err).Msg("unable to update battle queue with queue transaction id")
@@ -1279,6 +1281,18 @@
 		if msg.Payload.EnableTelegramNotifications {
 			telegramNotification, err := arena.telegram.NotificationCreate(mechID.String(), bqn)
 			if err != nil {
+				if bq.QueueFeeTXID.Valid {
+					_, err = arena.RPCClient.RefundSupsMessage(bq.QueueFeeTXID.String)
+					if err != nil {
+						gamelog.L.Error().Str("txID", bq.QueueFeeTXID.String).Err(err).Msg("failed to refund queue fee")
+					}
+				}
+				if bq.QueueNotificationFeeTXID.Valid {
+					_, err = arena.RPCClient.RefundSupsMessage(bq.QueueNotificationFeeTXID.String)
+					if err != nil {
+						gamelog.L.Error().Str("txID", bq.QueueNotificationFeeTXID.String).Err(err).Msg("failed to refund queue notification fee")
+					}
+				}
 				gamelog.L.Error().
 					Str("mechID", mechID.String()).
 					Str("playerID", ownerID.String()).
@@ -1287,7 +1301,6 @@
 			}
 			bqn.TelegramNotificationID = null.StringFrom(telegramNotification.ID)
 			shortcode = telegramNotification.Shortcode
-
 		}
 
 		err = bqn.Insert(tx, boil.Infer())
