--- conflicted
+++ resolved
@@ -75,6 +75,21 @@
 
 	btl.startedAt = time.Now()
 	btl.BroadcastUpdate()
+
+	// broadcast spoil of war on the start of the battle
+	sows, err := db.LastTwoSpoilOfWarAmount()
+	if err != nil || len(sows) == 0 {
+		gamelog.L.Error().Err(err).Msg("Failed to get last two spoil of war amount")
+		return
+	}
+
+	spoilOfWarPayload := []byte{byte(SpoilOfWarTick)}
+	spoilOfWarStr := []string{}
+	for _, sow := range sows {
+		spoilOfWarStr = append(spoilOfWarStr, sow.String())
+	}
+	spoilOfWarPayload = append(spoilOfWarPayload, []byte(strings.Join(spoilOfWarStr, "|"))...)
+	btl.arena.netMessageBus.Send(context.Background(), messagebus.NetBusKey(HubKeySpoilOfWarUpdated), spoilOfWarPayload)
 }
 
 // calcTriggeredLocation convert picked cell to the location in game
@@ -349,24 +364,8 @@
 	btl.multipliers.end(endInfo)
 	btl.spoils.End()
 	btl.endInfoBroadcast(*endInfo)
-<<<<<<< HEAD
-
-	// get spoil of war
-	sows, err := db.LastTwoSpoilOfWarAmount()
-	if err != nil || len(sows) == 0 {
-		gamelog.L.Error().Err(err).Msg("Failed to get last two spoil of war amount")
-		return
-	}
-
-	// broadcast spoil of war
-	spoilOfWarPayload := []byte{byte(SpoilOfWarTick)}
-	spoilOfWarStr := []string{}
-	for _, sow := range sows {
-		spoilOfWarStr = append(spoilOfWarStr, sow.String())
-	}
-	spoilOfWarPayload = append(spoilOfWarPayload, []byte(strings.Join(spoilOfWarStr, "|"))...)
-	btl.arena.netMessageBus.Send(context.Background(), messagebus.NetBusKey(HubKeySpoilOfWarUpdated), spoilOfWarPayload)
-=======
+
+	// update user stat
 	err = db.UserStatsRefresh(context.Background(), gamedb.Conn)
 	if err != nil {
 		gamelog.L.Error().
@@ -390,8 +389,6 @@
 			go btl.arena.messageBus.Send(context.Background(), messagebus.BusKey(fmt.Sprintf("%s:%s", HubKeyUserStatSubscribe, u.ID.String())), u)
 		}
 	}()
-
->>>>>>> 5493d687
 }
 
 const HubKeyBattleEndDetailUpdated hub.HubCommandKey = "BATTLE:END:DETAIL:UPDATED"
@@ -408,6 +405,21 @@
 		user.Send(HubKeyBattleEndDetailUpdated, info)
 		return true
 	})
+
+	// broadcast spoil of war on the end of the battle
+	sows, err := db.LastTwoSpoilOfWarAmount()
+	if err != nil || len(sows) == 0 {
+		gamelog.L.Error().Err(err).Msg("Failed to get last two spoil of war amount")
+		return
+	}
+
+	spoilOfWarPayload := []byte{byte(SpoilOfWarTick)}
+	spoilOfWarStr := []string{}
+	for _, sow := range sows {
+		spoilOfWarStr = append(spoilOfWarStr, sow.String())
+	}
+	spoilOfWarPayload = append(spoilOfWarPayload, []byte(strings.Join(spoilOfWarStr, "|"))...)
+	btl.arena.netMessageBus.Send(context.Background(), messagebus.NetBusKey(HubKeySpoilOfWarUpdated), spoilOfWarPayload)
 }
 
 type BroadcastPayload struct {
