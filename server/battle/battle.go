--- conflicted
+++ resolved
@@ -1,16 +1,5 @@
 package battle
 
-<<<<<<< HEAD
-// type Arena struct {
-// }
-
-// func (arena *Arena) ServeHTTP(w http.ResponseWriter, r *http.Request) {
-// 	c, err := websocket.Accept(w, r, nil)
-// 	if err != nil {
-// 		gamelog
-// 	}
-// }
-=======
 import (
 	"context"
 	"encoding/binary"
@@ -895,5 +884,4 @@
 		}
 	}
 	return warmachines
-}
->>>>>>> 346b55fd
+}