package battle

import (
	"context"
	"database/sql"
	"encoding/binary"
	"encoding/json"
	"errors"
	"fmt"
	"math/rand"
	"server"
	"server/db"
	"server/db/boiler"
	"server/gamedb"
	"server/gamelog"
	"server/rpcclient"
	"sort"
	"strconv"
	"strings"
	"sync"
	"time"

<<<<<<< HEAD
=======
	"go.uber.org/atomic"

>>>>>>> 115eb347
	"github.com/ninja-software/terror/v2"
	"github.com/shopspring/decimal"
	"github.com/volatiletech/null/v8"

	"github.com/ninja-syndicate/hub"
	"github.com/volatiletech/sqlboiler/v4/boil"
	"github.com/volatiletech/sqlboiler/v4/queries/qm"

	"github.com/gofrs/uuid"

	"github.com/ninja-syndicate/hub/ext/messagebus"
)

type BattleStage int32

const (
	BattleStagStart = 1
	BattleStageEnd  = 0
)

type Battle struct {
	arena          *Arena
	stage          *atomic.Int32
	BattleID       string        `json:"battleID"`
	MapName        string        `json:"mapName"`
	WarMachines    []*WarMachine `json:"warMachines"`
	SpawnedAI      []*WarMachine `json:"SpawnedAI"`
	warMachineIDs  []uuid.UUID   `json:"ids"`
	lastTick       *[]byte
	gameMap        *server.GameMap
	_abilities     *AbilitiesSystem
	users          usersMap
	factions       map[uuid.UUID]*boiler.Faction
	multipliers    *MultiplierSystem
	spoils         *SpoilsOfWar
	rpcClient      *rpcclient.XrpcClient
	battleMechData []*db.BattleMechData
	startedAt      time.Time

	destroyedWarMachineMap map[byte]*WMDestroyedRecord
	*boiler.Battle

	inserted bool

	viewerCountInputChan chan (*ViewerLiveCount)
	sync.RWMutex
}

func (btl *Battle) abilities() *AbilitiesSystem {
	btl.RLock()
	defer btl.RUnlock()
	return btl._abilities
}

func (btl *Battle) storeAbilities(as *AbilitiesSystem) {
	btl.Lock()
	defer btl.Unlock()
	btl._abilities = as
}

const HubKeyLiveVoteCountUpdated hub.HubCommandKey = "LIVE:VOTE:COUNT:UPDATED"
const HubKeyWarMachineLocationUpdated hub.HubCommandKey = "WAR:MACHINE:LOCATION:UPDATED"

func (btl *Battle) preIntro(payload *BattleStartPayload) error {
	bmd := make([]*db.BattleMechData, len(btl.WarMachines))
	factions := map[uuid.UUID]*boiler.Faction{}

	for i, wm := range btl.WarMachines {
		if payload.WarMachines[i].Hash == wm.Hash {
			btl.WarMachines[i].ParticipantID = payload.WarMachines[i].ParticipantID
		} else {
			for _, wm2 := range payload.WarMachines {
				if wm2.Hash == wm.Hash {
					btl.WarMachines[i].ParticipantID = wm2.ParticipantID
					break
				}
			}
		}
		wm.ParticipantID = payload.WarMachines[i].ParticipantID
		mechID, err := uuid.FromString(wm.ID)
		if err != nil {
			gamelog.L.Error().Str("ownerID", wm.ID).Err(err).Msg("unable to convert owner id from string")
			return terror.Error(err)
		}

		ownerID, err := uuid.FromString(wm.OwnedByID)
		if err != nil {
			gamelog.L.Error().Str("ownerID", wm.OwnedByID).Err(err).Msg("unable to convert owner id from string")
			return terror.Error(err)
		}

		factionID, err := uuid.FromString(wm.FactionID)
		if err != nil {
			gamelog.L.Error().Str("factionID", wm.FactionID).Err(err).Msg("unable to convert faction id from string")
			return terror.Error(err)
		}

		bmd[i] = &db.BattleMechData{
			MechID:    mechID,
			OwnerID:   ownerID,
			FactionID: factionID,
		}

		_, ok := factions[factionID]
		if !ok {
			faction, err := boiler.FindFaction(gamedb.StdConn, factionID.String())
			if err != nil {
				gamelog.L.Error().
					Str("Battle ID", btl.ID).
					Str("Faction ID", factionID.String()).
					Err(err).Msg("unable to retrieve faction from database")

			}
			factions[factionID] = faction
		}
	}

	btl.factions = factions
	btl.battleMechData = bmd

	return nil
}

func (btl *Battle) start() {
	var err error
	btl.startedAt = time.Now()
	if btl.inserted {
		_, err := btl.Battle.Update(gamedb.StdConn, boil.Infer())
		if err != nil {
			gamelog.L.Error().Interface("battle", btl).Str("battle.go", ":battle.go:battle.Battle()").Err(err).Msg("unable to update Battle in database")
			return
		}

		bmds, err := boiler.BattleMechs(boiler.BattleMechWhere.BattleID.EQ(btl.ID)).All(gamedb.StdConn)
		if err == nil {
			_, err = bmds.DeleteAll(gamedb.StdConn)
			if err != nil {
				gamelog.L.Error().Err(err).Str("battle.go", ":battle.go:battle.Battle()").Err(err).Msg("unable to delete delete stale battle mechs from database")
			}
		}

		bws, err := boiler.BattleWins(boiler.BattleWinWhere.BattleID.EQ(btl.ID)).All(gamedb.StdConn)
		if err == nil {
			_, err = bws.DeleteAll(gamedb.StdConn)
			if err != nil {
				gamelog.L.Error().Err(err).Str("battle.go", ":battle.go:battle.Battle()").Err(err).Msg("unable to delete delete stale battle wins from database")
			}
		}

		bks, err := boiler.BattleKills(boiler.BattleKillWhere.BattleID.EQ(btl.ID)).All(gamedb.StdConn)
		if err == nil {
			_, err = bks.DeleteAll(gamedb.StdConn)
			if err != nil {
				gamelog.L.Error().Err(err).Str("battle.go", ":battle.go:battle.Battle()").Err(err).Msg("unable to delete delete stale battle kills from database")
			}
		}

		bhs, err := boiler.BattleHistories(boiler.BattleHistoryWhere.BattleID.EQ(btl.ID)).All(gamedb.StdConn)
		if err == nil {
			_, err = bhs.DeleteAll(gamedb.StdConn)
			if err != nil {
				gamelog.L.Error().Err(err).Str("battle.go", ":battle.go:battle.Battle()").Err(err).Msg("unable to delete delete stale battle historys from database")
			}
		}
	} else {
		err := btl.Battle.Insert(gamedb.StdConn, boil.Infer())
		if err != nil {
			gamelog.L.Error().Interface("battle", btl).Str("battle.go", ":battle.go:battle.Battle()").Err(err).Msg("unable to insert Battle into database")
			return
		}

		btl.inserted = true

		// insert current users to
		btl.users.Range(func(user *BattleUser) bool {
			err = db.BattleViewerUpsert(context.Background(), gamedb.Conn, btl.ID, user.ID.String())
			if err != nil {
				gamelog.L.Error().Str("battle_id", btl.ID).Str("player_id", user.ID.String()).Err(err).Msg("to upsert battle view")
				return true
			}
			return true
		})

		err = db.QueueSetBattleID(btl.ID, btl.warMachineIDs...)
		if err != nil {
			gamelog.L.Error().Interface("mechs_ids", btl.warMachineIDs).Str("battle_id", btl.ID).Err(err).Msg("failed to set battle id in queue")
			return
		}
	}

	if btl.battleMechData == nil {
		gamelog.L.Error().Str("battlemechdata", btl.ID).Msg("battle mech data failed nil check")
	}

	err = db.BattleMechs(btl.Battle, btl.battleMechData)
	if err != nil {
		gamelog.L.Error().Str("Battle ID", btl.ID).Err(err).Msg("unable to insert battle into database")
		//TODO: something more dramatic
	}

	// set up the abilities for current battle

	gamelog.L.Info().Int("battle_number", btl.BattleNumber).Str("battle_id", btl.ID).Msg("Spinning up battle spoils")
	btl.spoils = NewSpoilsOfWar(btl, 5*time.Second, 5*time.Second)
	gamelog.L.Info().Int("battle_number", btl.BattleNumber).Str("battle_id", btl.ID).Msg("Spinning up battle abilities")
	btl.storeAbilities(NewAbilitiesSystem(btl))
	gamelog.L.Info().Int("battle_number", btl.BattleNumber).Str("battle_id", btl.ID).Msg("Spinning up battle multipliers")
	btl.multipliers = NewMultiplierSystem(btl)
	gamelog.L.Info().Int("battle_number", btl.BattleNumber).Str("battle_id", btl.ID).Msg("Broadcasting battle start to players")
	btl.BroadcastUpdate()

	// broadcast spoil of war on the start of the battle
	gamelog.L.Info().Int("battle_number", btl.BattleNumber).Str("battle_id", btl.ID).Msg("Broadcasting spoils of war updates")

	sows, err := db.LastTwoSpoilOfWarAmount()
	if err != nil || len(sows) == 0 {
		gamelog.L.Error().Err(err).Msg("Failed to get last two spoil of war amount")
		return
	}

	spoilOfWarPayload := []byte{byte(SpoilOfWarTick)}
	spoilOfWarStr := []string{}
	for _, sow := range sows {
		spoilOfWarStr = append(spoilOfWarStr, sow.String())
	}
	spoilOfWarPayload = append(spoilOfWarPayload, []byte(strings.Join(spoilOfWarStr, "|"))...)
	go btl.arena.messageBus.SendBinary(messagebus.BusKey(HubKeySpoilOfWarUpdated), spoilOfWarPayload)

	// handle global announcements
	ga, err := boiler.GlobalAnnouncements().One(gamedb.StdConn)
	if err != nil && !errors.Is(err, sql.ErrNoRows) {
		gamelog.L.Error().Err(err).Int("battle_number", btl.BattleNumber).Str("battle_id", btl.ID).Msg("Broadcasting battle start to players")
	}

	// global announcement exists
	if ga != nil {
		const HubKeyGlobalAnnouncementSubscribe hub.HubCommandKey = "GLOBAL_ANNOUNCEMENT:SUBSCRIBE"

		// show if battle number is equal or in between the global announcement's to and from battle number
		if btl.BattleNumber >= ga.ShowFromBattleNumber.Int && btl.BattleNumber <= ga.ShowUntilBattleNumber.Int {
			go btl.arena.messageBus.Send(messagebus.BusKey(HubKeyGlobalAnnouncementSubscribe), ga)
		}

		// delete if global announcement expired/ is in the past
		if btl.BattleNumber > ga.ShowUntilBattleNumber.Int {
			_, err := boiler.GlobalAnnouncements().DeleteAll(gamedb.StdConn)
			if err != nil {
				gamelog.L.Error().Str("Battle ID", btl.ID).Msg("unable to delete global announcement")
			}

			go btl.arena.messageBus.Send(messagebus.BusKey(HubKeyGlobalAnnouncementSubscribe), nil)
		}

	}

}

// calcTriggeredLocation convert picked cell to the location in game
func (btl *Battle) calcTriggeredLocation(abilityEvent *server.GameAbilityEvent) {
	// To get the location in game its
	//  ((cellX * GameClientTileSize) + GameClientTileSize / 2) + LeftPixels
	//  ((cellY * GameClientTileSize) + GameClientTileSize / 2) + TopPixels
	if abilityEvent.TriggeredOnCellX == nil || abilityEvent.TriggeredOnCellY == nil {
		return
	}

	abilityEvent.GameLocation.X = ((*abilityEvent.TriggeredOnCellX * server.GameClientTileSize) + (server.GameClientTileSize / 2)) + btl.gameMap.LeftPixels
	abilityEvent.GameLocation.Y = ((*abilityEvent.TriggeredOnCellY * server.GameClientTileSize) + (server.GameClientTileSize / 2)) + btl.gameMap.TopPixels

}

type WarMachinePosition struct {
	X int
	Y int
}

func (btl *Battle) spawnReinforcementNearMech(abilityEvent *server.GameAbilityEvent) {
	// only calculate reinforcement location
	if abilityEvent.GameClientAbilityID != 10 {
		return
	}

	// get snapshots of the red mountain war machines health and postion
	rmw := []WarMachinePosition{}
	aliveWarMachines := []WarMachinePosition{}
	for _, wm := range btl.WarMachines {
		// store red mountain war machines
		if wm.FactionID != server.RedMountainFactionID.String() || wm.Position == nil {
			continue
		}

		// get snapshot of current war machine
		x := wm.Position.X
		y := wm.Position.Y

		rmw = append(rmw, WarMachinePosition{
			X: x,
			Y: y,
		})

		// store alive red mountain war machines
		if wm.Health <= 0 || wm.Health >= 10000 {
			continue
		}
		aliveWarMachines = append(aliveWarMachines, WarMachinePosition{
			X: x,
			Y: y,
		})
	}

	// should never happen, but just in case
	if len(rmw) == 0 {
		gamelog.L.Warn().Str("ability_trigger_offering_id", abilityEvent.EventID.String()).Msg("No Red Mountain mech in the battle to locate reinforcement bot, which should never happen...")
		return
	}

	if len(aliveWarMachines) > 0 {
		// random pick one of the red mountain postion
		wm := aliveWarMachines[rand.Intn(len(aliveWarMachines))]

		// set cell
		abilityEvent.TriggeredOnCellX = &wm.X
		abilityEvent.TriggeredOnCellY = &wm.Y
		abilityEvent.GameLocation = struct {
			X int `json:"x"`
			Y int `json:"y"`
		}{
			X: wm.X,
			Y: wm.Y,
		}

		return
	}

	wm := rmw[rand.Intn(len(rmw))]
	// set cell
	abilityEvent.TriggeredOnCellX = &wm.X
	abilityEvent.TriggeredOnCellY = &wm.Y

	abilityEvent.GameLocation = struct {
		X int `json:"x"`
		Y int `json:"y"`
	}{
		X: wm.X,
		Y: wm.Y,
	}
}

func (btl *Battle) isOnline(userID uuid.UUID) bool {
	_, ok := btl.users.User(userID)
	return ok
}

func (btl *Battle) endAbilities() {
	defer func() {
		if err := recover(); err != nil {
			gamelog.L.Error().Interface("err", err).Stack().Msg("panic! panic! panic! Panic at the battle abilities end!")
		}
	}()

	gamelog.L.Info().Msgf("cleaning up abilities: %s", btl.ID)

	if btl.abilities == nil {
		gamelog.L.Error().Msg("battle did not have abilities!")
		return
	}

	btl.abilities().End()
	btl.abilities().storeBattle(nil)
	btl.storeAbilities(nil)
}
func (btl *Battle) endSpoils() {
	defer func() {
		if err := recover(); err != nil {
			gamelog.L.Error().Interface("err", err).Stack().Msg("panic! panic! panic! Panic at the spoils end!")
		}
	}()
	gamelog.L.Info().Msgf("cleaning up spoils: %s", btl.ID)

	if btl.spoils == nil {
		gamelog.L.Error().Msg("battle did not have spoils!")
		return
	}

	btl.spoils.End()
	btl.spoils = nil
}

func (btl *Battle) endCreateStats(payload *BattleEndPayload, winningWarMachines []*WarMachine) *BattleEndDetail {
	defer func() {
		if err := recover(); err != nil {
			gamelog.L.Error().Interface("err", err).Msg("panic! panic! panic! Panic at the creation of ending info: endCreateStats!")
		}
	}()
	gamelog.L.Info().Msgf("battle end: looping TopSupsContributeFactions: %s", btl.ID)
	topFactionContributorBoilers, err := db.TopSupsContributeFactions(uuid.Must(uuid.FromString(payload.BattleID)))
	if err != nil {
		gamelog.L.Warn().Err(err).Str("battle_id", payload.BattleID).Msg("get top faction contributors")
	}
	gamelog.L.Info().Msgf("battle end: looping topPlayerContributorsBoilers: %s", btl.ID)
	topPlayerContributorsBoilers, err := db.TopSupsContributors(uuid.Must(uuid.FromString(payload.BattleID)))
	if err != nil {
		gamelog.L.Warn().Err(err).Str("battle_id", payload.BattleID).Msg("get top player contributors")
	}
	gamelog.L.Info().Msgf("battle end: looping MostFrequentAbilityExecutors: %s", btl.ID)
	topPlayerExecutorsBoilers, err := db.MostFrequentAbilityExecutors(uuid.Must(uuid.FromString(payload.BattleID)))
	if err != nil {
		gamelog.L.Warn().Err(err).Str("battle_id", payload.BattleID).Msg("get top player executors")
	}

	topFactionContributors := []*Faction{}
	gamelog.L.Info().Msgf("battle end: looping topFactionContributorBoilers: %s", btl.ID)
	for _, f := range topFactionContributorBoilers {
		topFactionContributors = append(topFactionContributors, &Faction{
			ID:    f.ID,
			Label: f.Label,
			Theme: &FactionTheme{
				Primary:    f.PrimaryColor,
				Secondary:  f.SecondaryColor,
				Background: f.BackgroundColor,
			},
		})
	}
	topPlayerContributors := []*BattleUser{}

	gamelog.L.Info().Msgf("battle end: looping topPlayerContributorsBoilers: %s", btl.ID)
	for _, p := range topPlayerContributorsBoilers {
		factionID := uuid.Must(uuid.FromString(winningWarMachines[0].FactionID))
		if p.FactionID.Valid {
			factionID = uuid.Must(uuid.FromString(p.FactionID.String))
		}

		topPlayerContributors = append(topPlayerContributors, &BattleUser{
			ID:            uuid.Must(uuid.FromString(p.ID)),
			Username:      p.Username.String,
			FactionID:     factionID.String(),
			FactionColour: btl.factions[factionID].PrimaryColor,
			FactionLogoID: FactionLogos[factionID.String()],
		})
	}

	gamelog.L.Info().Msgf("battle end: looping topPlayerExecutorsBoilers: %s", btl.ID)
	topPlayerExecutors := []*BattleUser{}
	for _, p := range topPlayerExecutorsBoilers {
		factionID := uuid.Must(uuid.FromString(winningWarMachines[0].FactionID))
		if p.FactionID.Valid {
			factionID = uuid.Must(uuid.FromString(p.FactionID.String))
		}
		topPlayerExecutors = append(topPlayerExecutors, &BattleUser{
			ID:            uuid.Must(uuid.FromString(p.ID)),
			Username:      p.Username.String,
			FactionID:     factionID.String(),
			FactionColour: btl.factions[factionID].PrimaryColor,
			FactionLogoID: FactionLogos[factionID.String()],
		})
	}

	gamelog.L.Debug().
		Int("top_faction_contributors", len(topFactionContributors)).
		Int("top_player_executors", len(topPlayerExecutors)).
		Int("top_player_contributors", len(topPlayerContributors)).
		Msg("get top players and factions")

	return &BattleEndDetail{
		BattleID:                     btl.ID,
		BattleIdentifier:             btl.Battle.BattleNumber,
		StartedAt:                    btl.Battle.StartedAt,
		EndedAt:                      btl.Battle.EndedAt.Time,
		WinningCondition:             payload.WinCondition,
		WinningFaction:               winningWarMachines[0].Faction,
		WinningWarMachines:           winningWarMachines,
		TopSupsContributeFactions:    topFactionContributors,
		TopSupsContributors:          topPlayerContributors,
		MostFrequentAbilityExecutors: topPlayerExecutors,
	}
}

func (btl *Battle) processWinners(payload *BattleEndPayload) {
	defer func() {
		if err := recover(); err != nil {
			gamelog.L.Error().Interface("err", err).Stack().Msg("panic! panic! panic! Panic at the battle end processWinners!")
		}
	}()
	mws := make([]*db.MechWithOwner, len(payload.WinningWarMachines))

	err := db.ClearQueueByBattle(btl.ID)
	if err != nil {
		gamelog.L.Error().Str("Battle ID", btl.ID).Msg("unable to clear queue for battle")
	}

	for i, wmwin := range payload.WinningWarMachines {
		var wm *WarMachine
		for _, w := range btl.WarMachines {
			if w.Hash == wmwin.Hash {
				wm = w
				break
			}
		}
		if wm == nil {
			gamelog.L.Error().Str("Battle ID", btl.ID).Msg("unable to match war machine to battle with hash")
			continue
		}
		mechId, err := uuid.FromString(wm.ID)
		if err != nil {
			gamelog.L.Error().
				Str("Battle ID", btl.ID).
				Str("mech ID", wm.ID).
				Err(err).
				Msg("unable to convert mech id to uuid")
			continue
		}
		ownedById, err := uuid.FromString(wm.OwnedByID)
		if err != nil {
			gamelog.L.Error().
				Str("Battle ID", btl.ID).
				Str("mech ID", wm.ID).
				Err(err).
				Msg("unable to convert owned id to uuid")
			continue
		}
		factionId, err := uuid.FromString(wm.FactionID)
		if err != nil {
			gamelog.L.Error().
				Str("Battle ID", btl.ID).
				Str("faction ID", wm.FactionID).
				Err(err).
				Msg("unable to convert faction id to uuid")
			continue
		}
		mws[i] = &db.MechWithOwner{
			OwnerID:   ownedById,
			MechID:    mechId,
			FactionID: factionId,
		}

		contract, err := boiler.BattleContracts(boiler.BattleContractWhere.BattleID.EQ(
			null.StringFrom(btl.BattleID)),
			boiler.BattleContractWhere.MechID.EQ(mws[i].MechID.String()),
			boiler.BattleContractWhere.Cancelled.EQ(null.BoolFrom(false)),
		).One(gamedb.StdConn)

		if err != nil && errors.Is(err, sql.ErrNoRows) {
			gamelog.L.Warn().
				Str("Battle ID", btl.ID).
				Str("Mech ID", wm.ID).
				Err(err).
				Msg("no contract in database")

			continue
		} else if err != nil {
			gamelog.L.Error().
				Str("Battle ID", btl.ID).
				Str("Mech ID", wm.ID).
				Err(err).
				Msg("failed to retrieve contract")
			continue
		}

		contract.DidWin = null.BoolFrom(true)
		factionAccountID, ok := server.FactionUsers[factionId.String()]
		if !ok {
			gamelog.L.Error().
				Str("Battle ID", btl.ID).
				Str("faction ID", wm.FactionID).
				Err(err).
				Msg("unable to get hard coded syndicate player ID from faction ID")
		} else {
			//do contract payout for winning mech
			gamelog.L.Info().
				Str("Battle ID", btl.ID).
				Str("Faction ID", wm.FactionID).
				Str("Faction Account ID", factionAccountID).
				Str("Player ID", wm.OwnedByID).
				Str("Contract ID", contract.ID).
				Str("Amount", contract.ContractReward.StringFixed(0)).
				Err(err).
				Msg("paying out mech winnings from contract reward")

			factID := uuid.Must(uuid.FromString(factionAccountID))
			syndicateBalance := btl.arena.RPCClient.UserBalanceGet(factID)

			if syndicateBalance.LessThanOrEqual(contract.ContractReward) {
				txid, err := btl.arena.RPCClient.SpendSupMessage(rpcclient.SpendSupsReq{
					FromUserID:           uuid.UUID(server.XsynTreasuryUserID),
					ToUserID:             factID,
					Amount:               contract.ContractReward.StringFixed(0),
					TransactionReference: server.TransactionReference(fmt.Sprintf("contract_rewards|%s|%d", contract.ID, time.Now().UnixNano())),
					Group:                string(server.TransactionGroupBattle),
					SubGroup:             wmwin.Hash,
					Description:          fmt.Sprintf("Mech won battle #%d", btl.BattleNumber),
					NotSafe:              false,
				})
				if err != nil {
					gamelog.L.Error().
						Str("Faction ID", factionAccountID).
						Str("Amount", contract.ContractReward.StringFixed(0)).
						Err(err).
						Msg("Could not transfer money from treasury into syndicate account!!")
					continue
				}
				gamelog.L.Warn().
					Str("Faction ID", factionAccountID).
					Str("Amount", contract.ContractReward.StringFixed(0)).
					Str("TXID", txid).
					Err(err).
					Msg("Had to transfer funds to the syndicate account")
			}

			// pay sups
			txid, err := btl.arena.RPCClient.SpendSupMessage(rpcclient.SpendSupsReq{
				FromUserID:           factID,
				ToUserID:             uuid.Must(uuid.FromString(contract.PlayerID)),
				Amount:               contract.ContractReward.StringFixed(0),
				TransactionReference: server.TransactionReference(fmt.Sprintf("contract_rewards|%s|%d", contract.ID, time.Now().UnixNano())),
				Group:                string(server.TransactionGroupBattle),
				SubGroup:             wmwin.Hash,
				Description:          fmt.Sprintf("Mech won battle #%d", btl.BattleNumber),
				NotSafe:              false,
			})
			if err != nil {
				gamelog.L.Error().
					Str("Battle ID", btl.ID).
					Str("faction ID", wm.FactionID).
					Str("Player ID", wm.OwnedByID).
					Err(err).
					Msg("unable to transfer funds to winning mech owner")
				continue
			}

			contract.PaidOut = true
			contract.TransactionID = null.StringFrom(txid)
			_, err = contract.Update(gamedb.StdConn, boil.Infer())
			if err != nil {
				gamelog.L.Error().
					Str("Battle ID", btl.ID).
					Str("faction ID", wm.FactionID).
					Str("Player ID", wm.OwnedByID).
					Str("TX ID", txid).
					Err(err).
					Msg("unable to save transaction ID on contract")
				continue
			}
		}
	}
	err = db.WinBattle(btl.ID, payload.WinCondition, mws...)
	if err != nil {
		gamelog.L.Error().
			Str("Battle ID", btl.ID).
			Err(err).
			Msg("unable to store mech wins")
	}
}

func (btl *Battle) endWarMachines(payload *BattleEndPayload) []*WarMachine {
	defer func() {
		if err := recover(); err != nil {
			gamelog.L.Error().Interface("err", err).Stack().Msg("panic! panic! panic! Panic at the sorting up ending war machines!")
		}
	}()
	winningWarMachines := make([]*WarMachine, len(payload.WinningWarMachines))

	gamelog.L.Info().Msgf("battle end: looping WinningWarMachines: %s", btl.ID)
	for i := range payload.WinningWarMachines {
		for _, w := range btl.WarMachines {
			if w.Hash == payload.WinningWarMachines[i].Hash {
				winningWarMachines[i] = w
				break
			}
		}
		if winningWarMachines[i] == nil {
			gamelog.L.Error().Str("Battle ID", btl.ID).Msg("unable to match war machine to battle with hash")
		}
	}

	if len(winningWarMachines) == 0 || winningWarMachines[0] == nil {
		gamelog.L.Panic().Str("Battle ID", btl.ID).Msg("no winning war machines")
	} else {
		// record faction win/loss count
		err := db.FactionAddWinLossCount(winningWarMachines[0].FactionID)
		if err != nil {
			gamelog.L.Panic().Str("Battle ID", btl.ID).Str("winning_faction_id", winningWarMachines[0].FactionID).Msg("Failed to update faction win/loss count")
		}
	}

	return winningWarMachines
}

func (btl *Battle) endMultis(endInfo *BattleEndDetail) {
	defer func() {
		if err := recover(); err != nil {
			gamelog.L.Error().Interface("err", err).Stack().Msg("panic! panic! panic! Panic at the ending of multis! btl.endMultis!")
		}
	}()
	gamelog.L.Info().Msgf("cleaning up multipliers: %s", btl.ID)

	if btl.multipliers == nil {
		gamelog.L.Error().Msg("battle did not have multipliers!")
		return
	}

	btl.multipliers.end(endInfo)
}
func (btl *Battle) endBroadcast(endInfo *BattleEndDetail) {
	defer func() {
		if err := recover(); err != nil {
			gamelog.L.Error().Interface("err", err).Stack().Msg("panic! panic! panic! Panic at the ending of end broadcast!")
		}
	}()
	btl.endInfoBroadcast(*endInfo)
}

func (btl *Battle) end(payload *BattleEndPayload) {
	defer func() {
		if err := recover(); err != nil {
			gamelog.L.Error().Interface("err", err).Stack().Msg("panic! panic! panic! Panic at the battle end!")
			exists, err := boiler.BattleExists(gamedb.StdConn, btl.ID)
			if err != nil {
				gamelog.L.Panic().Err(err).Msg("Panicing. Unable to even check if battle id exists")
			}
			if exists {

			}
		}
	}()

	btl.EndedAt = null.TimeFrom(time.Now())
	_, err := btl.Update(gamedb.StdConn, boil.Infer())
	if err != nil {
		gamelog.L.Error().Str("Battle ID", btl.ID).Time("EndedAt", btl.EndedAt.Time).Msg("unable to update database for endat battle")
	}

	btl.endAbilities()
	btl.endSpoils()

	winningWarMachines := btl.endWarMachines(payload)
	endInfo := btl.endCreateStats(payload, winningWarMachines)

	btl.processWinners(payload)
	btl.endMultis(endInfo)

	gamelog.L.Info().Msgf("battle has been cleaned up, sending broadcast %s", btl.ID)
	btl.endBroadcast(endInfo)
}

const HubKeyBattleEndDetailUpdated hub.HubCommandKey = "BATTLE:END:DETAIL:UPDATED"

func (btl *Battle) endInfoBroadcast(info BattleEndDetail) {
	btl.users.Range(func(user *BattleUser) bool {
		m, total := btl.multipliers.PlayerMultipliers(user.ID, 0)

		info.MultiplierUpdate = &MultiplierUpdate{
			UserMultipliers:  m,
			TotalMultipliers: fmt.Sprintf("%sx", total),
		}

		user.Send(HubKeyBattleEndDetailUpdated, info)

		us, err := db.UserStatsGet(user.ID.String())
		if err != nil {
			gamelog.L.Error().Str("player_id", user.ID.String()).Err(err).Msg("Failed to get user stats")
		}

		// broadcast user stat to user
		if us != nil {
			go btl.arena.messageBus.Send(messagebus.BusKey(fmt.Sprintf("%s:%s", HubKeyUserStatSubscribe, us.ID)), us)
		}

		return true
	})

	multipliers, err := db.PlayerMultipliers(btl.BattleNumber)
	if err != nil {
		gamelog.L.Error().Str("battle number #", strconv.Itoa(btl.BattleNumber)).Err(err).Msg("Failed to get player multipliers from db")
		return
	}

	for _, m := range multipliers {
		m.TotalMultiplier = m.TotalMultiplier.Shift(-1)
	}

	// get the citizen list
	citizenPlayerIDs, err := db.CitizenPlayerIDs(btl.BattleNumber)
	if err != nil {
		gamelog.L.Error().Str("battle number #", strconv.Itoa(btl.BattleNumber)).Err(err).Msg("Failed to get citizen player id list from db")
		return
	}

	go btl.arena.messageBus.Send(messagebus.BusKey(HubKeyMultiplierMapSubscribe), &MultiplierMapResponse{
		Multipliers:      multipliers,
		CitizenPlayerIDs: citizenPlayerIDs,
	})
}

type BroadcastPayload struct {
	Key     hub.HubCommandKey `json:"key"`
	Payload interface{}       `json:"payload"`
}

type GameSettingsResponse struct {
	GameMap            *server.GameMap `json:"game_map"`
	WarMachines        []*WarMachine   `json:"war_machines"`
	SpawnedAI          []*WarMachine   `json:"spawned_ai"`
	WarMachineLocation []byte          `json:"war_machine_location"`
	BattleIdentifier   int             `json:"battle_identifier"`
}

type ViewerLiveCount struct {
	RedMountain int64 `json:"red_mountain"`
	Boston      int64 `json:"boston"`
	Zaibatsu    int64 `json:"zaibatsu"`
	Other       int64 `json:"other"`
}

func (btl *Battle) userOnline(user *BattleUser, wsc *hub.Client) {
	exists := false
	u, ok := btl.users.User(user.ID)
	if !ok {
		user.wsClient[wsc] = true
		btl.users.Add(user)
	} else {
		// do not upsert battle viewer or broadcast viewer count if user is already counted
		u.Lock()
		u.wsClient[wsc] = true
		u.Unlock()
		exists = true
	}

	if btl.inserted {
		err := db.BattleViewerUpsert(context.Background(), gamedb.Conn, btl.ID, wsc.Identifier())
		if err != nil {
			gamelog.L.Error().
				Str("battle_id", btl.ID).
				Str("player_id", wsc.Identifier()).
				Err(err).
				Msg("could not upsert battle viewer")
		}
	}

	resp := &ViewerLiveCount{
		RedMountain: 0,
		Boston:      0,
		Zaibatsu:    0,
		Other:       0,
	}

	// TODO: optimise at some point
	btl.users.Range(func(user *BattleUser) bool {
		if faction, ok := FactionNames[user.FactionID]; ok {
			switch faction {
			case "RedMountain":
				resp.RedMountain++
			case "Boston":
				resp.Boston++
			case "Zaibatsu":
				resp.Zaibatsu++
			default:
				resp.Other++
			}
		} else {
			resp.Other++
		}
		return true
	})

	if !exists {
		// send result to broadcast debounce function
		btl.viewerCountInputChan <- resp
	} else {
		// broadcast result to current user only if the user already exists
		btl.users.Send(HubKeyViewerLiveCountUpdated, resp, user.ID)

		userIDs := btl.users.OnlineUserIDs()
		if len(userIDs) > 0 {
			uss, err := boiler.UserStats(
				boiler.UserStatWhere.ID.IN(userIDs),
			).All(gamedb.StdConn)
			if err != nil {
				gamelog.L.Error().Err(err).Msg("Failed to get user stats from db")
			}

			if uss != nil {
				btl.users.Send(HubKeyUserStatChatSubscribe, uss, user.ID)
			}
		}

	}
}

func (btl *Battle) debounceSendingViewerCount(cb func(result ViewerLiveCount, btl *Battle)) {
	defer func() {
		if err := recover(); err != nil {
			gamelog.L.Error().Interface("err", err).Stack().Msg("panic! panic! panic! Panic at the debounceSendingViewerCount!")
		}
	}()

	var result *ViewerLiveCount
	interval := 500 * time.Millisecond
	timer := time.NewTimer(interval)
	checker := time.NewTicker(1 * time.Second)
	for {
		select {
		case result = <-btl.viewerCountInputChan:
			timer.Reset(interval)
		case <-timer.C:
			if result != nil {
				cb(*result, btl)

				userIDs := btl.users.OnlineUserIDs()
				if len(userIDs) > 0 {
					uss, err := boiler.UserStats(
						qm.Select(boiler.UserStatColumns.ID, boiler.UserStatColumns.KillCount),
						boiler.UserStatWhere.ID.IN(userIDs),
					).All(gamedb.StdConn)
					if err != nil {
						gamelog.L.Error().Err(err).Msg("Failed to get user stats from db")
					}

					if uss != nil {
						btl.users.Send(HubKeyUserStatChatSubscribe, uss)
					}
				}
			}
		case <-checker.C:
<<<<<<< HEAD
			if btl.stage == BattleStageEnd || btl != btl.arena.currentBattle {
				timer.Stop()
				checker.Stop()
				close(btl.viewerCountInputChan)
				gamelog.L.Info().Msg("Clean up live count debounce function")
=======
			if btl != btl.arena.currentBattle() {
				timer.Stop()
				checker.Stop()
				gamelog.L.Info().Msg("Clean up live count debounce function due to battle missmatch")
>>>>>>> 115eb347
				return
			}
		}
	}
}

func UpdatePayload(btl *Battle) *GameSettingsResponse {
	var lt []byte
	if btl.lastTick != nil {
		lt = *btl.lastTick
	}
	if btl == nil {
		return nil
	}
	return &GameSettingsResponse{
		BattleIdentifier:   btl.BattleNumber,
		GameMap:            btl.gameMap,
		WarMachines:        btl.WarMachines,
		SpawnedAI:          btl.SpawnedAI,
		WarMachineLocation: lt,
	}
}

const HubKeyGameSettingsUpdated = hub.HubCommandKey("GAME:SETTINGS:UPDATED")
const HubKeyGameUserOnline = hub.HubCommandKey("GAME:ONLINE")

func (btl *Battle) BroadcastUpdate() {
	btl.arena.messageBus.Send(messagebus.BusKey(HubKeyGameSettingsUpdated), UpdatePayload(btl))
}

func (btl *Battle) Tick(payload []byte) {
	// Save to history
	// btl.BattleHistory = append(btl.BattleHistory, payload)

	broadcast := false
	// broadcast
	if btl.lastTick == nil {
		broadcast = true
	}
	btl.lastTick = &payload

	btl.arena.messageBus.SendBinary(messagebus.BusKey(HubKeyWarMachineLocationUpdated), payload)

	// Update game settings (so new players get the latest position, health and shield of all warmachines)
	count := payload[1]
	var c byte
	offset := 2
	for c = 0; c < count; c++ {
		participantID := payload[offset]
		offset++

		// Get Warmachine Index
		warMachineIndex := -1
		for i, wmn := range btl.WarMachines {
			if wmn.ParticipantID == participantID {
				warMachineIndex = i
				break
			}
		}

		// Get Sync byte (tells us which data was updated for this warmachine)
		syncByte := payload[offset]
		offset++

		// Position + Yaw
		if syncByte >= 100 {
			x := int(binary.BigEndian.Uint32(payload[offset : offset+4]))
			offset += 4
			y := int(binary.BigEndian.Uint32(payload[offset : offset+4]))
			offset += 4
			rotation := int(binary.BigEndian.Uint32(payload[offset : offset+4]))
			offset += 4

			if warMachineIndex != -1 {
				if btl.WarMachines[warMachineIndex].Position == nil {
					btl.WarMachines[warMachineIndex].Position = &server.Vector3{}
				}
				btl.WarMachines[warMachineIndex].Position.X = x
				btl.WarMachines[warMachineIndex].Position.Y = y
				btl.WarMachines[warMachineIndex].Rotation = rotation
			}
		}
		// Health
		if syncByte == 1 || syncByte == 11 || syncByte == 101 || syncByte == 111 {
			health := binary.BigEndian.Uint32(payload[offset : offset+4])
			offset += 4
			if warMachineIndex != -1 {
				btl.WarMachines[warMachineIndex].Health = health
			}
		}
		// Shield
		if syncByte == 10 || syncByte == 11 || syncByte == 110 || syncByte == 111 {
			shield := binary.BigEndian.Uint32(payload[offset : offset+4])
			offset += 4
			if warMachineIndex != -1 {
				btl.WarMachines[warMachineIndex].Shield = shield
			}
		}
	}
	if broadcast {
		btl.BroadcastUpdate()
	}
}

func (arena *Arena) reset() {
	gamelog.L.Warn().Msg("arena state resetting")
}

type QueueJoinRequest struct {
	*hub.HubCommandRequest
	Payload struct {
		AssetHash               string `json:"asset_hash"`
		NeedInsured             bool   `json:"need_insured"`
		EnablePushNotifications bool   `json:"enable_push_notifications,omitempty"`
		MobileNumber            string `json:"mobile_number,omitempty"`
	} `json:"payload"`
}

const WSQueueJoin hub.HubCommandKey = "BATTLE:QUEUE:JOIN"

func (arena *Arena) QueueJoinHandler(ctx context.Context, wsc *hub.Client, payload []byte, factionID uuid.UUID, reply hub.ReplyFunc) error {
	msg := &QueueJoinRequest{}
	err := json.Unmarshal(payload, msg)
	if err != nil {
		gamelog.L.Error().Str("msg", string(payload)).Err(err).Msg("unable to unmarshal queue join")
		return terror.Error(err)
	}

	mechID, err := db.MechIDFromHash(msg.Payload.AssetHash)
	if err != nil {
		gamelog.L.Error().Str("hash", msg.Payload.AssetHash).Err(err).Msg("unable to retrieve mech id from hash")
		return terror.Error(err)
	}

	mech, err := db.Mech(mechID)
	if err != nil {
		gamelog.L.Error().Str("mech_id", mechID.String()).Err(err).Msg("unable to retrieve mech id from hash")
		return terror.Error(err)
	}

	if mech.Faction == nil {
		gamelog.L.Error().Str("mech_id", mechID.String()).Err(err).Msg("mech's owner player has no faction")
		return terror.Error(fmt.Errorf("missing warmachine faction"))
	}

	ownerID, err := uuid.FromString(mech.OwnerID)
	if err != nil {
		gamelog.L.Error().Str("ownerID", mech.OwnerID).Err(err).Msg("unable to convert owner id from string")
		return terror.Error(err)
	}

	if mech.OwnerID != wsc.Identifier() {
		return terror.Error(fmt.Errorf("does not own the mech"), "Current mech does not own by you")
	}

	// Get current queue length and calculate queue fee and reward
	result, err := db.QueueLength(factionID)
	if err != nil {
		gamelog.L.Error().Interface("factionID", factionID).Err(err).Msg("unable to retrieve queue length")
		return terror.Error(err)
	}

	queueLength := decimal.NewFromInt(result + 1)
	queueCost := decimal.New(25, 16)     // 0.25 sups
	contractReward := decimal.New(2, 18) // 2 sups
	if queueLength.GreaterThan(decimal.NewFromInt(0)) {
		queueCost = queueLength.Mul(decimal.New(25, 16))     // 0.25x queue length
		contractReward = queueLength.Mul(decimal.New(2, 18)) // 2x queue length
	}

	tx, err := gamedb.StdConn.Begin()
	if err != nil {
		gamelog.L.Error().Err(err).Msg("unable to begin tx")
		return fmt.Errorf(terror.Echo(err))
	}
	defer tx.Rollback()

	var position int64

	// Insert mech into queue
	exists, err := boiler.BattleQueueExists(tx, mechID.String())
	if err != nil {
		gamelog.L.Error().Str("mech_id", mechID.String()).Err(err).Msg("check mech exists in queue")
	}
	if exists {
		gamelog.L.Debug().Str("mech_id", mechID.String()).Err(err).Msg("mech already in queue")
		position, err = db.QueuePosition(mechID, factionID)
		if err != nil {
			return terror.Error(err, "Unable to join queue, check your balance and try again.")
		}
		reply(true)
		return nil
	}

	bc := &boiler.BattleContract{
		MechID:         mechID.String(),
		FactionID:      factionID.String(),
		PlayerID:       ownerID.String(),
		ContractReward: contractReward,
		Fee:            queueCost,
	}
	err = bc.Insert(tx, boil.Infer())
	if err != nil {
		gamelog.L.Error().
			Interface("mech", mech).
			Str("contractReward", contractReward.String()).
			Str("queueFee", queueCost.String()).
			Err(err).Msg("unable to create battle contract")
	}

	bq := &boiler.BattleQueue{
		MechID:           mechID.String(),
		QueuedAt:         time.Now(),
		FactionID:        factionID.String(),
		OwnerID:          ownerID.String(),
		BattleContractID: null.StringFrom(bc.ID),
	}

	notifications := (msg.Payload.EnablePushNotifications || msg.Payload.MobileNumber != "")
	if !notifications {
		bq.Notified = true
	}
	err = bq.Insert(tx, boil.Infer())
	if err != nil {
		gamelog.L.Error().
			Interface("mech", mech).
			Err(err).Msg("unable to insert mech into queue")
		return terror.Error(err, "Unable to join queue, check your balance and try again.")
	}
	factionAccountID, ok := server.FactionUsers[factionID.String()]
	if !ok {
		gamelog.L.Error().
			Str("mech ID", mech.ID).
			Str("faction ID", factionID.String()).
			Err(err).
			Msg("unable to get hard coded syndicate player ID from faction ID")
	}

	// Charge user queue fee
	supTransactionID, err := arena.RPCClient.SpendSupMessage(rpcclient.SpendSupsReq{
		Amount:               queueCost.StringFixed(18),
		FromUserID:           ownerID,
		ToUserID:             uuid.Must(uuid.FromString(factionAccountID)),
		TransactionReference: server.TransactionReference(fmt.Sprintf("war_machine_queueing_fee|%s|%d", msg.Payload.AssetHash, time.Now().UnixNano())),
		Group:                string(server.TransactionGroupBattle),
		SubGroup:             "Queue",
		Description:          "Queued mech to battle arena",
		NotSafe:              true,
	})
	if err != nil {
		// Abort transaction if charge fails
		gamelog.L.Error().Str("txID", supTransactionID).Interface("mechID", mechID).Interface("factionID", factionID.String()).Err(err).Msg("unable to charge user for insert mech into queue")
		return terror.Error(err, "Unable to process queue fee,  check your balance and try again.")
	}

	bq.QueueFeeTXID = null.StringFrom(supTransactionID)
	_, err = bq.Update(tx, boil.Infer())
	if err != nil {
		gamelog.L.Error().
			Str("tx_id", supTransactionID).
			Err(err).Msg("unable to update battle queue with queue transaction id")
		return terror.Error(err, "Unable to join queue, check your balance and try again.")
	}

	// Charge queue notification fee, if enabled (10% of queue cost)
	if !bq.Notified {
		notifyCost := queueCost.Mul(decimal.NewFromFloat(0.1))
		notifyTransactionID, err := arena.RPCClient.SpendSupMessage(rpcclient.SpendSupsReq{
			Amount:               notifyCost.StringFixed(18),
			FromUserID:           ownerID,
			ToUserID:             SupremacyBattleUserID,
			TransactionReference: server.TransactionReference(fmt.Sprintf("war_machine_queue_notification_fee|%s|%d", msg.Payload.AssetHash, time.Now().UnixNano())),
			Group:                string(server.TransactionGroupBattle),
			SubGroup:             "Queue",
			Description:          "Notification surcharge for queued mech in arena",
			NotSafe:              true,
		})
		if err != nil {
			// Abort transaction if charge fails
			gamelog.L.Error().Str("txID", notifyTransactionID).Err(err).Msg("unable to charge user for sms notification for mech in queue")
			return terror.Error(err, "Unable to process notification fee, please check your balance and try again.")
		}
		bq.QueueNotificationFeeTXID = null.StringFrom(notifyTransactionID)
		_, err = bq.Update(tx, boil.Infer())
		if err != nil {
			gamelog.L.Error().
				Str("tx_id", notifyTransactionID).
				Err(err).Msg("unable to update battle queue with queue notification transaction id")
			return terror.Error(err, "Unable to join queue, check your balance and try again.")
		}

		//insert notification into db
		bqn := &boiler.BattleQueueNotification{
			MechID:            mechID.String(),
			QueueMechID:       null.StringFrom(mechID.String()),
			MobileNumber:      null.StringFrom(msg.Payload.MobileNumber),
			PushNotifications: msg.Payload.EnablePushNotifications,
			Fee:               notifyCost,
		}

		err = bqn.Insert(tx, boil.Infer())
		if err != nil {
			gamelog.L.Error().
				Interface("mech", mech).
				Err(err).Msg("unable to insert queue notification for mech")
			return terror.Error(err, "Unable to join queue, check your balance and try again.")
		}
	}

	// Commit transaction
	err = tx.Commit()
	if err != nil {
		gamelog.L.Error().
			Interface("mech", mech).
			Err(err).Msg("unable to commit mech insertion into queue")
		return terror.Error(err, "Unable to join queue, check your balance and try again.")
	}

	// Get mech current queue position
	position, err = db.QueuePosition(mechID, factionID)
	if errors.Is(sql.ErrNoRows, err) {
		// If mech is not in queue
		arena.messageBus.Send(messagebus.BusKey(fmt.Sprintf("%s:%s", WSAssetQueueStatusSubscribe, mechID)), AssetQueueStatusResponse{
			nil,
			nil,
		})
		return nil
	}
	if err != nil {
		gamelog.L.Error().
			Str("mechID", mechID.String()).
			Str("factionID", factionID.String()).
			Err(err).Msg("unable to retrieve mech queue position")
		return terror.Error(err, "Unable to join queue, check your balance and try again.")
	}

	reply(true)

	nextQueueLength := queueLength.Add(decimal.NewFromInt(1))
	nextQueueCost := decimal.New(25, 16)     // 0.25 sups
	nextContractReward := decimal.New(2, 18) // 2 sups
	if nextQueueLength.GreaterThan(decimal.NewFromInt(0)) {
		nextQueueCost = nextQueueLength.Mul(decimal.New(25, 16))     // 0.25x queue length
		nextContractReward = nextQueueLength.Mul(decimal.New(2, 18)) // 2x queue length
	}

	// Send updated battle queue status to all subscribers
	arena.messageBus.Send(messagebus.BusKey(fmt.Sprintf("%s:%s", WSQueueStatusSubscribe, factionID.String())), QueueStatusResponse{
		result + 1,
		nextQueueCost,
		nextContractReward,
	})

	// Send updated war machine queue status to subscriber
	arena.messageBus.Send(messagebus.BusKey(fmt.Sprintf("%s:%s", WSAssetQueueStatusSubscribe, mechID)), AssetQueueStatusResponse{
		&position,
		&contractReward,
	})

	return nil
}

type QueueLeaveRequest struct {
	*hub.HubCommandRequest
	Payload struct {
		AssetHash string `json:"asset_hash"`
	} `json:"payload"`
}

const WSQueueLeave hub.HubCommandKey = "BATTLE:QUEUE:LEAVE"

func (arena *Arena) QueueLeaveHandler(ctx context.Context, wsc *hub.Client, payload []byte, factionID uuid.UUID, reply hub.ReplyFunc) error {
	msg := &QueueLeaveRequest{}
	err := json.Unmarshal(payload, msg)
	if err != nil {
		gamelog.L.Error().Str("msg", string(payload)).Err(err).Msg("unable to unmarshal queue leave")
		return terror.Error(err, "Issue leaving queue, try again or contact support.")
	}

	mechID, err := db.MechIDFromHash(msg.Payload.AssetHash)
	if err != nil {
		gamelog.L.Error().Str("hash", msg.Payload.AssetHash).Err(err).Msg("unable to retrieve mech id from hash")
		return terror.Error(err, "Issue leaving queue, try again or contact support.")
	}

	mech, err := db.Mech(mechID)
	if err != nil {
		gamelog.L.Error().Str("mech_id", mechID.String()).Err(err).Msg("unable to retrieve mech")
		return terror.Error(err, "Issue leaving queue, try again or contact support.")
	}

	if mech.Faction == nil {
		gamelog.L.Error().Str("mech_id", mechID.String()).Err(err).Msg("mech's owner player has no faction")
		return terror.Error(err, "Issue leaving queue, try again or contact support.")
	}

	ownerID, err := uuid.FromString(mech.OwnerID)
	if err != nil {
		gamelog.L.Error().Str("ownerID", mech.OwnerID).Err(err).Msg("unable to convert owner id from string")
		return terror.Error(err, "Issue leaving queue, try again or contact support.")
	}

	userID := uuid.FromStringOrNil(wsc.Identifier())
	if userID.IsNil() {
		return terror.Error(terror.ErrForbidden, "Only the owners of the war machine can remove it from the queue.")
	}

	if userID != ownerID {
		return terror.Error(terror.ErrForbidden, "Only the owners of the war machine can remove it from the queue.")
	}

	originalQueueCost, err := db.QueueFee(mechID, factionID)
	if err != nil && !errors.Is(err, sql.ErrNoRows) {
		gamelog.L.Error().Interface("mechID", mechID).Interface("factionID", mech.FactionID).Err(err).Msg("unable to remove mech from queue")
		return terror.Error(err, "Issue leaving queue, try again or contact support.")
	}

	// Get queue position before deleting
	position, err := db.QueuePosition(mechID, factionID)
	if errors.Is(sql.ErrNoRows, err) {
		// If mech is not in queue
		gamelog.L.Warn().Interface("mechID", mechID).Interface("factionID", mech.FactionID).Err(err).Msg("tried to remove already unqueued mech from queue")
		return terror.Warn(err, "Unable to find war machine in battle queue, ensure machine isn't already removed and contact support.")
	}
	if err != nil {
		gamelog.L.Warn().Interface("mechID", mechID).Interface("factionID", mech.FactionID).Err(err).Msg("unable to get mech position")
		return terror.Error(err, "Issue leaving queue, try again or contact support.")
	}

	if position == -1 {
		// If mech is currently in battle
		gamelog.L.Error().Interface("mechID", mechID).Interface("factionID", mech.FactionID).Err(err).Msg("cannot remove battling mech from queue")
		return terror.Error(fmt.Errorf("cannot remove war machine from queue when it is in battle"), "You cannot remove war machines currently in battle.")
	}

	canxq := `UPDATE battle_contracts SET cancelled = true WHERE id = (SELECT battle_contract_id FROM battle_queue WHERE mech_id = $1)`
	_, err = gamedb.StdConn.Exec(canxq, mechID.String())
	if err != nil {
		gamelog.L.Warn().Err(err).Msg("unable to cancel battle contract. mech has left queue though.")
	}

	tx, err := gamedb.StdConn.Begin()
	if err != nil {
		gamelog.L.Error().Err(err).Msg("unable to begin tx")
		return terror.Error(err, "Issue leaving queue, try again or contact support.")
	}
	defer tx.Rollback()

	// Remove from queue
	bq, err := boiler.BattleQueues(boiler.BattleQueueWhere.MechID.EQ(mechID.String())).One(gamedb.StdConn)
	if err != nil {
		gamelog.L.Error().
			Err(err).
			Str("mech_id", mechID.String()).
			Msg("unable to get existing mech from queue")
		return terror.Error(err, "Issue leaving queue, try again or contact support.")
	}

	// refund queue fee if not already refunded
	if !bq.QueueFeeTXIDRefund.Valid {
		// check if they have a transaction ID
		if bq.QueueFeeTXID.Valid && bq.QueueFeeTXID.String != "" {
			queueRefundTransactionID, err := arena.RPCClient.RefundSupsMessage(bq.QueueFeeTXID.String)
			if err != nil {
				gamelog.L.Error().
					Str("queue_transaction_id", bq.QueueFeeTXID.String).
					Err(err).
					Msg("failed to refund users queue fee")
				return terror.Error(err, "Unable to process refund, try again or contact support.")
			}
			bq.QueueFeeTXIDRefund = null.StringFrom(queueRefundTransactionID)
		} else {
			// TODO: Eventually all battle queues will have transaction ids to refund against, but legency queue will not. So keeping below until all legacy queues have passed
			// Refund user queue fee
			queueRefundTransactionID, err := arena.RPCClient.SpendSupMessage(rpcclient.SpendSupsReq{
				Amount:               originalQueueCost.StringFixed(18),
				FromUserID:           SupremacyBattleUserID,
				ToUserID:             ownerID,
				TransactionReference: server.TransactionReference(fmt.Sprintf("refund_war_machine_queueing_fee|%s|%d", msg.Payload.AssetHash, time.Now().UnixNano())),
				Group:                string(server.TransactionGroupBattle),
				SubGroup:             "Queue",
				Description:          "Refunded battle arena queueing fee",
				NotSafe:              true,
			})
			if err != nil {
				// Abort transaction if refund fails
				gamelog.L.Error().Str("txID", queueRefundTransactionID).Interface("mechID", mechID).Interface("factionID", mech.FactionID).Err(err).Msg("unable to charge user for insert mech into queue")
				return terror.Error(err, "Unable to process refund, try again or contact support.")
			}
			bq.QueueFeeTXIDRefund = null.StringFrom(queueRefundTransactionID)
		}
		_, err = bq.Update(tx, boil.Infer())
		if err != nil {
			gamelog.L.Error().
				Str("queue_refund_transaction_id", bq.QueueFeeTXIDRefund.String).
				Err(err).Msg("unable to update battle queue with refund transaction details")
			return terror.Error(err, "Unable to join queue, check your balance and try again.")
		}
	}

	updateBQNq := `UPDATE battle_queue_notifications SET is_refunded = true, queue_mech_id = null WHERE mech_id = $1`
	_, err = gamedb.StdConn.Exec(updateBQNq, mechID.String())
	if err != nil {
		gamelog.L.Warn().Err(err).Msg("unable to update battle_queue_notifications table during refund")
	}

	// Refund queue notification fee, if enabled and not already refunded
	if !bq.Notified && !bq.QueueNotificationFeeTXIDRefund.Valid {
		if bq.QueueNotificationFeeTXID.Valid && bq.QueueNotificationFeeTXID.String != "" {
			queueNotificationRefundTransactionID, err := arena.RPCClient.RefundSupsMessage(bq.QueueNotificationFeeTXID.String)
			if err != nil {
				gamelog.L.Error().
					Err(err).
					Str("queue_notification_transaction_id", bq.QueueNotificationFeeTXID.String).
					Msg("failed to refund users notification fee")
				return terror.Error(err, "Unable to process refund, try again or contact support.")
			}
			bq.QueueNotificationFeeTXIDRefund = null.StringFrom(queueNotificationRefundTransactionID)
		} else {
			// TODO: Eventually all battle queues will have transaction ids to refund against, but legency queue will not. So keeping below until all legacy queues have passed
			notifyCost := originalQueueCost.Mul(decimal.NewFromFloat(0.1))
			queueNotificationRefundTransactionID, err := arena.RPCClient.SpendSupMessage(rpcclient.SpendSupsReq{
				Amount:               notifyCost.StringFixed(18),
				FromUserID:           SupremacyBattleUserID,
				ToUserID:             ownerID,
				TransactionReference: server.TransactionReference(fmt.Sprintf("refund_war_machine_queue_notification_fee|%s|%d", msg.Payload.AssetHash, time.Now().UnixNano())),
				Group:                string(server.TransactionGroupBattle),
				SubGroup:             "Queue",
				Description:          "Refunded notification surcharge for queued mech in arena",
				NotSafe:              true,
			})
			if err != nil {
				// Abort transaction if charge fails
				gamelog.L.Error().Str("txID", queueNotificationRefundTransactionID).Err(err).Msg("unable to refund user for notification for mech in queue")
				return terror.Error(err, "Unable to process refund, try again or contact support.")
			}
			bq.QueueNotificationFeeTXIDRefund = null.StringFrom(queueNotificationRefundTransactionID)
		}
		_, err = bq.Update(tx, boil.Infer())
		if err != nil {
			gamelog.L.Error().
				Str("queue_notification_refund_transaction_id", bq.QueueNotificationFeeTXIDRefund.String).
				Err(err).Msg("unable to update battle queue with notification refund transaction details")
			return terror.Error(err, "Unable to leave queue, try again or contact support.")
		}
	}

	_, err = bq.Delete(tx)
	if err != nil {
		gamelog.L.Error().
			Interface("mech", mech).
			Err(err).Msg("unable to remove mech from queue")
		return terror.Error(err, "Unable to leave queue, try again or contact support.")
	}

	err = tx.Commit()
	if err != nil {
		gamelog.L.Error().
			Interface("mech", mech).
			Err(err).Msg("unable to commit mech deletion from queue")
		return terror.Error(err, "Unable to leave queue, try again or contact support.")
	}

	reply(true)

	result, err := db.QueueLength(factionID)
	if err != nil {
		gamelog.L.Error().Interface("factionID", factionID).Err(err).Msg("unable to retrieve queue length")
		return terror.Error(err, "Unable to leave queue, try again or contact support.")
	}

	nextQueueLength := decimal.NewFromInt(result + 1)
	nextQueueCost := decimal.New(25, 16)     // 0.25 sups
	nextContractReward := decimal.New(2, 18) // 2 sups
	if nextQueueLength.GreaterThan(decimal.NewFromInt(0)) {
		nextQueueCost = nextQueueLength.Mul(decimal.New(25, 16))     // 0.25x queue length
		nextContractReward = nextQueueLength.Mul(decimal.New(2, 18)) // 2x queue length
	}

	// Send updated Battle queue status to all subscribers
	arena.messageBus.Send(messagebus.BusKey(fmt.Sprintf("%s:%s", WSQueueStatusSubscribe, factionID.String())), QueueStatusResponse{
		result,
		nextQueueCost,
		nextContractReward,
	})

	// Tell clients to refetch war machine queue status
	arena.messageBus.Send(messagebus.BusKey(fmt.Sprintf("%s:%s", WSQueueUpdatedSubscribe, factionID.String())), true)

	return nil
}

type QueueStatusResponse struct {
	QueueLength    int64           `json:"queue_length"`
	QueueCost      decimal.Decimal `json:"queue_cost"`
	ContractReward decimal.Decimal `json:"contract_reward"`
}

const WSQueueStatusSubscribe hub.HubCommandKey = hub.HubCommandKey("BATTLE:QUEUE:STATUS:SUBSCRIBE")

func (arena *Arena) QueueStatusSubscribeHandler(ctx context.Context, wsc *hub.Client, payload []byte, reply hub.ReplyFunc) (string, messagebus.BusKey, error) {
	req := &hub.HubCommandRequest{}
	err := json.Unmarshal(payload, req)
	if err != nil {
		return "", "", terror.Error(err, "Invalid request received")
	}

	userID := uuid.FromStringOrNil(wsc.Identifier())
	if userID.IsNil() {
		return "", "", terror.Error(terror.ErrInvalidInput)
	}

	factionID, err := GetPlayerFactionID(userID)
	if err != nil || factionID.IsNil() {
		gamelog.L.Error().Str("userID", userID.String()).Err(err).Msg("unable to find faction from user id")
		return "", "", terror.Error(err)
	}

	result, err := db.QueueLength(factionID)
	if err != nil {
		gamelog.L.Error().Interface("factionID", factionID).Err(err).Msg("unable to retrieve queue length")
		return "", "", terror.Error(err)
	}

	queueLength := decimal.NewFromInt(result + 1)
	queueCost := decimal.New(25, 16)     // 0.25 sups
	contractReward := decimal.New(2, 18) // 2 sups
	if queueLength.GreaterThan(decimal.NewFromInt(0)) {
		queueCost = queueLength.Mul(decimal.New(25, 16))     // 0.25x queue length
		contractReward = queueLength.Mul(decimal.New(2, 18)) // 2x queue length
	}

	reply(QueueStatusResponse{
		result,
		queueCost,
		contractReward,
	})

	return req.TransactionID, messagebus.BusKey(fmt.Sprintf("%s:%s", WSQueueStatusSubscribe, factionID.String())), nil
}

const WSQueueUpdatedSubscribe hub.HubCommandKey = hub.HubCommandKey("BATTLE:QUEUE:UPDATED")

func (arena *Arena) QueueUpdatedSubscribeHandler(ctx context.Context, wsc *hub.Client, payload []byte, reply hub.ReplyFunc) (string, messagebus.BusKey, error) {
	req := &hub.HubCommandRequest{}
	err := json.Unmarshal(payload, req)
	if err != nil {
		return "", "", terror.Error(err, "Invalid request received")
	}

	userID := uuid.FromStringOrNil(wsc.Identifier())
	if userID.IsNil() {
		return "", "", terror.Error(terror.ErrInvalidInput)
	}

	factionID, err := GetPlayerFactionID(userID)
	if err != nil || factionID.IsNil() {
		gamelog.L.Error().Str("userID", userID.String()).Err(err).Msg("unable to find faction from user id")
		return "", "", terror.Error(err)
	}

	reply(true)

	return req.TransactionID, messagebus.BusKey(fmt.Sprintf("%s:%s", WSQueueUpdatedSubscribe, factionID)), nil
}

type AssetQueueStatusRequest struct {
	*hub.HubCommandRequest
	Payload struct {
		AssetHash string `json:"asset_hash"`
	} `json:"payload"`
}

type AssetQueueStatusResponse struct {
	QueuePosition  *int64           `json:"queue_position"` // in-game: -1; in queue: > 0; not in queue: nil
	ContractReward *decimal.Decimal `json:"contract_reward"`
}

const WSAssetQueueStatus hub.HubCommandKey = hub.HubCommandKey("ASSET:QUEUE:STATUS")

func (arena *Arena) AssetQueueStatusHandler(ctx context.Context, wsc *hub.Client, payload []byte, factionID uuid.UUID, reply hub.ReplyFunc) error {
	req := &AssetQueueStatusRequest{}
	err := json.Unmarshal(payload, req)
	if err != nil {
		return terror.Error(err, "Invalid request received")
	}

	mechID, err := db.MechIDFromHash(req.Payload.AssetHash)
	if err != nil {
		gamelog.L.Error().Str("hash", req.Payload.AssetHash).Err(err).Msg("unable to retrieve mech id from hash")
		return terror.Error(err)
	}

	mech, err := db.Mech(mechID)
	if err != nil {
		gamelog.L.Error().Str("mech_id", mechID.String()).Err(err).Msg("unable to retrieve mech id from hash")
		return terror.Error(err)
	}

	if mech.Faction == nil {
		gamelog.L.Error().Str("mech_id", mechID.String()).Err(err).Msg("mech's owner player has no faction")
		return terror.Error(err)
	}

	ownerID, err := uuid.FromString(mech.OwnerID)
	if err != nil {
		gamelog.L.Error().Str("ownerID", mech.OwnerID).Err(err).Msg("unable to convert owner id from string")
		return terror.Error(err)
	}

	mechFactionID, err := GetPlayerFactionID(ownerID)
	if err != nil || mechFactionID.IsNil() {
		gamelog.L.Error().Str("userID", ownerID.String()).Err(err).Msg("unable to find faction from owner id")
		return terror.Error(err)
	}

	position, err := db.QueuePosition(mechID, mechFactionID)
	if errors.Is(sql.ErrNoRows, err) {
		// If mech is not in queue
		reply(AssetQueueStatusResponse{
			nil,
			nil,
		})
		return nil
	}
	if err != nil {
		return terror.Error(err)
	}

	contractReward, err := db.QueueContract(mechID, mechFactionID)
	if err != nil {
		gamelog.L.Error().Str("mechID", mechID.String()).Str("mechFactionID", mechFactionID.String()).Err(err).Msg("unable to get contract reward")
		return terror.Error(err)
	}

	reply(AssetQueueStatusResponse{
		&position,
		contractReward,
	})

	return nil
}

const WSAssetQueueStatusList hub.HubCommandKey = hub.HubCommandKey("ASSET:QUEUE:STATUS:LIST")

type AssetQueueStatusItem struct {
	MechID        string `json:"mech_id"`
	QueuePosition int64  `json:"queue_position"`
}

func (arena *Arena) AssetQueueStatusListHandler(ctx context.Context, hub *hub.Client, payload []byte, userFactionID uuid.UUID, reply hub.ReplyFunc) error {
	userID, err := uuid.FromString(hub.Identifier())
	if err != nil {
		return terror.Error(err, "Invalid request received")
	}

	queueList, err := db.QueueOwnerList(userID)
	if err != nil {
		return terror.Error(err, "Failed to list mechs in queue")
	}

	resp := []*AssetQueueStatusItem{}
	for _, q := range queueList {
		obj := &AssetQueueStatusItem{
			MechID:        q.MechID.String(),
			QueuePosition: q.QueuePosition,
		}
		resp = append(resp, obj)
	}

	reply(resp)

	return nil
}

const WSAssetQueueStatusSubscribe hub.HubCommandKey = hub.HubCommandKey("ASSET:QUEUE:STATUS:SUBSCRIBE")

func (arena *Arena) AssetQueueStatusSubscribeHandler(ctx context.Context, wsc *hub.Client, payload []byte, reply hub.ReplyFunc) (string, messagebus.BusKey, error) {
	req := &AssetQueueStatusRequest{}
	err := json.Unmarshal(payload, req)
	if err != nil {
		return "", "", terror.Error(err, "Invalid request received")
	}

	mechID, err := db.MechIDFromHash(req.Payload.AssetHash)
	if err != nil {
		gamelog.L.Error().Str("hash", req.Payload.AssetHash).Err(err).Msg("unable to retrieve mech id from hash")
		return "", "", terror.Error(err)
	}

	mech, err := db.Mech(mechID)
	if err != nil {
		gamelog.L.Error().Str("mech_id", mechID.String()).Err(err).Msg("unable to retrieve mech id from hash")
		return "", "", terror.Error(err)
	}

	if mech.Faction == nil {
		gamelog.L.Error().Str("mech_id", mechID.String()).Err(err).Msg("mech's owner player has no faction")
		return "", "", terror.Error(err)
	}

	ownerID, err := uuid.FromString(mech.OwnerID)
	if err != nil {
		gamelog.L.Error().Str("ownerID", mech.OwnerID).Err(err).Msg("unable to convert owner id from string")
		return "", "", terror.Error(err)
	}

	factionID, err := GetPlayerFactionID(ownerID)
	if err != nil || factionID.IsNil() {
		gamelog.L.Error().Str("userID", ownerID.String()).Err(err).Msg("unable to find faction from owner id")
		return "", "", terror.Error(err)
	}

	position, err := db.QueuePosition(mechID, factionID)
	if errors.Is(sql.ErrNoRows, err) {
		// If mech is not in queue
		reply(AssetQueueStatusResponse{
			nil,
			nil,
		})
		return req.TransactionID, messagebus.BusKey(fmt.Sprintf("%s:%s", WSAssetQueueStatusSubscribe, mechID)), nil
	}
	if err != nil {
		gamelog.L.Error().Str("mechID", mechID.String()).Str("factionID", factionID.String()).Err(err).Msg("unable to get mech queue position")
		return "", "", terror.Error(err)
	}

	contractReward, err := db.QueueContract(mechID, factionID)
	if err != nil {
		gamelog.L.Error().Str("mechID", mechID.String()).Str("factionID", factionID.String()).Err(err).Msg("unable to get contract reward")
		return "", "", terror.Error(err)
	}

	reply(AssetQueueStatusResponse{
		&position,
		contractReward,
	})

	return req.TransactionID, messagebus.BusKey(fmt.Sprintf("%s:%s", WSAssetQueueStatusSubscribe, mechID)), nil
}

func (btl *Battle) Destroyed(dp *BattleWMDestroyedPayload) {
	// check destroyed war machine exist
	if btl.ID != dp.BattleID {
		gamelog.L.Warn().Str("battle.ID", btl.ID).Str("gameclient.ID", dp.BattleID).Msg("battle state does not match game client state")
		btl.arena.reset()
		return
	}

	var destroyedWarMachine *WarMachine
	dHash := dp.DestroyedWarMachineEvent.DestroyedWarMachineHash
	for i, wm := range btl.WarMachines {
		if wm.Hash == dHash {
			// set health to 0
			btl.WarMachines[i].Health = 0
			destroyedWarMachine = wm

			err := db.FactionAddDeathCount(wm.FactionID)
			if err != nil {
				gamelog.L.Error().Str("faction_id", wm.FactionID).Err(err).Msg("failed to update faction death count")
			}
			break
		}
	}
	if destroyedWarMachine == nil {
		gamelog.L.Warn().Str("hash", dHash).Msg("can't match destroyed mech with battle state")
		return
	}

	var killByWarMachine *WarMachine
	if dp.DestroyedWarMachineEvent.KillByWarMachineHash != "" {
		for _, wm := range btl.WarMachines {
			if wm.Hash == dp.DestroyedWarMachineEvent.KillByWarMachineHash {
				killByWarMachine = wm
				// update user kill
				if wm.OwnedByID != "" {
					_, err := db.UserStatAddMechKill(wm.OwnedByID)
					if err != nil {
						gamelog.L.Error().Str("player_id", wm.OwnedByID).Err(err).Msg("Failed to update user mech kill count")
					}

					// add faction kill count
					err = db.FactionAddMechKillCount(killByWarMachine.FactionID)
					if err != nil {
						gamelog.L.Error().Str("faction_id", killByWarMachine.FactionID).Err(err).Msg("failed to update faction mech kill count")
					}
				}
			}
		}
		if destroyedWarMachine == nil {
			gamelog.L.Warn().Str("killed_by_hash", dp.DestroyedWarMachineEvent.KillByWarMachineHash).Msg("can't match killer mech with battle state")
			return
		}
	} else if dp.DestroyedWarMachineEvent.RelatedEventIDString != "" {
		// check related event id

		// get ability via offering id
		abl, err := boiler.BattleAbilityTriggers(boiler.BattleAbilityTriggerWhere.AbilityOfferingID.EQ(dp.DestroyedWarMachineEvent.RelatedEventIDString)).One(gamedb.StdConn)
		if err != nil && !errors.Is(err, sql.ErrNoRows) {
<<<<<<< HEAD
			gamelog.L.Error().Str("related event id string", dp.DestroyedWarMachineEvent.RelatedEventIDString).Err(err).Msg("Failed get related ability from offering id")
=======
			gamelog.L.Error().Str("related event id", dp.DestroyedWarMachineEvent.RelatedEventIDString).Err(err).Msg("Failed get ability from offering id")
>>>>>>> 115eb347
		}

		if abl != nil && abl.PlayerID.Valid {

			if strings.EqualFold(destroyedWarMachine.FactionID, abl.FactionID) {
				// update user kill
				_, err := db.UserStatSubtractAbilityKill(abl.PlayerID.String)
				if err != nil {
					gamelog.L.Error().Str("player_id", abl.PlayerID.String).Err(err).Msg("Failed to subtract user ability kill count")
				}

				// subtract faction kill count
				err = db.FactionSubtractAbilityKillCount(abl.FactionID)
				if err != nil {
					gamelog.L.Error().Str("faction_id", abl.FactionID).Err(err).Msg("Failed to subtract user ability kill count")
				}
			} else {
				// update user kill
				_, err := db.UserStatAddAbilityKill(abl.PlayerID.String)
				if err != nil {
					gamelog.L.Error().Str("player_id", abl.PlayerID.String).Err(err).Msg("Failed to add user ability kill count")
				}

				// add faction kill count
				err = db.FactionAddAbilityKillCount(abl.FactionID)
				if err != nil {
					gamelog.L.Error().Str("faction_id", abl.FactionID).Err(err).Msg("Failed to add faction ability kill count")
				}
			}
		}
	}

	gamelog.L.Info().Msgf("battle Update: %s - War Machine Destroyed: %s", btl.ID, dHash)

	var warMachineID uuid.UUID
	var killByWarMachineID uuid.UUID
	ids, err := db.MechIDsFromHash(destroyedWarMachine.Hash, dp.DestroyedWarMachineEvent.KillByWarMachineHash)

	if err != nil || len(ids) == 0 {
		gamelog.L.Warn().
			Str("hashes", fmt.Sprintf("%s, %s", destroyedWarMachine.Hash, dp.DestroyedWarMachineEvent.KillByWarMachineHash)).
			Str("battle_id", btl.ID).
			Err(err).
			Msg("can't retrieve mech ids")

	} else {
		warMachineID = ids[0]
		if len(ids) > 1 {
			killByWarMachineID = ids[1]
		}

		//TODO: implement related id
		if dp.DestroyedWarMachineEvent.RelatedEventIDString != "" {
			relatedEventuuid, err := uuid.FromString(dp.DestroyedWarMachineEvent.RelatedEventIDString)
			if err != nil {
				gamelog.L.Warn().
					Str("relatedEventuuid", dp.DestroyedWarMachineEvent.RelatedEventIDString).
					Str("battle_id", btl.ID).
					Msg("can't create uuid from non-empty related event idf")
			}
			dp.DestroyedWarMachineEvent.RelatedEventID = relatedEventuuid
		}

		bh := &boiler.BattleHistory{
			BattleID:        btl.ID,
			WarMachineOneID: warMachineID.String(),
			EventType:       db.Btlevnt_Killed.String(),
		}

		// record killer war machine if exists
		if !killByWarMachineID.IsNil() {
			bh.WarMachineTwoID = null.StringFrom(killByWarMachineID.String())
		}

		if dp.DestroyedWarMachineEvent.RelatedEventIDString != "" {
			bh.RelatedID = null.StringFrom(dp.DestroyedWarMachineEvent.RelatedEventIDString)
		}

		err = bh.Insert(gamedb.StdConn, boil.Infer())
		if err != nil {
			gamelog.L.Warn().
				Interface("event_data", bh).
				Str("battle_id", btl.ID).
				Err(err).
				Msg("unable to store mech event data")
		}
	}

	_, err = db.UpdateBattleMech(btl.ID, warMachineID, destroyedWarMachine.OwnedByID, destroyedWarMachine.FactionID, false, true, killByWarMachineID)

	if err != nil {
		gamelog.L.Error().
			Err(err).
			Str("battle_id", btl.ID).
			Interface("mech_id", warMachineID).
			Bool("killed", true).
			Msg("can't update battle mech")

		return
	}

	// calc total damage and merge the duplicated damage source
	totalDamage := 0
	newDamageHistory := []*DamageHistory{}
	for _, damage := range dp.DestroyedWarMachineEvent.DamageHistory {
		totalDamage += damage.Amount
		// check instigator token id exist in the list
		if damage.InstigatorHash != "" {
			exists := false
			for _, hist := range newDamageHistory {
				if hist.InstigatorHash == damage.InstigatorHash {
					hist.Amount += damage.Amount
					exists = true
					break
				}
			}
			if !exists {
				newDamageHistory = append(newDamageHistory, &DamageHistory{
					Amount:         damage.Amount,
					InstigatorHash: damage.InstigatorHash,
					SourceName:     damage.SourceName,
					SourceHash:     damage.SourceHash,
				})
			}
			continue
		}
		// check source name
		exists := false
		for _, hist := range newDamageHistory {
			if hist.SourceName == damage.SourceName {
				hist.Amount += damage.Amount
				exists = true
				break
			}
		}
		if !exists {
			newDamageHistory = append(newDamageHistory, &DamageHistory{
				Amount:         damage.Amount,
				InstigatorHash: damage.InstigatorHash,
				SourceName:     damage.SourceName,
				SourceHash:     damage.SourceHash,
			})
		}
	}

	wmd := &WMDestroyedRecord{
		DestroyedWarMachine: &WarMachineBrief{
			ParticipantID: destroyedWarMachine.ParticipantID,
			ImageUrl:      destroyedWarMachine.Image,
			ImageAvatar:   destroyedWarMachine.ImageAvatar, // TODO: should be imageavatar
			Name:          destroyedWarMachine.Name,
			Hash:          destroyedWarMachine.Hash,
			Faction: &FactionBrief{
				ID:    destroyedWarMachine.FactionID,
				Label: destroyedWarMachine.Faction.Label,
				Theme: destroyedWarMachine.Faction.Theme,
			},
		},
		KilledBy: dp.DestroyedWarMachineEvent.KilledBy,
	}
	// get total damage amount for calculating percentage
	for _, damage := range newDamageHistory {
		damageRecord := &DamageRecord{
			SourceName: damage.SourceName,
			Amount:     (damage.Amount * 1000000 / totalDamage) / 100,
		}
		if damage.InstigatorHash != "" {
			for _, wm := range btl.WarMachines {
				if wm.Hash == damage.InstigatorHash {
					damageRecord.CausedByWarMachine = &WarMachineBrief{
						ParticipantID: wm.ParticipantID,
						ImageUrl:      wm.Image,
						ImageAvatar:   wm.ImageAvatar,
						Name:          wm.Name,
						Hash:          wm.Hash,
						Faction: &FactionBrief{
							ID:    wm.FactionID,
							Label: wm.Faction.Label,
							Theme: wm.Faction.Theme,
						},
					}
				}
			}
		}
		wmd.DamageRecords = append(wmd.DamageRecords, damageRecord)
	}

	if killByWarMachine != nil {
		wmd.KilledByWarMachine = &WarMachineBrief{
			ParticipantID: killByWarMachine.ParticipantID,
			ImageUrl:      killByWarMachine.Image,
			ImageAvatar:   killByWarMachine.ImageAvatar,
			Name:          killByWarMachine.Name,
			Hash:          killByWarMachine.Hash,
			Faction: &FactionBrief{
				ID:    killByWarMachine.FactionID,
				Label: killByWarMachine.Faction.Label,
				Theme: killByWarMachine.Faction.Theme,
			},
		}
	}

	// cache destroyed war machine
	btl.destroyedWarMachineMap[wmd.DestroyedWarMachine.ParticipantID] = wmd

	// broadcast destroy detail
	btl.arena.messageBus.Send(
		messagebus.BusKey(
			fmt.Sprintf(
				"%s:%x",
				HubKeyWarMachineDestroyedUpdated,
				destroyedWarMachine.ParticipantID,
			),
		),
		wmd,
	)

	// check the "?" show up in killed by
	if wmd.KilledBy == "?" {
		// check whether there is a battle ability in the damage records
		for _, dr := range wmd.DamageRecords {
			if strings.ToLower(dr.SourceName) == "nuke" || strings.ToLower(dr.SourceName) == "airstrike" {
				wmd.KilledBy = dr.SourceName
				break
			}
		}
	}

	// broadcast notification
	btl.arena.BroadcastGameNotificationWarMachineDestroyed(&WarMachineDestroyedEventRecord{
		DestroyedWarMachine: wmd.DestroyedWarMachine,
		KilledByWarMachine:  wmd.KilledByWarMachine,
		KilledBy:            wmd.KilledBy,
	})

}

func (btl *Battle) Load() error {
	q, err := db.LoadBattleQueue(context.Background(), 3)
	ids := make([]uuid.UUID, len(q))
	if err != nil {
		gamelog.L.Warn().Str("battle_id", btl.ID).Err(err).Msg("unable to load out queue")
		return terror.Error(err)
	}

	if len(q) < 9 {
		gamelog.L.Warn().Msg("not enough mechs to field a battle. replacing with default battle.")

		err = btl.DefaultMechs()
		if err != nil {
			gamelog.L.Warn().Str("battle_id", btl.ID).Err(err).Msg("unable to load default mechs")
			return terror.Error(err)
		}

		return nil
	}

	for i, bq := range q {
		ids[i], err = uuid.FromString(bq.MechID)
		if err != nil {
			gamelog.L.Warn().Str("mech_id", bq.MechID).Msg("failed to convert mech id string to uuid")
			return terror.Error(err)
		}
	}

	mechs, err := db.Mechs(ids...)
	if err != nil {
		gamelog.L.Warn().Interface("mechs_ids", ids).Str("battle_id", btl.ID).Err(err).Msg("failed to retrieve mechs from mech ids")
		return terror.Error(err)
	}
	btl.WarMachines = btl.MechsToWarMachines(mechs)
	btl.warMachineIDs = ids

	return nil
}

var SubmodelSkinMap = map[string]string{
	"Crystal Blue":       "CrystalBlue",
	"Rust Bucket":        "RustBucket",
	"Dune":               "Dune",
	"Dynamic Yellow":     "DynamicYellow",
	"Molten":             "Molten",
	"Mystermech":         "MysterMech",
	"Nebula":             "Nebula",
	"Sleek":              "Sleek",
	"Blue White":         "BlueWhite",
	"BioHazard":          "BioHazard",
	"Cyber":              "Cyber",
	"Light Blue Police":  "LightBluePolice",
	"Vintage":            "Vintage",
	"Red White":          "RedWhite",
	"Red Hex":            "RedHex",
	"Desert":             "Desert",
	"Navy":               "Navy",
	"Nautical":           "Nautical",
	"Military":           "Military",
	"Irradiated":         "Irradiated",
	"Evo":                "EVA-02",
	"Beetle":             "Beetle",
	"Villain":            "Villain",
	"Green Yellow":       "GreenYellow",
	"Red Blue":           "RedBlue",
	"White Gold":         "WhiteGold",
	"Vector":             "Vector",
	"Cherry Blossom":     "CherryBlossom",
	"Warden":             "Warden",
	"Gumdan":             "Gundam",
	"White Gold Pattern": "WhiteGoldPattern",
	"Evangelic":          "Evangelion",
	"Evangelica":         "Evangelion",
	"Chalky Neon":        "ChalkyNeon",
	"Black Digi":         "BlackDigi",
	"Purple Haze":        "PurpleHaze",
	"Destroyer":          "Destroyer",
	"Static":             "Static",
	"Neon":               "Neon",
	"Gold":               "Gold",
	"Slava Ukraini":      "Ukraine",
	"Ukraine":            "Ukraine",
}

func (btl *Battle) MechsToWarMachines(mechs []*server.MechContainer) []*WarMachine {
	warmachines := make([]*WarMachine, len(mechs))
	for i, mech := range mechs {
		label := mech.Faction.Label
		if label == "" {
			gamelog.L.Warn().Interface("faction_id", mech.Faction.ID).Str("battle_id", btl.ID).Msg("mech faction is an empty label")
		}
		if len(label) > 10 {
			words := strings.Split(label, " ")
			label = ""
			for i, word := range words {
				if i == 0 {
					label = word
					continue
				}
				if i%1 == 0 {
					label = label + " " + word
					continue
				}
				label = label + "\n" + word
			}
		}

		weaponNames := make([]string, len(mech.Weapons))
		for k, wpn := range mech.Weapons {
			i, err := strconv.Atoi(k)
			if err != nil {
				gamelog.L.Warn().Str("key", k).Interface("weapon", wpn).Str("battle_id", btl.ID).Msg("mech weapon's key is not an int")
			}
			weaponNames[i] = wpn.Label
		}

		model, ok := ModelMap[mech.Chassis.Model]
		if !ok {
			model = "WREX"
		}

		mechName := mech.Name

		if len(mechName) < 3 {
			owner, err := mech.Owner().One(gamedb.StdConn)
			if err != nil {
				gamelog.L.Warn().Str("mech_id", mech.ID).Msg("unable to retrieve mech's owner")
			} else {
				mechName = owner.Username.String
				if mechName == "" {
					mechName = fmt.Sprintf("%s%s%s", "🦾", mech.Hash, "🦾")
				}
			}
		}
		skin := mech.Chassis.Skin
		mappedSkin, ok := SubmodelSkinMap[mech.Chassis.Skin]
		if ok {
			skin = mappedSkin
		}
		warmachines[i] = &WarMachine{
			ID:            mech.ID,
			Name:          TruncateString(mechName, 20),
			Hash:          mech.Hash,
			ParticipantID: 0,
			FactionID:     mech.Faction.ID,
			MaxHealth:     uint32(mech.Chassis.MaxHitpoints),
			Health:        uint32(mech.Chassis.MaxHitpoints),
			MaxShield:     uint32(mech.Chassis.MaxShield),
			Shield:        uint32(mech.Chassis.MaxShield),
			Stat:          nil,
			OwnedByID:     mech.OwnerID,
			ImageAvatar:   mech.AvatarURL,
			Faction: &Faction{
				ID:    mech.Faction.ID,
				Label: label,
				Theme: &FactionTheme{
					Primary:    mech.Faction.PrimaryColor,
					Secondary:  mech.Faction.SecondaryColor,
					Background: mech.Faction.BackgroundColor,
				},
			},
			Speed:              mech.Chassis.Speed,
			Model:              model,
			Skin:               skin,
			ShieldRechargeRate: float64(mech.Chassis.ShieldRechargeRate),
			Durability:         mech.Chassis.MaxHitpoints,
			WeaponHardpoint:    mech.Chassis.WeaponHardpoints,
			TurretHardpoint:    mech.Chassis.TurretHardpoints,
			UtilitySlots:       mech.Chassis.UtilitySlots,
			Description:        nil,
			ExternalUrl:        "",
			Image:              mech.ImageURL,
			PowerGrid:          1,
			CPU:                1,
			WeaponNames:        weaponNames,
			Tier:               mech.Tier,
		}
		gamelog.L.Debug().Str("mech_id", mech.ID).Str("model", model).Str("skin", mech.Chassis.Skin).Msg("converted mech to warmachine")
	}

	sort.Slice(warmachines, func(i, k int) bool {
		return warmachines[i].FactionID == warmachines[k].FactionID
	})

	return warmachines
}

func TruncateString(str string, length int) string {
	if length <= 0 {
		return ""
	}

	// This code cannot support Japanese
	// orgLen := len(str)
	// if orgLen <= length {
	//     return str
	// }
	// return str[:length]

	// Support Japanese
	// Ref: Range loops https://blog.golang.org/strings
	truncated := ""
	count := 0
	for _, char := range str {
		truncated += string(char)
		count++
		if count >= length {
			break
		}
	}
	return truncated
}

var ModelMap = map[string]string{
	"Law Enforcer X-1000": "XFVS",
	"Olympus Mons LY07":   "BXSD",
	"Tenshi Mk1":          "WREX",
	"BXSD":                "BXSD",
	"XFVS":                "XFVS",
	"WREX":                "WREX",
}<|MERGE_RESOLUTION|>--- conflicted
+++ resolved
@@ -20,11 +20,8 @@
 	"sync"
 	"time"
 
-<<<<<<< HEAD
-=======
 	"go.uber.org/atomic"
 
->>>>>>> 115eb347
 	"github.com/ninja-software/terror/v2"
 	"github.com/shopspring/decimal"
 	"github.com/volatiletech/null/v8"
@@ -804,18 +801,6 @@
 	for _, m := range multipliers {
 		m.TotalMultiplier = m.TotalMultiplier.Shift(-1)
 	}
-
-	// get the citizen list
-	citizenPlayerIDs, err := db.CitizenPlayerIDs(btl.BattleNumber)
-	if err != nil {
-		gamelog.L.Error().Str("battle number #", strconv.Itoa(btl.BattleNumber)).Err(err).Msg("Failed to get citizen player id list from db")
-		return
-	}
-
-	go btl.arena.messageBus.Send(messagebus.BusKey(HubKeyMultiplierMapSubscribe), &MultiplierMapResponse{
-		Multipliers:      multipliers,
-		CitizenPlayerIDs: citizenPlayerIDs,
-	})
 }
 
 type BroadcastPayload struct {
@@ -948,18 +933,10 @@
 				}
 			}
 		case <-checker.C:
-<<<<<<< HEAD
-			if btl.stage == BattleStageEnd || btl != btl.arena.currentBattle {
-				timer.Stop()
-				checker.Stop()
-				close(btl.viewerCountInputChan)
-				gamelog.L.Info().Msg("Clean up live count debounce function")
-=======
 			if btl != btl.arena.currentBattle() {
 				timer.Stop()
 				checker.Stop()
 				gamelog.L.Info().Msg("Clean up live count debounce function due to battle missmatch")
->>>>>>> 115eb347
 				return
 			}
 		}
@@ -1230,7 +1207,7 @@
 		notifyTransactionID, err := arena.RPCClient.SpendSupMessage(rpcclient.SpendSupsReq{
 			Amount:               notifyCost.StringFixed(18),
 			FromUserID:           ownerID,
-			ToUserID:             SupremacyBattleUserID,
+			ToUserID:             uuid.Must(uuid.FromString(factionAccountID)),
 			TransactionReference: server.TransactionReference(fmt.Sprintf("war_machine_queue_notification_fee|%s|%d", msg.Payload.AssetHash, time.Now().UnixNano())),
 			Group:                string(server.TransactionGroupBattle),
 			SubGroup:             "Queue",
@@ -1416,6 +1393,15 @@
 			Str("mech_id", mechID.String()).
 			Msg("unable to get existing mech from queue")
 		return terror.Error(err, "Issue leaving queue, try again or contact support.")
+	}
+
+	factionAccountID, ok := server.FactionUsers[factionID.String()]
+	if !ok {
+		gamelog.L.Error().
+			Str("mech ID", mech.ID).
+			Str("faction ID", factionID.String()).
+			Err(err).
+			Msg("unable to get hard coded syndicate player ID from faction ID")
 	}
 
 	// refund queue fee if not already refunded
@@ -1436,7 +1422,7 @@
 			// Refund user queue fee
 			queueRefundTransactionID, err := arena.RPCClient.SpendSupMessage(rpcclient.SpendSupsReq{
 				Amount:               originalQueueCost.StringFixed(18),
-				FromUserID:           SupremacyBattleUserID,
+				FromUserID:           uuid.Must(uuid.FromString(factionAccountID)),
 				ToUserID:             ownerID,
 				TransactionReference: server.TransactionReference(fmt.Sprintf("refund_war_machine_queueing_fee|%s|%d", msg.Payload.AssetHash, time.Now().UnixNano())),
 				Group:                string(server.TransactionGroupBattle),
@@ -1483,7 +1469,7 @@
 			notifyCost := originalQueueCost.Mul(decimal.NewFromFloat(0.1))
 			queueNotificationRefundTransactionID, err := arena.RPCClient.SpendSupMessage(rpcclient.SpendSupsReq{
 				Amount:               notifyCost.StringFixed(18),
-				FromUserID:           SupremacyBattleUserID,
+				FromUserID:           uuid.Must(uuid.FromString(factionAccountID)),
 				ToUserID:             ownerID,
 				TransactionReference: server.TransactionReference(fmt.Sprintf("refund_war_machine_queue_notification_fee|%s|%d", msg.Payload.AssetHash, time.Now().UnixNano())),
 				Group:                string(server.TransactionGroupBattle),
@@ -1829,6 +1815,7 @@
 		return
 	}
 
+	var killedByUser *UserBrief
 	var killByWarMachine *WarMachine
 	if dp.DestroyedWarMachineEvent.KillByWarMachineHash != "" {
 		for _, wm := range btl.WarMachines {
@@ -1859,15 +1846,16 @@
 		// get ability via offering id
 		abl, err := boiler.BattleAbilityTriggers(boiler.BattleAbilityTriggerWhere.AbilityOfferingID.EQ(dp.DestroyedWarMachineEvent.RelatedEventIDString)).One(gamedb.StdConn)
 		if err != nil && !errors.Is(err, sql.ErrNoRows) {
-<<<<<<< HEAD
-			gamelog.L.Error().Str("related event id string", dp.DestroyedWarMachineEvent.RelatedEventIDString).Err(err).Msg("Failed get related ability from offering id")
-=======
 			gamelog.L.Error().Str("related event id", dp.DestroyedWarMachineEvent.RelatedEventIDString).Err(err).Msg("Failed get ability from offering id")
->>>>>>> 115eb347
 		}
 
 		if abl != nil && abl.PlayerID.Valid {
-
+			currentUser, err := BuildUserDetailWithFaction(uuid.FromStringOrNil(abl.PlayerID.String))
+			if err == nil {
+				// update kill by user and killed by information
+				killedByUser = currentUser
+				dp.DestroyedWarMachineEvent.KilledBy = fmt.Sprintf("(%s)", abl.AbilityLabel)
+			}
 			if strings.EqualFold(destroyedWarMachine.FactionID, abl.FactionID) {
 				// update user kill
 				_, err := db.UserStatSubtractAbilityKill(abl.PlayerID.String)
@@ -2096,6 +2084,7 @@
 	btl.arena.BroadcastGameNotificationWarMachineDestroyed(&WarMachineDestroyedEventRecord{
 		DestroyedWarMachine: wmd.DestroyedWarMachine,
 		KilledByWarMachine:  wmd.KilledByWarMachine,
+		KilledByUser:        killedByUser,
 		KilledBy:            wmd.KilledBy,
 	})
 
