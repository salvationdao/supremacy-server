package battle

import (
	"context"
	"encoding/binary"
	"encoding/json"
	"fmt"
	"net"
	"net/http"
	"server"
	"server/db"
	"server/db/boiler"
	"server/gamedb"
	"server/gamelog"
	"server/passport"
	"strconv"
	"strings"
	"time"

	"github.com/volatiletech/null/v8"

	"gopkg.in/DataDog/dd-trace-go.v1/ddtrace/tracer"

	"github.com/ninja-software/terror/v2"
	"github.com/ninja-syndicate/hub"
	"github.com/volatiletech/sqlboiler/v4/boil"

	"github.com/gofrs/uuid"

	"github.com/ninja-syndicate/hub/ext/messagebus"

	"nhooyr.io/websocket"
)

type Arena struct {
	conn          db.Conn
	socket        *websocket.Conn
	timeout       time.Duration
	messageBus    *messagebus.MessageBus
	netMessageBus *messagebus.NetBus
	currentBattle *Battle
	syndicates    map[string]boiler.Faction
	AIPlayers     map[string]db.PlayerWithFaction

	ppClient *passport.Passport
}

type Opts struct {
	Conn          db.Conn
	Addr          string
	Timeout       time.Duration
	Hub           *hub.Hub
	MessageBus    *messagebus.MessageBus
	NetMessageBus *messagebus.NetBus
	PPClient      *passport.Passport
}

type MessageType byte

// NetMessageTypes
const (
	JSON MessageType = iota
	Tick
	LiveVotingTick
	AbilityRightRatioTick
	VotePriceTick
	VotePriceForecastTick
	AbilityTargetPriceTick
	ViewerLiveCountTick
	SpoilOfWarTick
)

// BATTLESPAWNCOUNT defines how many mechs to spawn
// this should be refactored to a number in the database
// config table may be necessary, suggest key/value
const BATTLESPAWNCOUNT int = 3

func (mt MessageType) String() string {
	return [...]string{"JSON", "Tick", "Live Vote Tick", "Ability Right Ratio Tick",
		"Vote Price Tick", "Vote Price Forecast Tick", "Ability Target Price Tick", "Viewer Live Count Tick", "Spoils of War Tick"}[mt]
}

const WSJoinQueue hub.HubCommandKey = hub.HubCommandKey("BATTLE:QUEUE:JOIN")

func NewArena(opts *Opts) *Arena {
	l, err := net.Listen("tcp", opts.Addr)

	if err != nil {
		gamelog.L.Fatal().Str("Addr", opts.Addr).Err(err).Msg("unable to bind Arena to Battle Server address")
	}

	arena := &Arena{
		conn: opts.Conn,
	}

	arena.timeout = opts.Timeout
	arena.netMessageBus = opts.NetMessageBus
	arena.messageBus = opts.MessageBus
	arena.ppClient = opts.PPClient

	arena.AIPlayers, err = db.DefaultFactionPlayers()
	if err != nil {
		gamelog.L.Fatal().Err(err).Msg("no faction users found")
	}

	if arena.timeout == 0 {
		arena.timeout = 15 * time.Hour * 24
	}

	server := &http.Server{
		Handler:      arena,
		ReadTimeout:  arena.timeout,
		WriteTimeout: arena.timeout,
	}

	opts.SecureUserFactionCommand(WSJoinQueue, arena.Join)
	opts.SecureUserFactionCommand(HubKeFactionUniqueAbilityContribute, arena.FactionUniqueAbilityContribute)
	opts.Command(HubKeyGameSettingsUpdated, arena.SendSettings)
	opts.Command(HubKeyGameUserOnline, arena.UserOnline)

	// subscribe functions
	opts.SecureUserFactionSubscribeCommand(HubKeGabsBribeStageUpdateSubscribe, arena.GabsBribeStageSubscribe)
	opts.SecureUserFactionSubscribeCommand(HubKeGabsBribingWinnerSubscribe, arena.GabsBribingWinnerSubscribe)

	go func() {
		err = server.Serve(l)

		if err != nil {
			gamelog.L.Fatal().Str("Addr", opts.Addr).Err(err).Msg("unable to start Battle Arena server")
		}
	}()

	return arena
}

const BATTLEINIT = "BATTLE:INIT"

// Start begins the battle arena, blocks on listen
func (arena *Arena) Start() {
	arena.start()
}

func (arena *Arena) Message(cmd string, payload interface{}) {
	ctx, cancel := context.WithTimeout(context.Background(), 10*time.Second)
	defer cancel()

	b, err := json.Marshal(struct {
		Command string      `json:"battleCommand"`
		Payload interface{} `json:"payload"`
	}{Payload: payload, Command: cmd})

	if err != nil {
		gamelog.L.Fatal().Interface("payload", payload).Err(err).Msg("unable to marshal data for battle arena")
	}

	arena.socket.Write(ctx, websocket.MessageBinary, b)
}

func (btl *Battle) DefaultMechs() error {
	defMechs, err := db.DefaultMechs()
	if err != nil {
		return err
	}

	btl.WarMachines = btl.MechsToWarMachines(defMechs)
	return nil
}

func (arena *Arena) ServeHTTP(w http.ResponseWriter, r *http.Request) {
	c, err := websocket.Accept(w, r, nil)
	if err != nil {
		ip := r.Header.Get("X-Forwarded-For")
		if ip == "" {
			ipaddr, _, _ := net.SplitHostPort(r.RemoteAddr)
			userIP := net.ParseIP(ipaddr)
			if userIP == nil {
				ip = ipaddr
			} else {
				ip = userIP.String()
			}
		}
		gamelog.L.Warn().Str("request_ip", ip).Err(err).Msg("unable to start Battle Arena server")
	}

	arena.socket = c

	defer c.Close(websocket.StatusInternalError, "game client has disconnected")

	arena.Start()
}

func (arena *Arena) SetMessageBus(mb *messagebus.MessageBus, nb *messagebus.NetBus) {
	arena.messageBus = mb
}

func (arena *Arena) FactionUniqueAbilityContribute(ctx context.Context, wsc *hub.Client, payload []byte, factionID server.FactionID, reply hub.ReplyFunc) error {
	if arena.currentBattle == nil {
		return nil
	}
	btl := arena.currentBattle
	err := btl.abilities.AbilityContribute(wsc, payload, factionID)
	if err != nil {
		return terror.Error(err)
	}
	return nil
}

<<<<<<< HEAD
func (arena *Arena) UserOnline(ctx context.Context, wsc *hub.Client, payload []byte, reply hub.ReplyFunc) error {
	if arena.currentBattle == nil {
		return nil
	}

	var user *BattleUser
	err := json.Unmarshal(payload, user)
	if err != nil {
		gamelog.L.Error().Err(err).Msg("unable to unmarshal online user")
		return err
	}

	user.wsClient = wsc

	arena.currentBattle.userOnline(user)
	return nil
=======
const HubKeGabsBribeStageUpdateSubscribe hub.HubCommandKey = "BRIBE:STAGE:UPDATED:SUBSCRIBE"

// GabsBribeStageSubscribe subscribe on bribing stage change
func (arena *Arena) GabsBribeStageSubscribe(ctx context.Context, wsc *hub.Client, payload []byte, reply hub.ReplyFunc) (string, messagebus.BusKey, error) {
	req := &hub.HubCommandRequest{}
	err := json.Unmarshal(payload, req)
	if err != nil {
		return "", "", terror.Error(err, "Invalid request received")
	}

	userID := server.UserID(uuid.FromStringOrNil(wsc.Identifier()))
	if userID.IsNil() {
		return "", "", terror.Error(terror.ErrInvalidInput)
	}

	// return data if, current battle is not null
	if arena.currentBattle != nil {
		btl := arena.currentBattle
		reply(btl.abilities.BribeStageGet())
	}

	return req.TransactionID, messagebus.BusKey(HubKeGabsBribeStageUpdateSubscribe), nil
}

const HubKeGabsBribingWinnerSubscribe hub.HubCommandKey = "BRIBE:WINNER:SUBSCRIBE"

// GabsBribingWinnerSubscribe subscribe on winner notification
func (arena *Arena) GabsBribingWinnerSubscribe(ctx context.Context, wsc *hub.Client, payload []byte, reply hub.ReplyFunc) (string, messagebus.BusKey, error) {
	req := &hub.HubCommandRequest{}
	err := json.Unmarshal(payload, req)
	if err != nil {
		return "", "", terror.Error(err, "Invalid request received")
	}

	userID := server.UserID(uuid.FromStringOrNil(wsc.Identifier()))
	if userID.IsNil() {
		return "", "", terror.Error(terror.ErrInvalidInput)
	}

	busKey := messagebus.BusKey(fmt.Sprintf("%s:%s", HubKeGabsBribingWinnerSubscribe, userID))

	return req.TransactionID, busKey, nil
>>>>>>> 16a943ae
}

func (arena *Arena) SendSettings(ctx context.Context, wsc *hub.Client, payload []byte, reply hub.ReplyFunc) error {
	if arena.currentBattle == nil {
		return nil
	}
	btl := arena.currentBattle
	reply(btl.updatePayload())
	return nil
}

type BattleMsg struct {
	BattleCommand string          `json:"battleCommand"`
	Payload       json.RawMessage `json:"payload"`
}

type BattleStartPayload struct {
	WarMachines []struct {
		Hash          string `json:"hash"`
		ParticipantID byte   `json:"participantID"`
	} `json:"warMachines"`
	BattleID string `json:"battleID"`
}

type BattleEndPayload struct {
	WinningWarMachines []struct {
		Hash   string `json:"hash"`
		Health int    `json:"health"`
	} `json:"winningWarMachines"`
	BattleID     string `json:"battleID"`
	WinCondition string `json:"winCondition"`
}

type BattleWMDestroyedPayload struct {
	DestroyedWarMachineEvent struct {
		DestroyedWarMachineHash string    `json:"destroyedWarMachineHash"`
		KillByWarMachineHash    string    `json:"killByWarMachineHash"`
		RelatedEventIDString    string    `json:"relatedEventIDString"`
		RelatedEventID          uuid.UUID `json:"RelatedEventID"`
		DamageHistory           []struct {
			Amount         int    `json:"amount"`
			InstigatorHash string `json:"instigatorHash"`
			SourceHash     string `json:"sourceHash"`
			SourceName     string `json:"sourceName"`
		} `json:"damageHistory"`
		KilledBy string `json:"killedBy"`
	} `json:"destroyedWarMachineEvent"`
	BattleID string `json:"battleID"`
}

func (arena *Arena) init() {
	btl := arena.Battle()
	arena.Message(BATTLEINIT, btl)
	arena.currentBattle = btl
}

//listen listens for new commands and blocks indefinitely
func (arena *Arena) start() {
	ctx := context.Background()
	arena.init()

	for {
		_, payload, err := arena.socket.Read(ctx)
		if err != nil {
			gamelog.L.Error().Err(err).Msg("empty game client disconnected")
			break
		}
		btl := arena.currentBattle
		if len(payload) == 0 {
			gamelog.L.Warn().Bytes("payload", payload).Err(err).Msg("empty game client payload")
			continue
		}
		mt := MessageType(payload[0])
		if err != nil {
			gamelog.L.Warn().Int("message_type", int(mt)).Bytes("payload", payload).Err(err).Msg("websocket to game client failed")
			return
		}

		data := payload[1:]
		switch mt {
		case JSON:
			msg := &BattleMsg{}
			err := json.Unmarshal(data, msg)
			if err != nil {
				gamelog.L.Warn().Str("msg", string(payload)).Err(err).Msg("unable to unmarshal battle message")
				continue
			}

			gamelog.L.Info().Str("game_client_data", string(data)).Int("message_type", int(mt)).Msg("game client message")

			switch msg.BattleCommand {
			case "BATTLE:START":
				var dataPayload *BattleStartPayload
				if err := json.Unmarshal([]byte(msg.Payload), &dataPayload); err != nil {
					gamelog.L.Warn().Str("msg", string(payload)).Err(err).Msg("unable to unmarshal battle message payload")
					continue
				}
				btl.start(dataPayload)
			case "BATTLE:WAR_MACHINE_DESTROYED":
				var dataPayload BattleWMDestroyedPayload
				if err := json.Unmarshal([]byte(msg.Payload), &dataPayload); err != nil {
					gamelog.L.Warn().Str("msg", string(payload)).Err(err).Msg("unable to unmarshal battle message warmachine destroyed payload")
					continue
				}
				btl.Destroyed(&dataPayload)
			case "BATTLE:END":
				var dataPayload *BattleEndPayload
				if err := json.Unmarshal([]byte(msg.Payload), &dataPayload); err != nil {
					gamelog.L.Warn().Str("msg", string(payload)).Err(err).Msg("unable to unmarshal battle message warmachine destroyed payload")
					continue
				}
				btl.end(dataPayload)
				//TODO: this needs to be triggered by a message from the game client
				time.Sleep(time.Second * 20)
				arena.init()
			default:
				gamelog.L.Warn().Str("battleCommand", msg.BattleCommand).Err(err).Msg("Battle Arena WS: no command response")
			}
		case Tick:
			btl.Tick(payload)
		default:
			gamelog.L.Warn().Str("MessageType", MessageType(mt).String()).Err(err).Msg("Battle Arena WS: no message response")
		}
	}
}

func (arena *Arena) Battle() *Battle {
	gameMap, err := db.GameMapGetRandom(context.Background(), arena.conn)
	if err != nil {
		gamelog.L.Err(err).Msg("unable to get random map")
		return nil
	}
	btl := &Battle{
		arena:   arena,
		ID:      uuid.Must(uuid.NewV4()),
		MapName: gameMap.Name,
		gameMap: gameMap,
		Stage: &BattleState{
			Stage: BattleStagStart,
		},
	}

	err = btl.Load()
	if err != nil {
		gamelog.L.Warn().Err(err).Msg("unable to load out mechs")
	}

	bmd := make([]*db.BattleMechData, len(btl.WarMachines))

	factions := map[uuid.UUID]*boiler.Faction{}

	for i, wm := range btl.WarMachines {
		mechID, err := uuid.FromString(wm.ID)
		if err != nil {
			gamelog.L.Error().Str("ownerID", wm.ID).Err(err).Msg("unable to convert owner id from string")
			return nil
		}

		ownerID, err := uuid.FromString(wm.OwnedByID)
		if err != nil {
			gamelog.L.Error().Str("ownerID", wm.OwnedByID).Err(err).Msg("unable to convert owner id from string")
			return nil
		}

		factionID, err := uuid.FromString(wm.FactionID)
		if err != nil {
			gamelog.L.Error().Str("factionID", wm.FactionID).Err(err).Msg("unable to convert faction id from string")
			return nil
		}

		bmd[i] = &db.BattleMechData{
			MechID:    mechID,
			OwnerID:   ownerID,
			FactionID: factionID,
		}

		_, ok := factions[factionID]
		if !ok {
			faction, err := boiler.FindFaction(gamedb.StdConn, factionID.String())
			if err != nil {
				gamelog.L.Error().
					Str("Battle ID", btl.ID.String()).
					Str("Faction ID", factionID.String()).
					Err(err).Msg("unable to retrieve faction from database")

			}
			factions[factionID] = faction
		}
	}

	btl.factions = factions

	btl.battle, err = db.Battle(btl.ID, uuid.UUID(gameMap.ID), bmd)
	if err != nil {
		gamelog.L.Error().Str("Battle ID", btl.ID.String()).Err(err).Msg("unable to insert battle into database")
		//TODO: something more dramatic
	}

	return btl
}

const HubKeyWarMachineLocationUpdated hub.HubCommandKey = "WAR:MACHINE:LOCATION:UPDATED"

func (btl *Battle) start(payload *BattleStartPayload) {
	for _, wm := range payload.WarMachines {
		for i, wm2 := range btl.WarMachines {
			if wm.Hash == wm2.Hash {
				btl.WarMachines[i].ParticipantID = wm.ParticipantID
				continue
			}
		}
	}

	// set up the abilities for current battle
	btl.abilities = NewAbilitiesSystem(btl)
	btl.users = []*BattleUser{}

	btl.BroadcastUpdate()
}

func (btl *Battle) end(payload *BattleEndPayload) {
	btl.battle.EndedAt = null.TimeFrom(time.Now())
	_, err := btl.battle.Update(gamedb.StdConn, boil.Infer())
	if err != nil {
		gamelog.L.Error().Str("Battle ID", btl.ID.String()).Time("EndedAt", btl.battle.EndedAt.Time).Msg("unable to update database for endat battle")
	}

	winningWarMachines := make([]*WarMachine, len(payload.WinningWarMachines))

	for i, _ := range payload.WinningWarMachines {
		for _, w := range btl.WarMachines {
			if w.Hash == payload.WinningWarMachines[i].Hash {
				winningWarMachines[i] = w
				break
			}
		}
		if winningWarMachines[i] == nil {
			gamelog.L.Error().Str("Battle ID", btl.ID.String()).Msg("unable to match war machine to battle with hash")
		}
	}

	faked := false
	if winningWarMachines[0] == nil {
		faked = true
		gamelog.L.Error().Str("Battle ID", btl.ID.String()).Msg("selected \"winning warmachine\" at random so routine can end")
	}

	fakedUsers := []*BattleUser{
		&BattleUser{ID: uuid.Must(uuid.NewV4()), Username: "FakeUser1"},
		&BattleUser{ID: uuid.Must(uuid.NewV4()), Username: "FakeUser2"},
	}

	fakedFactions := make([]*Faction, 2)
	i := 0
	for _, faction := range btl.factions {
		fakedFactions[i] = &Faction{
			ID:    faction.ID,
			Label: faction.Label,
			Theme: &FactionTheme{
				Primary:    faction.PrimaryColor,
				Secondary:  faction.SecondaryColor,
				Background: faction.BackgroundColor,
			},
		}
		if i == 1 {
			break
		}
		i++
	}

	endInfo := BattleEndDetail{
		BattleID:                     btl.ID.String(),
		BattleIdentifier:             btl.battle.BattleNumber,
		StartedAt:                    btl.battle.StartedAt,
		EndedAt:                      btl.battle.EndedAt.Time,
		WinningCondition:             payload.WinCondition,
		WinningFaction:               winningWarMachines[0].Faction,
		WinningWarMachines:           winningWarMachines,
		TopSupsContributors:          fakedUsers,
		TopSupsContributeFactions:    fakedFactions,
		MostFrequentAbilityExecutors: fakedUsers,
	}

	btl.endInfoBroadcast(endInfo)

	ids := make([]uuid.UUID, len(btl.WarMachines))
	err = db.ClearQueue(ids...)
	if err != nil {
		gamelog.L.Error().Interface("ids", ids).Err(err).Msg("db.ClearQueue() returned error")
		return
	}

	btl.Stage.Lock()
	btl.Stage.Stage = BattleStageEnd
	btl.Stage.Unlock()

	mws := make([]*db.MechWithOwner, len(payload.WinningWarMachines))

	for i, wmwin := range payload.WinningWarMachines {
		var wm *WarMachine
		for _, w := range btl.WarMachines {
			if w.Hash == wmwin.Hash {
				wm = w
				break
			}
		}
		if wm == nil {
			gamelog.L.Error().Str("Battle ID", btl.ID.String()).Msg("unable to match war machine to battle with hash")
			return
		}
		mechId, err := uuid.FromString(wm.ID)
		if err != nil {
			gamelog.L.Error().
				Str("Battle ID", btl.ID.String()).
				Str("mech ID", wm.ID).
				Err(err).
				Msg("unable to convert mech id to uuid")
			return
		}
		ownedById, err := uuid.FromString(wm.OwnedByID)
		if err != nil {
			gamelog.L.Error().
				Str("Battle ID", btl.ID.String()).
				Str("mech ID", wm.ID).
				Err(err).
				Msg("unable to convert owned id to uuid")
			return
		}
		factionId, err := uuid.FromString(wm.FactionID)
		if err != nil {
			gamelog.L.Error().
				Str("Battle ID", btl.ID.String()).
				Str("faction ID", wm.FactionID).
				Err(err).
				Msg("unable to convert faction id to uuid")
			return
		}
		mws[i] = &db.MechWithOwner{
			OwnerID:   ownedById,
			MechID:    mechId,
			FactionID: factionId,
		}
	}
	err = db.WinBattle(btl.ID, payload.WinCondition, mws...)
	if err != nil {
		gamelog.L.Error().
			Str("Battle ID", btl.ID.String()).
			Err(err).
			Msg("unable to store mech wins")
		return
	}
}

func (btl *Battle) endInfoBroadcast(info BattleEndDetail) {
	fakeMultipliers := []*Multiplier{
		&Multiplier{
			Key:   "citizen",
			Value: 1,
		},
	}
	btl.users.ForEach(func(user *BattleUser) bool {
		info.UserMultipliers = fakeMultipliers
		user.Send(info)
		return true
	})
}

type BroadcastPayload struct {
	Key     hub.HubCommandKey `json:"key"`
	Payload interface{}       `json:"payload"`
}

type GameSettingsResponse struct {
	GameMap            *server.GameMap `json:"game_map"`
	WarMachines        []*WarMachine   `json:"war_machines"`
	SpawnedAI          []*WarMachine   `json:"spawned_ai"`
	WarMachineLocation []byte          `json:"war_machine_location"`
}

func (btl *Battle) userOnline(user *BattleUser) {
	btl.users.Add(user)
}

func (btl *Battle) updatePayload() *GameSettingsResponse {
	var lt []byte
	if btl.lastTick != nil {
		lt = *btl.lastTick
	}
	return &GameSettingsResponse{
		GameMap:            btl.gameMap,
		WarMachines:        btl.WarMachines,
		SpawnedAI:          btl.SpawnedAI,
		WarMachineLocation: lt,
	}
}

const HubKeyGameSettingsUpdated = hub.HubCommandKey("GAME:SETTINGS:UPDATED")
const HubKeyGameUserOnline = hub.HubCommandKey("GAME:ONLINE")

func (btl *Battle) BroadcastUpdate() {
	btl.arena.messageBus.Send(context.Background(), messagebus.BusKey(HubKeyGameSettingsUpdated), btl.updatePayload())
}

func (btl *Battle) Tick(payload []byte) {
	// Save to history
	// btl.BattleHistory = append(btl.BattleHistory, payload)

	broadcast := false
	// broadcast
	if btl.lastTick == nil {
		broadcast = true
	}
	btl.lastTick = &payload

	btl.arena.netMessageBus.Send(context.Background(), messagebus.NetBusKey(HubKeyWarMachineLocationUpdated), payload)

	// Update game settings (so new players get the latest position, health and shield of all warmachines)
	count := payload[1]
	var c byte
	offset := 2
	for c = 0; c < count; c++ {
		participantID := payload[offset]
		offset++

		// Get Warmachine Index
		warMachineIndex := -1
		for i, wmn := range btl.WarMachines {
			if wmn.ParticipantID == participantID {
				warMachineIndex = i
				break
			}
		}

		// Get Sync byte (tells us which data was updated for this warmachine)
		syncByte := payload[offset]
		offset++

		// Position + Yaw
		if syncByte >= 100 {
			x := int(binary.BigEndian.Uint32(payload[offset : offset+4]))
			offset += 4
			y := int(binary.BigEndian.Uint32(payload[offset : offset+4]))
			offset += 4
			rotation := int(binary.BigEndian.Uint32(payload[offset : offset+4]))
			offset += 4

			if warMachineIndex != -1 {
				if btl.WarMachines[warMachineIndex].Position == nil {
					btl.WarMachines[warMachineIndex].Position = &server.Vector3{}
				}
				btl.WarMachines[warMachineIndex].Position.X = x
				btl.WarMachines[warMachineIndex].Position.X = y
				btl.WarMachines[warMachineIndex].Rotation = rotation
			}
		}
		// Health
		if syncByte == 1 || syncByte == 11 || syncByte == 101 || syncByte == 111 {
			health := binary.BigEndian.Uint32(payload[offset : offset+4])
			offset += 4
			if warMachineIndex != -1 {
				btl.WarMachines[warMachineIndex].Health = health
			}
		}
		// Shield
		if syncByte == 10 || syncByte == 11 || syncByte == 110 || syncByte == 111 {
			shield := binary.BigEndian.Uint32(payload[offset : offset+4])
			offset += 4
			if warMachineIndex != -1 {
				btl.WarMachines[warMachineIndex].Shield = shield
			}
		}
	}
	if broadcast {
		btl.BroadcastUpdate()
	}
}

func (arena *Arena) reset() {
	gamelog.L.Warn().Msg("arena state resetting")
}

type JoinPaylod struct {
	AssetHash   string `json:"asset_hash"`
	NeedInsured bool   `json:"need_insured"`
}

func (arena *Arena) Join(ctx context.Context, wsc *hub.Client, payload []byte, factionID server.FactionID, reply hub.ReplyFunc) error {
	span := tracer.StartSpan("ws.Command", tracer.ResourceName(string(WSJoinQueue)))
	defer span.Finish()

	msg := &JoinPaylod{}
	err := json.Unmarshal(payload, msg)
	if err != nil {
		gamelog.L.Error().Str("msg", string(payload)).Err(err).Msg("unable to unmarshal queue join")
		return err
	}

	mechId, err := db.MechIDFromHash(msg.AssetHash)
	if err != nil {
		gamelog.L.Error().Str("hash", msg.AssetHash).Err(err).Msg("unable to retrieve mech id from hash")
		return err
	}

	mech, err := db.Mech(mechId)
	if err != nil {
		gamelog.L.Error().Str("mech_id", mechId.String()).Err(err).Msg("unable to retrieve mech id from hash")
		return err
	}

	if mech.Faction == nil {
		gamelog.L.Error().Str("mech_id", mechId.String()).Err(err).Msg("mech's owner player has no faction")
		return err
	}

	ownerID, err := uuid.FromString(mech.OwnerID)
	if err != nil {
		gamelog.L.Error().Str("ownerID", mech.OwnerID).Err(err).Msg("unable to convert owner id from string")
		return err
	}

	pos, err := db.JoinQueue(&db.BattleMechData{
		MechID:    mechId,
		OwnerID:   ownerID,
		FactionID: uuid.UUID(factionID),
	})

	if err != nil {
		gamelog.L.Error().Interface("factionID", mech.FactionID).Err(err).Msg("unable to insert mech into queue")
		return err
	}

	reply(pos)

	return err
}

func (btl *Battle) Destroyed(dp *BattleWMDestroyedPayload) {
	// check destroyed war machine exist
	if btl.ID.String() != dp.BattleID {
		gamelog.L.Warn().Str("battle.ID", btl.ID.String()).Str("gameclient.ID", dp.BattleID).Msg("battle state does not match game client state")
		btl.arena.reset()
		return
	}

	var destroyedWarMachine *WarMachine
	dHash := dp.DestroyedWarMachineEvent.DestroyedWarMachineHash
	for i, wm := range btl.WarMachines {
		if wm.Hash == dHash {
			// set health to 0
			btl.WarMachines[i].Health = 0
			destroyedWarMachine = wm
			break
		}
	}
	if destroyedWarMachine == nil {
		gamelog.L.Warn().Str("hash", dHash).Msg("can't match destroyed mech with battle state")
		return
	}

	var killByWarMachine *WarMachine
	if dp.DestroyedWarMachineEvent.KillByWarMachineHash != "" {
		for _, wm := range btl.WarMachines {
			if wm.Hash == dp.DestroyedWarMachineEvent.KillByWarMachineHash {
				killByWarMachine = wm
			}
		}
		if destroyedWarMachine == nil {
			gamelog.L.Warn().Str("killed_by_hash", dp.DestroyedWarMachineEvent.KillByWarMachineHash).Msg("can't match killer mech with battle state")
			return
		}
	}

	gamelog.L.Info().Msgf("battle Update: %s - War Machine Destroyed: %s", btl.ID, dHash)

	// save to database
	//tx, err := ba.Conn.Begin(ctx)
	//if err != nil {
	//	return terror.Error(err)
	//}
	//
	//defer func(tx pgx.Tx, ctx context.Context) {
	//	err := tx.Rollback(ctx)
	//	if err != nil && !errors.Is(err, pgx.ErrTxClosed) {
	//		ba.Log.Err(err).Msg("error rolling back")
	//	}
	//}(tx, ctx)

	var warMachineID uuid.UUID
	var killByWarMachineID uuid.UUID
	ids, err := db.MechIDsFromHash(destroyedWarMachine.Hash, dp.DestroyedWarMachineEvent.KillByWarMachineHash)

	if err != nil || len(ids) == 0 {
		gamelog.L.Warn().
			Str("hashes", fmt.Sprintf("%s, %s", destroyedWarMachine.Hash, dp.DestroyedWarMachineEvent.KillByWarMachineHash)).
			Str("battle_id", btl.ID.String()).
			Err(err).
			Msg("can't retrieve mech ids")

	} else {
		warMachineID = ids[0]
		if len(ids) > 1 {
			killByWarMachineID = ids[1]
		}

		//TODO: implement related id
		if dp.DestroyedWarMachineEvent.RelatedEventIDString != "" {
			relatedEventuuid, err := uuid.FromString(dp.DestroyedWarMachineEvent.RelatedEventIDString)
			if err != nil {
				gamelog.L.Warn().
					Str("relatedEventuuid", dp.DestroyedWarMachineEvent.RelatedEventIDString).
					Str("battle_id", btl.ID.String()).
					Msg("can't create uuid from non-empty related event idf")
			}
			dp.DestroyedWarMachineEvent.RelatedEventID = relatedEventuuid
		}

		evt := &db.BattleEvent{
			BattleID:  btl.ID,
			WM1:       warMachineID,
			WM2:       killByWarMachineID,
			EventType: db.Btlevnt_Killed,
			CreatedAt: time.Now(),
			RelatedID: dp.DestroyedWarMachineEvent.RelatedEventIDString,
		}

		_, err = db.StoreBattleEvent(btl.ID, dp.DestroyedWarMachineEvent.RelatedEventID, warMachineID, killByWarMachineID, db.Btlevnt_Killed, time.Now())
		if err != nil {
			gamelog.L.Warn().
				Interface("event_data", evt).
				Str("battle_id", btl.ID.String()).
				Msg("unable to store mech event data")
		}
	}

	//err = db.WarMachineDestroyedEventCreate(ctx, tx, dp.BattleID, dp.DestroyedWarMachineEvent)
	//if err != nil {
	//	return terror.Error(err)
	//}

	//err = db.StoreBattleEvent(&db.BattleEvent{})

	// TODO: Add kill assists
	//if len(assistedWarMachineIDs) > 0 {
	//	err = db.WarMachineDestroyedEventAssistedWarMachineSet(ctx, tx, dp.DestroyedWarMachineEvent.ID, assistedWarMachineIDs)
	//	if err != nil {
	//		return terror.Error(err)
	//	}
	//}

	//err = tx.Commit(ctx)
	//if err != nil {
	//	return terror.Error(err)
	//}

	_, err = db.UpdateBattleMech(btl.ID, warMachineID, false, true, killByWarMachineID)
	if err != nil {
		gamelog.L.Error().
			Str("battle_id", btl.ID.String()).
			Interface("mech_id", warMachineID).
			Bool("killed", true).
			Msg("can't update battle mech")
	}

	// prepare destroyed record
	destroyedRecord := &WMDestroyedRecord{
		DestroyedWarMachine: destroyedWarMachine,
		KilledByWarMachine:  killByWarMachine,
		KilledBy:            dp.DestroyedWarMachineEvent.KilledBy,
		DamageRecords:       []*DamageRecord{},
	}

	// calc total damage and merge the duplicated damage source
	totalDamage := 0
	newDamageHistory := []*DamageHistory{}
	for _, damage := range dp.DestroyedWarMachineEvent.DamageHistory {
		totalDamage += damage.Amount
		// check instigator token id exist in the list
		if damage.InstigatorHash != "" {
			exists := false
			for _, hist := range newDamageHistory {
				if hist.InstigatorHash == damage.InstigatorHash {
					hist.Amount += damage.Amount
					exists = true
					break
				}
			}
			if !exists {
				newDamageHistory = append(newDamageHistory, &DamageHistory{
					Amount:         damage.Amount,
					InstigatorHash: damage.InstigatorHash,
					SourceName:     damage.SourceName,
					SourceHash:     damage.SourceHash,
				})
			}
			continue
		}
		// check source name
		exists := false
		for _, hist := range newDamageHistory {
			if hist.SourceName == damage.SourceName {
				hist.Amount += damage.Amount
				exists = true
				break
			}
		}
		if !exists {
			newDamageHistory = append(newDamageHistory, &DamageHistory{
				Amount:         damage.Amount,
				InstigatorHash: damage.InstigatorHash,
				SourceName:     damage.SourceName,
				SourceHash:     damage.SourceHash,
			})
		}
	}

	// get total damage amount for calculating percentage
	for _, damage := range newDamageHistory {
		damageRecord := &DamageRecord{
			SourceName: damage.SourceName,
			Amount:     (damage.Amount * 1000000 / totalDamage) / 100,
		}
		if damage.InstigatorHash != "" {
			for _, wm := range btl.WarMachines {
				if wm.Hash == damage.InstigatorHash {
					damageRecord.CausedByWarMachineHash = wm.Hash
				}
			}
		}
		destroyedRecord.DamageRecords = append(destroyedRecord.DamageRecords, damageRecord)
	}

	//// cache record in battle, for future subscription
	//btl.WarMachineDestroyedRecordMap[destroyedWarMachine.ParticipantID] = destroyedRecord

	// send event to hub clients
	//ba.Events.Trigger(ctx, EventWarMachineDestroyed, &EventData{
	//	WarMachineDestroyedRecord: destroyedRecord,
	//})

	wmd := struct {
		DestroyedWarMachine *WarMachineBrief `json:"destroyedWarMachine"`
		KilledByWarMachine  *WarMachineBrief `json:"killedByWarMachineID,omitempty"`
		KilledBy            string           `json:"killedBy"`
	}{
		DestroyedWarMachine: &WarMachineBrief{
			ImageUrl:    destroyedWarMachine.Image,
			ImageAvatar: destroyedWarMachine.Image, // TODO: should be imageavatar
			Name:        destroyedWarMachine.Name,
			Hash:        destroyedWarMachine.Hash,
			Faction: &FactionBrief{
				ID:    destroyedWarMachine.FactionID,
				Label: destroyedWarMachine.Faction.Label,
				Theme: destroyedWarMachine.Faction.Theme,
			},
		},
	}

	if killByWarMachine != nil {
		wmd.KilledByWarMachine = &WarMachineBrief{
			ImageUrl:    killByWarMachine.Image,
			ImageAvatar: killByWarMachine.Image, // TODO: should be imageavatar
			Name:        killByWarMachine.Name,
			Hash:        killByWarMachine.Hash,
			Faction: &FactionBrief{
				ID:    killByWarMachine.FactionID,
				Label: killByWarMachine.Faction.Label,
				Theme: killByWarMachine.Faction.Theme,
			},
		}
	}

	btl.arena.messageBus.Send(context.Background(),
		messagebus.BusKey(
			fmt.Sprintf(
				"%s:%x",
				hub.HubCommandKey("WAR:MACHINE:DESTROYED:UPDATED"),
				destroyedWarMachine.ParticipantID,
			),
		),
		wmd,
	)
}

func (btl *Battle) Load() error {
	q := []*boiler.BattleQueue{}
	err := db.LoadBattleQueue(context.Background(), &q)
	if err != nil {
		gamelog.L.Warn().Str("battle_id", btl.ID.String()).Err(err).Msg("unable to load out queue")
		return err
	}

	if len(q) < 9 {
		gamelog.L.Warn().Msg("not enough mechs to field a battle. replacing with default battle.")

		err = btl.DefaultMechs()
		if err != nil {
			gamelog.L.Warn().Str("battle_id", btl.ID.String()).Err(err).Msg("unable to load default mechs")
			return err
		}
		return nil
	}

	ids := make([]uuid.UUID, len(q))
	for i, bq := range q {
		ids[i], err = uuid.FromString(bq.MechID)
		if err != nil {
			gamelog.L.Warn().Str("mech_id", bq.MechID).Msg("failed to convert mech id string to uuid")
			return err
		}
	}

	mechs, err := db.Mechs(ids...)
	if err != nil {
		gamelog.L.Warn().Interface("mechs_ids", ids).Str("battle_id", btl.ID.String()).Err(err).Msg("failed to retrieve mechs from mech ids")
		return err
	}
	btl.WarMachines = btl.MechsToWarMachines(mechs)

	return nil
}

func (btl *Battle) MechsToWarMachines(mechs []*server.MechContainer) []*WarMachine {
	warmachines := make([]*WarMachine, len(mechs))
	for i, mech := range mechs {
		label := mech.Faction.Label
		if label == "" {
			gamelog.L.Warn().Interface("faction_id", mech.Faction.ID).Str("battle_id", btl.ID.String()).Msg("mech faction is an empty label")
		}
		if len(label) > 10 {
			words := strings.Split(label, " ")
			label = ""
			for _, word := range words {
				label = label + string([]rune(word)[0])
			}
		}

		weaponNames := make([]string, len(mech.Weapons))
		for k, wpn := range mech.Weapons {
			i, err := strconv.Atoi(k)
			if err != nil {
				gamelog.L.Warn().Str("key", k).Interface("weapon", wpn).Str("battle_id", btl.ID.String()).Msg("mech weapon's key is not an int")
			}
			weaponNames[i] = wpn.Label
		}

		warmachines[i] = &WarMachine{
			ID:            mech.ID,
			Name:          mech.Name,
			Hash:          mech.Hash,
			ParticipantID: 0,
			FactionID:     btl.arena.AIPlayers[mech.OwnerID].FactionID.String,
			MaxHealth:     uint32(mech.Chassis.MaxHitpoints),
			Health:        uint32(mech.Chassis.MaxHitpoints),
			MaxShield:     uint32(mech.Chassis.MaxShield),
			Shield:        uint32(mech.Chassis.MaxShield),
			Stat:          nil,
			OwnedByID:     mech.OwnerID,
			ImageAvatar:   mech.AvatarURL,
			Faction: &Faction{
				ID:    mech.Faction.ID,
				Label: label,
				Theme: &FactionTheme{
					Primary:    mech.Faction.PrimaryColor,
					Secondary:  mech.Faction.SecondaryColor,
					Background: mech.Faction.BackgroundColor,
				},
			},
			Speed:              mech.Chassis.Speed,
			Skin:               mech.Chassis.Skin,
			ShieldRechargeRate: float64(mech.Chassis.ShieldRechargeRate),
			Durability:         mech.Chassis.MaxHitpoints,
			WeaponHardpoint:    mech.Chassis.WeaponHardpoints,
			TurretHardpoint:    mech.Chassis.TurretHardpoints,
			UtilitySlots:       mech.Chassis.UtilitySlots,
			Description:        nil,
			ExternalUrl:        "",
			Image:              mech.ImageURL,
			PowerGrid:          1,
			CPU:                1,
			WeaponNames:        weaponNames,
			Tier:               mech.Tier,
		}
	}
	return warmachines
}<|MERGE_RESOLUTION|>--- conflicted
+++ resolved
@@ -114,6 +114,7 @@
 	}
 
 	opts.SecureUserFactionCommand(WSJoinQueue, arena.Join)
+	// todo: access ability from here
 	opts.SecureUserFactionCommand(HubKeFactionUniqueAbilityContribute, arena.FactionUniqueAbilityContribute)
 	opts.Command(HubKeyGameSettingsUpdated, arena.SendSettings)
 	opts.Command(HubKeyGameUserOnline, arena.UserOnline)
@@ -205,7 +206,6 @@
 	return nil
 }
 
-<<<<<<< HEAD
 func (arena *Arena) UserOnline(ctx context.Context, wsc *hub.Client, payload []byte, reply hub.ReplyFunc) error {
 	if arena.currentBattle == nil {
 		return nil
@@ -218,11 +218,10 @@
 		return err
 	}
 
-	user.wsClient = wsc
-
-	arena.currentBattle.userOnline(user)
+	arena.currentBattle.userOnline(user, wsc)
 	return nil
-=======
+}
+
 const HubKeGabsBribeStageUpdateSubscribe hub.HubCommandKey = "BRIBE:STAGE:UPDATED:SUBSCRIBE"
 
 // GabsBribeStageSubscribe subscribe on bribing stage change
@@ -265,7 +264,6 @@
 	busKey := messagebus.BusKey(fmt.Sprintf("%s:%s", HubKeGabsBribingWinnerSubscribe, userID))
 
 	return req.TransactionID, busKey, nil
->>>>>>> 16a943ae
 }
 
 func (arena *Arena) SendSettings(ctx context.Context, wsc *hub.Client, payload []byte, reply hub.ReplyFunc) error {
@@ -481,7 +479,9 @@
 
 	// set up the abilities for current battle
 	btl.abilities = NewAbilitiesSystem(btl)
-	btl.users = []*BattleUser{}
+	btl.users = usersMap{
+		m: make(map[uuid.UUID]*BattleUser),
+	}
 
 	btl.BroadcastUpdate()
 }
@@ -507,10 +507,8 @@
 		}
 	}
 
-	faked := false
 	if winningWarMachines[0] == nil {
-		faked = true
-		gamelog.L.Error().Str("Battle ID", btl.ID.String()).Msg("selected \"winning warmachine\" at random so routine can end")
+		gamelog.L.Panic().Str("Battle ID", btl.ID.String()).Msg("no winning war machines")
 	}
 
 	fakedUsers := []*BattleUser{
@@ -619,6 +617,8 @@
 	}
 }
 
+const HubKeyBattleEndDetailUpdated hub.HubCommandKey = "BATTLE:END:DETAIL:UPDATED"
+
 func (btl *Battle) endInfoBroadcast(info BattleEndDetail) {
 	fakeMultipliers := []*Multiplier{
 		&Multiplier{
@@ -628,7 +628,7 @@
 	}
 	btl.users.ForEach(func(user *BattleUser) bool {
 		info.UserMultipliers = fakeMultipliers
-		user.Send(info)
+		user.Send(HubKeyBattleEndDetailUpdated, info)
 		return true
 	})
 }
@@ -645,8 +645,16 @@
 	WarMachineLocation []byte          `json:"war_machine_location"`
 }
 
-func (btl *Battle) userOnline(user *BattleUser) {
-	btl.users.Add(user)
+func (btl *Battle) userOnline(user *BattleUser, wsc *hub.Client) {
+	u, ok := btl.users.User(user.ID)
+	if !ok {
+		user.wsClient[wsc] = true
+		btl.users.Add(user)
+	} else {
+		u.Lock()
+		u.wsClient[wsc] = true
+		u.Unlock()
+	}
 }
 
 func (btl *Battle) updatePayload() *GameSettingsResponse {
