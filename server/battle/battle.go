package battle

import (
	"context"
	"database/sql"
	"encoding/binary"
	"encoding/json"
	"errors"
	"fmt"
	"math/rand"
	"server"
	"server/db"
	"server/db/boiler"
	"server/gamedb"
	"server/gamelog"
	"server/helpers"
	"server/system_messages"
	"server/xsyn_rpcclient"
	"sort"
	"strings"
	"time"

	"github.com/shopspring/decimal"
	"github.com/volatiletech/sqlboiler/v4/queries/qm"

	"github.com/ninja-syndicate/ws"

	"github.com/sasha-s/go-deadlock"
	"github.com/volatiletech/null/v8"
	"github.com/volatiletech/sqlboiler/v4/boil"
	"go.uber.org/atomic"

	"github.com/gofrs/uuid"
)

type BattleStage int32

const (
	BattleStageStart = 1
	BattleStageEnd   = 0
)

type Battle struct {
	arena                  *Arena
	stage                  *atomic.Int32
	BattleID               string        `json:"battleID"`
	MapName                string        `json:"mapName"`
	WarMachines            []*WarMachine `json:"warMachines"`
	spawnedAIMux           deadlock.RWMutex
	SpawnedAI              []*WarMachine `json:"SpawnedAI"`
	warMachineIDs          []uuid.UUID
	lastTick               *[]byte
	gameMap                *server.GameMap
	battleZones            []server.BattleZone
	currentBattleZoneIndex int
	_abilities             *AbilitiesSystem
	users                  usersMap
	factions               map[uuid.UUID]*boiler.Faction
	rpcClient              *xsyn_rpcclient.XrpcClient
	battleMechData         []*db.BattleMechData
	startedAt              time.Time

	_playerAbilityManager *PlayerAbilityManager

	destroyedWarMachineMap map[string]*WMDestroyedRecord
	*boiler.Battle

	inserted bool

	viewerCountInputChan chan *ViewerLiveCount
	deadlock.RWMutex
}

func (btl *Battle) AbilitySystem() *AbilitiesSystem {
	btl.RLock()
	defer btl.RUnlock()
	return btl._abilities
}

func (btl *Battle) playerAbilityManager() *PlayerAbilityManager {
	btl.RLock()
	defer btl.RUnlock()
	return btl._playerAbilityManager
}

func (btl *Battle) storeAbilities(as *AbilitiesSystem) {
	btl.Lock()
	defer btl.Unlock()
	btl._abilities = as
}

// storeGameMap set the game map detail from game client
func (btl *Battle) storeGameMap(gm server.GameMap, battleZones []server.BattleZone) {
	gamelog.L.Trace().Str("func", "storeGameMap").Msg("start")
	btl.Lock()
	defer btl.Unlock()

	btl.gameMap.ImageUrl = gm.ImageUrl
	btl.gameMap.Width = gm.Width
	btl.gameMap.Height = gm.Height
	btl.gameMap.CellsX = gm.CellsX
	btl.gameMap.CellsY = gm.CellsY
	btl.gameMap.LeftPixels = gm.LeftPixels
	btl.gameMap.TopPixels = gm.TopPixels
	btl.gameMap.DisabledCells = gm.DisabledCells
	btl.battleZones = battleZones
	gamelog.L.Trace().Str("func", "storeGameMap").Msg("end")
}

func (btl *Battle) setBattleQueue() error {
	l := gamelog.L.With().Str("log_name", "battle arena").Interface("battle", btl).Str("battle.go", ":battle.go:battle.Battle()").Logger()
	if btl.inserted {
		btl.Battle.StartedAt = time.Now()
		_, err := btl.Battle.Update(gamedb.StdConn, boil.Whitelist(boiler.BattleColumns.StartedAt))
		if err != nil {
			l.Error().Err(err).Msg("unable to update Battle in database")
			return err
		}

		_, err = boiler.BattleMechs(boiler.BattleMechWhere.BattleID.EQ(btl.ID)).DeleteAll(gamedb.StdConn)
		if err != nil {
			l.Error().Err(err).Msg("unable to delete delete stale battle mechs from database")
		}

		_, err = boiler.BattleWins(boiler.BattleWinWhere.BattleID.EQ(btl.ID)).DeleteAll(gamedb.StdConn)
		if err != nil {
			l.Error().Err(err).Msg("unable to delete delete stale battle wins from database")
		}

		_, err = boiler.BattleKills(boiler.BattleKillWhere.BattleID.EQ(btl.ID)).DeleteAll(gamedb.StdConn)
		if err != nil {
			l.Error().Err(err).Msg("unable to delete delete stale battle kills from database")
		}

		_, err = boiler.BattleHistories(boiler.BattleHistoryWhere.BattleID.EQ(btl.ID)).DeleteAll(gamedb.StdConn)
		if err != nil {
			l.Error().Err(err).Msg("unable to delete delete stale battle histories from database")
		}

		return nil
	}

	// otherwise, insert new battle
	err := btl.Battle.Insert(gamedb.StdConn, boil.Infer())
	if err != nil {
		l.Error().Err(err).Msg("unable to insert Battle into database")
		return err
	}

	gamelog.L.Debug().Msg("Inserted battle into db")
	btl.inserted = true

	// insert current users to
	btl.users.Range(func(user *BattleUser) bool {
		err = db.BattleViewerUpsert(btl.ID, user.ID.String())
		if err != nil {
			l.Error().Str("player_id", user.ID.String()).Err(err).Msg("to upsert battle view")
			return true
		}
		return true
	})

	err = db.QueueSetBattleID(btl.ID, btl.warMachineIDs...)
	if err != nil {
		l.Error().Interface("mechs_ids", btl.warMachineIDs).Err(err).Msg("failed to set battle id in queue")
		return err
	}

	ws.PublishMessage(fmt.Sprintf("/faction/%s/queue-update", server.RedMountainFactionID), WSPlayerAssetMechQueueUpdateSubscribe, true)
	ws.PublishMessage(fmt.Sprintf("/faction/%s/queue-update", server.BostonCyberneticsFactionID), WSPlayerAssetMechQueueUpdateSubscribe, true)
	ws.PublishMessage(fmt.Sprintf("/faction/%s/queue-update", server.ZaibatsuFactionID), WSPlayerAssetMechQueueUpdateSubscribe, true)

	return nil
}

func (btl *Battle) storePlayerAbilityManager(im *PlayerAbilityManager) {
	btl.Lock()
	defer btl.Unlock()
	btl._playerAbilityManager = im
}

func (btl *Battle) warMachineUpdateFromGameClient(payload *BattleStartPayload) ([]*db.BattleMechData, map[uuid.UUID]*boiler.Faction, error) {
	bmd := make([]*db.BattleMechData, len(btl.WarMachines))
	factions := map[uuid.UUID]*boiler.Faction{}

	for i, wm := range btl.WarMachines {
		wm.Lock() // lock mech detail
		for ii, pwm := range payload.WarMachines {
			if wm.Hash == pwm.Hash {
				wm.ParticipantID = pwm.ParticipantID
				break
			}
			if ii == len(payload.WarMachines)-1 {
				gamelog.L.Error().Str("log_name", "battle arena").Err(fmt.Errorf("didnt find matching hash"))
			}
		}
		wm.Unlock()

		gamelog.L.Trace().Interface("battle war machine", wm).Msg("battle war machine")

		mechID, err := uuid.FromString(wm.ID)
		if err != nil {
			gamelog.L.Error().Str("log_name", "battle arena").Str("ownerID", wm.ID).Err(err).Msg("unable to convert owner id from string")
			return nil, nil, err
		}

		ownerID, err := uuid.FromString(wm.OwnedByID)
		if err != nil {
			gamelog.L.Error().Str("log_name", "battle arena").Str("ownerID", wm.OwnedByID).Err(err).Msg("unable to convert owner id from string")
			return nil, nil, err
		}

		factionID, err := uuid.FromString(wm.FactionID)
		if err != nil {
			gamelog.L.Error().Str("log_name", "battle arena").Str("factionID", wm.FactionID).Err(err).Msg("unable to convert faction id from string")
			return nil, nil, err
		}

		bmd[i] = &db.BattleMechData{
			MechID:    mechID,
			OwnerID:   ownerID,
			FactionID: factionID,
		}

		_, ok := factions[factionID]
		if !ok {
			faction, err := boiler.FindFaction(gamedb.StdConn, factionID.String())
			if err != nil {
				gamelog.L.Error().Str("log_name", "battle arena").
					Str("Battle ID", btl.ID).
					Str("Faction ID", factionID.String()).
					Err(err).Msg("unable to retrieve faction from database")

			}
			factions[factionID] = faction
		}
	}

	return bmd, factions, nil
}

func (btl *Battle) preIntro(payload *BattleStartPayload) error {
	gamelog.L.Trace().Str("func", "preIntro").Msg("start")

	btl.Lock()
	defer btl.Unlock()

	bmd, factions, err := btl.warMachineUpdateFromGameClient(payload)
	if err != nil {
		gamelog.L.Error().Str("log_name", "battle arena").Err(err).Msg("Failed to update war machine from game client data")
		return err
	}

	btl.factions = factions
	btl.battleMechData = bmd

	btl.BroadcastUpdate()
	gamelog.L.Trace().Str("func", "preIntro").Msg("end")
	return nil
}

func (btl *Battle) start() {
	gamelog.L.Trace().Str("func", "start").Msg("start")

	var err error

	if btl.battleMechData == nil {
		gamelog.L.Error().Str("log_name", "battle arena").Str("battlemechdata", btl.ID).Msg("battle mech data failed nil check")
	}

	err = db.BattleMechs(btl.Battle, btl.battleMechData)
	if err != nil {
		gamelog.L.Error().Str("log_name", "battle arena").Str("Battle ID", btl.ID).Err(err).Msg("unable to insert battle into database")
		//TODO: something more dramatic
	}

	// check mech join battle quest for each mech owner
	for _, wm := range btl.WarMachines {
		btl.arena.QuestManager.MechJoinBattleQuestCheck(wm.OwnedByID)
	}

	gamelog.L.Debug().Int("battle_number", btl.BattleNumber).Str("battle_id", btl.ID).Msg("Spinning up battle AbilitySystem()")
	btl.storeAbilities(NewAbilitiesSystem(btl))
	gamelog.L.Debug().Int("battle_number", btl.BattleNumber).Str("battle_id", btl.ID).Msg("Broadcasting battle start to players")
	btl.BroadcastUpdate()

	// handle global announcements
	ga, err := boiler.GlobalAnnouncements().One(gamedb.StdConn)
	if err != nil && !errors.Is(err, sql.ErrNoRows) {
		gamelog.L.Error().Str("log_name", "battle arena").Err(err).Int("battle_number", btl.BattleNumber).Str("battle_id", btl.ID).Msg("Broadcasting battle start to players")
	}

	// global announcement exists
	if ga != nil {
		// show if battle number is equal or in between the global announcement's to and from battle number
		if btl.BattleNumber >= ga.ShowFromBattleNumber.Int && btl.BattleNumber <= ga.ShowUntilBattleNumber.Int {
			ws.PublishMessage("/public/global_announcement", server.HubKeyGlobalAnnouncementSubscribe, ga)
		}

		// delete if global announcement expired/ is in the past
		if btl.BattleNumber > ga.ShowUntilBattleNumber.Int {
			_, err := boiler.GlobalAnnouncements().DeleteAll(gamedb.StdConn)
			if err != nil {
				gamelog.L.Error().Str("log_name", "battle arena").Str("Battle ID", btl.ID).Msg("unable to delete global announcement")
			}
			ws.PublishMessage("/public/global_announcement", server.HubKeyGlobalAnnouncementSubscribe, nil)
		}
	}
	gamelog.L.Trace().Str("func", "start").Msg("end")
}

// getGameWorldCoordinatesFromCellXY converts picked cell to the location in game
func (btl *Battle) getGameWorldCoordinatesFromCellXY(cell *server.CellLocation) *server.GameLocation {
	gameMap := btl.gameMap
	// To get the location in game its
	//  ((cellX * GameClientTileSize) + GameClientTileSize / 2) + LeftPixels
	//  ((cellY * GameClientTileSize) + GameClientTileSize / 2) + TopPixels
	return &server.GameLocation{
		X: ((cell.X * server.GameClientTileSize) + (server.GameClientTileSize / 2)) + gameMap.LeftPixels,
		Y: ((cell.Y * server.GameClientTileSize) + (server.GameClientTileSize / 2)) + gameMap.TopPixels,
	}
}

// getCellCoordinatesFromGameWorldXY converts location in game to a cell location
func (btl *Battle) getCellCoordinatesFromGameWorldXY(location *server.GameLocation) *server.CellLocation {
	gameMap := btl.gameMap
	return &server.CellLocation{
		X: (location.X - gameMap.LeftPixels - server.GameClientTileSize*2) / server.GameClientTileSize,
		Y: (location.Y - gameMap.TopPixels - server.GameClientTileSize*2) / server.GameClientTileSize,
	}
}

type WarMachinePosition struct {
	X int
	Y int
}

func (btl *Battle) spawnReinforcementNearMech(abilityEvent *server.GameAbilityEvent) {
	// only calculate reinforcement location
	if abilityEvent.GameClientAbilityID != 10 {
		return
	}

	// get snapshots of the red mountain war machines health and postion
	rmw := []WarMachinePosition{}
	aliveWarMachines := []WarMachinePosition{}
	for _, wm := range btl.WarMachines {
		// store red mountain war machines
		if wm.FactionID != server.RedMountainFactionID || wm.Position == nil {
			continue
		}

		// get snapshot of current war machine
		x := wm.Position.X
		y := wm.Position.Y

		rmw = append(rmw, WarMachinePosition{
			X: x,
			Y: y,
		})

		// store alive red mountain war machines
		if wm.Health <= 0 || wm.Health >= 10000 {
			continue
		}
		aliveWarMachines = append(aliveWarMachines, WarMachinePosition{
			X: x,
			Y: y,
		})
	}

	// should never happen, but just in case
	if len(rmw) == 0 {
		gamelog.L.Warn().Str("ability_trigger_offering_id", abilityEvent.EventID.String()).Msg("No Red Mountain mech in the battle to locate reinforcement bot, which should never happen...")
		return
	}

	if len(aliveWarMachines) > 0 {
		// random pick one of the red mountain postion
		wm := aliveWarMachines[rand.Intn(len(aliveWarMachines))]

		// set cell
		abilityEvent.TriggeredOnCellX = &wm.X
		abilityEvent.TriggeredOnCellY = &wm.Y
		abilityEvent.GameLocation = &server.GameLocation{
			X: wm.X,
			Y: wm.Y,
		}

		return
	}

	wm := rmw[rand.Intn(len(rmw))]
	// set cell
	abilityEvent.TriggeredOnCellX = &wm.X
	abilityEvent.TriggeredOnCellY = &wm.Y

	abilityEvent.GameLocation = &server.GameLocation{
		X: wm.X,
		Y: wm.Y,
	}
}

func (btl *Battle) isOnline(userID uuid.UUID) bool {
	_, ok := btl.users.User(userID)
	return ok
}

func (btl *Battle) endAbilities() {
	defer func() {
		if r := recover(); r != nil {
			gamelog.LogPanicRecovery("panic! panic! panic! Panic at the battle AbilitySystem() end!", r)
		}
	}()

	gamelog.L.Debug().Msgf("cleaning up AbilitySystem(): %s", btl.ID)

	if btl.AbilitySystem() == nil {
		gamelog.L.Error().Str("log_name", "battle arena").Msg("battle did not have AbilitySystem()!")
		return
	}

	btl.AbilitySystem().End()
	btl.AbilitySystem().storeBattle(nil)
	btl.storeAbilities(nil)
}

func (btl *Battle) endCreateStats(payload *BattleEndPayload, winningWarMachines []*WarMachine) *BattleEndDetail {
	defer func() {
		if r := recover(); r != nil {
			gamelog.LogPanicRecovery("panic! panic! panic! Panic at the creation of ending info: endCreateStats!", r)
		}
	}()

	gamelog.L.Debug().Msgf("battle end: looping MostFrequentAbilityExecutors: %s", btl.ID)
	topPlayerExecutorsBoilers, err := db.MostFrequentAbilityExecutors(uuid.Must(uuid.FromString(payload.BattleID)))
	if err != nil {
		gamelog.L.Warn().Err(err).Str("battle_id", payload.BattleID).Msg("get top player executors")
	}

	gamelog.L.Debug().Msgf("battle end: looping topPlayerExecutorsBoilers: %s", btl.ID)
	topPlayerExecutors := []*BattleUser{}
	for _, p := range topPlayerExecutorsBoilers {
		factionID := uuid.Must(uuid.FromString(winningWarMachines[0].FactionID))
		if p.FactionID.Valid {
			factionID = uuid.Must(uuid.FromString(p.FactionID.String))
		}
		topPlayerExecutors = append(topPlayerExecutors, &BattleUser{
			ID:        uuid.Must(uuid.FromString(p.ID)),
			Username:  p.Username.String,
			FactionID: factionID.String(),
		})
	}

	// winning factions
	winningFaction := winningWarMachines[0].Faction

	// get winning faction order
	winningFactionIDOrder := []string{winningFaction.ID}

	factionIDs, err := db.FactionMechDestroyedOrderGet(btl.ID)
	if err != nil {
		gamelog.L.Error().Err(err).Msg("Failed to load mech destroy order.")
	}

	for _, fid := range factionIDs {
		exist := false
		for _, wid := range winningFactionIDOrder {
			if wid == fid {
				exist = true
			}
		}

		if !exist {
			winningFactionIDOrder = append(winningFactionIDOrder, fid)
		}
	}

	gamelog.L.Debug().
		Int("top_player_executors", len(topPlayerExecutors)).
		Msg("get top players and factions")

	return &BattleEndDetail{
		BattleID:                     btl.ID,
		BattleIdentifier:             btl.Battle.BattleNumber,
		StartedAt:                    btl.Battle.StartedAt,
		EndedAt:                      btl.Battle.EndedAt.Time,
		WinningCondition:             payload.WinCondition,
		WinningFaction:               winningFaction,
		WinningFactionIDOrder:        winningFactionIDOrder,
		WinningWarMachines:           winningWarMachines,
		MostFrequentAbilityExecutors: topPlayerExecutors,
	}
}

func (btl *Battle) processWinners(payload *BattleEndPayload) {
	defer func() {
		if r := recover(); r != nil {
			gamelog.LogPanicRecovery("panic! panic! panic! Panic at the battle end processWinners!", r)
		}
	}()
	mws := make([]*db.MechWithOwner, len(payload.WinningWarMachines))

	for i, wmwin := range payload.WinningWarMachines {
		var wm *WarMachine
		for _, w := range btl.WarMachines {
			if w.Hash == wmwin.Hash {
				wm = w
				break
			}
		}
		if wm == nil {
			gamelog.L.Error().Str("log_name", "battle arena").Str("Battle ID", btl.ID).Msg("unable to match war machine to battle with hash")
			continue
		}
		mechId, err := uuid.FromString(wm.ID)
		if err != nil {
			gamelog.L.Error().Str("log_name", "battle arena").
				Str("Battle ID", btl.ID).
				Str("mech ID", wm.ID).
				Err(err).
				Msg("unable to convert mech id to uuid")
			continue
		}
		ownedById, err := uuid.FromString(wm.OwnedByID)
		if err != nil {
			gamelog.L.Error().Str("log_name", "battle arena").
				Str("Battle ID", btl.ID).
				Str("mech ID", wm.ID).
				Err(err).
				Msg("unable to convert owned id to uuid")
			continue
		}
		factionId, err := uuid.FromString(wm.FactionID)
		if err != nil {
			gamelog.L.Error().Str("log_name", "battle arena").
				Str("Battle ID", btl.ID).
				Str("faction ID", wm.FactionID).
				Err(err).
				Msg("unable to convert faction id to uuid")
			continue
		}
		mws[i] = &db.MechWithOwner{
			OwnerID:   ownedById,
			MechID:    mechId,
			FactionID: factionId,
		}
	}
	err := db.WinBattle(btl.ID, payload.WinCondition, mws...)
	if err != nil {
		gamelog.L.Error().Str("log_name", "battle arena").
			Str("Battle ID", btl.ID).
			Err(err).
			Msg("unable to store mech wins")
	}
}

type PlayerReward struct {
	PlayerID              string                         `json:"player_id"`
	RewardedSups          decimal.Decimal                `json:"rewarded_sups"`
	RewardedPlayerAbility *boiler.BlueprintPlayerAbility `json:"rewarded_player_ability"`
	FactionRank           string                         `json:"faction_rank"`
}
type MechReward struct {
	ID           string          `json:"id"`
	Name         string          `json:"name"`
	Label        string          `json:"label"`
	FactionID    string          `json:"faction_id"`
	AvatarURL    string          `json:"avatar_url"`
	OwnerID      string          `json:"owner_id"`
	RewardedSups decimal.Decimal `json:"rewarded_sups"`
}

// RewardBattleMechOwners give reward to war machine owner
func (btl *Battle) RewardBattleMechOwners(winningFactionOrder []string) ([]*PlayerReward, []*MechReward) {
	playerRewards := []*PlayerReward{}
	mechRewars := []*MechReward{}

	abilityRewardPlayers := []string{}

	// get sups pool
	bqs, err := boiler.BattleQueues(
		boiler.BattleQueueWhere.BattleID.EQ(null.StringFrom(btl.ID)),
		qm.Load(boiler.BattleQueueRels.Fee),
		qm.Load(boiler.BattleQueueRels.Owner),
	).All(gamedb.StdConn)
	if err != nil {
		gamelog.L.Error().Err(err).Str("battle id", btl.ID).Msg("Failed to load battle queue fees")
		return []*PlayerReward{}, []*MechReward{}
	}

	totalSups := decimal.Zero
	for _, bq := range bqs {
		if bq.R != nil && bq.R.Fee != nil {
			totalSups = totalSups.Add(bq.R.Fee.Amount)
		}
	}

	if totalSups.Equal(decimal.Zero) {
		gamelog.L.Debug().Msg("No sups to distribute.")
		return []*PlayerReward{}, []*MechReward{}
	}

	// get players per faction
	playerPerFaction := make(map[string]decimal.Decimal)
	for _, bq := range bqs {
		if _, ok := playerPerFaction[bq.FactionID]; !ok {
			playerPerFaction[bq.FactionID] = decimal.Zero
		}

		// if owner is not AI
		if bq.R != nil && bq.R.Owner != nil {

			// skip AI player, when it is in production
			if server.IsProductionEnv() && bq.R.Owner.IsAi {
				continue
			}

			playerPerFaction[bq.FactionID] = playerPerFaction[bq.FactionID].Add(decimal.NewFromInt(1))
		}
	}

	firstRankSupsRewardRatio := db.GetDecimalWithDefault(db.KeyFirstRankFactionRewardRatio, decimal.NewFromFloat(0.6))
	secondRankSupsRewardRatio := db.GetDecimalWithDefault(db.KeySecondRankFactionRewardRatio, decimal.NewFromFloat(0.25))
	thirdRankSupsRewardRatio := db.GetDecimalWithDefault(db.KeyThirdRankFactionRewardRatio, decimal.NewFromFloat(0.15))

	// reward sups
	taxRatio := db.GetDecimalWithDefault(db.KeyBattleRewardTaxRatio, decimal.NewFromFloat(0.025))
	for i, factionID := range winningFactionOrder {
		switch i {
		case 0: // winning faction
			for _, bq := range bqs {
				if bq.FactionID == factionID && bq.R != nil && bq.R.Fee != nil && bq.R.Owner != nil {
					player := bq.R.Owner

					// skip AI player, when it is in production
					if server.IsProductionEnv() && player.IsAi {
						continue
					}

					pw := btl.RewardPlayerSups(
						player,
						bq.R.Fee,
						totalSups.Mul(firstRankSupsRewardRatio).Div(playerPerFaction[bq.FactionID]),
						taxRatio,
					)

					// record mech reward
					if m := btl.arena.CurrentBattleWarMachineByID(bq.MechID); m != nil {
						mechRewars = append(mechRewars, &MechReward{
							ID:           m.ID,
							FactionID:    m.FactionID,
							Name:         m.Name,
							Label:        m.Label,
							AvatarURL:    m.ImageAvatar,
							RewardedSups: pw.RewardedSups,
							OwnerID:      bq.OwnerID,
						})
					}

					// append or update player rewards
					exist := false
					for _, pr := range playerRewards {
						if pr.PlayerID == pw.PlayerID {
							pr.RewardedSups = pr.RewardedSups.Add(pw.RewardedSups)
							exist = true
						}
					}
					if !exist {
						// fill war machine
						pw.FactionRank = "FIRST"
						playerRewards = append(playerRewards, pw)
					}

				}
			}

		case 1: // second faction
			for _, bq := range bqs {
				if bq.FactionID == factionID && bq.R != nil && bq.R.Fee != nil && bq.R.Owner != nil {
					player := bq.R.Owner

					// skip AI player, when it is in production
					if server.IsProductionEnv() && player.IsAi {
						continue
					}

					pw := btl.RewardPlayerSups(
						player,
						bq.R.Fee,
						totalSups.Mul(secondRankSupsRewardRatio).Div(playerPerFaction[bq.FactionID]),
						taxRatio,
					)

					// record mech reward
					if m := btl.arena.CurrentBattleWarMachineByID(bq.MechID); m != nil {
						mechRewars = append(mechRewars, &MechReward{
							ID:           m.ID,
							FactionID:    m.FactionID,
							Name:         m.Name,
							Label:        m.Label,
							AvatarURL:    m.ImageAvatar,
							RewardedSups: pw.RewardedSups,
							OwnerID:      bq.OwnerID,
						})
					}

					// append or update player rewards
					exist := false
					for _, pr := range playerRewards {
						if pr.PlayerID == pw.PlayerID {
							pr.RewardedSups = pr.RewardedSups.Add(pw.RewardedSups)
							exist = true
						}
					}
					if !exist {
						pw.FactionRank = "SECOND"
						playerRewards = append(playerRewards, pw)
					}

				}
			}

		case 2: // lose faction
			for _, bq := range bqs {
				if bq.FactionID == factionID && bq.R != nil && bq.R.Fee != nil && bq.R.Owner != nil {
					player := bq.R.Owner

					// skip AI player, when it is in production
					if server.IsProductionEnv() && player.IsAi {
						continue
					}

					pw := btl.RewardPlayerSups(
						player,
						bq.R.Fee,
						totalSups.Mul(thirdRankSupsRewardRatio).Div(playerPerFaction[bq.FactionID]),
						taxRatio,
					)

					// record mech reward
					if m := btl.arena.CurrentBattleWarMachineByID(bq.MechID); m != nil {
						mechRewars = append(mechRewars, &MechReward{
							ID:           m.ID,
							FactionID:    m.FactionID,
							Name:         m.Name,
							Label:        m.Label,
							AvatarURL:    m.ImageAvatar,
							RewardedSups: pw.RewardedSups,
							OwnerID:      bq.OwnerID,
						})
					}

					// append or update player rewards
					exist := false
					for _, pr := range playerRewards {
						if pr.PlayerID == pw.PlayerID {
							pr.RewardedSups = pr.RewardedSups.Add(pw.RewardedSups)
							exist = true
						}
					}
					if !exist {
						pw.FactionRank = "THIRD"
						playerRewards = append(playerRewards, pw)
					}

					// add player ability reward list
					exists := false
					for _, pid := range abilityRewardPlayers {
						if pid == bq.OwnerID {
							exists = true
							break
						}
					}
					if !exists {
						abilityRewardPlayers = append(abilityRewardPlayers, bq.OwnerID)
					}
				}
			}
		}
	}

	// reward player abilities
	pws := btl.RewardPlayerAbility(abilityRewardPlayers)
	for _, pw := range pws {
		for _, pr := range playerRewards {
			if pr.PlayerID == pw.PlayerID {
				pr.RewardedPlayerAbility = pw.RewardedPlayerAbility
				break
			}
		}
	}

	return playerRewards, mechRewars
}

// RewardPlayerSups reward player sups
func (btl *Battle) RewardPlayerSups(player *boiler.Player, queueFee *boiler.BattleQueueFee, supsReward decimal.Decimal, taxRatio decimal.Decimal) *PlayerReward {
	playerID := player.ID
	tax := supsReward.Mul(taxRatio)
	challengeFund := decimal.New(1, 18)

	l := gamelog.L.With().Str("function", "RewardPlayerSups").Logger()

	// record
	pw := &PlayerReward{
		PlayerID:     playerID,
		RewardedSups: supsReward,
	}

	// if player is AI, pay reward back to treasury fund, and return
	if player.IsAi {
		payoutTXID, err := btl.arena.RPCClient.SpendSupMessage(xsyn_rpcclient.SpendSupsReq{
			FromUserID:           uuid.Must(uuid.FromString(server.SupremacyBattleUserID)),
			ToUserID:             uuid.UUID(server.XsynTreasuryUserID),
			Amount:               supsReward.StringFixed(0),
			TransactionReference: server.TransactionReference(fmt.Sprintf("battle_reward|%s|%d", btl.ID, time.Now().UnixNano())),
			Group:                string(server.TransactionGroupSupremacy),
			SubGroup:             string(server.TransactionGroupBattle),
			Description:          fmt.Sprintf("reward from battle #%d.", btl.BattleNumber),
		})
		if err != nil {
			l.Error().Err(err).
				Str("from", server.SupremacyBattleUserID).
				Str("to", playerID).
				Str("amount", supsReward.StringFixed(0)).
				Msg("Failed to pay player battel reward")
		}
		queueFee.PayoutTXID = null.StringFrom(payoutTXID)

		_, err = queueFee.Update(gamedb.StdConn, boil.Whitelist(
			boiler.BattleQueueFeeColumns.PayoutTXID,
		))
		if err != nil {
			l.Error().Err(err).Interface("queue fee", queueFee).Msg("Failed to update payout, tax and challenge fund transaction id")
		}

		return pw
	}

	// otherwise, pay battle reward to the actual player
	payoutTXID, err := btl.arena.RPCClient.SpendSupMessage(xsyn_rpcclient.SpendSupsReq{
		FromUserID:           uuid.Must(uuid.FromString(server.SupremacyBattleUserID)),
		ToUserID:             uuid.Must(uuid.FromString(playerID)),
		Amount:               supsReward.StringFixed(0),
		TransactionReference: server.TransactionReference(fmt.Sprintf("battle_reward|%s|%d", btl.ID, time.Now().UnixNano())),
		Group:                string(server.TransactionGroupSupremacy),
		SubGroup:             string(server.TransactionGroupBattle),
		Description:          fmt.Sprintf("reward from battle #%d.", btl.BattleNumber),
	})
	if err != nil {
		l.Error().Err(err).
			Str("from", server.SupremacyBattleUserID).
			Str("to", playerID).
			Str("amount", supsReward.StringFixed(0)).
			Msg("Failed to pay player battel reward")
	}
	queueFee.PayoutTXID = null.StringFrom(payoutTXID)

	// pay reward tax
	taxTXID, err := btl.arena.RPCClient.SpendSupMessage(xsyn_rpcclient.SpendSupsReq{
		FromUserID:           uuid.Must(uuid.FromString(playerID)),
		ToUserID:             uuid.UUID(server.XsynTreasuryUserID),
		Amount:               tax.StringFixed(0),
		TransactionReference: server.TransactionReference(fmt.Sprintf("battle_reward_tax|%s|%d", btl.ID, time.Now().UnixNano())),
		Group:                string(server.TransactionGroupSupremacy),
		SubGroup:             string(server.TransactionGroupBattle),
		Description:          fmt.Sprintf("reward tax from battle #%d.", btl.BattleNumber),
	})
	if err != nil {
		l.Error().Err(err).
			Str("from", playerID).
			Str("to", server.XsynTreasuryUserID.String()).
			Str("amount", tax.StringFixed(0)).
			Msg("Failed to pay player battle reward")
	}
	queueFee.TaxTXID = null.StringFrom(taxTXID)

	// pay challenge fund
	challengeFundTXID, err := btl.arena.RPCClient.SpendSupMessage(xsyn_rpcclient.SpendSupsReq{
		FromUserID:           uuid.Must(uuid.FromString(playerID)),
		ToUserID:             uuid.Must(uuid.FromString(server.SupremacyChallengeFundUserID)),
		Amount:               challengeFund.StringFixed(0),
		TransactionReference: server.TransactionReference(fmt.Sprintf("supremacy_challenge_fund|%s|%d", btl.ID, time.Now().UnixNano())),
		Group:                string(server.TransactionGroupSupremacy),
		SubGroup:             string(server.TransactionGroupBattle),
		Description:          fmt.Sprintf("challenge fund from battle #%d.", btl.BattleNumber),
	})
	if err != nil {
		l.Error().Err(err).
			Str("from", playerID).
			Str("to", server.SupremacyChallengeFundUserID).
			Str("amount", challengeFund.StringFixed(0)).
			Msg("Failed to pay player battle reward")
	}
	queueFee.ChallengeFundTXID = null.StringFrom(challengeFundTXID)

	_, err = queueFee.Update(gamedb.StdConn, boil.Whitelist(
		boiler.BattleQueueFeeColumns.PayoutTXID,
		boiler.BattleQueueFeeColumns.TaxTXID,
		boiler.BattleQueueFeeColumns.ChallengeFundTXID,
	))
	if err != nil {
		l.Error().Err(err).Interface("queue fee", queueFee).Msg("Failed to update payout, tax and challenge fund transaction id")
	}

	return pw
}

// RewardPlayerAbility reward mech owners from lose faction one player ability
func (btl *Battle) RewardPlayerAbility(playerIDs []string) []*PlayerReward {
	pws := []*PlayerReward{}

	if len(playerIDs) == 0 {
		return pws
	}

	bpas, err := boiler.SalePlayerAbilities(
		boiler.SalePlayerAbilityWhere.RarityWeight.GT(0),
		qm.Load(boiler.SalePlayerAbilityRels.Blueprint),
	).All(gamedb.StdConn)
	if err != nil {
		gamelog.L.Error().Err(err).Msg("failed to refresh pool of sale abilities from db")
	}

	for _, pid := range playerIDs {
		// load existing player abilities
		pas, err := boiler.PlayerAbilities(
			boiler.PlayerAbilityWhere.OwnerID.EQ(pid),
		).All(gamedb.StdConn)
		if err != nil {
			gamelog.L.Error().Err(err).Str("player id", pid).Msg("Failed to load player abilities")
			continue
		}

		availableAbilities := []*boiler.SalePlayerAbility{}
		for _, bpa := range bpas {
			isAvailable := true
			for _, pa := range pas {
				if pa.BlueprintID != bpa.ID {
					continue
				}

				// if player has the ability, check ability is reach the limit
				if pa.Count >= bpa.R.Blueprint.InventoryLimit {
					isAvailable = false
				}

				break
			}

			// collect available abilities
			if isAvailable {
				availableAbilities = append(availableAbilities, bpa)
			}
		}

		// skip, if no player ability is available
		if len(availableAbilities) == 0 {
			sysMsg := boiler.SystemMessage{
				PlayerID: pid,
				SenderID: server.SupremacyBattleUserID,
				DataType: null.StringFrom(string(system_messages.SystemMessageDataTypeMechOwnerBattleReward)),
				Title:    "Battle Reward",
				Message:  "Unable to reward you new player ability due to your inventory is full.",
			}
			err = sysMsg.Insert(gamedb.StdConn, boil.Infer())
			if err != nil {
				gamelog.L.Error().Err(err).Interface("newSystemMessage", sysMsg).Msg("failed to insert new system message into db")
				break
			}
			ws.PublishMessage(fmt.Sprintf("/user/%s/system_messages", pid), server.HubKeySystemMessageListUpdatedSubscribe, true)

			continue
		}

		// create the pool
		pool := []*boiler.SalePlayerAbility{}
		for _, aa := range availableAbilities {
			for i := 0; i < aa.RarityWeight; i++ {
				pool = append(pool, aa)
			}
		}

		// randomly assign an ability
		rand.Seed(time.Now().UnixNano())
		rand.Shuffle(len(pool), func(i, j int) { pool[i], pool[j] = pool[j], pool[i] })

		rand.Seed(time.Now().UnixNano())
		ability := availableAbilities[rand.Intn(len(availableAbilities))]

		err = db.PlayerAbilityAssign(pid, ability.BlueprintID)
		if err != nil {
			gamelog.L.Error().Err(err).Str("player id", pid).Str("ability id", ability.ID).Msg("Failed to assign ability to the player")
			continue
		}

		pws = append(pws, &PlayerReward{
			PlayerID:              pid,
			RewardedPlayerAbility: ability.R.Blueprint,
		})
	}

	return pws
}

func (btl *Battle) processWarMachineRepair() {
	defer func() {
		if r := recover(); r != nil {
			gamelog.LogPanicRecovery("panic! panic! panic! Panic at register mech repair cases", r)
		}
	}()
	for _, wm := range btl.WarMachines {
		wm.RLock()
		mechID := wm.ID
		modelID := wm.ModelID
		maxHealth := wm.MaxHealth
		health := wm.Health
		ownerID := wm.OwnedByID
		wm.RUnlock()

		go func() {
			// skip, if player is AI
			p, err := boiler.FindPlayer(gamedb.StdConn, ownerID)
			if err != nil {
				gamelog.L.Error().Err(err).Msg("Failed to load mech owner detail")
				return
			}

			if p.IsAi {
				return
			}

			// register mech repair case
			err = RegisterMechRepairCase(mechID, modelID, maxHealth, health)
			if err != nil {
				gamelog.L.Error().Err(err).Msg("Failed to register mech repair")
			}
		}()
	}
}

func (btl *Battle) endWarMachines(payload *BattleEndPayload) []*WarMachine {
	defer func() {
		if r := recover(); r != nil {
			gamelog.LogPanicRecovery("panic! panic! panic! Panic at the sorting up ending war machines!", r)
		}
	}()
	winningWarMachines := make([]*WarMachine, len(payload.WinningWarMachines))

	gamelog.L.Debug().Msgf("battle end: looping WinningWarMachines: %s", btl.ID)
	for i := range payload.WinningWarMachines {
		for _, w := range btl.WarMachines {
			if w.Hash == payload.WinningWarMachines[i].Hash {
				winningWarMachines[i] = w
				break
			}
		}
		if winningWarMachines[i] == nil {
			gamelog.L.Error().Str("log_name", "battle arena").Str("Battle ID", btl.ID).Msg("unable to match war machine to battle with hash")
		}
	}

	if len(winningWarMachines) == 0 || winningWarMachines[0] == nil {
		gamelog.L.Panic().Str("Battle ID", btl.ID).Msg("no winning war machines")
	} else {
		for _, w := range winningWarMachines {
			// update battle_mechs to indicate survival
			bm, err := boiler.FindBattleMech(gamedb.StdConn, btl.ID, w.ID)
			if err != nil {
				gamelog.L.Error().Str("log_name", "battle arena").
					Str("battleID", btl.ID).
					Str("mechID", w.ID).
					Str("db func", "endWarMachines").
					Err(err).Msg("unable to retrieve battle mech from database")
				continue
			}

			bm.MechSurvived = null.BoolFrom(true)
			_, err = bm.Update(gamedb.StdConn, boil.Infer())
			if err != nil {
				gamelog.L.Warn().Err(err).
					Interface("boiler.BattleMech", bm).
					Msg("unable to update winning battle mech")
			}

			// update mech_stats, total_wins column
			ms, err := boiler.MechStats(boiler.MechStatWhere.MechID.EQ(w.ID)).One(gamedb.StdConn)
			if errors.Is(err, sql.ErrNoRows) {
				// If mech stats not exist then create it
				newMs := boiler.MechStat{
					MechID:          w.ID,
					BattlesSurvived: 1,
				}
				err := newMs.Insert(gamedb.StdConn, boil.Infer())
				gamelog.L.Warn().Err(err).
					Interface("boiler.MechStat", newMs).
					Msg("unable to create mech stat")
				continue
			} else if err != nil {
				gamelog.L.Warn().Err(err).
					Str("mechID", w.ID).
					Msg("unable to get mech stat")
				continue
			}

			ms.BattlesSurvived = ms.BattlesSurvived + 1
			_, err = ms.Update(gamedb.StdConn, boil.Infer())
			if err != nil {
				gamelog.L.Warn().Err(err).
					Interface("boiler.MechStat", ms).
					Msg("unable to update mech stat")
			}

			prefs, err := boiler.PlayerSettingsPreferences(boiler.PlayerSettingsPreferenceWhere.PlayerID.EQ(bm.OwnerID)).One(gamedb.StdConn)
			if err != nil && !errors.Is(err, sql.ErrNoRows) {
				gamelog.L.Error().Str("log_name", "battle arena").Err(err).Str("player_id", bm.OwnerID).Msg("unable to get player prefs")
				continue
			}

			if prefs != nil && prefs.TelegramID.Valid && prefs.EnableTelegramNotifications {
				// killed a war machine
				msg := fmt.Sprintf("Your War machine %s is Victorious! 🎉", w.Name)
				err := btl.arena.telegram.Notify(prefs.TelegramID.Int64, msg)
				if err != nil {
					gamelog.L.Error().Str("log_name", "battle arena").Str("telegramID", fmt.Sprintf("%v", prefs.TelegramID)).Err(err).Msg("failed to send notification")
				}
			}

		}

		// update battle_mechs to indicate faction win
		bms, err := boiler.BattleMechs(boiler.BattleMechWhere.FactionID.EQ(winningWarMachines[0].FactionID), boiler.BattleMechWhere.BattleID.EQ(btl.ID)).All(gamedb.StdConn)
		if err != nil {
			gamelog.L.Error().Str("log_name", "battle arena").
				Str("battleID", btl.ID).
				Str("factionID", winningWarMachines[0].FactionID).
				Str("db func", "endWarMachines").
				Err(err).Msg("unable to retrieve faction battle mechs from database")
		}
		_, err = bms.UpdateAll(gamedb.StdConn, boiler.M{
			"faction_won": true,
		})
		if err != nil {
			gamelog.L.Warn().Err(err).
				Interface("boiler.BattleMech", bms).
				Msg("unable to update faction battle mechs")
		}

		// update mech_stats total_wins (total faction wins)
		wonBms, err := boiler.BattleMechs(boiler.BattleMechWhere.FactionID.EQ(winningWarMachines[0].FactionID), boiler.BattleMechWhere.BattleID.EQ(btl.ID)).All(gamedb.StdConn)
		if err != nil {
			gamelog.L.Error().Str("log_name", "battle arena").
				Str("battleID", btl.ID).
				Str("factionID", winningWarMachines[0].FactionID).
				Str("db func", "endWarMachines").
				Err(err).Msg("unable to retrieve winning faction battle mechs from database")
		}
		for _, w := range wonBms {
			// update mech_stats, total_losses column
			wms, err := boiler.MechStats(boiler.MechStatWhere.MechID.EQ(w.MechID)).One(gamedb.StdConn)
			if errors.Is(err, sql.ErrNoRows) {
				// If mech stats not exist then create it
				newMs := boiler.MechStat{
					MechID:    w.MechID,
					TotalWins: 1,
				}
				err := newMs.Insert(gamedb.StdConn, boil.Infer())
				gamelog.L.Warn().Err(err).
					Interface("boiler.MechStat", newMs).
					Msg("unable to create mech stat")
				continue
			} else if err != nil {
				gamelog.L.Warn().Err(err).
					Str("mechID", w.MechID).
					Msg("unable to get mech stat")
				continue
			}

			wms.TotalWins = wms.TotalWins + 1
			_, err = wms.Update(gamedb.StdConn, boil.Infer())
			if err != nil {
				gamelog.L.Warn().Err(err).
					Interface("boiler.MechStat", wms).
					Msg("unable to update mech stat")
			}
		}

		// update mech_stats total_losses
		lostBms, err := boiler.BattleMechs(boiler.BattleMechWhere.FactionID.NEQ(winningWarMachines[0].FactionID), boiler.BattleMechWhere.BattleID.EQ(btl.ID)).All(gamedb.StdConn)
		if err != nil {
			gamelog.L.Error().Str("log_name", "battle arena").
				Str("battleID", btl.ID).
				Str("factionID", winningWarMachines[0].FactionID).
				Str("db func", "endWarMachines").
				Err(err).Msg("unable to retrieve losing faction battle mechs from database")
		}
		for _, l := range lostBms {
			// update mech_stats, total_losses column
			lms, err := boiler.MechStats(boiler.MechStatWhere.MechID.EQ(l.MechID)).One(gamedb.StdConn)
			if errors.Is(err, sql.ErrNoRows) {
				// If mech stats not exist then create it
				newMs := boiler.MechStat{
					MechID:      l.MechID,
					TotalLosses: 1,
				}
				err := newMs.Insert(gamedb.StdConn, boil.Infer())
				gamelog.L.Warn().Err(err).
					Interface("boiler.MechStat", newMs).
					Msg("unable to create mech stat")
				continue
			} else if err != nil {
				gamelog.L.Warn().Err(err).
					Str("mechID", l.MechID).
					Msg("unable to get mech stat")
				continue
			}

			lms.TotalLosses = lms.TotalLosses + 1
			_, err = lms.Update(gamedb.StdConn, boil.Infer())
			if err != nil {
				gamelog.L.Warn().Err(err).
					Interface("boiler.MechStat", lms).
					Msg("unable to update mech stat")
			}
		}

		// record faction win/loss count
		err = db.FactionAddWinLossCount(winningWarMachines[0].FactionID)
		if err != nil {
			gamelog.L.Panic().Str("Battle ID", btl.ID).Str("winning_faction_id", winningWarMachines[0].FactionID).Msg("Failed to update faction win/loss count")
		}
	}

	return winningWarMachines
}

const HubKeyBattleEndDetailUpdated = "BATTLE:END:DETAIL:UPDATED"

func (btl *Battle) endBroadcast(endInfo *BattleEndDetail, playerRewardRecords []*PlayerReward, mechRewardRecords []*MechReward) {
	defer func() {
		if r := recover(); r != nil {
			gamelog.LogPanicRecovery("panic! panic! panic! Panic at the ending of end broadcast!", r)
		}
	}()
	for _, prr := range playerRewardRecords {
		// send battle reward system message
		b, err := json.Marshal(prr)
		if err != nil {
			gamelog.L.Error().Interface("player reward data", prr).Err(err).Msg("Failed to marshal player reward data into json.")
			break
		}
		sysMsg := boiler.SystemMessage{
			PlayerID: prr.PlayerID,
			SenderID: server.SupremacyBattleUserID,
			DataType: null.StringFrom(string(system_messages.SystemMessageDataTypeMechOwnerBattleReward)),
			Title:    "Battle Reward",
			Message:  fmt.Sprintf("Your faction is the %s rank in the battle #%d.", prr.FactionRank, btl.BattleNumber),
			Data:     null.JSONFrom(b),
		}
		err = sysMsg.Insert(gamedb.StdConn, boil.Infer())
		if err != nil {
			gamelog.L.Error().Err(err).Interface("newSystemMessage", sysMsg).Msg("failed to insert new system message into db")
			break
		}
		ws.PublishMessage(fmt.Sprintf("/user/%s/system_messages", prr.PlayerID), server.HubKeySystemMessageListUpdatedSubscribe, true)
	}

	endInfo.MechRewards = mechRewardRecords

	ws.PublishMessage("/public/battle_end_result", HubKeyBattleEndDetailUpdated, endInfo)
}

func (btl *Battle) end(payload *BattleEndPayload) {
	defer func() {
		if r := recover(); r != nil {
			gamelog.LogPanicRecovery("panic! panic! panic! Panic at the battle end!", r)

			exists, err := boiler.BattleExists(gamedb.StdConn, btl.ID)
			if err != nil {
				gamelog.L.Panic().Err(err).Msg("Panicing. Unable to even check if battle id exists")
			}
			if exists {

			}
		}
	}()

	btl.Battle.EndedAt = null.TimeFrom(time.Now())
	_, err := btl.Battle.Update(gamedb.StdConn, boil.Infer())
	if err != nil {
		gamelog.L.Error().Str("log_name", "battle arena").Str("Battle ID", btl.ID).Time("EndedAt", btl.EndedAt.Time).Msg("unable to update database for endat battle")
	}

	btl.endAbilities()

	winningWarMachines := btl.endWarMachines(payload)
	endInfo := btl.endCreateStats(payload, winningWarMachines)
	playerRewardRecords, mechRewardRecords := btl.RewardBattleMechOwners(endInfo.WinningFactionIDOrder)
	btl.processWinners(payload)

	btl.processWarMachineRepair()

	// TODO: we can remove this after a while
	_, err = boiler.BattleQueueNotifications(
		boiler.BattleQueueNotificationWhere.QueueMechID.IsNotNull(),
	).UpdateAll(gamedb.StdConn, boiler.M{"queue_mech_id": nil})
	if err != nil {
		gamelog.L.Error().Str("log_name", "battle arena").Err(err).Msg("failed to update battle queue notifications")
	}

	// broadcast system message to mech owners
	q, err := boiler.BattleQueues(boiler.BattleQueueWhere.BattleID.EQ(null.StringFrom(btl.BattleID))).All(gamedb.StdConn)
	go system_messages.BroadcastMechBattleCompleteMessage(q, btl.BattleID)

	_, err = q.DeleteAll(gamedb.StdConn)
	if err != nil {
		gamelog.L.Panic().Err(err).Str("Battle ID", btl.ID).Str("battle_id", payload.BattleID).Msg("Failed to remove mechs from battle queue.")
	}

	gamelog.L.Info().Msgf("battle has been cleaned up, sending broadcast %s", btl.ID)
	btl.endBroadcast(endInfo, playerRewardRecords, mechRewardRecords)
}

type GameSettingsResponse struct {
	GameMap            *server.GameMap    `json:"game_map"`
	BattleZone         *server.BattleZone `json:"battle_zone"`
	WarMachines        []*WarMachine      `json:"war_machines"`
	SpawnedAI          []*WarMachine      `json:"spawned_ai"`
	WarMachineLocation []byte             `json:"war_machine_location"`
	BattleIdentifier   int                `json:"battle_identifier"`
	AbilityDetails     []*AbilityDetail   `json:"ability_details"`
}

type ViewerLiveCount struct {
	RedMountain int64 `json:"red_mountain"`
	Boston      int64 `json:"boston"`
	Zaibatsu    int64 `json:"zaibatsu"`
	Other       int64 `json:"other"`
}

func (btl *Battle) UserOnline(user *BattleUser) *ViewerLiveCount {
	_, ok := btl.users.User(user.ID)
	if !ok {
		btl.users.Add(user)
	}

	if btl.inserted {
		err := db.BattleViewerUpsert(btl.ID, user.ID.String())
		if err != nil {
			gamelog.L.Error().Str("log_name", "battle arena").
				Str("battle_id", btl.ID).
				Str("player_id", user.ID.String()).
				Err(err).
				Msg("could not upsert battle viewer")
		}
	}

	resp := &ViewerLiveCount{
		RedMountain: 0,
		Boston:      0,
		Zaibatsu:    0,
		Other:       0,
	}

	// TODO: optimise at some point
	btl.users.Range(func(user *BattleUser) bool {
		if faction, ok := FactionNames[user.FactionID]; ok {
			switch faction {
			case "RedMountain":
				resp.RedMountain++
			case "Boston":
				resp.Boston++
			case "Zaibatsu":
				resp.Zaibatsu++
			default:
				resp.Other++
			}
		} else {
			resp.Other++
		}
		return true
	})

	btl.viewerCountInputChan <- resp

	return resp
}

func (btl *Battle) debounceSendingViewerCount(cb func(result ViewerLiveCount, btl *Battle)) {
	defer func() {
		if r := recover(); r != nil {
			gamelog.LogPanicRecovery("panic! panic! panic! Panic at the debounceSendingViewerCount!", r)
		}
	}()

	var result *ViewerLiveCount
	interval := 500 * time.Millisecond
	timer := time.NewTimer(interval)
	checker := time.NewTicker(1 * time.Second)
	for {
		select {
		case result = <-btl.viewerCountInputChan:
			timer.Reset(interval)
		case <-timer.C:
			if result != nil {
				cb(*result, btl)
			}
		case <-checker.C:
			if btl != btl.arena.CurrentBattle() {
				timer.Stop()
				checker.Stop()
				gamelog.L.Info().Msg("Clean up live count debounce function due to battle missmatch")
				return
			}
		}
	}
}

func GameSettingsPayload(btl *Battle) *GameSettingsResponse {
	var lt []byte
	if btl.lastTick != nil {
		lt = *btl.lastTick
	}
	if btl == nil {
		return nil
	}

	// Indexes correspond to the game_client_ability_id in the db
	abilityDetails := make([]*AbilityDetail, 20)
	// Nuke
	abilityDetails[1] = &AbilityDetail{
		Radius: 5200,
	}
	// EMP
	abilityDetails[12] = &AbilityDetail{
		Radius: 10000,
	}
	// BLACKOUT
	abilityDetails[16] = &AbilityDetail{
		Radius: 20000,
	}

	// Current Battle Zone
	var battleZone *server.BattleZone
	if len(btl.battleZones) > 0 {
		if btl.currentBattleZoneIndex >= len(btl.battleZones) {
			btl.currentBattleZoneIndex = 0
		}
		battleZone = &btl.battleZones[btl.currentBattleZoneIndex]
	}

	return &GameSettingsResponse{
		BattleIdentifier:   btl.BattleNumber,
		GameMap:            btl.gameMap,
		BattleZone:         battleZone,
		WarMachines:        btl.WarMachines,
		SpawnedAI:          btl.SpawnedAI,
		WarMachineLocation: lt,
		AbilityDetails:     abilityDetails,
	}
}

const HubKeyBattleAISpawned = "BATTLE:AI:SPAWNED:SUBSCRIBE"
const HubKeyGameSettingsUpdated = "GAME:SETTINGS:UPDATED"

func (btl *Battle) BroadcastUpdate() {
	ws.PublishMessage("/public/game_settings", HubKeyGameSettingsUpdated, GameSettingsPayload(btl))
}

func (btl *Battle) Tick(payload []byte) {
	gamelog.L.Trace().Str("func", "Tick").Msg("start")
	defer gamelog.L.Trace().Str("func", "Tick").Msg("end")

	if len(payload) < 1 {
		gamelog.L.Error().Str("log_name", "battle arena").Err(fmt.Errorf("len(payload) < 1")).Interface("payload", payload).Msg("len(payload) < 1")
		return
	}

	if btl.stage.Load() == BattleStageEnd {
		return
	}

	btl.lastTick = &payload

	// return if the war machines list is not ready
	if len(btl.WarMachines) == 0 {
		return
	}
	// return, if any war machines have 0 as their participant id
	if btl.WarMachines[0].ParticipantID == 0 {
		return
	}

	// collect ws message
	wsMessages := []ws.Message{}

	// Update game settings (so new players get the latest position, health and shield of all warmachines)
	count := payload[1]
	var c byte
	offset := 2
	for c = 0; c < count; c++ {
		participantID := payload[offset]
		offset++

		// Get Warmachine Index
		warMachineIndex := -1
		var warmachine *WarMachine
		if participantID > 100 {
			// find Spawned AI
			btl.spawnedAIMux.RLock()
			for i, wmn := range btl.SpawnedAI {
				if checkWarMachineByParticipantID(wmn, int(participantID)) {
					warMachineIndex = i
					break
				}
			}
			btl.spawnedAIMux.RUnlock()

			if warMachineIndex == -1 {
				gamelog.L.Warn().Err(fmt.Errorf("aiSpawnedIndex == -1")).
					Str("participantID", fmt.Sprintf("%d", participantID)).Msg("unable to find warmachine participant ID for Spawned AI")
				continue
			}
			warmachine = btl.SpawnedAI[warMachineIndex]
		} else {
			// Mech
			for i, wmn := range btl.WarMachines {
				if checkWarMachineByParticipantID(wmn, int(participantID)) {
					warMachineIndex = i
					break
				}
			}
			if warMachineIndex == -1 {
				gamelog.L.Warn().Err(fmt.Errorf("warMachineIndex == -1")).
					Str("participantID", fmt.Sprintf("%d", participantID)).Msg("unable to find warmachine participant ID war machine - returning")
				return
			}
			warmachine = btl.WarMachines[warMachineIndex]
		}
		// Get Sync byte (tells us which data was updated for this warmachine)
		syncByte := payload[offset]
		booleans := helpers.UnpackBooleansFromByte(syncByte)
		offset++
		warmachine.Lock()
		wms := WarMachineStat{
			ParticipantID: int(warmachine.ParticipantID),
			Position:      warmachine.Position,
			Rotation:      warmachine.Rotation,
			Health:        warmachine.Health,
			Shield:        warmachine.Shield,
			IsHidden:      false,
		}
		// Position + Yaw
		if booleans[0] {
			x := int(helpers.BytesToInt(payload[offset : offset+4]))
			offset += 4
			y := int(helpers.BytesToInt(payload[offset : offset+4]))
			offset += 4
			rotation := int(helpers.BytesToInt(payload[offset : offset+4]))
			offset += 4

			if warmachine.Position == nil {
				warmachine.Position = &server.Vector3{}
			}
			warmachine.Position.X = x
			warmachine.Position.Y = y
			wms.Position = warmachine.Position
			warmachine.Rotation = rotation
			wms.Rotation = rotation
		}
		// Health
		if booleans[1] {
			health := binary.BigEndian.Uint32(payload[offset : offset+4])
			offset += 4
			warmachine.Health = health
			wms.Health = health
		}
		// Shield
		if booleans[2] {
			shield := binary.BigEndian.Uint32(payload[offset : offset+4])
			offset += 4
			warmachine.Shield = shield
			wms.Shield = shield
		}
		warmachine.Unlock()
		// Energy
		if booleans[3] {
			offset += 4
		}

		// Hidden/Incognito
		if btl.playerAbilityManager().IsWarMachineHidden(warmachine.Hash) {
			wms.IsHidden = true
			wms.Position = &server.Vector3{
				X: -1,
				Y: -1,
				Z: -1,
			}
		} else if btl.playerAbilityManager().IsWarMachineInBlackout(server.GameLocation{
			X: wms.Position.X,
			Y: wms.Position.Y,
		}) {
			wms.IsHidden = true
			wms.Position = &server.Vector3{
				X: -1,
				Y: -1,
				Z: -1,
			}
		}

		// If Mech is a regular type OR is a mini mech
		if participantID < 100 || btl.IsMechOfType(int(participantID), MiniMech) {
			wsMessages = append(wsMessages, ws.Message{
				URI:     fmt.Sprintf("/public/mech/%d", participantID),
				Key:     HubKeyWarMachineStatUpdated,
				Payload: wms,
			})
		}
	}

	if len(wsMessages) > 0 {
		gamelog.L.Trace().Str("func", "Tick").Msg("batch sending")
		ws.PublishBatchMessages("/public/mech", wsMessages)
		gamelog.L.Trace().Str("func", "Tick").Msg("batch sent")
	}

	if btl.playerAbilityManager().HasBlackoutsUpdated() {
		minimapUpdates := []MinimapEvent{}
		for id, b := range btl.playerAbilityManager().Blackouts() {
			minimapUpdates = append(minimapUpdates, MinimapEvent{
				ID:            id,
				GameAbilityID: BlackoutGameAbilityID,
				Duration:      BlackoutDurationSeconds,
				Radius:        int(BlackoutRadius),
				Coords:        b.CellCoords,
			})
		}

		btl.playerAbilityManager().ResetHasBlackoutsUpdated()
		ws.PublishMessage("/public/minimap", HubKeyMinimapUpdatesSubscribe, minimapUpdates)
	}
}

func (arena *Arena) reset() {
	gamelog.L.Warn().Msg("arena state resetting")
}

func (btl *Battle) Destroyed(dp *BattleWMDestroyedPayload) {
	gamelog.L.Trace().Str("func", "Destroyed").Msg("start")
	defer gamelog.L.Trace().Str("func", "Destroyed").Msg("end")

	// check destroyed war machine exist
	if btl.ID != dp.BattleID {
		gamelog.L.Warn().Str("battle.ID", btl.ID).Str("gameclient.ID", dp.BattleID).Msg("battle state does not match game client state")
		btl.arena.reset()
		return
	}

	var destroyedWarMachine *WarMachine
	dHash := dp.DestroyedWarMachineEvent.DestroyedWarMachineHash
	for i, wm := range btl.WarMachines {
		if wm.Hash == dHash {
			// set health to 0
			btl.WarMachines[i].Health = 0
			destroyedWarMachine = wm

			err := db.FactionAddDeathCount(wm.FactionID)
			if err != nil {
				gamelog.L.Error().Str("log_name", "battle arena").Str("faction_id", wm.FactionID).Err(err).Msg("failed to update faction death count")
			}
			break
		}
	}
	for _, aiwm := range btl.SpawnedAI {
		if aiwm.Hash == dHash {
			destroyedWarMachine = aiwm
		}
	}
	if destroyedWarMachine == nil {
		gamelog.L.Warn().Str("hash", dHash).Msg("can't match destroyed mech with battle state")
		return
	}

	isAI := destroyedWarMachine.AIType != nil
	if !isAI {
		prefs, err := boiler.PlayerSettingsPreferences(boiler.PlayerSettingsPreferenceWhere.PlayerID.EQ(destroyedWarMachine.OwnedByID)).One(gamedb.StdConn)
		if err != nil && !errors.Is(err, sql.ErrNoRows) {
			gamelog.L.Error().Str("log_name", "battle arena").Str("destroyedWarMachine.ID", destroyedWarMachine.ID).Err(err).Msg("failed to get player preferences")
		}

		if prefs != nil && prefs.TelegramID.Valid && prefs.EnableTelegramNotifications {
			// killed a war machine
			msg := fmt.Sprintf("Your War machine %s has been destroyed ☠️", destroyedWarMachine.Name)
			err := btl.arena.telegram.Notify(prefs.TelegramID.Int64, msg)
			if err != nil {
				gamelog.L.Error().Str("log_name", "battle arena").Str("playerID", prefs.PlayerID).Str("telegramID", fmt.Sprintf("%v", prefs.TelegramID)).Err(err).Msg("failed to send notification")
			}
		}

		var killedByUser *UserBrief
		var killByWarMachine *WarMachine
		if dp.DestroyedWarMachineEvent.KillByWarMachineHash != "" {
			for _, wm := range btl.WarMachines {
				if wm.Hash == dp.DestroyedWarMachineEvent.KillByWarMachineHash {
					killByWarMachine = wm
					// update user kill
					if wm.OwnedByID != "" {
						_, err := db.UserStatAddMechKill(wm.OwnedByID)
						if err != nil {
							gamelog.L.Error().Str("log_name", "battle arena").Str("player_id", wm.OwnedByID).Err(err).Msg("Failed to update user mech kill count")
						}

						// add faction kill count
						err = db.FactionAddMechKillCount(killByWarMachine.FactionID)
						if err != nil {
							gamelog.L.Error().Str("log_name", "battle arena").Str("faction_id", killByWarMachine.FactionID).Err(err).Msg("failed to update faction mech kill count")
						}

						prefs, err := boiler.PlayerSettingsPreferences(boiler.PlayerSettingsPreferenceWhere.PlayerID.EQ(wm.OwnedByID)).One(gamedb.StdConn)
						if err != nil && !errors.Is(err, sql.ErrNoRows) {
							gamelog.L.Error().Str("log_name", "battle arena").Str("wm.ID", wm.ID).Err(err).Msg("failed to get player preferences")

						}

						if prefs != nil && prefs.TelegramID.Valid && prefs.EnableTelegramNotifications {
							// killed a war machine
							msg := fmt.Sprintf("Your War machine destroyed %s \U0001F9BE ", destroyedWarMachine.Name)
							err := btl.arena.telegram.Notify(prefs.TelegramID.Int64, msg)
							if err != nil {
								gamelog.L.Error().Str("log_name", "battle arena").Str("playerID", prefs.PlayerID).Str("telegramID", fmt.Sprintf("%v", prefs.TelegramID)).Err(err).Msg("failed to send notification")
							}
						}
					}
				}
				break
			}
<<<<<<< HEAD
		}
	} else if dp.DestroyedWarMachineEvent.RelatedEventIDString != "" {
		// check related event id
		var abl *boiler.BattleAbilityTrigger
		var err error
		retAbl := func() (*boiler.BattleAbilityTrigger, error) {
			abl, err := boiler.BattleAbilityTriggers(boiler.BattleAbilityTriggerWhere.AbilityOfferingID.EQ(dp.DestroyedWarMachineEvent.RelatedEventIDString)).One(gamedb.StdConn)
			return abl, err
		}
=======
			if destroyedWarMachine == nil {
				gamelog.L.Warn().Str("killed_by_hash", dp.DestroyedWarMachineEvent.KillByWarMachineHash).Msg("can't match killer mech with battle state")
				return
			}
		} else if dp.DestroyedWarMachineEvent.RelatedEventIDString != "" {
			// check related event id
			var abl *boiler.BattleAbilityTrigger
			var err error
			retAbl := func() (*boiler.BattleAbilityTrigger, error) {
				abl, err := boiler.BattleAbilityTriggers(boiler.BattleAbilityTriggerWhere.AbilityOfferingID.EQ(dp.DestroyedWarMachineEvent.RelatedEventIDString)).One(gamedb.StdConn)
				return abl, err
			}
>>>>>>> 474ce185

			retries := 0
			for abl == nil {
				abl, err = retAbl()
				if errors.Is(err, sql.ErrNoRows) {
					if retries >= 5 {
						break
					}
					retries++
					time.Sleep(1 * time.Second)
					continue
				} else if err != nil {
					break
				}
			}

			if err != nil {
				gamelog.L.Error().Str("log_name", "battle arena").Str("related event id", dp.DestroyedWarMachineEvent.RelatedEventIDString).Err(err).Msg("Failed get ability from offering id")
			}
			// get ability via offering id

			if abl != nil && abl.PlayerID.Valid {
				currentUser, err := BuildUserDetailWithFaction(uuid.FromStringOrNil(abl.PlayerID.String))
				if err == nil {
					// update kill by user and killed by information
					killedByUser = currentUser
					dp.DestroyedWarMachineEvent.KilledBy = fmt.Sprintf("(%s)", abl.AbilityLabel)
				}

				// update player ability kills and faction kills
				if strings.EqualFold(destroyedWarMachine.FactionID, abl.FactionID) {
					// update user kill
					_, err := db.UserStatSubtractAbilityKill(abl.PlayerID.String)
					if err != nil {
						gamelog.L.Error().Str("log_name", "battle arena").Str("player_id", abl.PlayerID.String).Err(err).Msg("Failed to subtract user ability kill count")
					}

					// insert a team kill record to last seven days kills
					lastSevenDaysKill := boiler.PlayerKillLog{
						PlayerID:   abl.PlayerID.String,
						FactionID:  abl.FactionID,
						BattleID:   btl.BattleID,
						IsTeamKill: true,
					}
					err = lastSevenDaysKill.Insert(gamedb.StdConn, boil.Infer())
					if err != nil {
						gamelog.L.Error().Str("log_name", "battle arena").Str("player_id", abl.PlayerID.String).Err(err).Msg("Failed to insert player last seven days kill record- (TEAM KILL)")
					}

					// subtract faction kill count
					err = db.FactionSubtractAbilityKillCount(abl.FactionID)
					if err != nil {
						gamelog.L.Error().Str("log_name", "battle arena").Str("faction_id", abl.FactionID).Err(err).Msg("Failed to subtract user ability kill count")
					}

					// sent instance to system ban manager
					go btl.arena.SystemBanManager.SendToTeamKillCourtroom(abl.PlayerID.String, dp.DestroyedWarMachineEvent.RelatedEventIDString)

				} else {
					// update user kill
					_, err := db.UserStatAddAbilityKill(abl.PlayerID.String)
					if err != nil {
						gamelog.L.Error().Str("log_name", "battle arena").Str("player_id", abl.PlayerID.String).Err(err).Msg("Failed to add user ability kill count")
					}

					// insert a team kill record to last seven days kills
					lastSevenDaysKill := boiler.PlayerKillLog{
						PlayerID:  abl.PlayerID.String,
						FactionID: abl.FactionID,
						BattleID:  btl.BattleID,
					}
					err = lastSevenDaysKill.Insert(gamedb.StdConn, boil.Infer())
					if err != nil {
						gamelog.L.Error().Str("log_name", "battle arena").Str("player_id", abl.PlayerID.String).Err(err).Msg("Failed to insert player last seven days kill record- (ABILITY KILL)")
					}

					// add faction kill count
					err = db.FactionAddAbilityKillCount(abl.FactionID)
					if err != nil {
						gamelog.L.Error().Str("log_name", "battle arena").Str("faction_id", abl.FactionID).Err(err).Msg("Failed to add faction ability kill count")
					}
				}

				// broadcast player stat to the player
				us, err := db.UserStatsGet(currentUser.ID.String())
				if err != nil {
					gamelog.L.Error().Str("log_name", "battle arena").Str("player_id", abl.PlayerID.String).Err(err).Msg("Failed to get player current stat")
				}
				if us != nil {
					ws.PublishMessage(fmt.Sprintf("/user/%s/stat", us.ID), server.HubKeyUserStatSubscribe, us)
				}

			}

		}

		gamelog.L.Debug().Msgf("battle Update: %s - War Machine Destroyed: %s", btl.ID, dHash)

		var warMachineID uuid.UUID
		var killByWarMachineID uuid.UUID
		ids, err := db.MechIDsFromHash(destroyedWarMachine.Hash, dp.DestroyedWarMachineEvent.KillByWarMachineHash)

		if err != nil || len(ids) == 0 {
			gamelog.L.Warn().
				Str("hashes", fmt.Sprintf("%s, %s", destroyedWarMachine.Hash, dp.DestroyedWarMachineEvent.KillByWarMachineHash)).
				Str("battle_id", btl.ID).
				Err(err).
				Msg("can't retrieve mech ids")

		} else {
			warMachineID = ids[0]
			if len(ids) > 1 {
				killByWarMachineID = ids[1]
			}

			//TODO: implement related id
			if dp.DestroyedWarMachineEvent.RelatedEventIDString != "" {
				relatedEventuuid, err := uuid.FromString(dp.DestroyedWarMachineEvent.RelatedEventIDString)
				if err != nil {
					gamelog.L.Warn().
						Str("relatedEventuuid", dp.DestroyedWarMachineEvent.RelatedEventIDString).
						Str("battle_id", btl.ID).
						Msg("can't create uuid from non-empty related event idf")
				}
				dp.DestroyedWarMachineEvent.RelatedEventID = relatedEventuuid
			}

			bh := &boiler.BattleHistory{
				BattleID:        btl.ID,
				WarMachineOneID: warMachineID.String(),
				EventType:       db.Btlevnt_Killed.String(),
			}

			// record killer war machine if exists
			if !killByWarMachineID.IsNil() {
				bh.WarMachineTwoID = null.StringFrom(killByWarMachineID.String())
			}

			if dp.DestroyedWarMachineEvent.RelatedEventIDString != "" {
				bh.RelatedID = null.StringFrom(dp.DestroyedWarMachineEvent.RelatedEventIDString)
			}

			err = bh.Insert(gamedb.StdConn, boil.Infer())
			if err != nil {
				gamelog.L.Warn().
					Interface("event_data", bh).
					Str("battle_id", btl.ID).
					Err(err).
					Msg("unable to store mech event data")
			}
		}

		_, err = db.UpdateKilledBattleMech(btl.ID, warMachineID, destroyedWarMachine.OwnedByID, destroyedWarMachine.FactionID, killByWarMachineID)
		if err != nil {
			gamelog.L.Error().Str("log_name", "battle arena").
				Err(err).
				Str("battle_id", btl.ID).
				Interface("mech_id", warMachineID).
				Bool("killed", true).
				Msg("can't update battle mech")
			gamelog.L.Trace().Str("func", "Destroyed").Msg("end")
			return
		}
<<<<<<< HEAD

		// check player obtain mech kill quest
		if killByWarMachine != nil {
			btl.arena.QuestManager.MechKillQuestCheck(killByWarMachine.OwnedByID)
		}

		// check player obtain ability kill quest, if it is not a team kill
		if killedByUser != nil && destroyedWarMachine.FactionID != killedByUser.FactionID {
			// check player quest reward
			btl.arena.QuestManager.AbilityKillQuestCheck(killedByUser.ID.String())
		}
	}
=======
>>>>>>> 474ce185

		// calc total damage and merge the duplicated damage source
		totalDamage := 0
		newDamageHistory := []*DamageHistory{}
		for _, damage := range dp.DestroyedWarMachineEvent.DamageHistory {
			totalDamage += damage.Amount
			// check instigator token id exist in the list
			if damage.InstigatorHash != "" {
				exists := false
				for _, hist := range newDamageHistory {
					if hist.InstigatorHash == damage.InstigatorHash {
						hist.Amount += damage.Amount
						exists = true
						break
					}
				}
				if !exists {
					newDamageHistory = append(newDamageHistory, &DamageHistory{
						Amount:         damage.Amount,
						InstigatorHash: damage.InstigatorHash,
						SourceName:     damage.SourceName,
						SourceHash:     damage.SourceHash,
					})
				}
				continue
			}
			// check source name
			exists := false
			for _, hist := range newDamageHistory {
				if hist.SourceName == damage.SourceName {
					hist.Amount += damage.Amount
					exists = true
					break
				}
			}
			if !exists {
				newDamageHistory = append(newDamageHistory, &DamageHistory{
					Amount:         damage.Amount,
					InstigatorHash: damage.InstigatorHash,
					SourceName:     damage.SourceName,
					SourceHash:     damage.SourceHash,
				})
			}
		}

		wmd := &WMDestroyedRecord{
			DestroyedWarMachine: &WarMachineBrief{
				ParticipantID: destroyedWarMachine.ParticipantID,
				ImageUrl:      destroyedWarMachine.Image,
				ImageAvatar:   destroyedWarMachine.ImageAvatar,
				Name:          destroyedWarMachine.Name,
				Hash:          destroyedWarMachine.Hash,
				FactionID:     destroyedWarMachine.FactionID,
			},
			KilledBy: dp.DestroyedWarMachineEvent.KilledBy,
		}
		// get total damage amount for calculating percentage
		for _, damage := range newDamageHistory {
			damageRecord := &DamageRecord{
				SourceName: damage.SourceName,
				Amount:     (damage.Amount * 1000000 / totalDamage) / 100,
			}
			if damage.InstigatorHash != "" {
				for _, wm := range btl.WarMachines {
					if wm.Hash == damage.InstigatorHash {
						damageRecord.CausedByWarMachine = &WarMachineBrief{
							ParticipantID: wm.ParticipantID,
							ImageUrl:      wm.Image,
							ImageAvatar:   wm.ImageAvatar,
							Name:          wm.Name,
							Hash:          wm.Hash,
							FactionID:     wm.FactionID,
						}
					}
				}
			}
			wmd.DamageRecords = append(wmd.DamageRecords, damageRecord)
		}

		if killByWarMachine != nil {
			wmd.KilledByWarMachine = &WarMachineBrief{
				ParticipantID: killByWarMachine.ParticipantID,
				ImageUrl:      killByWarMachine.Image,
				ImageAvatar:   killByWarMachine.ImageAvatar,
				Name:          killByWarMachine.Name,
				Hash:          killByWarMachine.Hash,
				FactionID:     killByWarMachine.FactionID,
			}
		}

		// cache destroyed war machine
		btl.destroyedWarMachineMap[destroyedWarMachine.ID] = wmd

		// check the "?" show up in killed by
		if wmd.KilledBy == "?" {
			// check whether there is a battle ability in the damage records
			for _, dr := range wmd.DamageRecords {
				if strings.ToLower(dr.SourceName) == "nuke" || strings.ToLower(dr.SourceName) == "airstrike" {
					wmd.KilledBy = dr.SourceName
					break
				}
			}
		}

		// broadcast notification
		btl.arena.BroadcastGameNotificationWarMachineDestroyed(&WarMachineDestroyedEventRecord{
			DestroyedWarMachine: wmd.DestroyedWarMachine,
			KilledByWarMachine:  wmd.KilledByWarMachine,
			KilledByUser:        killedByUser,
			KilledBy:            wmd.KilledBy,
		})

		// clear up unfinished mech move command of the destroyed mech
		_, err = boiler.MechMoveCommandLogs(
			boiler.MechMoveCommandLogWhere.MechID.EQ(destroyedWarMachine.ID),
			boiler.MechMoveCommandLogWhere.BattleID.EQ(btl.BattleID),
		).UpdateAll(gamedb.StdConn, boiler.M{boiler.MechMoveCommandLogColumns.CancelledAt: null.TimeFrom(time.Now())})
		if err != nil {
			gamelog.L.Error().Str("log_name", "battle arena").Str("mech id", destroyedWarMachine.ID).Str("battle id", btl.BattleID).Err(err).Msg("Failed to clean up mech move command.")
		}
	}

	if isAI && *destroyedWarMachine.AIType == MiniMech {
		btl.arena._currentBattle.playerAbilityManager().DeleteMiniMechMove(destroyedWarMachine.Hash)
	}

	// broadcast changes
	err := btl.arena.BroadcastFactionMechCommands(destroyedWarMachine.FactionID)
	if err != nil {
		gamelog.L.Error().Str("log_name", "battle arena").Err(err).Msg("Failed to broadcast faction mech commands")
	}
}

func (btl *Battle) Load() error {
	gamelog.L.Trace().Str("func", "Load").Msg("start")
	q, err := db.LoadBattleQueue(context.Background(), 3)
	ids := make([]string, len(q))
	if err != nil {
		gamelog.L.Warn().Str("battle_id", btl.ID).Err(err).Msg("unable to load out queue")
		gamelog.L.Trace().Str("func", "Load").Msg("end")
		return err
	}

	if len(q) < 9 {
		gamelog.L.Warn().Msg("not enough mechs to field a battle. replacing with default battle.")

		// build the mechs
		err = btl.QueueDefaultMechs(btl.GenerateDefaultQueueRequest(q))
		if err != nil {
			gamelog.L.Warn().Str("battle_id", btl.ID).Err(err).Msg("unable to load default mechs")
			gamelog.L.Trace().Str("func", "Load").Msg("end")
			return err
		}

		gamelog.L.Trace().Str("func", "Load").Msg("end")
		return btl.Load()
	}

	for i, bq := range q {
		ids[i] = bq.MechID
	}

	mechs, err := db.Mechs(ids...)
	if errors.Is(err, db.ErrNotAllMechsReturned) || len(mechs) != len(ids) {
		for _, m := range mechs {
			for i, v := range ids {
				if v == m.ID {
					ids = append(ids[:i], ids[i+1:]...)
					break
				}
			}
		}
		_, err = boiler.BattleQueues(boiler.BattleQueueWhere.MechID.IN(ids)).DeleteAll(gamedb.StdConn)
		if err != nil {
			gamelog.L.Panic().Strs("mechIDs", ids).Err(err).Msg("unable to delete mech from queue")
		}

		gamelog.L.Trace().Str("func", "Load").Msg("end")
		return btl.Load()
	}

	if err != nil {
		gamelog.L.Warn().Interface("mechs_ids", ids).Str("battle_id", btl.ID).Err(err).Msg("failed to retrieve mechs from mech ids")
		gamelog.L.Trace().Str("func", "Load").Msg("end")
		return err
	}
	btl.WarMachines = btl.MechsToWarMachines(mechs)
	uuids := make([]uuid.UUID, len(q))
	mechIDs := make([]string, len(q))
	for i, bq := range q {
		mechIDs[i] = bq.MechID
		uuids[i], err = uuid.FromString(bq.MechID)
		if err != nil {
			gamelog.L.Warn().Str("mech_id", bq.MechID).Msg("failed to convert mech id string to uuid")
			gamelog.L.Trace().Str("func", "Load").Msg("end")
			return err
		}
	}

	// set mechs current health
	rcs, err := boiler.RepairCases(
		boiler.RepairCaseWhere.MechID.IN(mechIDs),
		boiler.RepairCaseWhere.CompletedAt.IsNull(),
	).All(gamedb.StdConn)
	if err != nil {
		gamelog.L.Error().Err(err).Msg("Failed to load mech repair cases.")
	}

	if rcs != nil {
		for _, rc := range rcs {
			for _, wm := range btl.WarMachines {
				if rc.MechID == wm.ID {
					totalBlocks := db.TotalRepairBlocks(rc.MechID)
					wm.Health = wm.MaxHealth * uint32(totalBlocks-(rc.BlocksRequiredRepair-rc.BlocksRepaired)) / uint32(totalBlocks)
					break
				}
			}
		}

		_, err = rcs.UpdateAll(gamedb.StdConn, boiler.M{boiler.RepairCaseColumns.CompletedAt: null.TimeFrom(time.Now())})
		if err != nil {
			gamelog.L.Error().Err(err).Msg("Failed to update mech repair cases.")
		}
	}

	btl.warMachineIDs = uuids
	gamelog.L.Trace().Str("func", "Load").Msg("end")
	return nil
}

var SubmodelSkinMap = map[string]string{
	"Crystal Blue":       "CrystalBlue",
	"Rust Bucket":        "RustBucket",
	"Dune":               "Dune",
	"Dynamic Yellow":     "DynamicYellow",
	"Molten":             "Molten",
	"Mystermech":         "MysterMech",
	"Nebula":             "Nebula",
	"Sleek":              "Sleek",
	"Blue White":         "BlueWhite",
	"BioHazard":          "BioHazard",
	"Cyber":              "Cyber",
	"Light Blue Police":  "LightBluePolice",
	"Vintage":            "Vintage",
	"Red White":          "RedWhite",
	"Red Hex":            "RedHex",
	"Desert":             "Desert",
	"Navy":               "Navy",
	"Nautical":           "Nautical",
	"Military":           "Military",
	"Irradiated":         "Irradiated",
	"Evo":                "EVA-02",
	"Beetle":             "Beetle",
	"Villain":            "Villain",
	"Green Yellow":       "GreenYellow",
	"Red Blue":           "RedBlue",
	"White Gold":         "WhiteGold",
	"Vector":             "Vector",
	"Cherry Blossom":     "CherryBlossom",
	"Warden":             "Warden",
	"Gumdan":             "Gundam",
	"White Gold Pattern": "WhiteGoldPattern",
	"Evangelic":          "Evangelion",
	"Evangelica":         "Evangelion",
	"Chalky Neon":        "ChalkyNeon",
	"Black Digi":         "BlackDigi",
	"Purple Haze":        "PurpleHaze",
	"Destroyer":          "Destroyer",
	"Static":             "Static",
	"Neon":               "Neon",
	"Gold":               "Gold",
	"Slava Ukraini":      "Ukraine",
	"Ukraine":            "Ukraine",
}

func (btl *Battle) MechsToWarMachines(mechs []*server.Mech) []*WarMachine {
	var warMachines []*WarMachine
	for _, mech := range mechs {
		if !mech.FactionID.Valid {
			gamelog.L.Error().Str("log_name", "battle arena").Err(fmt.Errorf("mech without a faction"))
		}
		newWarMachine := &WarMachine{
			ID:          mech.ID,
			Hash:        mech.Hash,
			OwnedByID:   mech.OwnerID,
			Name:        TruncateString(mech.Name, 20),
			Label:       mech.Label,
			FactionID:   mech.FactionID.String,
			MaxHealth:   uint32(mech.MaxHitpoints),
			Health:      uint32(mech.MaxHitpoints),
			Speed:       mech.Speed,
			Tier:        mech.Tier,
			Image:       mech.ImageURL.String,
			ImageAvatar: mech.AvatarURL.String,

			Faction: &Faction{
				ID:    mech.Faction.ID,
				Label: mech.Faction.Label,
				Theme: &Theme{
					PrimaryColor:    mech.Faction.PrimaryColor,
					SecondaryColor:  mech.Faction.SecondaryColor,
					BackgroundColor: mech.Faction.BackgroundColor,
				},
			},

			PowerCore: PowerCoreFromServer(mech.PowerCore),
			Weapons:   WeaponsFromServer(mech.Weapons),
			Utility:   UtilitiesFromServer(mech.Utility),
			Stats: &Stats{
				TotalWins:       mech.Stats.TotalWins,
				TotalDeaths:     mech.Stats.TotalDeaths,
				TotalKills:      mech.Stats.TotalKills,
				BattlesSurvived: mech.Stats.BattlesSurvived,
				TotalLosses:     mech.Stats.TotalLosses,
			},
		}
		// set shield (assume for frontend, not game client)
		for _, utl := range mech.Utility {
			if utl.Type == boiler.UtilityTypeSHIELD && utl.Shield != nil {
				newWarMachine.Shield = uint32(utl.Shield.Hitpoints)
				newWarMachine.MaxShield = uint32(utl.Shield.Hitpoints)
				newWarMachine.ShieldRechargeRate = uint32(utl.Shield.RechargeRate)
			}
		}

		// add owner username
		if mech.Owner != nil {
			newWarMachine.OwnerUsername = fmt.Sprintf("%s#%d", mech.Owner.Username, mech.Owner.Gid)
		}

		// check model
		if mech.Model != nil {
			model, ok := ModelMap[mech.Model.Label]
			if !ok {
				model = "WREX"
			}
			newWarMachine.Model = model
			newWarMachine.ModelID = mech.ModelID
		}

		// check model skin
		if mech.ChassisSkin != nil {
			mappedSkin, ok := SubmodelSkinMap[mech.ChassisSkin.Label]
			if ok {
				newWarMachine.Skin = mappedSkin
			}
		}

		warMachines = append(warMachines, newWarMachine)
		gamelog.L.Debug().Interface("mech", mech).Interface("newWarMachine", newWarMachine).Msg("converted mech to warmachine")
	}

	sort.Slice(warMachines, func(i, k int) bool {
		return warMachines[i].FactionID == warMachines[k].FactionID
	})

	return warMachines
}

func TruncateString(str string, length int) string {
	if length <= 0 {
		return ""
	}

	// This code cannot support Japanese
	// orgLen := len(str)
	// if orgLen <= length {
	//     return str
	// }
	// return str[:length]

	// Support Japanese
	// Ref: Range loops https://blog.golang.org/strings
	truncated := ""
	count := 0
	for _, char := range str {
		truncated += string(char)
		count++
		if count >= length {
			break
		}
	}
	return truncated
}

var ModelMap = map[string]string{
	"Law Enforcer X-1000": "XFVS",
	"Olympus Mons LY07":   "BXSD",
	"Tenshi Mk1":          "WREX",
	"BXSD":                "BXSD",
	"XFVS":                "XFVS",
	"WREX":                "WREX",
}<|MERGE_RESOLUTION|>--- conflicted
+++ resolved
@@ -1723,19 +1723,17 @@
 
 						}
 
-						if prefs != nil && prefs.TelegramID.Valid && prefs.EnableTelegramNotifications {
-							// killed a war machine
-							msg := fmt.Sprintf("Your War machine destroyed %s \U0001F9BE ", destroyedWarMachine.Name)
-							err := btl.arena.telegram.Notify(prefs.TelegramID.Int64, msg)
-							if err != nil {
-								gamelog.L.Error().Str("log_name", "battle arena").Str("playerID", prefs.PlayerID).Str("telegramID", fmt.Sprintf("%v", prefs.TelegramID)).Err(err).Msg("failed to send notification")
-							}
+					if prefs != nil && prefs.TelegramID.Valid && prefs.EnableTelegramNotifications {
+						// killed a war machine
+						msg := fmt.Sprintf("Your War machine destroyed %s \U0001F9BE ", destroyedWarMachine.Name)
+						err := btl.arena.telegram.Notify(prefs.TelegramID.Int64, msg)
+						if err != nil {
+							gamelog.L.Error().Str("log_name", "battle arena").Str("playerID", prefs.PlayerID).Str("telegramID", fmt.Sprintf("%v", prefs.TelegramID)).Err(err).Msg("failed to send notification")
 						}
 					}
 				}
 				break
 			}
-<<<<<<< HEAD
 		}
 	} else if dp.DestroyedWarMachineEvent.RelatedEventIDString != "" {
 		// check related event id
@@ -1745,20 +1743,6 @@
 			abl, err := boiler.BattleAbilityTriggers(boiler.BattleAbilityTriggerWhere.AbilityOfferingID.EQ(dp.DestroyedWarMachineEvent.RelatedEventIDString)).One(gamedb.StdConn)
 			return abl, err
 		}
-=======
-			if destroyedWarMachine == nil {
-				gamelog.L.Warn().Str("killed_by_hash", dp.DestroyedWarMachineEvent.KillByWarMachineHash).Msg("can't match killer mech with battle state")
-				return
-			}
-		} else if dp.DestroyedWarMachineEvent.RelatedEventIDString != "" {
-			// check related event id
-			var abl *boiler.BattleAbilityTrigger
-			var err error
-			retAbl := func() (*boiler.BattleAbilityTrigger, error) {
-				abl, err := boiler.BattleAbilityTriggers(boiler.BattleAbilityTriggerWhere.AbilityOfferingID.EQ(dp.DestroyedWarMachineEvent.RelatedEventIDString)).One(gamedb.StdConn)
-				return abl, err
-			}
->>>>>>> 474ce185
 
 			retries := 0
 			for abl == nil {
@@ -1850,7 +1834,6 @@
 				if us != nil {
 					ws.PublishMessage(fmt.Sprintf("/user/%s/stat", us.ID), server.HubKeyUserStatSubscribe, us)
 				}
-
 			}
 
 		}
@@ -1901,15 +1884,26 @@
 				bh.RelatedID = null.StringFrom(dp.DestroyedWarMachineEvent.RelatedEventIDString)
 			}
 
-			err = bh.Insert(gamedb.StdConn, boil.Infer())
-			if err != nil {
-				gamelog.L.Warn().
-					Interface("event_data", bh).
-					Str("battle_id", btl.ID).
-					Err(err).
-					Msg("unable to store mech event data")
-			}
-		}
+		err = bh.Insert(gamedb.StdConn, boil.Infer())
+		if err != nil {
+			gamelog.L.Warn().
+				Interface("event_data", bh).
+				Str("battle_id", btl.ID).
+				Err(err).
+				Msg("unable to store mech event data")
+		}
+
+		// check player obtain mech kill quest
+		if killByWarMachine != nil {
+			btl.arena.QuestManager.MechKillQuestCheck(killByWarMachine.OwnedByID)
+		}
+
+		// check player obtain ability kill quest, if it is not a team kill
+		if killedByUser != nil && destroyedWarMachine.FactionID != killedByUser.FactionID {
+			// check player quest reward
+			btl.arena.QuestManager.AbilityKillQuestCheck(killedByUser.ID.String())
+		}
+	}
 
 		_, err = db.UpdateKilledBattleMech(btl.ID, warMachineID, destroyedWarMachine.OwnedByID, destroyedWarMachine.FactionID, killByWarMachineID)
 		if err != nil {
@@ -1922,21 +1916,6 @@
 			gamelog.L.Trace().Str("func", "Destroyed").Msg("end")
 			return
 		}
-<<<<<<< HEAD
-
-		// check player obtain mech kill quest
-		if killByWarMachine != nil {
-			btl.arena.QuestManager.MechKillQuestCheck(killByWarMachine.OwnedByID)
-		}
-
-		// check player obtain ability kill quest, if it is not a team kill
-		if killedByUser != nil && destroyedWarMachine.FactionID != killedByUser.FactionID {
-			// check player quest reward
-			btl.arena.QuestManager.AbilityKillQuestCheck(killedByUser.ID.String())
-		}
-	}
-=======
->>>>>>> 474ce185
 
 		// calc total damage and merge the duplicated damage source
 		totalDamage := 0
