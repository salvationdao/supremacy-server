package battle

import (
	"context"
	"database/sql"
	"encoding/binary"
	"errors"
	"fmt"
	"github.com/volatiletech/null/v8"
	"math/rand"
	"server"
	"server/db"
	"server/db/boiler"
	"server/gamedb"
	"server/gamelog"
	"server/helpers"
	"server/system_messages"
	"server/xsyn_rpcclient"
	"sort"
	"strings"
	"time"

	"github.com/ninja-syndicate/ws"

<<<<<<< HEAD
	"github.com/volatiletech/sqlboiler/v4/queries/qm"

	"go.uber.org/atomic"

	"github.com/shopspring/decimal"
=======
	"github.com/sasha-s/go-deadlock"
	"github.com/volatiletech/null/v8"
>>>>>>> 1d984dd7
	"github.com/volatiletech/sqlboiler/v4/boil"
	"go.uber.org/atomic"

	"github.com/gofrs/uuid"
)

type BattleStage int32

const (
	BattleStageStart = 1
	BattleStageEnd   = 0
)

type Battle struct {
	arena                  *Arena
	stage                  *atomic.Int32
	BattleID               string        `json:"battleID"`
	MapName                string        `json:"mapName"`
	WarMachines            []*WarMachine `json:"warMachines"`
	spawnedAIMux           deadlock.RWMutex
	SpawnedAI              []*WarMachine `json:"SpawnedAI"`
	warMachineIDs          []uuid.UUID
	lastTick               *[]byte
	gameMap                *server.GameMap
	battleZones            []server.BattleZone
	currentBattleZoneIndex int
	_abilities             *AbilitiesSystem
	users                  usersMap
	factions               map[uuid.UUID]*boiler.Faction
	rpcClient              *xsyn_rpcclient.XrpcClient
	battleMechData         []*db.BattleMechData
	startedAt              time.Time

	_playerAbilityManager *PlayerAbilityManager

	destroyedWarMachineMap map[string]*WMDestroyedRecord
	*boiler.Battle

	inserted bool

	viewerCountInputChan chan *ViewerLiveCount
	deadlock.RWMutex
}

func (btl *Battle) AbilitySystem() *AbilitiesSystem {
	btl.RLock()
	defer btl.RUnlock()
	return btl._abilities
}

func (btl *Battle) playerAbilityManager() *PlayerAbilityManager {
	btl.RLock()
	defer btl.RUnlock()
	return btl._playerAbilityManager
}

func (btl *Battle) storeAbilities(as *AbilitiesSystem) {
	btl.Lock()
	defer btl.Unlock()
	btl._abilities = as
}

// storeGameMap set the game map detail from game client
func (btl *Battle) storeGameMap(gm server.GameMap, battleZones []server.BattleZone) {
	gamelog.L.Trace().Str("func", "storeGameMap").Msg("start")
	btl.Lock()
	defer btl.Unlock()

	btl.gameMap.ImageUrl = gm.ImageUrl
	btl.gameMap.Width = gm.Width
	btl.gameMap.Height = gm.Height
	btl.gameMap.CellsX = gm.CellsX
	btl.gameMap.CellsY = gm.CellsY
	btl.gameMap.LeftPixels = gm.LeftPixels
	btl.gameMap.TopPixels = gm.TopPixels
	btl.gameMap.DisabledCells = gm.DisabledCells
	btl.battleZones = battleZones
	gamelog.L.Trace().Str("func", "storeGameMap").Msg("end")
}

func (btl *Battle) storePlayerAbilityManager(im *PlayerAbilityManager) {
	btl.Lock()
	defer btl.Unlock()
	btl._playerAbilityManager = im
}

func (btl *Battle) warMachineUpdateFromGameClient(payload *BattleStartPayload) ([]*db.BattleMechData, map[uuid.UUID]*boiler.Faction, error) {
	bmd := make([]*db.BattleMechData, len(btl.WarMachines))
	factions := map[uuid.UUID]*boiler.Faction{}

	for i, wm := range btl.WarMachines {
		wm.Lock() // lock mech detail
		for ii, pwm := range payload.WarMachines {
			if wm.Hash == pwm.Hash {
				wm.ParticipantID = pwm.ParticipantID
				break
			}
			if ii == len(payload.WarMachines)-1 {
				gamelog.L.Error().Str("log_name", "battle arena").Err(fmt.Errorf("didnt find matching hash"))
			}
		}
		wm.Unlock()

		gamelog.L.Trace().Interface("battle war machine", wm).Msg("battle war machine")

		mechID, err := uuid.FromString(wm.ID)
		if err != nil {
			gamelog.L.Error().Str("log_name", "battle arena").Str("ownerID", wm.ID).Err(err).Msg("unable to convert owner id from string")
			return nil, nil, err
		}

		ownerID, err := uuid.FromString(wm.OwnedByID)
		if err != nil {
			gamelog.L.Error().Str("log_name", "battle arena").Str("ownerID", wm.OwnedByID).Err(err).Msg("unable to convert owner id from string")
			return nil, nil, err
		}

		factionID, err := uuid.FromString(wm.FactionID)
		if err != nil {
			gamelog.L.Error().Str("log_name", "battle arena").Str("factionID", wm.FactionID).Err(err).Msg("unable to convert faction id from string")
			return nil, nil, err
		}

		bmd[i] = &db.BattleMechData{
			MechID:    mechID,
			OwnerID:   ownerID,
			FactionID: factionID,
		}

		_, ok := factions[factionID]
		if !ok {
			faction, err := boiler.FindFaction(gamedb.StdConn, factionID.String())
			if err != nil {
				gamelog.L.Error().Str("log_name", "battle arena").
					Str("Battle ID", btl.ID).
					Str("Faction ID", factionID.String()).
					Err(err).Msg("unable to retrieve faction from database")

			}
			factions[factionID] = faction
		}
	}

	return bmd, factions, nil
}

func (btl *Battle) preIntro(payload *BattleStartPayload) error {
	gamelog.L.Trace().Str("func", "preIntro").Msg("start")

	btl.Lock()
	defer btl.Unlock()

	bmd, factions, err := btl.warMachineUpdateFromGameClient(payload)
	if err != nil {
		gamelog.L.Error().Str("log_name", "battle arena").Err(err).Msg("Failed to update war machine from game client data")
		return err
	}

	btl.factions = factions
	btl.battleMechData = bmd

	if btl.inserted {
		_, err := btl.Battle.Update(gamedb.StdConn, boil.Infer())
		if err != nil {
			gamelog.L.Error().Str("log_name", "battle arena").Interface("battle", btl).Str("battle.go", ":battle.go:battle.Battle()").Err(err).Msg("unable to update Battle in database")
			return err
		}

		bmds, err := boiler.BattleMechs(boiler.BattleMechWhere.BattleID.EQ(btl.ID)).All(gamedb.StdConn)
		if err == nil {
			_, err = bmds.DeleteAll(gamedb.StdConn)
			if err != nil {
				gamelog.L.Error().Str("log_name", "battle arena").Err(err).Str("battle.go", ":battle.go:battle.Battle()").Err(err).Msg("unable to delete delete stale battle mechs from database")
			}
		}

		bws, err := boiler.BattleWins(boiler.BattleWinWhere.BattleID.EQ(btl.ID)).All(gamedb.StdConn)
		if err == nil {
			_, err = bws.DeleteAll(gamedb.StdConn)
			if err != nil {
				gamelog.L.Error().Str("log_name", "battle arena").Err(err).Str("battle.go", ":battle.go:battle.Battle()").Err(err).Msg("unable to delete delete stale battle wins from database")
			}
		}

		bks, err := boiler.BattleKills(boiler.BattleKillWhere.BattleID.EQ(btl.ID)).All(gamedb.StdConn)
		if err == nil {
			_, err = bks.DeleteAll(gamedb.StdConn)
			if err != nil {
				gamelog.L.Error().Str("log_name", "battle arena").Err(err).Str("battle.go", ":battle.go:battle.Battle()").Err(err).Msg("unable to delete delete stale battle kills from database")
			}
		}

		bhs, err := boiler.BattleHistories(boiler.BattleHistoryWhere.BattleID.EQ(btl.ID)).All(gamedb.StdConn)
		if err == nil {
			_, err = bhs.DeleteAll(gamedb.StdConn)
			if err != nil {
				gamelog.L.Error().Str("log_name", "battle arena").Err(err).Str("battle.go", ":battle.go:battle.Battle()").Err(err).Msg("unable to delete delete stale battle historys from database")
			}
		}
	} else {
		err := btl.Battle.Insert(gamedb.StdConn, boil.Infer())
		if err != nil {
			gamelog.L.Error().Str("log_name", "battle arena").Interface("battle", btl).Str("battle.go", ":battle.go:battle.Battle()").Err(err).Msg("unable to insert Battle into database")
			return err
		}

		gamelog.L.Debug().Msg("Inserted battle into db")
		btl.inserted = true

		// insert current users to
		btl.users.Range(func(user *BattleUser) bool {
			err = db.BattleViewerUpsert(btl.ID, user.ID.String())
			if err != nil {
				gamelog.L.Error().Str("log_name", "battle arena").Str("battle_id", btl.ID).Str("player_id", user.ID.String()).Err(err).Msg("to upsert battle view")
				return true
			}
			return true
		})

		err = db.QueueSetBattleID(btl.ID, btl.warMachineIDs...)
		if err != nil {
			gamelog.L.Error().Str("log_name", "battle arena").Interface("mechs_ids", btl.warMachineIDs).Str("battle_id", btl.ID).Err(err).Msg("failed to set battle id in queue")
			return err
		}

		ws.PublishMessage(fmt.Sprintf("/faction/%s/queue-update", server.RedMountainFactionID), WSPlayerAssetMechQueueUpdateSubscribe, true)
		ws.PublishMessage(fmt.Sprintf("/faction/%s/queue-update", server.BostonCyberneticsFactionID), WSPlayerAssetMechQueueUpdateSubscribe, true)
		ws.PublishMessage(fmt.Sprintf("/faction/%s/queue-update", server.ZaibatsuFactionID), WSPlayerAssetMechQueueUpdateSubscribe, true)
	}

	btl.BroadcastUpdate()
	gamelog.L.Trace().Str("func", "preIntro").Msg("end")
	return nil
}

func (btl *Battle) start() {
	gamelog.L.Trace().Str("func", "start").Msg("start")

	var err error


	if btl.battleMechData == nil {
		gamelog.L.Error().Str("log_name", "battle arena").Str("battlemechdata", btl.ID).Msg("battle mech data failed nil check")
	}

	err = db.BattleMechs(btl.Battle, btl.battleMechData)
	if err != nil {
		gamelog.L.Error().Str("log_name", "battle arena").Str("Battle ID", btl.ID).Err(err).Msg("unable to insert battle into database")
		//TODO: something more dramatic
	}

	gamelog.L.Debug().Int("battle_number", btl.BattleNumber).Str("battle_id", btl.ID).Msg("Spinning up battle AbilitySystem()")
	btl.storeAbilities(NewAbilitiesSystem(btl))
	gamelog.L.Debug().Int("battle_number", btl.BattleNumber).Str("battle_id", btl.ID).Msg("Broadcasting battle start to players")
	btl.BroadcastUpdate()

	// handle global announcements
	ga, err := boiler.GlobalAnnouncements().One(gamedb.StdConn)
	if err != nil && !errors.Is(err, sql.ErrNoRows) {
		gamelog.L.Error().Str("log_name", "battle arena").Err(err).Int("battle_number", btl.BattleNumber).Str("battle_id", btl.ID).Msg("Broadcasting battle start to players")
	}

	// global announcement exists
	if ga != nil {
		// show if battle number is equal or in between the global announcement's to and from battle number
		if btl.BattleNumber >= ga.ShowFromBattleNumber.Int && btl.BattleNumber <= ga.ShowUntilBattleNumber.Int {
			ws.PublishMessage("/public/global_announcement", server.HubKeyGlobalAnnouncementSubscribe, ga)
		}

		// delete if global announcement expired/ is in the past
		if btl.BattleNumber > ga.ShowUntilBattleNumber.Int {
			_, err := boiler.GlobalAnnouncements().DeleteAll(gamedb.StdConn)
			if err != nil {
				gamelog.L.Error().Str("log_name", "battle arena").Str("Battle ID", btl.ID).Msg("unable to delete global announcement")
			}
			ws.PublishMessage("/public/global_announcement", server.HubKeyGlobalAnnouncementSubscribe, nil)
		}
	}
	gamelog.L.Trace().Str("func", "start").Msg("end")
}

// getGameWorldCoordinatesFromCellXY converts picked cell to the location in game
func (btl *Battle) getGameWorldCoordinatesFromCellXY(cell *server.CellLocation) *server.GameLocation {
	gameMap := btl.gameMap
	// To get the location in game its
	//  ((cellX * GameClientTileSize) + GameClientTileSize / 2) + LeftPixels
	//  ((cellY * GameClientTileSize) + GameClientTileSize / 2) + TopPixels
	return &server.GameLocation{
		X: ((cell.X * server.GameClientTileSize) + (server.GameClientTileSize / 2)) + gameMap.LeftPixels,
		Y: ((cell.Y * server.GameClientTileSize) + (server.GameClientTileSize / 2)) + gameMap.TopPixels,
	}
}

// getCellCoordinatesFromGameWorldXY converts location in game to a cell location
func (btl *Battle) getCellCoordinatesFromGameWorldXY(location *server.GameLocation) *server.CellLocation {
	gameMap := btl.gameMap
	return &server.CellLocation{
		X: (location.X - gameMap.LeftPixels - server.GameClientTileSize*2) / server.GameClientTileSize,
		Y: (location.Y - gameMap.TopPixels - server.GameClientTileSize*2) / server.GameClientTileSize,
	}
}

type WarMachinePosition struct {
	X int
	Y int
}

func (btl *Battle) spawnReinforcementNearMech(abilityEvent *server.GameAbilityEvent) {
	// only calculate reinforcement location
	if abilityEvent.GameClientAbilityID != 10 {
		return
	}

	// get snapshots of the red mountain war machines health and postion
	rmw := []WarMachinePosition{}
	aliveWarMachines := []WarMachinePosition{}
	for _, wm := range btl.WarMachines {
		// store red mountain war machines
		if wm.FactionID != server.RedMountainFactionID || wm.Position == nil {
			continue
		}

		// get snapshot of current war machine
		x := wm.Position.X
		y := wm.Position.Y

		rmw = append(rmw, WarMachinePosition{
			X: x,
			Y: y,
		})

		// store alive red mountain war machines
		if wm.Health <= 0 || wm.Health >= 10000 {
			continue
		}
		aliveWarMachines = append(aliveWarMachines, WarMachinePosition{
			X: x,
			Y: y,
		})
	}

	// should never happen, but just in case
	if len(rmw) == 0 {
		gamelog.L.Warn().Str("ability_trigger_offering_id", abilityEvent.EventID.String()).Msg("No Red Mountain mech in the battle to locate reinforcement bot, which should never happen...")
		return
	}

	if len(aliveWarMachines) > 0 {
		// random pick one of the red mountain postion
		wm := aliveWarMachines[rand.Intn(len(aliveWarMachines))]

		// set cell
		abilityEvent.TriggeredOnCellX = &wm.X
		abilityEvent.TriggeredOnCellY = &wm.Y
		abilityEvent.GameLocation = &server.GameLocation{
			X: wm.X,
			Y: wm.Y,
		}

		return
	}

	wm := rmw[rand.Intn(len(rmw))]
	// set cell
	abilityEvent.TriggeredOnCellX = &wm.X
	abilityEvent.TriggeredOnCellY = &wm.Y

	abilityEvent.GameLocation = &server.GameLocation{
		X: wm.X,
		Y: wm.Y,
	}
}

func (btl *Battle) isOnline(userID uuid.UUID) bool {
	_, ok := btl.users.User(userID)
	return ok
}

func (btl *Battle) endAbilities() {
	defer func() {
		if r := recover(); r != nil {
			gamelog.LogPanicRecovery("panic! panic! panic! Panic at the battle AbilitySystem() end!", r)
		}
	}()

	gamelog.L.Info().Msgf("cleaning up AbilitySystem(): %s", btl.ID)

	if btl.AbilitySystem() == nil {
		gamelog.L.Error().Str("log_name", "battle arena").Msg("battle did not have AbilitySystem()!")
		return
	}

	btl.AbilitySystem().End()
	btl.AbilitySystem().storeBattle(nil)
	btl.storeAbilities(nil)
}

func (btl *Battle) endCreateStats(payload *BattleEndPayload, winningWarMachines []*WarMachine) *BattleEndDetail {
	defer func() {
		if r := recover(); r != nil {
			gamelog.LogPanicRecovery("panic! panic! panic! Panic at the creation of ending info: endCreateStats!", r)
		}
	}()

<<<<<<< HEAD
	gamelog.L.Info().Msgf("battle end: looping MostFrequentAbilityExecutors: %s", btl.ID)
=======
	gamelog.L.Debug().Msgf("battle end: looping MostFrequentAbilityExecutors: %s", btl.ID)
>>>>>>> 1d984dd7
	topPlayerExecutorsBoilers, err := db.MostFrequentAbilityExecutors(uuid.Must(uuid.FromString(payload.BattleID)))
	if err != nil {
		gamelog.L.Warn().Err(err).Str("battle_id", payload.BattleID).Msg("get top player executors")
	}

<<<<<<< HEAD
	gamelog.L.Info().Msgf("battle end: looping topPlayerExecutorsBoilers: %s", btl.ID)
=======
	gamelog.L.Debug().Msgf("battle end: looping topPlayerExecutorsBoilers: %s", btl.ID)
>>>>>>> 1d984dd7
	topPlayerExecutors := []*BattleUser{}
	for _, p := range topPlayerExecutorsBoilers {
		factionID := uuid.Must(uuid.FromString(winningWarMachines[0].FactionID))
		if p.FactionID.Valid {
			factionID = uuid.Must(uuid.FromString(p.FactionID.String))
		}
		topPlayerExecutors = append(topPlayerExecutors, &BattleUser{
			ID:        uuid.Must(uuid.FromString(p.ID)),
			Username:  p.Username.String,
			FactionID: factionID.String(),
		})
	}

	// winning factions
	winningFaction := winningWarMachines[0].Faction

	// get winning faction order
	winningFactionIDOrder := []string{winningFaction.ID}

	factionIDs, err := db.FactionMechDestroyedOrderGet(btl.ID)
	if err != nil {
		gamelog.L.Error().Err(err).Msg("Failed to load mech destroy order.")
	}

	for _, fid := range factionIDs {
		exist := false
		for _, wid := range winningFactionIDOrder {
			if wid == fid {
				exist = true
			}
		}

		if !exist {
			winningFactionIDOrder = append(winningFactionIDOrder, fid)
		}
	}

	gamelog.L.Debug().
		Int("top_player_executors", len(topPlayerExecutors)).
		Msg("get top players and factions")

	return &BattleEndDetail{
		BattleID:                     btl.ID,
		BattleIdentifier:             btl.Battle.BattleNumber,
		StartedAt:                    btl.Battle.StartedAt,
		EndedAt:                      btl.Battle.EndedAt.Time,
		WinningCondition:             payload.WinCondition,
		WinningFaction:               winningFaction,
		WinningFactionIDOrder:        winningFactionIDOrder,
		WinningWarMachines:           winningWarMachines,
		MostFrequentAbilityExecutors: topPlayerExecutors,
	}
}

func (btl *Battle) processWinners(payload *BattleEndPayload) {
	defer func() {
		if r := recover(); r != nil {
			gamelog.LogPanicRecovery("panic! panic! panic! Panic at the battle end processWinners!", r)
		}
	}()
	mws := make([]*db.MechWithOwner, len(payload.WinningWarMachines))

	for i, wmwin := range payload.WinningWarMachines {
		var wm *WarMachine
		for _, w := range btl.WarMachines {
			if w.Hash == wmwin.Hash {
				wm = w
				break
			}
		}
		if wm == nil {
			gamelog.L.Error().Str("log_name", "battle arena").Str("Battle ID", btl.ID).Msg("unable to match war machine to battle with hash")
			continue
		}
		mechId, err := uuid.FromString(wm.ID)
		if err != nil {
			gamelog.L.Error().Str("log_name", "battle arena").
				Str("Battle ID", btl.ID).
				Str("mech ID", wm.ID).
				Err(err).
				Msg("unable to convert mech id to uuid")
			continue
		}
		ownedById, err := uuid.FromString(wm.OwnedByID)
		if err != nil {
			gamelog.L.Error().Str("log_name", "battle arena").
				Str("Battle ID", btl.ID).
				Str("mech ID", wm.ID).
				Err(err).
				Msg("unable to convert owned id to uuid")
			continue
		}
		factionId, err := uuid.FromString(wm.FactionID)
		if err != nil {
			gamelog.L.Error().Str("log_name", "battle arena").
				Str("Battle ID", btl.ID).
				Str("faction ID", wm.FactionID).
				Err(err).
				Msg("unable to convert faction id to uuid")
			continue
		}
		mws[i] = &db.MechWithOwner{
			OwnerID:   ownedById,
			MechID:    mechId,
			FactionID: factionId,
		}
	}
	err := db.WinBattle(btl.ID, payload.WinCondition, mws...)
	if err != nil {
		gamelog.L.Error().Str("log_name", "battle arena").
			Str("Battle ID", btl.ID).
			Err(err).
			Msg("unable to store mech wins")
	}
}

func (btl *Battle) RewardBattleMechOwners(winningFactionOrder []string) {
	abilityRewardPlayers := []string{}

	// get sups pool
	bqs, err := boiler.BattleQueues(
		boiler.BattleQueueWhere.BattleID.EQ(null.StringFrom(btl.ID)),
		qm.Load(boiler.BattleQueueRels.Fee),
		qm.Load(boiler.BattleQueueRels.Owner),
	).All(gamedb.StdConn)
	if err != nil {
		gamelog.L.Error().Err(err).Str("battle id", btl.ID).Msg("Failed to load battle queue fees")
		return
	}

	totalSups := decimal.Zero
	for _, bq := range bqs {
		if bq.R != nil && bq.R.Fee != nil {
			totalSups = totalSups.Add(bq.R.Fee.Amount)
		}
	}

	if totalSups.Equal(decimal.Zero) {
		gamelog.L.Debug().Msg("No sups to distribute.")
		return
	}

	// reward sups
	for i, factionID := range winningFactionOrder {
		taxRatio := db.GetDecimalWithDefault(db.KeyBattleRewardTaxRatio, decimal.NewFromFloat(0.025))
		switch i {
		case 0: // winning faction
			for _, bq := range bqs {
				if bq.FactionID == factionID && bq.R != nil && bq.R.Owner != nil && !bq.R.Owner.IsAi {
					btl.RewardPlayerSups(
						bq.OwnerID,
						totalSups.Mul(decimal.NewFromFloat(0.5)).Div(decimal.NewFromInt(3)),
						taxRatio,
					)
				}
			}

		case 1: // second faction
			for _, bq := range bqs {
				if bq.FactionID == factionID && bq.R != nil && bq.R.Owner != nil && !bq.R.Owner.IsAi {
					btl.RewardPlayerSups(
						bq.OwnerID,
						totalSups.Mul(decimal.NewFromFloat(0.3)).Div(decimal.NewFromInt(3)),
						taxRatio,
					)
				}
			}

		case 2: // lose faction
			for _, bq := range bqs {
				if bq.FactionID == factionID && bq.R != nil && bq.R.Owner != nil && !bq.R.Owner.IsAi {
					btl.RewardPlayerSups(
						bq.OwnerID,
						totalSups.Mul(decimal.NewFromFloat(0.2)).Div(decimal.NewFromInt(3)),
						taxRatio,
					)

					exists := false
					for _, pid := range abilityRewardPlayers {
						if pid == bq.OwnerID {
							exists = true
							break
						}
					}
					if !exists {
						abilityRewardPlayers = append(abilityRewardPlayers, bq.OwnerID)
					}
				}
			}
		}
	}

	// reward player abilities
}

func (btl *Battle) RewardPlayerSups(playerID string, supsReward decimal.Decimal, taxRatio decimal.Decimal) {
	tax := supsReward.Mul(taxRatio)
	rewardAfterTax := supsReward.Sub(tax)
	// pay battle queue fee
	_, err := btl.arena.RPCClient.SpendSupMessage(xsyn_rpcclient.SpendSupsReq{
		FromUserID:           uuid.Must(uuid.FromString(server.SupremacyBattleUserID)),
		ToUserID:             uuid.Must(uuid.FromString(playerID)),
		Amount:               rewardAfterTax.StringFixed(0),
		TransactionReference: server.TransactionReference(fmt.Sprintf("battle_reward|%s|%d", btl.ID, time.Now().UnixNano())),
		Group:                string(server.TransactionGroupSupremacy),
		SubGroup:             string(server.TransactionGroupBattle),
		Description:          fmt.Sprintf("reward from battle #%d.", btl.BattleNumber),
		NotSafe:              true,
	})
	if err != nil {
		gamelog.L.Error().Err(err).
			Str("from", server.SupremacyBattleUserID).
			Str("player id", playerID).
			Str("amount", rewardAfterTax.StringFixed(0)).
			Msg("Failed to pay player battel reward")
	}

	// pay reward tax
	_, err = btl.arena.RPCClient.SpendSupMessage(xsyn_rpcclient.SpendSupsReq{
		FromUserID:           uuid.Must(uuid.FromString(server.SupremacyBattleUserID)),
		ToUserID:             uuid.UUID(server.XsynTreasuryUserID),
		Amount:               tax.StringFixed(0),
		TransactionReference: server.TransactionReference(fmt.Sprintf("battle_reward_tax|%s|%d", btl.ID, time.Now().UnixNano())),
		Group:                string(server.TransactionGroupSupremacy),
		SubGroup:             string(server.TransactionGroupBattle),
		Description:          fmt.Sprintf("reward tax from battle #%d.", btl.BattleNumber),
		NotSafe:              true,
	})
	if err != nil {
		gamelog.L.Error().Err(err).
			Str("from", server.SupremacyBattleUserID).
			Str("player id", playerID).
			Str("amount", rewardAfterTax.StringFixed(0)).
			Msg("Failed to pay player battel reward")
	}
}

func (btl *Battle) RewardPlayerAbility(playerIDs []string) {

}

func (btl *Battle) processWarMachineRepair() {
	defer func() {
		if r := recover(); r != nil {
			gamelog.LogPanicRecovery("panic! panic! panic! Panic at register mech repair cases", r)
		}
	}()
	for _, wm := range btl.WarMachines {
		wm.RLock()
		mechID := wm.ID
		modelID := wm.ModelID
		maxHealth := wm.MaxHealth
		health := wm.Health
		ownerID := wm.OwnedByID
		wm.RUnlock()

		go func() {
			// skip, if player is AI
			p, err := boiler.FindPlayer(gamedb.StdConn, ownerID)
			if err != nil {
				gamelog.L.Error().Err(err).Msg("Failed to load mech owner detail")
				return
			}

			if p.IsAi {
				return
			}

			// register mech repair case
			err = RegisterMechRepairCase(mechID, modelID, maxHealth, health)
			if err != nil {
				gamelog.L.Error().Err(err).Msg("Failed to register mech repair")
			}
		}()
	}
}

func (btl *Battle) endWarMachines(payload *BattleEndPayload) []*WarMachine {
	defer func() {
		if r := recover(); r != nil {
			gamelog.LogPanicRecovery("panic! panic! panic! Panic at the sorting up ending war machines!", r)
		}
	}()
	winningWarMachines := make([]*WarMachine, len(payload.WinningWarMachines))

	gamelog.L.Debug().Msgf("battle end: looping WinningWarMachines: %s", btl.ID)
	for i := range payload.WinningWarMachines {
		for _, w := range btl.WarMachines {
			if w.Hash == payload.WinningWarMachines[i].Hash {
				winningWarMachines[i] = w
				break
			}
		}
		if winningWarMachines[i] == nil {
			gamelog.L.Error().Str("log_name", "battle arena").Str("Battle ID", btl.ID).Msg("unable to match war machine to battle with hash")
		}
	}

	if len(winningWarMachines) == 0 || winningWarMachines[0] == nil {
		gamelog.L.Panic().Str("Battle ID", btl.ID).Msg("no winning war machines")
	} else {
		for _, w := range winningWarMachines {
			// update battle_mechs to indicate survival
			bm, err := boiler.FindBattleMech(gamedb.StdConn, btl.ID, w.ID)
			if err != nil {
				gamelog.L.Error().Str("log_name", "battle arena").
					Str("battleID", btl.ID).
					Str("mechID", w.ID).
					Str("db func", "endWarMachines").
					Err(err).Msg("unable to retrieve battle mech from database")
				continue
			}

			bm.MechSurvived = null.BoolFrom(true)
			_, err = bm.Update(gamedb.StdConn, boil.Infer())
			if err != nil {
				gamelog.L.Warn().Err(err).
					Interface("boiler.BattleMech", bm).
					Msg("unable to update winning battle mech")
			}

			// update mech_stats, total_wins column
			ms, err := boiler.MechStats(boiler.MechStatWhere.MechID.EQ(w.ID)).One(gamedb.StdConn)
			if errors.Is(err, sql.ErrNoRows) {
				// If mech stats not exist then create it
				newMs := boiler.MechStat{
					MechID:          w.ID,
					BattlesSurvived: 1,
				}
				err := newMs.Insert(gamedb.StdConn, boil.Infer())
				gamelog.L.Warn().Err(err).
					Interface("boiler.MechStat", newMs).
					Msg("unable to create mech stat")
				continue
			} else if err != nil {
				gamelog.L.Warn().Err(err).
					Str("mechID", w.ID).
					Msg("unable to get mech stat")
				continue
			}

			ms.BattlesSurvived = ms.BattlesSurvived + 1
			_, err = ms.Update(gamedb.StdConn, boil.Infer())
			if err != nil {
				gamelog.L.Warn().Err(err).
					Interface("boiler.MechStat", ms).
					Msg("unable to update mech stat")
			}

			prefs, err := boiler.PlayerSettingsPreferences(boiler.PlayerSettingsPreferenceWhere.PlayerID.EQ(bm.OwnerID)).One(gamedb.StdConn)
			if err != nil && !errors.Is(err, sql.ErrNoRows) {
				gamelog.L.Error().Str("log_name", "battle arena").Err(err).Str("player_id", bm.OwnerID).Msg("unable to get player prefs")
				continue
			}

			if prefs != nil && prefs.TelegramID.Valid && prefs.EnableTelegramNotifications {
				// killed a war machine
				msg := fmt.Sprintf("Your War machine %s is Victorious! 🎉", w.Name)
				err := btl.arena.telegram.Notify(prefs.TelegramID.Int64, msg)
				if err != nil {
					gamelog.L.Error().Str("log_name", "battle arena").Str("telegramID", fmt.Sprintf("%v", prefs.TelegramID)).Err(err).Msg("failed to send notification")
				}
			}

		}

		// update battle_mechs to indicate faction win
		bms, err := boiler.BattleMechs(boiler.BattleMechWhere.FactionID.EQ(winningWarMachines[0].FactionID), boiler.BattleMechWhere.BattleID.EQ(btl.ID)).All(gamedb.StdConn)
		if err != nil {
			gamelog.L.Error().Str("log_name", "battle arena").
				Str("battleID", btl.ID).
				Str("factionID", winningWarMachines[0].FactionID).
				Str("db func", "endWarMachines").
				Err(err).Msg("unable to retrieve faction battle mechs from database")
		}
		_, err = bms.UpdateAll(gamedb.StdConn, boiler.M{
			"faction_won": true,
		})
		if err != nil {
			gamelog.L.Warn().Err(err).
				Interface("boiler.BattleMech", bms).
				Msg("unable to update faction battle mechs")
		}

		// update mech_stats total_wins (total faction wins)
		wonBms, err := boiler.BattleMechs(boiler.BattleMechWhere.FactionID.EQ(winningWarMachines[0].FactionID), boiler.BattleMechWhere.BattleID.EQ(btl.ID)).All(gamedb.StdConn)
		if err != nil {
			gamelog.L.Error().Str("log_name", "battle arena").
				Str("battleID", btl.ID).
				Str("factionID", winningWarMachines[0].FactionID).
				Str("db func", "endWarMachines").
				Err(err).Msg("unable to retrieve winning faction battle mechs from database")
		}
		for _, w := range wonBms {
			// update mech_stats, total_losses column
			wms, err := boiler.MechStats(boiler.MechStatWhere.MechID.EQ(w.MechID)).One(gamedb.StdConn)
			if errors.Is(err, sql.ErrNoRows) {
				// If mech stats not exist then create it
				newMs := boiler.MechStat{
					MechID:    w.MechID,
					TotalWins: 1,
				}
				err := newMs.Insert(gamedb.StdConn, boil.Infer())
				gamelog.L.Warn().Err(err).
					Interface("boiler.MechStat", newMs).
					Msg("unable to create mech stat")
				continue
			} else if err != nil {
				gamelog.L.Warn().Err(err).
					Str("mechID", w.MechID).
					Msg("unable to get mech stat")
				continue
			}

			wms.TotalWins = wms.TotalWins + 1
			_, err = wms.Update(gamedb.StdConn, boil.Infer())
			if err != nil {
				gamelog.L.Warn().Err(err).
					Interface("boiler.MechStat", wms).
					Msg("unable to update mech stat")
			}
		}

		// update mech_stats total_losses
		lostBms, err := boiler.BattleMechs(boiler.BattleMechWhere.FactionID.NEQ(winningWarMachines[0].FactionID), boiler.BattleMechWhere.BattleID.EQ(btl.ID)).All(gamedb.StdConn)
		if err != nil {
			gamelog.L.Error().Str("log_name", "battle arena").
				Str("battleID", btl.ID).
				Str("factionID", winningWarMachines[0].FactionID).
				Str("db func", "endWarMachines").
				Err(err).Msg("unable to retrieve losing faction battle mechs from database")
		}
		for _, l := range lostBms {
			// update mech_stats, total_losses column
			lms, err := boiler.MechStats(boiler.MechStatWhere.MechID.EQ(l.MechID)).One(gamedb.StdConn)
			if errors.Is(err, sql.ErrNoRows) {
				// If mech stats not exist then create it
				newMs := boiler.MechStat{
					MechID:      l.MechID,
					TotalLosses: 1,
				}
				err := newMs.Insert(gamedb.StdConn, boil.Infer())
				gamelog.L.Warn().Err(err).
					Interface("boiler.MechStat", newMs).
					Msg("unable to create mech stat")
				continue
			} else if err != nil {
				gamelog.L.Warn().Err(err).
					Str("mechID", l.MechID).
					Msg("unable to get mech stat")
				continue
			}

			lms.TotalLosses = lms.TotalLosses + 1
			_, err = lms.Update(gamedb.StdConn, boil.Infer())
			if err != nil {
				gamelog.L.Warn().Err(err).
					Interface("boiler.MechStat", lms).
					Msg("unable to update mech stat")
			}
		}

		// record faction win/loss count
		err = db.FactionAddWinLossCount(winningWarMachines[0].FactionID)
		if err != nil {
			gamelog.L.Panic().Str("Battle ID", btl.ID).Str("winning_faction_id", winningWarMachines[0].FactionID).Msg("Failed to update faction win/loss count")
		}
	}

	return winningWarMachines
}

func (btl *Battle) endBroadcast(endInfo *BattleEndDetail) {
	defer func() {
		if r := recover(); r != nil {
			gamelog.LogPanicRecovery("panic! panic! panic! Panic at the ending of end broadcast!", r)
		}
	}()
	btl.endInfoBroadcast(*endInfo)
}

func (btl *Battle) end(payload *BattleEndPayload) {
	defer func() {
		if r := recover(); r != nil {
			gamelog.LogPanicRecovery("panic! panic! panic! Panic at the battle end!", r)

			exists, err := boiler.BattleExists(gamedb.StdConn, btl.ID)
			if err != nil {
				gamelog.L.Panic().Err(err).Msg("Panicing. Unable to even check if battle id exists")
			}
			if exists {

			}
		}
	}()

	btl.Battle.EndedAt = null.TimeFrom(time.Now())
	_, err := btl.Battle.Update(gamedb.StdConn, boil.Infer())
	if err != nil {
		gamelog.L.Error().Str("log_name", "battle arena").Str("Battle ID", btl.ID).Time("EndedAt", btl.EndedAt.Time).Msg("unable to update database for endat battle")
	}

	btl.endAbilities()

	winningWarMachines := btl.endWarMachines(payload)
	endInfo := btl.endCreateStats(payload, winningWarMachines)
	btl.processWinners(payload)
	btl.RewardBattleMechOwners(endInfo.WinningFactionIDOrder)

	btl.processWarMachineRepair()

	// TODO: we can remove this after a while
	_, err = boiler.BattleQueueNotifications(
		boiler.BattleQueueNotificationWhere.QueueMechID.IsNotNull(),
	).UpdateAll(gamedb.StdConn, boiler.M{"queue_mech_id": nil})
	if err != nil {
		gamelog.L.Error().Str("log_name", "battle arena").Err(err).Msg("failed to update battle queue notifications")
	}

	// broadcast system message to mech owners
	q, err := boiler.BattleQueues(boiler.BattleQueueWhere.BattleID.EQ(null.StringFrom(btl.BattleID))).All(gamedb.StdConn)
	go system_messages.BroadcastMechBattleCompleteMessage(q, btl.BattleID)

	_, err = q.DeleteAll(gamedb.StdConn)
	if err != nil {
		gamelog.L.Panic().Err(err).Str("Battle ID", btl.ID).Str("battle_id", payload.BattleID).Msg("Failed to remove mechs from battle queue.")
	}

	gamelog.L.Info().Msgf("battle has been cleaned up, sending broadcast %s", btl.ID)
	btl.endBroadcast(endInfo)
}

const HubKeyBattleEndDetailUpdated = "BATTLE:END:DETAIL:UPDATED"

func (btl *Battle) endInfoBroadcast(info BattleEndDetail) {
	btl.users.Range(func(user *BattleUser) bool {
		ws.PublishMessage(fmt.Sprintf("/user/%s", user.ID), HubKeyBattleEndDetailUpdated, info)
<<<<<<< HEAD

		// broadcast users multies and stats
		go func(user *BattleUser) {
			// get last 3 battles
			spoils, err := boiler.SpoilsOfWars(
				boiler.SpoilsOfWarWhere.CreatedAt.GT(time.Now().AddDate(0, 0, -1)),
				boiler.SpoilsOfWarWhere.LeftoversTransactionID.IsNull(),
				qm.And("amount > amount_sent"),
			).All(gamedb.StdConn)
			if err != nil {
				gamelog.L.Error().Str("log_name", "battle arena").Str("SpoilsOfWarWhere.CreatedAt.GT", time.Now().AddDate(0, 0, -1).String()).Err(err).Msg("issue getting SpoilsOfWars")
			} else {
				resp := &MultiplierUpdate{
					Battles: []*MultiplierUpdateBattles{},
				}

				for _, spoil := range spoils {
					m, total, _ := multipliers.GetPlayerMultipliersForBattle(user.ID.String(), spoil.BattleNumber)
					resp.Battles = append(resp.Battles, &MultiplierUpdateBattles{
						BattleNumber:     spoil.BattleNumber,
						TotalMultipliers: multipliers.FriendlyFormatMultiplier(total),
						UserMultipliers:  m,
					})
				}
				ws.PublishMessage(fmt.Sprintf("/user/%s/multipliers", user.ID), HubKeyMultiplierSubscribe, resp)
			}

			us, err := db.UserStatsGet(user.ID.String())
			if err != nil {
				gamelog.L.Error().Str("log_name", "battle arena").Str("player_id", user.ID.String()).Err(err).Msg("Failed to get user stats")
			}
			if us != nil {
				ws.PublishMessage(fmt.Sprintf("/user/%s/stat", user.ID), server.HubKeyUserStatSubscribe, us)
			}
		}(user)

=======
>>>>>>> 1d984dd7
		return true
	})

}

type GameSettingsResponse struct {
	GameMap            *server.GameMap    `json:"game_map"`
	BattleZone         *server.BattleZone `json:"battle_zone"`
	WarMachines        []*WarMachine      `json:"war_machines"`
	SpawnedAI          []*WarMachine      `json:"spawned_ai"`
	WarMachineLocation []byte             `json:"war_machine_location"`
	BattleIdentifier   int                `json:"battle_identifier"`
	AbilityDetails     []*AbilityDetail   `json:"ability_details"`
}

type ViewerLiveCount struct {
	RedMountain int64 `json:"red_mountain"`
	Boston      int64 `json:"boston"`
	Zaibatsu    int64 `json:"zaibatsu"`
	Other       int64 `json:"other"`
}

func (btl *Battle) UserOnline(user *BattleUser) *ViewerLiveCount {
	_, ok := btl.users.User(user.ID)
	if !ok {
		btl.users.Add(user)
	}

	if btl.inserted {
		err := db.BattleViewerUpsert(btl.ID, user.ID.String())
		if err != nil {
			gamelog.L.Error().Str("log_name", "battle arena").
				Str("battle_id", btl.ID).
				Str("player_id", user.ID.String()).
				Err(err).
				Msg("could not upsert battle viewer")
		}
	}

	resp := &ViewerLiveCount{
		RedMountain: 0,
		Boston:      0,
		Zaibatsu:    0,
		Other:       0,
	}

	// TODO: optimise at some point
	btl.users.Range(func(user *BattleUser) bool {
		if faction, ok := FactionNames[user.FactionID]; ok {
			switch faction {
			case "RedMountain":
				resp.RedMountain++
			case "Boston":
				resp.Boston++
			case "Zaibatsu":
				resp.Zaibatsu++
			default:
				resp.Other++
			}
		} else {
			resp.Other++
		}
		return true
	})

	btl.viewerCountInputChan <- resp

	return resp
}

func (btl *Battle) debounceSendingViewerCount(cb func(result ViewerLiveCount, btl *Battle)) {
	defer func() {
		if r := recover(); r != nil {
			gamelog.LogPanicRecovery("panic! panic! panic! Panic at the debounceSendingViewerCount!", r)
		}
	}()

	var result *ViewerLiveCount
	interval := 500 * time.Millisecond
	timer := time.NewTimer(interval)
	checker := time.NewTicker(1 * time.Second)
	for {
		select {
		case result = <-btl.viewerCountInputChan:
			timer.Reset(interval)
		case <-timer.C:
			if result != nil {
				cb(*result, btl)
			}
		case <-checker.C:
			if btl != btl.arena.CurrentBattle() {
				timer.Stop()
				checker.Stop()
				gamelog.L.Info().Msg("Clean up live count debounce function due to battle missmatch")
				return
			}
		}
	}
}

func GameSettingsPayload(btl *Battle) *GameSettingsResponse {
	var lt []byte
	if btl.lastTick != nil {
		lt = *btl.lastTick
	}
	if btl == nil {
		return nil
	}

	// Indexes correspond to the game_client_ability_id in the db
	abilityDetails := make([]*AbilityDetail, 20)
	// Nuke
	abilityDetails[1] = &AbilityDetail{
		Radius: 5200,
	}
	// EMP
	abilityDetails[12] = &AbilityDetail{
		Radius: 10000,
	}
	// BLACKOUT
	abilityDetails[16] = &AbilityDetail{
		Radius: 20000,
	}

	// Current Battle Zone
	var battleZone *server.BattleZone
	if len(btl.battleZones) > 0 {
		if btl.currentBattleZoneIndex >= len(btl.battleZones) {
			btl.currentBattleZoneIndex = 0
		}
		battleZone = &btl.battleZones[btl.currentBattleZoneIndex]
	}

	return &GameSettingsResponse{
		BattleIdentifier:   btl.BattleNumber,
		GameMap:            btl.gameMap,
		BattleZone:         battleZone,
		WarMachines:        btl.WarMachines,
		SpawnedAI:          btl.SpawnedAI,
		WarMachineLocation: lt,
		AbilityDetails:     abilityDetails,
	}
}

const HubKeyGameSettingsUpdated = "GAME:SETTINGS:UPDATED"

func (btl *Battle) BroadcastUpdate() {
	ws.PublishMessage("/public/game_settings", HubKeyGameSettingsUpdated, GameSettingsPayload(btl))
}

func (btl *Battle) Tick(payload []byte) {
	gamelog.L.Trace().Str("func", "Tick").Msg("start")
	defer gamelog.L.Trace().Str("func", "Tick").Msg("end")

	if len(payload) < 1 {
		gamelog.L.Error().Str("log_name", "battle arena").Err(fmt.Errorf("len(payload) < 1")).Interface("payload", payload).Msg("len(payload) < 1")
		return
	}
<<<<<<< HEAD

	if btl.stage.Load() == BattleStageEnd {
		return
	}

=======
>>>>>>> 1d984dd7
	btl.lastTick = &payload

	// return if the war machines list is not ready
	if len(btl.WarMachines) == 0 {
		return
	}
	// return, if any war machines have 0 as their participant id
	if btl.WarMachines[0].ParticipantID == 0 {
		return
	}

	// collect ws message
	wsMessages := []ws.Message{}

	// Update game settings (so new players get the latest position, health and shield of all warmachines)
	count := payload[1]
	var c byte
	offset := 2
	for c = 0; c < count; c++ {
		participantID := payload[offset]
		offset++

		// Get Warmachine Index
		warMachineIndex := -1
		var warmachine *WarMachine
		if participantID > 100 {
			// find Spawned AI
			btl.spawnedAIMux.RLock()
			for i, wmn := range btl.SpawnedAI {
				if checkWarMachineByParticipantID(wmn, int(participantID)) {
					warMachineIndex = i
					break
				}
			}
			btl.spawnedAIMux.RUnlock()

			if warMachineIndex == -1 {
				gamelog.L.Warn().Err(fmt.Errorf("aiSpawnedIndex == -1")).
					Str("participantID", fmt.Sprintf("%d", participantID)).Msg("unable to find warmachine participant ID for Spawned AI")
				continue
			}
			warmachine = btl.SpawnedAI[warMachineIndex]
		} else {
			// Mech
			for i, wmn := range btl.WarMachines {
				if checkWarMachineByParticipantID(wmn, int(participantID)) {
					warMachineIndex = i
					break
				}
			}
			if warMachineIndex == -1 {
				gamelog.L.Warn().Err(fmt.Errorf("warMachineIndex == -1")).
					Str("participantID", fmt.Sprintf("%d", participantID)).Msg("unable to find warmachine participant ID war machine - returning")
				return
			}
			warmachine = btl.WarMachines[warMachineIndex]
		}
		// Get Sync byte (tells us which data was updated for this warmachine)
		syncByte := payload[offset]
		booleans := helpers.UnpackBooleansFromByte(syncByte)
		offset++
		warmachine.Lock()
		wms := WarMachineStat{
			ParticipantID: int(warmachine.ParticipantID),
			Position:      warmachine.Position,
			Rotation:      warmachine.Rotation,
			Health:        warmachine.Health,
			Shield:        warmachine.Shield,
			IsHidden:      false,
		}
		// Position + Yaw
		if booleans[0] {
			x := int(helpers.BytesToInt(payload[offset : offset+4]))
			offset += 4
			y := int(helpers.BytesToInt(payload[offset : offset+4]))
			offset += 4
			rotation := int(helpers.BytesToInt(payload[offset : offset+4]))
			offset += 4

			if warmachine.Position == nil {
				warmachine.Position = &server.Vector3{}
			}
			warmachine.Position.X = x
			warmachine.Position.Y = y
			wms.Position = warmachine.Position
			warmachine.Rotation = rotation
			wms.Rotation = rotation
		}
		// Health
		if booleans[1] {
			health := binary.BigEndian.Uint32(payload[offset : offset+4])
			offset += 4
			warmachine.Health = health
			wms.Health = health
		}
		// Shield
		if booleans[2] {
			shield := binary.BigEndian.Uint32(payload[offset : offset+4])
			offset += 4
			warmachine.Shield = shield
			wms.Shield = shield
		}
		warmachine.Unlock()
		// Energy
		if booleans[3] {
			offset += 4
		}

		// Hidden/Incognito
		if btl.playerAbilityManager().IsWarMachineHidden(warmachine.Hash) {
			wms.IsHidden = true
			wms.Position = &server.Vector3{
				X: -1,
				Y: -1,
				Z: -1,
			}
		} else if btl.playerAbilityManager().IsWarMachineInBlackout(server.GameLocation{
			X: wms.Position.X,
			Y: wms.Position.Y,
		}) {
			wms.IsHidden = true
			wms.Position = &server.Vector3{
				X: -1,
				Y: -1,
				Z: -1,
			}
		}

		if participantID < 100 {
			wsMessages = append(wsMessages, ws.Message{
				URI:     fmt.Sprintf("/public/mech/%d", participantID),
				Key:     HubKeyWarMachineStatUpdated,
				Payload: wms,
			})
		}
	}

	if len(wsMessages) > 0 {
		gamelog.L.Trace().Str("func", "Tick").Msg("batch sending")
		ws.PublishBatchMessages("/public/mech", wsMessages)
		gamelog.L.Trace().Str("func", "Tick").Msg("batch sent")
	}

	if btl.playerAbilityManager().HasBlackoutsUpdated() {
		minimapUpdates := []MinimapEvent{}
		for id, b := range btl.playerAbilityManager().Blackouts() {
			minimapUpdates = append(minimapUpdates, MinimapEvent{
				ID:            id,
				GameAbilityID: BlackoutGameAbilityID,
				Duration:      BlackoutDurationSeconds,
				Radius:        int(BlackoutRadius),
				Coords:        b.CellCoords,
			})
		}

		btl.playerAbilityManager().ResetHasBlackoutsUpdated()
		ws.PublishMessage("/public/minimap", HubKeyMinimapUpdatesSubscribe, minimapUpdates)
	}
}

func (arena *Arena) reset() {
	gamelog.L.Warn().Msg("arena state resetting")
}

func (btl *Battle) Destroyed(dp *BattleWMDestroyedPayload) {
	gamelog.L.Trace().Str("func", "Destroyed").Msg("start")
	defer gamelog.L.Trace().Str("func", "Destroyed").Msg("end")

	// check destroyed war machine exist
	if btl.ID != dp.BattleID {
		gamelog.L.Warn().Str("battle.ID", btl.ID).Str("gameclient.ID", dp.BattleID).Msg("battle state does not match game client state")
		btl.arena.reset()
		return
	}

	var destroyedWarMachine *WarMachine
	dHash := dp.DestroyedWarMachineEvent.DestroyedWarMachineHash
	for i, wm := range btl.WarMachines {
		if wm.Hash == dHash {
			// set health to 0
			btl.WarMachines[i].Health = 0
			destroyedWarMachine = wm

			err := db.FactionAddDeathCount(wm.FactionID)
			if err != nil {
				gamelog.L.Error().Str("log_name", "battle arena").Str("faction_id", wm.FactionID).Err(err).Msg("failed to update faction death count")
			}
			break
		}
	}
	if destroyedWarMachine == nil {
		gamelog.L.Warn().Str("hash", dHash).Msg("can't match destroyed mech with battle state")
		return
	}

	prefs, err := boiler.PlayerSettingsPreferences(boiler.PlayerSettingsPreferenceWhere.PlayerID.EQ(destroyedWarMachine.OwnedByID)).One(gamedb.StdConn)
	if err != nil && !errors.Is(err, sql.ErrNoRows) {
		gamelog.L.Error().Str("log_name", "battle arena").Str("destroyedWarMachine.ID", destroyedWarMachine.ID).Err(err).Msg("failed to get player preferences")

	}

	if prefs != nil && prefs.TelegramID.Valid && prefs.EnableTelegramNotifications {
		// killed a war machine
		msg := fmt.Sprintf("Your War machine %s has been destroyed ☠️", destroyedWarMachine.Name)
		err := btl.arena.telegram.Notify(prefs.TelegramID.Int64, msg)
		if err != nil {
			gamelog.L.Error().Str("log_name", "battle arena").Str("playerID", prefs.PlayerID).Str("telegramID", fmt.Sprintf("%v", prefs.TelegramID)).Err(err).Msg("failed to send notification")
		}
	}

	var killedByUser *UserBrief
	var killByWarMachine *WarMachine
	if dp.DestroyedWarMachineEvent.KillByWarMachineHash != "" {
		for _, wm := range btl.WarMachines {
			if wm.Hash == dp.DestroyedWarMachineEvent.KillByWarMachineHash {
				killByWarMachine = wm
				// update user kill
				if wm.OwnedByID != "" {
					_, err := db.UserStatAddMechKill(wm.OwnedByID)
					if err != nil {
						gamelog.L.Error().Str("log_name", "battle arena").Str("player_id", wm.OwnedByID).Err(err).Msg("Failed to update user mech kill count")
					}

					// add faction kill count
					err = db.FactionAddMechKillCount(killByWarMachine.FactionID)
					if err != nil {
						gamelog.L.Error().Str("log_name", "battle arena").Str("faction_id", killByWarMachine.FactionID).Err(err).Msg("failed to update faction mech kill count")
					}

					prefs, err := boiler.PlayerSettingsPreferences(boiler.PlayerSettingsPreferenceWhere.PlayerID.EQ(wm.OwnedByID)).One(gamedb.StdConn)
					if err != nil && !errors.Is(err, sql.ErrNoRows) {
						gamelog.L.Error().Str("log_name", "battle arena").Str("wm.ID", wm.ID).Err(err).Msg("failed to get player preferences")

					}

					if prefs != nil && prefs.TelegramID.Valid && prefs.EnableTelegramNotifications {
						// killed a war machine
						msg := fmt.Sprintf("Your War machine destroyed %s \U0001F9BE ", destroyedWarMachine.Name)
						err := btl.arena.telegram.Notify(prefs.TelegramID.Int64, msg)
						if err != nil {
							gamelog.L.Error().Str("log_name", "battle arena").Str("playerID", prefs.PlayerID).Str("telegramID", fmt.Sprintf("%v", prefs.TelegramID)).Err(err).Msg("failed to send notification")
						}
					}
				}
			}
		}
		if destroyedWarMachine == nil {
			gamelog.L.Warn().Str("killed_by_hash", dp.DestroyedWarMachineEvent.KillByWarMachineHash).Msg("can't match killer mech with battle state")
			return
		}
	} else if dp.DestroyedWarMachineEvent.RelatedEventIDString != "" {
		// check related event id
		var abl *boiler.BattleAbilityTrigger
		var err error
		retAbl := func() (*boiler.BattleAbilityTrigger, error) {
			abl, err := boiler.BattleAbilityTriggers(boiler.BattleAbilityTriggerWhere.AbilityOfferingID.EQ(dp.DestroyedWarMachineEvent.RelatedEventIDString)).One(gamedb.StdConn)
			return abl, err
		}

		retries := 0
		for abl == nil {
			abl, err = retAbl()
			if errors.Is(err, sql.ErrNoRows) {
				if retries >= 5 {
					break
				}
				retries++
				time.Sleep(1 * time.Second)
				continue
			} else if err != nil {
				break
			}
		}

		if err != nil {
			gamelog.L.Error().Str("log_name", "battle arena").Str("related event id", dp.DestroyedWarMachineEvent.RelatedEventIDString).Err(err).Msg("Failed get ability from offering id")
		}
		// get ability via offering id

		if abl != nil && abl.PlayerID.Valid {
			currentUser, err := BuildUserDetailWithFaction(uuid.FromStringOrNil(abl.PlayerID.String))
			if err == nil {
				// update kill by user and killed by information
				killedByUser = currentUser
				dp.DestroyedWarMachineEvent.KilledBy = fmt.Sprintf("(%s)", abl.AbilityLabel)
			}

			// update player ability kills and faction kills
			if strings.EqualFold(destroyedWarMachine.FactionID, abl.FactionID) {
				// update user kill
				_, err := db.UserStatSubtractAbilityKill(abl.PlayerID.String)
				if err != nil {
					gamelog.L.Error().Str("log_name", "battle arena").Str("player_id", abl.PlayerID.String).Err(err).Msg("Failed to subtract user ability kill count")
				}

				// insert a team kill record to last seven days kills
				lastSevenDaysKill := boiler.PlayerKillLog{
					PlayerID:   abl.PlayerID.String,
					FactionID:  abl.FactionID,
					BattleID:   btl.BattleID,
					IsTeamKill: true,
				}
				err = lastSevenDaysKill.Insert(gamedb.StdConn, boil.Infer())
				if err != nil {
					gamelog.L.Error().Str("log_name", "battle arena").Str("player_id", abl.PlayerID.String).Err(err).Msg("Failed to insert player last seven days kill record- (TEAM KILL)")
				}

				// subtract faction kill count
				err = db.FactionSubtractAbilityKillCount(abl.FactionID)
				if err != nil {
					gamelog.L.Error().Str("log_name", "battle arena").Str("faction_id", abl.FactionID).Err(err).Msg("Failed to subtract user ability kill count")
				}

				// sent instance to system ban manager
				go btl.arena.SystemBanManager.SendToTeamKillCourtroom(abl.PlayerID.String, dp.DestroyedWarMachineEvent.RelatedEventIDString)

			} else {
				// update user kill
				_, err := db.UserStatAddAbilityKill(abl.PlayerID.String)
				if err != nil {
					gamelog.L.Error().Str("log_name", "battle arena").Str("player_id", abl.PlayerID.String).Err(err).Msg("Failed to add user ability kill count")
				}

				// insert a team kill record to last seven days kills
				lastSevenDaysKill := boiler.PlayerKillLog{
					PlayerID:  abl.PlayerID.String,
					FactionID: abl.FactionID,
					BattleID:  btl.BattleID,
				}
				err = lastSevenDaysKill.Insert(gamedb.StdConn, boil.Infer())
				if err != nil {
					gamelog.L.Error().Str("log_name", "battle arena").Str("player_id", abl.PlayerID.String).Err(err).Msg("Failed to insert player last seven days kill record- (ABILITY KILL)")
				}

				// add faction kill count
				err = db.FactionAddAbilityKillCount(abl.FactionID)
				if err != nil {
					gamelog.L.Error().Str("log_name", "battle arena").Str("faction_id", abl.FactionID).Err(err).Msg("Failed to add faction ability kill count")
				}
			}

			// broadcast player stat to the player
			us, err := db.UserStatsGet(currentUser.ID.String())
			if err != nil {
				gamelog.L.Error().Str("log_name", "battle arena").Str("player_id", abl.PlayerID.String).Err(err).Msg("Failed to get player current stat")
			}
			if us != nil {
				ws.PublishMessage(fmt.Sprintf("/user/%s/stat", us.ID), server.HubKeyUserStatSubscribe, us)
			}
		}

	}

	gamelog.L.Debug().Msgf("battle Update: %s - War Machine Destroyed: %s", btl.ID, dHash)

	var warMachineID uuid.UUID
	var killByWarMachineID uuid.UUID
	ids, err := db.MechIDsFromHash(destroyedWarMachine.Hash, dp.DestroyedWarMachineEvent.KillByWarMachineHash)

	if err != nil || len(ids) == 0 {
		gamelog.L.Warn().
			Str("hashes", fmt.Sprintf("%s, %s", destroyedWarMachine.Hash, dp.DestroyedWarMachineEvent.KillByWarMachineHash)).
			Str("battle_id", btl.ID).
			Err(err).
			Msg("can't retrieve mech ids")

	} else {
		warMachineID = ids[0]
		if len(ids) > 1 {
			killByWarMachineID = ids[1]
		}

		//TODO: implement related id
		if dp.DestroyedWarMachineEvent.RelatedEventIDString != "" {
			relatedEventuuid, err := uuid.FromString(dp.DestroyedWarMachineEvent.RelatedEventIDString)
			if err != nil {
				gamelog.L.Warn().
					Str("relatedEventuuid", dp.DestroyedWarMachineEvent.RelatedEventIDString).
					Str("battle_id", btl.ID).
					Msg("can't create uuid from non-empty related event idf")
			}
			dp.DestroyedWarMachineEvent.RelatedEventID = relatedEventuuid
		}

		bh := &boiler.BattleHistory{
			BattleID:        btl.ID,
			WarMachineOneID: warMachineID.String(),
			EventType:       db.Btlevnt_Killed.String(),
		}

		// record killer war machine if exists
		if !killByWarMachineID.IsNil() {
			bh.WarMachineTwoID = null.StringFrom(killByWarMachineID.String())
		}

		if dp.DestroyedWarMachineEvent.RelatedEventIDString != "" {
			bh.RelatedID = null.StringFrom(dp.DestroyedWarMachineEvent.RelatedEventIDString)
		}

		err = bh.Insert(gamedb.StdConn, boil.Infer())
		if err != nil {
			gamelog.L.Warn().
				Interface("event_data", bh).
				Str("battle_id", btl.ID).
				Err(err).
				Msg("unable to store mech event data")
		}
	}

	_, err = db.UpdateKilledBattleMech(btl.ID, warMachineID, destroyedWarMachine.OwnedByID, destroyedWarMachine.FactionID, killByWarMachineID)
	if err != nil {
		gamelog.L.Error().Str("log_name", "battle arena").
			Err(err).
			Str("battle_id", btl.ID).
			Interface("mech_id", warMachineID).
			Bool("killed", true).
			Msg("can't update battle mech")
		gamelog.L.Trace().Str("func", "Destroyed").Msg("end")
		return
	}

	// calc total damage and merge the duplicated damage source
	totalDamage := 0
	newDamageHistory := []*DamageHistory{}
	for _, damage := range dp.DestroyedWarMachineEvent.DamageHistory {
		totalDamage += damage.Amount
		// check instigator token id exist in the list
		if damage.InstigatorHash != "" {
			exists := false
			for _, hist := range newDamageHistory {
				if hist.InstigatorHash == damage.InstigatorHash {
					hist.Amount += damage.Amount
					exists = true
					break
				}
			}
			if !exists {
				newDamageHistory = append(newDamageHistory, &DamageHistory{
					Amount:         damage.Amount,
					InstigatorHash: damage.InstigatorHash,
					SourceName:     damage.SourceName,
					SourceHash:     damage.SourceHash,
				})
			}
			continue
		}
		// check source name
		exists := false
		for _, hist := range newDamageHistory {
			if hist.SourceName == damage.SourceName {
				hist.Amount += damage.Amount
				exists = true
				break
			}
		}
		if !exists {
			newDamageHistory = append(newDamageHistory, &DamageHistory{
				Amount:         damage.Amount,
				InstigatorHash: damage.InstigatorHash,
				SourceName:     damage.SourceName,
				SourceHash:     damage.SourceHash,
			})
		}
	}

	wmd := &WMDestroyedRecord{
		DestroyedWarMachine: &WarMachineBrief{
			ParticipantID: destroyedWarMachine.ParticipantID,
			ImageUrl:      destroyedWarMachine.Image,
			ImageAvatar:   destroyedWarMachine.ImageAvatar, // TODO: should be imageavatar
			Name:          destroyedWarMachine.Name,
			Hash:          destroyedWarMachine.Hash,
			FactionID:     destroyedWarMachine.FactionID,
		},
		KilledBy: dp.DestroyedWarMachineEvent.KilledBy,
	}
	// get total damage amount for calculating percentage
	for _, damage := range newDamageHistory {
		damageRecord := &DamageRecord{
			SourceName: damage.SourceName,
			Amount:     (damage.Amount * 1000000 / totalDamage) / 100,
		}
		if damage.InstigatorHash != "" {
			for _, wm := range btl.WarMachines {
				if wm.Hash == damage.InstigatorHash {
					damageRecord.CausedByWarMachine = &WarMachineBrief{
						ParticipantID: wm.ParticipantID,
						ImageUrl:      wm.Image,
						ImageAvatar:   wm.ImageAvatar,
						Name:          wm.Name,
						Hash:          wm.Hash,
						FactionID:     wm.FactionID,
					}
				}
			}
		}
		wmd.DamageRecords = append(wmd.DamageRecords, damageRecord)
	}

	if killByWarMachine != nil {
		wmd.KilledByWarMachine = &WarMachineBrief{
			ParticipantID: killByWarMachine.ParticipantID,
			ImageUrl:      killByWarMachine.Image,
			ImageAvatar:   killByWarMachine.ImageAvatar,
			Name:          killByWarMachine.Name,
			Hash:          killByWarMachine.Hash,
			FactionID:     killByWarMachine.FactionID,
		}
	}

	// cache destroyed war machine
	btl.destroyedWarMachineMap[destroyedWarMachine.ID] = wmd

	// check the "?" show up in killed by
	if wmd.KilledBy == "?" {
		// check whether there is a battle ability in the damage records
		for _, dr := range wmd.DamageRecords {
			if strings.ToLower(dr.SourceName) == "nuke" || strings.ToLower(dr.SourceName) == "airstrike" {
				wmd.KilledBy = dr.SourceName
				break
			}
		}
	}

	// broadcast notification
	btl.arena.BroadcastGameNotificationWarMachineDestroyed(&WarMachineDestroyedEventRecord{
		DestroyedWarMachine: wmd.DestroyedWarMachine,
		KilledByWarMachine:  wmd.KilledByWarMachine,
		KilledByUser:        killedByUser,
		KilledBy:            wmd.KilledBy,
	})

	// clear up unfinished mech move command of the destroyed mech
	_, err = boiler.MechMoveCommandLogs(
		boiler.MechMoveCommandLogWhere.MechID.EQ(destroyedWarMachine.ID),
		boiler.MechMoveCommandLogWhere.BattleID.EQ(btl.BattleID),
	).UpdateAll(gamedb.StdConn, boiler.M{boiler.MechMoveCommandLogColumns.CancelledAt: null.TimeFrom(time.Now())})
	if err != nil {
		gamelog.L.Error().Str("log_name", "battle arena").Str("mech id", destroyedWarMachine.ID).Str("battle id", btl.BattleID).Err(err).Msg("Failed to clean up mech move command.")
	}

	// broadcast changes
	err = btl.arena.BroadcastFactionMechCommands(destroyedWarMachine.FactionID)
	if err != nil {
		gamelog.L.Error().Str("log_name", "battle arena").Err(err).Msg("Failed to broadcast faction mech commands")
	}

}

func (btl *Battle) Load() error {
	gamelog.L.Trace().Str("func", "Load").Msg("start")
	q, err := db.LoadBattleQueue(context.Background(), 3)
	ids := make([]string, len(q))
	if err != nil {
		gamelog.L.Warn().Str("battle_id", btl.ID).Err(err).Msg("unable to load out queue")
		gamelog.L.Trace().Str("func", "Load").Msg("end")
		return err
	}

	if len(q) < 9 {
		gamelog.L.Warn().Msg("not enough mechs to field a battle. replacing with default battle.")

		err = btl.QueueDefaultMechs()
		if err != nil {
			gamelog.L.Warn().Str("battle_id", btl.ID).Err(err).Msg("unable to load default mechs")
			gamelog.L.Trace().Str("func", "Load").Msg("end")
			return err
		}

		gamelog.L.Trace().Str("func", "Load").Msg("end")
		return btl.Load()
	}

	for i, bq := range q {
		ids[i] = bq.MechID
	}

	mechs, err := db.Mechs(ids...)
	if errors.Is(err, db.ErrNotAllMechsReturned) || len(mechs) != len(ids) {
		for _, m := range mechs {
			for i, v := range ids {
				if v == m.ID {
					ids = append(ids[:i], ids[i+1:]...)
					break
				}
			}
		}
		tx, err := gamedb.StdConn.Begin()
		if err != nil {
			gamelog.L.Panic().Err(err).Msg("unable to begin tx")
		}
		defer tx.Rollback()
		for _, id := range ids {
			gamelog.L.Warn().Str("mechID", id).Msg("mech did not load - likely has no faction associated with its owner")
			_, err = boiler.BattleQueues(boiler.BattleQueueWhere.MechID.EQ(id)).DeleteAll(tx)
			if err != nil {
				gamelog.L.Panic().Str("mechID", id).Err(err).Msg("unable to delete factionless mech from queue")
			}
		}
		err = tx.Commit()
		if err != nil {
			gamelog.L.Panic().Err(err).Msg("unable to begin tx")
		}
		gamelog.L.Trace().Str("func", "Load").Msg("end")
		return btl.Load()
	}

	if err != nil {
		gamelog.L.Warn().Interface("mechs_ids", ids).Str("battle_id", btl.ID).Err(err).Msg("failed to retrieve mechs from mech ids")
		gamelog.L.Trace().Str("func", "Load").Msg("end")
		return err
	}
	btl.WarMachines = btl.MechsToWarMachines(mechs)
	uuids := make([]uuid.UUID, len(q))
	for i, bq := range q {
		uuids[i], err = uuid.FromString(bq.MechID)
		if err != nil {
			gamelog.L.Warn().Str("mech_id", bq.MechID).Msg("failed to convert mech id string to uuid")
			gamelog.L.Trace().Str("func", "Load").Msg("end")
			return err
		}
	}

	btl.warMachineIDs = uuids
	gamelog.L.Trace().Str("func", "Load").Msg("end")
	return nil
}

var SubmodelSkinMap = map[string]string{
	"Crystal Blue":       "CrystalBlue",
	"Rust Bucket":        "RustBucket",
	"Dune":               "Dune",
	"Dynamic Yellow":     "DynamicYellow",
	"Molten":             "Molten",
	"Mystermech":         "MysterMech",
	"Nebula":             "Nebula",
	"Sleek":              "Sleek",
	"Blue White":         "BlueWhite",
	"BioHazard":          "BioHazard",
	"Cyber":              "Cyber",
	"Light Blue Police":  "LightBluePolice",
	"Vintage":            "Vintage",
	"Red White":          "RedWhite",
	"Red Hex":            "RedHex",
	"Desert":             "Desert",
	"Navy":               "Navy",
	"Nautical":           "Nautical",
	"Military":           "Military",
	"Irradiated":         "Irradiated",
	"Evo":                "EVA-02",
	"Beetle":             "Beetle",
	"Villain":            "Villain",
	"Green Yellow":       "GreenYellow",
	"Red Blue":           "RedBlue",
	"White Gold":         "WhiteGold",
	"Vector":             "Vector",
	"Cherry Blossom":     "CherryBlossom",
	"Warden":             "Warden",
	"Gumdan":             "Gundam",
	"White Gold Pattern": "WhiteGoldPattern",
	"Evangelic":          "Evangelion",
	"Evangelica":         "Evangelion",
	"Chalky Neon":        "ChalkyNeon",
	"Black Digi":         "BlackDigi",
	"Purple Haze":        "PurpleHaze",
	"Destroyer":          "Destroyer",
	"Static":             "Static",
	"Neon":               "Neon",
	"Gold":               "Gold",
	"Slava Ukraini":      "Ukraine",
	"Ukraine":            "Ukraine",
}

func (btl *Battle) MechsToWarMachines(mechs []*server.Mech) []*WarMachine {
	var warMachines []*WarMachine

	for _, mech := range mechs {
		if !mech.FactionID.Valid {
			gamelog.L.Error().Str("log_name", "battle arena").Err(fmt.Errorf("mech without a faction"))
		}
		newWarMachine := &WarMachine{
			ID:          mech.ID,
			Hash:        mech.Hash,
			OwnedByID:   mech.OwnerID,
			Name:        TruncateString(mech.Name, 20),
			FactionID:   mech.FactionID.String,
			MaxHealth:   uint32(mech.MaxHitpoints),
			Health:      uint32(mech.MaxHitpoints),
			Speed:       mech.Speed,
			Tier:        mech.Tier,
			Image:       mech.ChassisSkin.ImageURL.String,
			ImageAvatar: mech.ChassisSkin.AvatarURL.String,

			Faction: &Faction{
				ID:    mech.Faction.ID,
				Label: mech.Faction.Label,
				Theme: &Theme{
					PrimaryColor:    mech.Faction.PrimaryColor,
					SecondaryColor:  mech.Faction.SecondaryColor,
					BackgroundColor: mech.Faction.BackgroundColor,
				},
			},

			PowerCore: PowerCoreFromServer(mech.PowerCore),
			Weapons:   WeaponsFromServer(mech.Weapons),
			Utility:   UtilitiesFromServer(mech.Utility),
			Stats: &Stats{
				TotalWins:       mech.Stats.TotalWins,
				TotalDeaths:     mech.Stats.TotalDeaths,
				TotalKills:      mech.Stats.TotalKills,
				BattlesSurvived: mech.Stats.BattlesSurvived,
				TotalLosses:     mech.Stats.TotalLosses,
			},
		}
		// set shield (assume for frontend, not game client)
		for _, utl := range mech.Utility {
			if utl.Type == boiler.UtilityTypeSHIELD && utl.Shield != nil {
				newWarMachine.Shield = uint32(utl.Shield.Hitpoints)
				newWarMachine.MaxShield = uint32(utl.Shield.Hitpoints)
				newWarMachine.ShieldRechargeRate = uint32(utl.Shield.RechargeRate)
			}
		}

		// add owner username
		if mech.Owner != nil {
			newWarMachine.OwnerUsername = fmt.Sprintf("%s#%d", mech.Owner.Username, mech.Owner.Gid)
		}

		// check model
		if mech.Model != nil {
			model, ok := ModelMap[mech.Model.Label]
			if !ok {
				model = "WREX"
			}
			newWarMachine.Model = model
			newWarMachine.ModelID = mech.ModelID
		}

		// check model skin
		if mech.ChassisSkin != nil {
			mappedSkin, ok := SubmodelSkinMap[mech.ChassisSkin.Label]
			if ok {
				newWarMachine.Skin = mappedSkin
			}
		}

		warMachines = append(warMachines, newWarMachine)
		gamelog.L.Debug().Interface("mech", mech).Interface("newWarMachine", newWarMachine).Msg("converted mech to warmachine")
	}

	sort.Slice(warMachines, func(i, k int) bool {
		return warMachines[i].FactionID == warMachines[k].FactionID
	})

	return warMachines
}

func TruncateString(str string, length int) string {
	if length <= 0 {
		return ""
	}

	// This code cannot support Japanese
	// orgLen := len(str)
	// if orgLen <= length {
	//     return str
	// }
	// return str[:length]

	// Support Japanese
	// Ref: Range loops https://blog.golang.org/strings
	truncated := ""
	count := 0
	for _, char := range str {
		truncated += string(char)
		count++
		if count >= length {
			break
		}
	}
	return truncated
}

var ModelMap = map[string]string{
	"Law Enforcer X-1000": "XFVS",
	"Olympus Mons LY07":   "BXSD",
	"Tenshi Mk1":          "WREX",
	"BXSD":                "BXSD",
	"XFVS":                "XFVS",
	"WREX":                "WREX",
}<|MERGE_RESOLUTION|>--- conflicted
+++ resolved
@@ -6,7 +6,8 @@
 	"encoding/binary"
 	"errors"
 	"fmt"
-	"github.com/volatiletech/null/v8"
+	"github.com/shopspring/decimal"
+	"github.com/volatiletech/sqlboiler/v4/queries/qm"
 	"math/rand"
 	"server"
 	"server/db"
@@ -22,16 +23,8 @@
 
 	"github.com/ninja-syndicate/ws"
 
-<<<<<<< HEAD
-	"github.com/volatiletech/sqlboiler/v4/queries/qm"
-
-	"go.uber.org/atomic"
-
-	"github.com/shopspring/decimal"
-=======
 	"github.com/sasha-s/go-deadlock"
 	"github.com/volatiletech/null/v8"
->>>>>>> 1d984dd7
 	"github.com/volatiletech/sqlboiler/v4/boil"
 	"go.uber.org/atomic"
 
@@ -272,7 +265,6 @@
 
 	var err error
 
-
 	if btl.battleMechData == nil {
 		gamelog.L.Error().Str("log_name", "battle arena").Str("battlemechdata", btl.ID).Msg("battle mech data failed nil check")
 	}
@@ -436,21 +428,13 @@
 		}
 	}()
 
-<<<<<<< HEAD
 	gamelog.L.Info().Msgf("battle end: looping MostFrequentAbilityExecutors: %s", btl.ID)
-=======
-	gamelog.L.Debug().Msgf("battle end: looping MostFrequentAbilityExecutors: %s", btl.ID)
->>>>>>> 1d984dd7
 	topPlayerExecutorsBoilers, err := db.MostFrequentAbilityExecutors(uuid.Must(uuid.FromString(payload.BattleID)))
 	if err != nil {
 		gamelog.L.Warn().Err(err).Str("battle_id", payload.BattleID).Msg("get top player executors")
 	}
 
-<<<<<<< HEAD
 	gamelog.L.Info().Msgf("battle end: looping topPlayerExecutorsBoilers: %s", btl.ID)
-=======
-	gamelog.L.Debug().Msgf("battle end: looping topPlayerExecutorsBoilers: %s", btl.ID)
->>>>>>> 1d984dd7
 	topPlayerExecutors := []*BattleUser{}
 	for _, p := range topPlayerExecutorsBoilers {
 		factionID := uuid.Must(uuid.FromString(winningWarMachines[0].FactionID))
@@ -658,7 +642,6 @@
 		Group:                string(server.TransactionGroupSupremacy),
 		SubGroup:             string(server.TransactionGroupBattle),
 		Description:          fmt.Sprintf("reward from battle #%d.", btl.BattleNumber),
-		NotSafe:              true,
 	})
 	if err != nil {
 		gamelog.L.Error().Err(err).
@@ -677,7 +660,6 @@
 		Group:                string(server.TransactionGroupSupremacy),
 		SubGroup:             string(server.TransactionGroupBattle),
 		Description:          fmt.Sprintf("reward tax from battle #%d.", btl.BattleNumber),
-		NotSafe:              true,
 	})
 	if err != nil {
 		gamelog.L.Error().Err(err).
@@ -988,45 +970,6 @@
 func (btl *Battle) endInfoBroadcast(info BattleEndDetail) {
 	btl.users.Range(func(user *BattleUser) bool {
 		ws.PublishMessage(fmt.Sprintf("/user/%s", user.ID), HubKeyBattleEndDetailUpdated, info)
-<<<<<<< HEAD
-
-		// broadcast users multies and stats
-		go func(user *BattleUser) {
-			// get last 3 battles
-			spoils, err := boiler.SpoilsOfWars(
-				boiler.SpoilsOfWarWhere.CreatedAt.GT(time.Now().AddDate(0, 0, -1)),
-				boiler.SpoilsOfWarWhere.LeftoversTransactionID.IsNull(),
-				qm.And("amount > amount_sent"),
-			).All(gamedb.StdConn)
-			if err != nil {
-				gamelog.L.Error().Str("log_name", "battle arena").Str("SpoilsOfWarWhere.CreatedAt.GT", time.Now().AddDate(0, 0, -1).String()).Err(err).Msg("issue getting SpoilsOfWars")
-			} else {
-				resp := &MultiplierUpdate{
-					Battles: []*MultiplierUpdateBattles{},
-				}
-
-				for _, spoil := range spoils {
-					m, total, _ := multipliers.GetPlayerMultipliersForBattle(user.ID.String(), spoil.BattleNumber)
-					resp.Battles = append(resp.Battles, &MultiplierUpdateBattles{
-						BattleNumber:     spoil.BattleNumber,
-						TotalMultipliers: multipliers.FriendlyFormatMultiplier(total),
-						UserMultipliers:  m,
-					})
-				}
-				ws.PublishMessage(fmt.Sprintf("/user/%s/multipliers", user.ID), HubKeyMultiplierSubscribe, resp)
-			}
-
-			us, err := db.UserStatsGet(user.ID.String())
-			if err != nil {
-				gamelog.L.Error().Str("log_name", "battle arena").Str("player_id", user.ID.String()).Err(err).Msg("Failed to get user stats")
-			}
-			if us != nil {
-				ws.PublishMessage(fmt.Sprintf("/user/%s/stat", user.ID), server.HubKeyUserStatSubscribe, us)
-			}
-		}(user)
-
-=======
->>>>>>> 1d984dd7
 		return true
 	})
 
@@ -1185,14 +1128,11 @@
 		gamelog.L.Error().Str("log_name", "battle arena").Err(fmt.Errorf("len(payload) < 1")).Interface("payload", payload).Msg("len(payload) < 1")
 		return
 	}
-<<<<<<< HEAD
 
 	if btl.stage.Load() == BattleStageEnd {
 		return
 	}
 
-=======
->>>>>>> 1d984dd7
 	btl.lastTick = &payload
 
 	// return if the war machines list is not ready
