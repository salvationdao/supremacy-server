package battle

import (
	"context"
	"database/sql"
	"encoding/binary"
	"encoding/json"
	"errors"
	"fmt"
	"math/rand"
	"server"
	"server/db"
	"server/db/boiler"
	"server/gamedb"
	"server/gamelog"
	"server/helpers"
	"server/system_messages"
	"server/xsyn_rpcclient"
	"sort"
	"strings"
	"time"

	"github.com/shopspring/decimal"
	"github.com/volatiletech/sqlboiler/v4/queries/qm"

	"github.com/ninja-syndicate/ws"

	"github.com/sasha-s/go-deadlock"
	"github.com/volatiletech/null/v8"
	"github.com/volatiletech/sqlboiler/v4/boil"
	"go.uber.org/atomic"

	"github.com/gofrs/uuid"
)

type BattleStage int32

const (
	BattleStageStart = 1
	BattleStageEnd   = 0
)

type Battle struct {
	arena                  *Arena
	stage                  *atomic.Int32
	BattleID               string        `json:"battleID"`
	MapName                string        `json:"mapName"`
	WarMachines            []*WarMachine `json:"warMachines"`
	spawnedAIMux           deadlock.RWMutex
	SpawnedAI              []*WarMachine `json:"SpawnedAI"`
	warMachineIDs          []uuid.UUID
	lastTick               *[]byte
	gameMap                *server.GameMap
	battleZones            []server.BattleZone
	currentBattleZoneIndex int
	_abilities             *AbilitiesSystem
	factions               map[uuid.UUID]*boiler.Faction
	rpcClient              *xsyn_rpcclient.XrpcClient
	battleMechData         []*db.BattleMechData
	startedAt              time.Time
	replaySession          *RecordingSession

	_playerAbilityManager *PlayerAbilityManager

	destroyedWarMachineMap map[string]*WMDestroyedRecord
	*boiler.Battle

	inserted bool

	abilityDetails []*AbilityDetail

	MiniMapAbilityDisplayList *MiniMapAbilityDisplayList

	deadlock.RWMutex
}

type MiniMapAbilityDisplayList struct {
	m map[string]*MiniMapAbilityContent // map [offeringID] *MiniMapAbilityContent
	deadlock.RWMutex
}

type MiniMapAbilityContent struct {
	OfferingID               string              `json:"offering_id"`
	Location                 server.CellLocation `json:"location"`
	MechID                   string              `json:"mech_id"`
	ImageUrl                 string              `json:"image_url"`
	Colour                   string              `json:"colour"`
	MiniMapDisplayEffectType string              `json:"mini_map_display_effect_type"`
	MechDisplayEffectType    string              `json:"mech_display_effect_type"`
	LocationSelectType       string              `json:"location_select_type"`
	Radius                   null.Int            `json:"radius,omitempty"`
	LaunchingAt              null.Time           `json:"launching_at,omitempty"`
}

// Add new pending ability and return a copy of current list
func (dap *MiniMapAbilityDisplayList) Add(offeringID string, dac *MiniMapAbilityContent) []MiniMapAbilityContent {
	dap.Lock()
	defer dap.Unlock()

	dap.m[offeringID] = dac

	result := []MiniMapAbilityContent{}
	for _, d := range dap.m {
		result = append(result, *d)
	}

	return result
}

// Remove pending ability and return a copy of current list
func (dap *MiniMapAbilityDisplayList) Remove(offeringID string) []MiniMapAbilityContent {
	dap.Lock()
	defer dap.Unlock()

	delete(dap.m, offeringID)

	result := []MiniMapAbilityContent{}
	for _, dac := range dap.m {
		result = append(result, *dac)
	}

	return result
}

// Get a mini map ability from givent offering id
func (dap *MiniMapAbilityDisplayList) Get(offingID string) *MiniMapAbilityContent {
	dap.RLock()
	defer dap.RUnlock()

	da, ok := dap.m[offingID]
	if !ok {
		return nil
	}
	return da
}

// List a copy of current pending list
func (dap *MiniMapAbilityDisplayList) List() []MiniMapAbilityContent {
	dap.RLock()
	defer dap.RUnlock()

	result := []MiniMapAbilityContent{}
	for _, dac := range dap.m {
		result = append(result, *dac)
	}

	return result
}

type RecordingSession struct {
	ReplaySession *boiler.BattleReplay `json:"replay_session"`
	Events        []*RecordingEvents   `json:"battle_events"`
}

type RecordingEvents struct {
	Timestamp    time.Time        `json:"timestamp"`
	Notification GameNotification `json:"notification"`
}

func (btl *Battle) AbilitySystem() *AbilitiesSystem {
	btl.RLock()
	defer btl.RUnlock()
	return btl._abilities
}

func (btl *Battle) playerAbilityManager() *PlayerAbilityManager {
	btl.RLock()
	defer btl.RUnlock()
	return btl._playerAbilityManager
}

func (btl *Battle) storeAbilities(as *AbilitiesSystem) {
	btl.Lock()
	defer btl.Unlock()
	btl._abilities = as
}

// storeGameMap set the game map detail from game client
func (btl *Battle) storeGameMap(gm server.GameMap, battleZones []server.BattleZone) {
	gamelog.L.Trace().Str("func", "storeGameMap").Msg("start")
	btl.Lock()
	defer btl.Unlock()

	btl.gameMap.ImageUrl = gm.ImageUrl
	btl.gameMap.Width = gm.Width
	btl.gameMap.Height = gm.Height
	btl.gameMap.CellsX = gm.CellsX
	btl.gameMap.CellsY = gm.CellsY
	btl.gameMap.PixelLeft = gm.PixelLeft
	btl.gameMap.PixelTop = gm.PixelTop
	btl.gameMap.DisabledCells = gm.DisabledCells
	btl.battleZones = battleZones
	gamelog.L.Trace().Str("func", "storeGameMap").Msg("end")
}

func (btl *Battle) setBattleQueue() error {
	l := gamelog.L.With().Str("log_name", "battle arena").Interface("battle", btl).Str("battle.go", ":battle.go:battle.Battle()").Logger()
	if btl.inserted {
		btl.Battle.StartedAt = time.Now()
		_, err := btl.Battle.Update(gamedb.StdConn, boil.Whitelist(boiler.BattleColumns.StartedAt))
		if err != nil {
			l.Error().Err(err).Msg("unable to update Battle in database")
			return err
		}

		_, err = boiler.BattleMechs(boiler.BattleMechWhere.BattleID.EQ(btl.ID)).DeleteAll(gamedb.StdConn)
		if err != nil {
			l.Error().Err(err).Msg("unable to delete delete stale battle mechs from database")
		}

		_, err = boiler.BattleWins(boiler.BattleWinWhere.BattleID.EQ(btl.ID)).DeleteAll(gamedb.StdConn)
		if err != nil {
			l.Error().Err(err).Msg("unable to delete delete stale battle wins from database")
		}

		_, err = boiler.BattleKills(boiler.BattleKillWhere.BattleID.EQ(btl.ID)).DeleteAll(gamedb.StdConn)
		if err != nil {
			l.Error().Err(err).Msg("unable to delete delete stale battle kills from database")
		}

		_, err = boiler.BattleHistories(boiler.BattleHistoryWhere.BattleID.EQ(btl.ID)).DeleteAll(gamedb.StdConn)
		if err != nil {
			l.Error().Err(err).Msg("unable to delete delete stale battle histories from database")
		}

		return nil
	}

	// otherwise, insert new battle
	err := btl.Battle.Insert(gamedb.StdConn, boil.Infer())
	if err != nil {
		l.Error().Err(err).Msg("unable to insert Battle into database")
		return err
	}

	gamelog.L.Debug().Msg("Inserted battle into db")
	btl.inserted = true

	err = db.QueueSetBattleID(btl.ID, btl.warMachineIDs...)
	if err != nil {
		l.Error().Interface("mechs_ids", btl.warMachineIDs).Err(err).Msg("failed to set battle id in queue")
		return err
	}

	ws.PublishMessage(fmt.Sprintf("/faction/%s/queue-update", server.RedMountainFactionID), WSPlayerAssetMechQueueUpdateSubscribe, true)
	ws.PublishMessage(fmt.Sprintf("/faction/%s/queue-update", server.BostonCyberneticsFactionID), WSPlayerAssetMechQueueUpdateSubscribe, true)
	ws.PublishMessage(fmt.Sprintf("/faction/%s/queue-update", server.ZaibatsuFactionID), WSPlayerAssetMechQueueUpdateSubscribe, true)

	return nil
}

func (btl *Battle) storePlayerAbilityManager(im *PlayerAbilityManager) {
	btl.Lock()
	defer btl.Unlock()
	btl._playerAbilityManager = im
}

func (btl *Battle) warMachineUpdateFromGameClient(payload *BattleStartPayload) ([]*db.BattleMechData, map[uuid.UUID]*boiler.Faction, error) {
	bmd := make([]*db.BattleMechData, len(btl.WarMachines))
	factions := map[uuid.UUID]*boiler.Faction{}

	for i, wm := range btl.WarMachines {
		wm.Lock() // lock mech detail
		for ii, pwm := range payload.WarMachines {
			if wm.Hash == pwm.Hash {
				wm.ParticipantID = pwm.ParticipantID
				break
			}
			if ii == len(payload.WarMachines)-1 {
				gamelog.L.Error().Str("log_name", "battle arena").Err(fmt.Errorf("didnt find matching hash"))
			}
		}
		wm.Unlock()

		gamelog.L.Trace().Interface("battle war machine", wm).Msg("battle war machine")

		mechID, err := uuid.FromString(wm.ID)
		if err != nil {
			gamelog.L.Error().Str("log_name", "battle arena").Str("ownerID", wm.ID).Err(err).Msg("unable to convert owner id from string")
			return nil, nil, err
		}

		ownerID, err := uuid.FromString(wm.OwnedByID)
		if err != nil {
			gamelog.L.Error().Str("log_name", "battle arena").Str("ownerID", wm.OwnedByID).Err(err).Msg("unable to convert owner id from string")
			return nil, nil, err
		}

		factionID, err := uuid.FromString(wm.FactionID)
		if err != nil {
			gamelog.L.Error().Str("log_name", "battle arena").Str("factionID", wm.FactionID).Err(err).Msg("unable to convert faction id from string")
			return nil, nil, err
		}

		bmd[i] = &db.BattleMechData{
			MechID:    mechID,
			OwnerID:   ownerID,
			FactionID: factionID,
		}

		_, ok := factions[factionID]
		if !ok {
			faction, err := boiler.FindFaction(gamedb.StdConn, factionID.String())
			if err != nil {
				gamelog.L.Error().Str("log_name", "battle arena").
					Str("Battle ID", btl.ID).
					Str("Faction ID", factionID.String()).
					Err(err).Msg("unable to retrieve faction from database")

			}
			factions[factionID] = faction
		}
	}

	return bmd, factions, nil
}

func (btl *Battle) preIntro(payload *BattleStartPayload) error {
	gamelog.L.Trace().Str("func", "preIntro").Msg("start")

	btl.Lock()
	defer btl.Unlock()

	bmd, factions, err := btl.warMachineUpdateFromGameClient(payload)
	if err != nil {
		gamelog.L.Error().Str("log_name", "battle arena").Err(err).Msg("Failed to update war machine from game client data")
		return err
	}

	btl.factions = factions
	btl.battleMechData = bmd

	btl.BroadcastUpdate()
	gamelog.L.Trace().Str("func", "preIntro").Msg("end")
	return nil
}

func (btl *Battle) start() {
	gamelog.L.Trace().Str("func", "start").Msg("start")

	var err error

	if btl.battleMechData == nil {
		gamelog.L.Error().Str("log_name", "battle arena").Str("battlemechdata", btl.ID).Msg("battle mech data failed nil check")
	}

	err = db.BattleMechs(btl.Battle, btl.battleMechData)
	if err != nil {
		gamelog.L.Error().Str("log_name", "battle arena").Str("Battle ID", btl.ID).Err(err).Msg("unable to insert battle into database")
		//TODO: something more dramatic
	}

	// check mech join battle quest for each mech owner
	for _, wm := range btl.WarMachines {
		btl.arena.QuestManager.MechJoinBattleQuestCheck(wm.OwnedByID)
	}

	gamelog.L.Debug().Int("battle_number", btl.BattleNumber).Str("battle_id", btl.ID).Msg("Spinning up battle AbilitySystem()")
	btl.storeAbilities(NewAbilitiesSystem(btl))
	gamelog.L.Debug().Int("battle_number", btl.BattleNumber).Str("battle_id", btl.ID).Msg("Broadcasting battle start to players")
	btl.BroadcastUpdate()

	// handle global announcements
	ga, err := boiler.GlobalAnnouncements().One(gamedb.StdConn)
	if err != nil && !errors.Is(err, sql.ErrNoRows) {
		gamelog.L.Error().Str("log_name", "battle arena").Err(err).Int("battle_number", btl.BattleNumber).Str("battle_id", btl.ID).Msg("Broadcasting battle start to players")
	}

	// global announcement exists
	if ga != nil {
		// show if battle number is equal or in between the global announcement's to and from battle number
		if btl.BattleNumber >= ga.ShowFromBattleNumber.Int && btl.BattleNumber <= ga.ShowUntilBattleNumber.Int {
			ws.PublishMessage("/public/global_announcement", server.HubKeyGlobalAnnouncementSubscribe, ga)
		}

		// delete if global announcement expired/ is in the past
		if btl.BattleNumber > ga.ShowUntilBattleNumber.Int {
			_, err := boiler.GlobalAnnouncements().DeleteAll(gamedb.StdConn)
			if err != nil {
				gamelog.L.Error().Str("log_name", "battle arena").Str("Battle ID", btl.ID).Msg("unable to delete global announcement")
			}
			ws.PublishMessage("/public/global_announcement", server.HubKeyGlobalAnnouncementSubscribe, nil)
		}
	}
	gamelog.L.Trace().Str("func", "start").Msg("end")
}

// getGameWorldCoordinatesFromCellXY converts picked cell to the location in game
func (btl *Battle) getGameWorldCoordinatesFromCellXY(cell *server.CellLocation) *server.GameLocation {
	gameMap := btl.gameMap
	// To get the location in game its
	//  ((cellX * GameClientTileSize) + GameClientTileSize / 2) + PixelLeft
	//  ((cellY * GameClientTileSize) + GameClientTileSize / 2) + PixelTop

	return &server.GameLocation{
		X: int(cell.X.Mul(decimal.NewFromInt(server.GameClientTileSize)).Add(decimal.NewFromInt(server.GameClientTileSize / 2)).Add(decimal.NewFromInt(int64(gameMap.PixelLeft))).IntPart()),
		Y: int(cell.Y.Mul(decimal.NewFromInt(server.GameClientTileSize)).Add(decimal.NewFromInt(server.GameClientTileSize / 2)).Add(decimal.NewFromInt(int64(gameMap.PixelTop))).IntPart()),
	}
}

// getCellCoordinatesFromGameWorldXY converts location in game to a cell location
func (btl *Battle) getCellCoordinatesFromGameWorldXY(location *server.GameLocation) *server.CellLocation {
	gameMap := btl.gameMap

	return &server.CellLocation{
		X: decimal.NewFromInt(int64(location.X)).Sub(decimal.NewFromInt(int64(gameMap.PixelLeft))).Sub(decimal.NewFromInt(server.GameClientTileSize * 2)).Div(decimal.NewFromInt(server.GameClientTileSize)),
		Y: decimal.NewFromInt(int64(location.Y)).Sub(decimal.NewFromInt(int64(gameMap.PixelTop))).Sub(decimal.NewFromInt(server.GameClientTileSize * 2)).Div(decimal.NewFromInt(server.GameClientTileSize)),
	}
}

type WarMachinePosition struct {
	X int
	Y int
}

func (btl *Battle) endAbilities() {
	defer func() {
		if r := recover(); r != nil {
			gamelog.LogPanicRecovery("panic! panic! panic! Panic at the battle AbilitySystem() end!", r)
		}
	}()

	gamelog.L.Debug().Msgf("cleaning up AbilitySystem(): %s", btl.ID)

	if btl.AbilitySystem() == nil {
		gamelog.L.Error().Str("log_name", "battle arena").Msg("battle did not have AbilitySystem()!")
		return
	}

	btl.AbilitySystem().End()
	btl.AbilitySystem().storeBattle(nil)
	btl.storeAbilities(nil)
}

func (btl *Battle) endCreateStats(payload *BattleEndPayload, winningWarMachines []*WarMachine) *BattleEndDetail {
	defer func() {
		if r := recover(); r != nil {
			gamelog.LogPanicRecovery("panic! panic! panic! Panic at the creation of ending info: endCreateStats!", r)
		}
	}()

	gamelog.L.Debug().Msgf("battle end: looping MostFrequentAbilityExecutors: %s", btl.ID)
	topPlayerExecutorsBoilers, err := db.MostFrequentAbilityExecutors(uuid.Must(uuid.FromString(payload.BattleID)))
	if err != nil {
		gamelog.L.Warn().Err(err).Str("battle_id", payload.BattleID).Msg("get top player executors")
	}

	gamelog.L.Debug().Msgf("battle end: looping topPlayerExecutorsBoilers: %s", btl.ID)
	topPlayerExecutors := []*BattleUser{}
	for _, p := range topPlayerExecutorsBoilers {
		factionID := uuid.Must(uuid.FromString(winningWarMachines[0].FactionID))
		if p.FactionID.Valid {
			factionID = uuid.Must(uuid.FromString(p.FactionID.String))
		}
		topPlayerExecutors = append(topPlayerExecutors, &BattleUser{
			ID:        uuid.Must(uuid.FromString(p.ID)),
			Username:  p.Username.String,
			FactionID: factionID.String(),
		})
	}

	// winning factions
	winningFaction := winningWarMachines[0].Faction

	// get winning faction order
	winningFactionIDOrder := []string{winningFaction.ID}

	factionIDs, err := db.FactionMechDestroyedOrderGet(btl.ID)
	if err != nil {
		gamelog.L.Error().Err(err).Msg("Failed to load mech destroy order.")
	}

	for _, fid := range factionIDs {
		exist := false
		for _, wid := range winningFactionIDOrder {
			if wid == fid {
				exist = true
			}
		}

		if !exist {
			winningFactionIDOrder = append(winningFactionIDOrder, fid)
		}
	}

	gamelog.L.Debug().
		Int("top_player_executors", len(topPlayerExecutors)).
		Msg("get top players and factions")

	return &BattleEndDetail{
		BattleID:                     btl.ID,
		BattleIdentifier:             btl.Battle.BattleNumber,
		StartedAt:                    btl.Battle.StartedAt,
		EndedAt:                      btl.Battle.EndedAt.Time,
		WinningCondition:             payload.WinCondition,
		WinningFaction:               winningFaction,
		WinningFactionIDOrder:        winningFactionIDOrder,
		WinningWarMachines:           winningWarMachines,
		MostFrequentAbilityExecutors: topPlayerExecutors,
	}
}

func (btl *Battle) processWinners(payload *BattleEndPayload) {
	defer func() {
		if r := recover(); r != nil {
			gamelog.LogPanicRecovery("panic! panic! panic! Panic at the battle end processWinners!", r)
		}
	}()
	mws := make([]*db.MechWithOwner, len(payload.WinningWarMachines))

	for i, wmwin := range payload.WinningWarMachines {
		var wm *WarMachine
		for _, w := range btl.WarMachines {
			if w.Hash == wmwin.Hash {
				wm = w
				break
			}
		}
		if wm == nil {
			gamelog.L.Error().Str("log_name", "battle arena").Str("Battle ID", btl.ID).Msg("unable to match war machine to battle with hash")
			continue
		}
		mechId, err := uuid.FromString(wm.ID)
		if err != nil {
			gamelog.L.Error().Str("log_name", "battle arena").
				Str("Battle ID", btl.ID).
				Str("mech ID", wm.ID).
				Err(err).
				Msg("unable to convert mech id to uuid")
			continue
		}
		ownedById, err := uuid.FromString(wm.OwnedByID)
		if err != nil {
			gamelog.L.Error().Str("log_name", "battle arena").
				Str("Battle ID", btl.ID).
				Str("mech ID", wm.ID).
				Err(err).
				Msg("unable to convert owned id to uuid")
			continue
		}
		factionId, err := uuid.FromString(wm.FactionID)
		if err != nil {
			gamelog.L.Error().Str("log_name", "battle arena").
				Str("Battle ID", btl.ID).
				Str("faction ID", wm.FactionID).
				Err(err).
				Msg("unable to convert faction id to uuid")
			continue
		}
		mws[i] = &db.MechWithOwner{
			OwnerID:   ownedById,
			MechID:    mechId,
			FactionID: factionId,
		}
	}
	err := db.WinBattle(btl.ID, payload.WinCondition, mws...)
	if err != nil {
		gamelog.L.Error().Str("log_name", "battle arena").
			Str("Battle ID", btl.ID).
			Err(err).
			Msg("unable to store mech wins")
	}
}

type PlayerReward struct {
	PlayerID              string                         `json:"player_id"`
	RewardedSups          decimal.Decimal                `json:"rewarded_sups"`
	RewardedPlayerAbility *boiler.BlueprintPlayerAbility `json:"rewarded_player_ability"`
	FactionRank           string                         `json:"faction_rank"`
}
type MechReward struct {
	ID           string          `json:"id"`
	Name         string          `json:"name"`
	Label        string          `json:"label"`
	FactionID    string          `json:"faction_id"`
	AvatarURL    string          `json:"avatar_url"`
	OwnerID      string          `json:"owner_id"`
	RewardedSups decimal.Decimal `json:"rewarded_sups"`
}

// RewardBattleMechOwners give reward to war machine owner
func (btl *Battle) RewardBattleMechOwners(winningFactionOrder []string) ([]*PlayerReward, []*MechReward) {
	playerRewards := []*PlayerReward{}
	mechRewars := []*MechReward{}

	abilityRewardPlayers := []string{}

	// get sups pool
	bqs, err := boiler.BattleQueues(
		boiler.BattleQueueWhere.BattleID.EQ(null.StringFrom(btl.ID)),
		qm.Load(boiler.BattleQueueRels.Fee),
		qm.Load(boiler.BattleQueueRels.Owner),
	).All(gamedb.StdConn)
	if err != nil {
		gamelog.L.Error().Err(err).Str("battle id", btl.ID).Msg("Failed to load battle queue fees")
		return []*PlayerReward{}, []*MechReward{}
	}

	totalSups := decimal.Zero
	for _, bq := range bqs {
		if bq.R != nil && bq.R.Fee != nil {
			totalSups = totalSups.Add(bq.R.Fee.Amount)
		}
	}

	if totalSups.Equal(decimal.Zero) {
		gamelog.L.Debug().Msg("No sups to distribute.")
		return []*PlayerReward{}, []*MechReward{}
	}

	// get players per faction
	playerPerFaction := make(map[string]decimal.Decimal)
	for _, bq := range bqs {
		if _, ok := playerPerFaction[bq.FactionID]; !ok {
			playerPerFaction[bq.FactionID] = decimal.Zero
		}

		// if owner is not AI
		if bq.R != nil && bq.R.Owner != nil {

			// skip AI player, when it is in production
			if server.IsProductionEnv() && bq.R.Owner.IsAi {
				continue
			}

			playerPerFaction[bq.FactionID] = playerPerFaction[bq.FactionID].Add(decimal.NewFromInt(1))
		}
	}

	firstRankSupsRewardRatio := db.GetDecimalWithDefault(db.KeyFirstRankFactionRewardRatio, decimal.NewFromFloat(0.6))
	secondRankSupsRewardRatio := db.GetDecimalWithDefault(db.KeySecondRankFactionRewardRatio, decimal.NewFromFloat(0.25))
	thirdRankSupsRewardRatio := db.GetDecimalWithDefault(db.KeyThirdRankFactionRewardRatio, decimal.NewFromFloat(0.15))

	// reward sups
	taxRatio := db.GetDecimalWithDefault(db.KeyBattleRewardTaxRatio, decimal.NewFromFloat(0.025))
	for i, factionID := range winningFactionOrder {
		switch i {
		case 0: // winning faction
			for _, bq := range bqs {
				if bq.FactionID == factionID && bq.R != nil && bq.R.Fee != nil && bq.R.Owner != nil {
					player := bq.R.Owner

					// skip AI player, when it is in production
					if server.IsProductionEnv() && player.IsAi {
						continue
					}

					pw := btl.RewardPlayerSups(
						player,
						bq.R.Fee,
						totalSups.Mul(firstRankSupsRewardRatio).Div(playerPerFaction[bq.FactionID]),
						taxRatio,
					)

					// record mech reward
					if m := btl.arena.CurrentBattleWarMachineByID(bq.MechID); m != nil {
						mechRewars = append(mechRewars, &MechReward{
							ID:           m.ID,
							FactionID:    m.FactionID,
							Name:         m.Name,
							Label:        m.Label,
							AvatarURL:    m.ImageAvatar,
							RewardedSups: pw.RewardedSups,
							OwnerID:      bq.OwnerID,
						})
					}

					// append or update player rewards
					exist := false
					for _, pr := range playerRewards {
						if pr.PlayerID == pw.PlayerID {
							pr.RewardedSups = pr.RewardedSups.Add(pw.RewardedSups)
							exist = true
						}
					}
					if !exist {
						// fill war machine
						pw.FactionRank = "FIRST"
						playerRewards = append(playerRewards, pw)
					}

				}
			}

		case 1: // second faction
			for _, bq := range bqs {
				if bq.FactionID == factionID && bq.R != nil && bq.R.Fee != nil && bq.R.Owner != nil {
					player := bq.R.Owner

					// skip AI player, when it is in production
					if server.IsProductionEnv() && player.IsAi {
						continue
					}

					pw := btl.RewardPlayerSups(
						player,
						bq.R.Fee,
						totalSups.Mul(secondRankSupsRewardRatio).Div(playerPerFaction[bq.FactionID]),
						taxRatio,
					)

					// record mech reward
					if m := btl.arena.CurrentBattleWarMachineByID(bq.MechID); m != nil {
						mechRewars = append(mechRewars, &MechReward{
							ID:           m.ID,
							FactionID:    m.FactionID,
							Name:         m.Name,
							Label:        m.Label,
							AvatarURL:    m.ImageAvatar,
							RewardedSups: pw.RewardedSups,
							OwnerID:      bq.OwnerID,
						})
					}

					// append or update player rewards
					exist := false
					for _, pr := range playerRewards {
						if pr.PlayerID == pw.PlayerID {
							pr.RewardedSups = pr.RewardedSups.Add(pw.RewardedSups)
							exist = true
						}
					}
					if !exist {
						pw.FactionRank = "SECOND"
						playerRewards = append(playerRewards, pw)
					}

				}
			}

		case 2: // lose faction
			for _, bq := range bqs {
				if bq.FactionID == factionID && bq.R != nil && bq.R.Fee != nil && bq.R.Owner != nil {
					player := bq.R.Owner

					// skip AI player, when it is in production
					if server.IsProductionEnv() && player.IsAi {
						continue
					}

					pw := btl.RewardPlayerSups(
						player,
						bq.R.Fee,
						totalSups.Mul(thirdRankSupsRewardRatio).Div(playerPerFaction[bq.FactionID]),
						taxRatio,
					)

					// record mech reward
					if m := btl.arena.CurrentBattleWarMachineByID(bq.MechID); m != nil {
						mechRewars = append(mechRewars, &MechReward{
							ID:           m.ID,
							FactionID:    m.FactionID,
							Name:         m.Name,
							Label:        m.Label,
							AvatarURL:    m.ImageAvatar,
							RewardedSups: pw.RewardedSups,
							OwnerID:      bq.OwnerID,
						})
					}

					// append or update player rewards
					exist := false
					for _, pr := range playerRewards {
						if pr.PlayerID == pw.PlayerID {
							pr.RewardedSups = pr.RewardedSups.Add(pw.RewardedSups)
							exist = true
						}
					}
					if !exist {
						pw.FactionRank = "THIRD"
						playerRewards = append(playerRewards, pw)
					}

					// add player ability reward list
					exists := false
					for _, pid := range abilityRewardPlayers {
						if pid == bq.OwnerID {
							exists = true
							break
						}
					}
					if !exists {
						abilityRewardPlayers = append(abilityRewardPlayers, bq.OwnerID)
					}
				}
			}
		}
	}

	// reward player abilities
	pws := btl.RewardPlayerAbility(abilityRewardPlayers)
	for _, pw := range pws {
		for _, pr := range playerRewards {
			if pr.PlayerID == pw.PlayerID {
				pr.RewardedPlayerAbility = pw.RewardedPlayerAbility
				break
			}
		}
	}

	return playerRewards, mechRewars
}

// RewardPlayerSups reward player sups
func (btl *Battle) RewardPlayerSups(player *boiler.Player, queueFee *boiler.BattleQueueFee, supsReward decimal.Decimal, taxRatio decimal.Decimal) *PlayerReward {
	playerID := player.ID
	tax := supsReward.Mul(taxRatio)
	challengeFund := decimal.New(1, 18)

	l := gamelog.L.With().Str("function", "RewardPlayerSups").Logger()

	// record
	pw := &PlayerReward{
		PlayerID:     playerID,
		RewardedSups: supsReward,
	}

	// if player is AI, pay reward back to treasury fund, and return
	if player.IsAi {
		payoutTXID, err := btl.arena.RPCClient.SpendSupMessage(xsyn_rpcclient.SpendSupsReq{
			FromUserID:           uuid.Must(uuid.FromString(server.SupremacyBattleUserID)),
			ToUserID:             uuid.UUID(server.XsynTreasuryUserID),
			Amount:               supsReward.StringFixed(0),
			TransactionReference: server.TransactionReference(fmt.Sprintf("battle_reward|%s|%d", btl.ID, time.Now().UnixNano())),
			Group:                string(server.TransactionGroupSupremacy),
			SubGroup:             string(server.TransactionGroupBattle),
			Description:          fmt.Sprintf("reward from battle #%d.", btl.BattleNumber),
		})
		if err != nil {
			l.Error().Err(err).
				Str("from", server.SupremacyBattleUserID).
				Str("to", playerID).
				Str("amount", supsReward.StringFixed(0)).
				Msg("Failed to pay player battel reward")
		}
		queueFee.PayoutTXID = null.StringFrom(payoutTXID)

		_, err = queueFee.Update(gamedb.StdConn, boil.Whitelist(
			boiler.BattleQueueFeeColumns.PayoutTXID,
		))
		if err != nil {
			l.Error().Err(err).Interface("queue fee", queueFee).Msg("Failed to update payout, tax and challenge fund transaction id")
		}

		return pw
	}

	// otherwise, pay battle reward to the actual player
	payoutTXID, err := btl.arena.RPCClient.SpendSupMessage(xsyn_rpcclient.SpendSupsReq{
		FromUserID:           uuid.Must(uuid.FromString(server.SupremacyBattleUserID)),
		ToUserID:             uuid.Must(uuid.FromString(playerID)),
		Amount:               supsReward.StringFixed(0),
		TransactionReference: server.TransactionReference(fmt.Sprintf("battle_reward|%s|%d", btl.ID, time.Now().UnixNano())),
		Group:                string(server.TransactionGroupSupremacy),
		SubGroup:             string(server.TransactionGroupBattle),
		Description:          fmt.Sprintf("reward from battle #%d.", btl.BattleNumber),
	})
	if err != nil {
		l.Error().Err(err).
			Str("from", server.SupremacyBattleUserID).
			Str("to", playerID).
			Str("amount", supsReward.StringFixed(0)).
			Msg("Failed to pay player battel reward")
	}
	queueFee.PayoutTXID = null.StringFrom(payoutTXID)

	// pay reward tax
	taxTXID, err := btl.arena.RPCClient.SpendSupMessage(xsyn_rpcclient.SpendSupsReq{
		FromUserID:           uuid.Must(uuid.FromString(playerID)),
		ToUserID:             uuid.UUID(server.XsynTreasuryUserID),
		Amount:               tax.StringFixed(0),
		TransactionReference: server.TransactionReference(fmt.Sprintf("battle_reward_tax|%s|%d", btl.ID, time.Now().UnixNano())),
		Group:                string(server.TransactionGroupSupremacy),
		SubGroup:             string(server.TransactionGroupBattle),
		Description:          fmt.Sprintf("reward tax from battle #%d.", btl.BattleNumber),
	})
	if err != nil {
		l.Error().Err(err).
			Str("from", playerID).
			Str("to", server.XsynTreasuryUserID.String()).
			Str("amount", tax.StringFixed(0)).
			Msg("Failed to pay player battle reward")
	}
	queueFee.TaxTXID = null.StringFrom(taxTXID)

	// pay challenge fund
	challengeFundTXID, err := btl.arena.RPCClient.SpendSupMessage(xsyn_rpcclient.SpendSupsReq{
		FromUserID:           uuid.Must(uuid.FromString(playerID)),
		ToUserID:             uuid.Must(uuid.FromString(server.SupremacyChallengeFundUserID)),
		Amount:               challengeFund.StringFixed(0),
		TransactionReference: server.TransactionReference(fmt.Sprintf("supremacy_challenge_fund|%s|%d", btl.ID, time.Now().UnixNano())),
		Group:                string(server.TransactionGroupSupremacy),
		SubGroup:             string(server.TransactionGroupBattle),
		Description:          fmt.Sprintf("challenge fund from battle #%d.", btl.BattleNumber),
	})
	if err != nil {
		l.Error().Err(err).
			Str("from", playerID).
			Str("to", server.SupremacyChallengeFundUserID).
			Str("amount", challengeFund.StringFixed(0)).
			Msg("Failed to pay player battle reward")
	}
	queueFee.ChallengeFundTXID = null.StringFrom(challengeFundTXID)

	_, err = queueFee.Update(gamedb.StdConn, boil.Whitelist(
		boiler.BattleQueueFeeColumns.PayoutTXID,
		boiler.BattleQueueFeeColumns.TaxTXID,
		boiler.BattleQueueFeeColumns.ChallengeFundTXID,
	))
	if err != nil {
		l.Error().Err(err).Interface("queue fee", queueFee).Msg("Failed to update payout, tax and challenge fund transaction id")
	}

	return pw
}

// RewardPlayerAbility reward mech owners from lose faction one player ability
func (btl *Battle) RewardPlayerAbility(playerIDs []string) []*PlayerReward {
	pws := []*PlayerReward{}

	if len(playerIDs) == 0 {
		return pws
	}

	bpas, err := boiler.SalePlayerAbilities(
		boiler.SalePlayerAbilityWhere.RarityWeight.GT(0),
		qm.Load(boiler.SalePlayerAbilityRels.Blueprint),
	).All(gamedb.StdConn)
	if err != nil {
		gamelog.L.Error().Err(err).Msg("failed to refresh pool of sale abilities from db")
	}

	for _, pid := range playerIDs {
		// load existing player abilities
		pas, err := boiler.PlayerAbilities(
			boiler.PlayerAbilityWhere.OwnerID.EQ(pid),
		).All(gamedb.StdConn)
		if err != nil {
			gamelog.L.Error().Err(err).Str("player id", pid).Msg("Failed to load player abilities")
			continue
		}

		availableAbilities := []*boiler.SalePlayerAbility{}
		for _, bpa := range bpas {
			isAvailable := true
			for _, pa := range pas {
				if pa.BlueprintID != bpa.ID {
					continue
				}

				// if player has the ability, check ability is reach the limit
				if pa.Count >= bpa.R.Blueprint.InventoryLimit {
					isAvailable = false
				}

				break
			}

			// collect available abilities
			if isAvailable {
				availableAbilities = append(availableAbilities, bpa)
			}
		}

		// skip, if no player ability is available
		if len(availableAbilities) == 0 {
			sysMsg := boiler.SystemMessage{
				PlayerID: pid,
				SenderID: server.SupremacyBattleUserID,
				DataType: null.StringFrom(string(system_messages.SystemMessageDataTypeMechOwnerBattleReward)),
				Title:    "Battle Reward",
				Message:  "Unable to reward you new player ability due to your inventory is full.",
			}
			err = sysMsg.Insert(gamedb.StdConn, boil.Infer())
			if err != nil {
				gamelog.L.Error().Err(err).Interface("newSystemMessage", sysMsg).Msg("failed to insert new system message into db")
				break
			}
			ws.PublishMessage(fmt.Sprintf("/secure/user/%s/system_messages", pid), server.HubKeySystemMessageListUpdatedSubscribe, true)

			continue
		}

		// create the pool
		pool := []*boiler.SalePlayerAbility{}
		for _, aa := range availableAbilities {
			for i := 0; i < aa.RarityWeight; i++ {
				pool = append(pool, aa)
			}
		}

		// randomly assign an ability
		rand.Seed(time.Now().UnixNano())
		rand.Shuffle(len(pool), func(i, j int) { pool[i], pool[j] = pool[j], pool[i] })

		rand.Seed(time.Now().UnixNano())
		ability := availableAbilities[rand.Intn(len(availableAbilities))]

		err = db.PlayerAbilityAssign(pid, ability.BlueprintID)
		if err != nil {
			gamelog.L.Error().Err(err).Str("player id", pid).Str("ability id", ability.ID).Msg("Failed to assign ability to the player")
			continue
		}

		pws = append(pws, &PlayerReward{
			PlayerID:              pid,
			RewardedPlayerAbility: ability.R.Blueprint,
		})
	}

	return pws
}

func (btl *Battle) processWarMachineRepair() {
	defer func() {
		if r := recover(); r != nil {
			gamelog.LogPanicRecovery("panic! panic! panic! Panic at register mech repair cases", r)
		}
	}()
	for _, wm := range btl.WarMachines {
		wm.RLock()
		mechID := wm.ID
		modelID := wm.ModelID
		maxHealth := wm.MaxHealth
		health := wm.Health
		ownerID := wm.OwnedByID
		wm.RUnlock()

		go func() {
			// skip, if player is AI
			p, err := boiler.FindPlayer(gamedb.StdConn, ownerID)
			if err != nil {
				gamelog.L.Error().Err(err).Msg("Failed to load mech owner detail")
				return
			}

			if p.IsAi {
				return
			}

			// register mech repair case
			err = RegisterMechRepairCase(mechID, modelID, maxHealth, health)
			if err != nil {
				gamelog.L.Error().Err(err).Msg("Failed to register mech repair")
			}
		}()
	}
}

func (btl *Battle) endWarMachines(payload *BattleEndPayload) []*WarMachine {
	defer func() {
		if r := recover(); r != nil {
			gamelog.LogPanicRecovery("panic! panic! panic! Panic at the sorting up ending war machines!", r)
		}
	}()
	winningWarMachines := make([]*WarMachine, len(payload.WinningWarMachines))

	gamelog.L.Debug().Msgf("battle end: looping WinningWarMachines: %s", btl.ID)
	for i := range payload.WinningWarMachines {
		for _, w := range btl.WarMachines {
			if w.Hash == payload.WinningWarMachines[i].Hash {
				winningWarMachines[i] = w
				break
			}
		}
		if winningWarMachines[i] == nil {
			gamelog.L.Error().Str("log_name", "battle arena").Str("Battle ID", btl.ID).Msg("unable to match war machine to battle with hash")
		}
	}

	if len(winningWarMachines) == 0 || winningWarMachines[0] == nil {
		gamelog.L.Panic().Str("Battle ID", btl.ID).Msg("no winning war machines")
	} else {
		for _, w := range winningWarMachines {
			// update battle_mechs to indicate survival
			bm, err := boiler.FindBattleMech(gamedb.StdConn, btl.ID, w.ID)
			if err != nil {
				gamelog.L.Error().Str("log_name", "battle arena").
					Str("battleID", btl.ID).
					Str("mechID", w.ID).
					Str("db func", "endWarMachines").
					Err(err).Msg("unable to retrieve battle mech from database")
				continue
			}

			bm.MechSurvived = null.BoolFrom(true)
			_, err = bm.Update(gamedb.StdConn, boil.Infer())
			if err != nil {
				gamelog.L.Warn().Err(err).
					Interface("boiler.BattleMech", bm).
					Msg("unable to update winning battle mech")
			}

			// update mech_stats, total_wins column
			ms, err := boiler.MechStats(boiler.MechStatWhere.MechID.EQ(w.ID)).One(gamedb.StdConn)
			if errors.Is(err, sql.ErrNoRows) {
				// If mech stats not exist then create it
				newMs := boiler.MechStat{
					MechID:          w.ID,
					BattlesSurvived: 1,
				}
				err := newMs.Insert(gamedb.StdConn, boil.Infer())
				if err != nil {
					gamelog.L.Warn().Err(err).
						Interface("boiler.MechStat", newMs).
						Msg("unable to create mech stat")
				}
				continue
			} else if err != nil {
				gamelog.L.Warn().Err(err).
					Str("mechID", w.ID).
					Msg("unable to get mech stat")
				continue
			}

			ms.BattlesSurvived = ms.BattlesSurvived + 1
			_, err = ms.Update(gamedb.StdConn, boil.Infer())
			if err != nil {
				gamelog.L.Warn().Err(err).
					Interface("boiler.MechStat", ms).
					Msg("unable to update mech stat")
			}

			prefs, err := boiler.PlayerSettingsPreferences(boiler.PlayerSettingsPreferenceWhere.PlayerID.EQ(bm.OwnerID)).One(gamedb.StdConn)
			if err != nil && !errors.Is(err, sql.ErrNoRows) {
				gamelog.L.Error().Str("log_name", "battle arena").Err(err).Str("player_id", bm.OwnerID).Msg("unable to get player prefs")
				continue
			}

			if prefs != nil && prefs.TelegramID.Valid && prefs.EnableTelegramNotifications {
				// killed a war machine
				msg := fmt.Sprintf("Your War machine %s is Victorious! 🎉", w.Name)
				err := btl.arena.telegram.Notify(prefs.TelegramID.Int64, msg)
				if err != nil {
					gamelog.L.Error().Str("log_name", "battle arena").Str("telegramID", fmt.Sprintf("%v", prefs.TelegramID)).Err(err).Msg("failed to send notification")
				}
			}

		}

		// update battle_mechs to indicate faction win
		bms, err := boiler.BattleMechs(boiler.BattleMechWhere.FactionID.EQ(winningWarMachines[0].FactionID), boiler.BattleMechWhere.BattleID.EQ(btl.ID)).All(gamedb.StdConn)
		if err != nil {
			gamelog.L.Error().Str("log_name", "battle arena").
				Str("battleID", btl.ID).
				Str("factionID", winningWarMachines[0].FactionID).
				Str("db func", "endWarMachines").
				Err(err).Msg("unable to retrieve faction battle mechs from database")
		}
		_, err = bms.UpdateAll(gamedb.StdConn, boiler.M{
			"faction_won": true,
		})
		if err != nil {
			gamelog.L.Warn().Err(err).
				Interface("boiler.BattleMech", bms).
				Msg("unable to update faction battle mechs")
		}

		// update mech_stats total_wins (total faction wins)
		wonBms, err := boiler.BattleMechs(boiler.BattleMechWhere.FactionID.EQ(winningWarMachines[0].FactionID), boiler.BattleMechWhere.BattleID.EQ(btl.ID)).All(gamedb.StdConn)
		if err != nil {
			gamelog.L.Error().Str("log_name", "battle arena").
				Str("battleID", btl.ID).
				Str("factionID", winningWarMachines[0].FactionID).
				Str("db func", "endWarMachines").
				Err(err).Msg("unable to retrieve winning faction battle mechs from database")
		}
		for _, w := range wonBms {
			// update mech_stats, total_losses column
			wms, err := boiler.MechStats(boiler.MechStatWhere.MechID.EQ(w.MechID)).One(gamedb.StdConn)
			if errors.Is(err, sql.ErrNoRows) {
				// If mech stats not exist then create it
				newMs := boiler.MechStat{
					MechID:    w.MechID,
					TotalWins: 1,
				}
				err := newMs.Insert(gamedb.StdConn, boil.Infer())
				if err != nil {
					gamelog.L.Warn().Err(err).
						Interface("boiler.MechStat", newMs).
						Msg("unable to create mech stat")
				}
				continue
			} else if err != nil {
				gamelog.L.Warn().Err(err).
					Str("mechID", w.MechID).
					Msg("unable to get mech stat")
				continue
			}

			wms.TotalWins = wms.TotalWins + 1
			_, err = wms.Update(gamedb.StdConn, boil.Infer())
			if err != nil {
				gamelog.L.Warn().Err(err).
					Interface("boiler.MechStat", wms).
					Msg("unable to update mech stat")
			}
		}

		// update mech_stats total_losses
		lostBms, err := boiler.BattleMechs(boiler.BattleMechWhere.FactionID.NEQ(winningWarMachines[0].FactionID), boiler.BattleMechWhere.BattleID.EQ(btl.ID)).All(gamedb.StdConn)
		if err != nil {
			gamelog.L.Error().Str("log_name", "battle arena").
				Str("battleID", btl.ID).
				Str("factionID", winningWarMachines[0].FactionID).
				Str("db func", "endWarMachines").
				Err(err).Msg("unable to retrieve losing faction battle mechs from database")
		}
		for _, l := range lostBms {
			// update mech_stats, total_losses column
			lms, err := boiler.MechStats(boiler.MechStatWhere.MechID.EQ(l.MechID)).One(gamedb.StdConn)
			if errors.Is(err, sql.ErrNoRows) {
				// If mech stats not exist then create it
				newMs := boiler.MechStat{
					MechID:      l.MechID,
					TotalLosses: 1,
				}
				err := newMs.Insert(gamedb.StdConn, boil.Infer())
				if err != nil {
					gamelog.L.Warn().Err(err).
						Interface("boiler.MechStat", newMs).
						Msg("unable to create mech stat")
				}
				continue
			} else if err != nil {
				gamelog.L.Warn().Err(err).
					Str("mechID", l.MechID).
					Msg("unable to get mech stat")
				continue
			}

			lms.TotalLosses = lms.TotalLosses + 1
			_, err = lms.Update(gamedb.StdConn, boil.Infer())
			if err != nil {
				gamelog.L.Warn().Err(err).
					Interface("boiler.MechStat", lms).
					Msg("unable to update mech stat")
			}
		}

		// record faction win/loss count
		err = db.FactionAddWinLossCount(winningWarMachines[0].FactionID)
		if err != nil {
			gamelog.L.Panic().Str("Battle ID", btl.ID).Str("winning_faction_id", winningWarMachines[0].FactionID).Msg("Failed to update faction win/loss count")
		}
	}

	return winningWarMachines
}

const HubKeyBattleEndDetailUpdated = "BATTLE:END:DETAIL:UPDATED"

func (btl *Battle) endBroadcast(endInfo *BattleEndDetail, playerRewardRecords []*PlayerReward, mechRewardRecords []*MechReward) {
	defer func() {
		if r := recover(); r != nil {
			gamelog.LogPanicRecovery("panic! panic! panic! Panic at the ending of end broadcast!", r)
		}
	}()
	for _, prr := range playerRewardRecords {
		// send battle reward system message
		b, err := json.Marshal(prr)
		if err != nil {
			gamelog.L.Error().Interface("player reward data", prr).Err(err).Msg("Failed to marshal player reward data into json.")
			break
		}
		sysMsg := boiler.SystemMessage{
			PlayerID: prr.PlayerID,
			SenderID: server.SupremacyBattleUserID,
			DataType: null.StringFrom(string(system_messages.SystemMessageDataTypeMechOwnerBattleReward)),
			Title:    "Battle Reward",
			Message:  fmt.Sprintf("Your faction is the %s rank in the battle #%d.", prr.FactionRank, btl.BattleNumber),
			Data:     null.JSONFrom(b),
		}
		err = sysMsg.Insert(gamedb.StdConn, boil.Infer())
		if err != nil {
			gamelog.L.Error().Err(err).Interface("newSystemMessage", sysMsg).Msg("failed to insert new system message into db")
			break
		}
		ws.PublishMessage(fmt.Sprintf("/secure/user/%s/system_messages", prr.PlayerID), server.HubKeySystemMessageListUpdatedSubscribe, true)
	}

	endInfo.MechRewards = mechRewardRecords

	ws.PublishMessage(fmt.Sprintf("/public/arena/%s/battle_end_result", btl.ArenaID), HubKeyBattleEndDetailUpdated, endInfo)

	// cache battle end detail
	btl.arena.LastBattleResult = endInfo
}

func (btl *Battle) end(payload *BattleEndPayload) {
	defer func() {
		if r := recover(); r != nil {
			gamelog.LogPanicRecovery("panic! panic! panic! Panic at the battle end!", r)

			exists, err := boiler.BattleExists(gamedb.StdConn, btl.ID)
			if err != nil {
				gamelog.L.Panic().Err(err).Msg("Panicing. Unable to even check if battle id exists")
			}
			if exists {

			}
		}
	}()

	btl.Battle.EndedAt = null.TimeFrom(time.Now())
	_, err := btl.Battle.Update(gamedb.StdConn, boil.Infer())
	if err != nil {
		gamelog.L.Error().Str("log_name", "battle arena").Str("Battle ID", btl.ID).Time("EndedAt", btl.EndedAt.Time).Msg("unable to update database for endat battle")
	}

	btl.endAbilities()

	winningWarMachines := btl.endWarMachines(payload)
	endInfo := btl.endCreateStats(payload, winningWarMachines)
	playerRewardRecords, mechRewardRecords := btl.RewardBattleMechOwners(endInfo.WinningFactionIDOrder)
	btl.processWinners(payload)

	btl.processWarMachineRepair()

	// TODO: we can remove this after a while
	_, err = boiler.BattleQueueNotifications(
		boiler.BattleQueueNotificationWhere.QueueMechID.IsNotNull(),
	).UpdateAll(gamedb.StdConn, boiler.M{"queue_mech_id": nil})
	if err != nil {
		gamelog.L.Error().Str("log_name", "battle arena").Err(err).Msg("failed to update battle queue notifications")
	}

	// broadcast system message to mech owners
	q, err := boiler.BattleQueues(boiler.BattleQueueWhere.BattleID.EQ(null.StringFrom(btl.BattleID))).All(gamedb.StdConn)
	go system_messages.BroadcastMechBattleCompleteMessage(q, btl.BattleID)

	_, err = q.DeleteAll(gamedb.StdConn)
	if err != nil {
		gamelog.L.Panic().Err(err).Str("Battle ID", btl.ID).Str("battle_id", payload.BattleID).Msg("Failed to remove mechs from battle queue.")
	}

	gamelog.L.Info().Msgf("battle has been cleaned up, sending broadcast %s", btl.ID)
	btl.endBroadcast(endInfo, playerRewardRecords, mechRewardRecords)
}

type GameSettingsResponse struct {
	GameMap            *server.GameMap    `json:"game_map"`
	BattleZone         *server.BattleZone `json:"battle_zone"`
	WarMachines        []*WarMachine      `json:"war_machines"`
	SpawnedAI          []*WarMachine      `json:"spawned_ai"`
	WarMachineLocation []byte             `json:"war_machine_location"`
	BattleIdentifier   int                `json:"battle_identifier"`
	AbilityDetails     []*AbilityDetail   `json:"ability_details"`
}

func GameSettingsPayload(btl *Battle) *GameSettingsResponse {
	var lt []byte
	if btl.lastTick != nil {
		lt = *btl.lastTick
	}
	if btl == nil {
		return nil
	}

	// Current Battle Zone
	var battleZone *server.BattleZone
	if len(btl.battleZones) > 0 {
		if btl.currentBattleZoneIndex >= len(btl.battleZones) {
			btl.currentBattleZoneIndex = 0
		}
		battleZone = &btl.battleZones[btl.currentBattleZoneIndex]
	}

	wms := []*WarMachine{}
	for _, w := range btl.WarMachines {
		wCopy := &WarMachine{
			ID:                 w.ID,
			Hash:               w.Hash,
			OwnedByID:          w.OwnedByID,
			OwnerUsername:      w.OwnerUsername,
			Name:               w.Name,
			Label:              w.Label,
			ParticipantID:      w.ParticipantID,
			FactionID:          w.FactionID,
			MaxHealth:          w.MaxHealth,
			MaxShield:          w.MaxShield,
			Health:             w.Health,
			AIType:             w.AIType,
			ModelID:            w.ModelID,
			Model:              w.Model,
			Skin:               w.Skin,
			Speed:              w.Speed,
			Faction:            w.Faction,
			Tier:               w.Tier,
			PowerCore:          w.PowerCore,
			Abilities:          w.Abilities,
			Weapons:            w.Weapons,
			Utility:            w.Utility,
			Image:              w.Image,
			ImageAvatar:        w.ImageAvatar,
			Position:           w.Position,
			Rotation:           w.Rotation,
			IsHidden:           w.IsHidden,
			Shield:             w.Shield,
			ShieldRechargeRate: w.ShieldRechargeRate,
			Stats:              w.Stats,
			Status:             w.Status,
		}
		// Hidden/Incognito
		if wCopy.Position != nil {
			hideMech := btl._playerAbilityManager.IsWarMachineHidden(wCopy.Hash)
			hideMech = hideMech || btl._playerAbilityManager.IsWarMachineInBlackout(server.GameLocation{
				X: wCopy.Position.X,
				Y: wCopy.Position.Y,
			})
			if hideMech {
				wCopy.IsHidden = true
				wCopy.Position = &server.Vector3{
					X: -1,
					Y: -1,
					Z: -1,
				}
			}
		}
		wms = append(wms, wCopy)
	}

	ais := []*WarMachine{}
	for _, w := range btl.SpawnedAI {
		wCopy := &WarMachine{
			ID:                 w.ID,
			Hash:               w.Hash,
			OwnedByID:          w.OwnedByID,
			OwnerUsername:      w.OwnerUsername,
			Name:               w.Name,
			Label:              w.Label,
			ParticipantID:      w.ParticipantID,
			FactionID:          w.FactionID,
			MaxHealth:          w.MaxHealth,
			MaxShield:          w.MaxShield,
			Health:             w.Health,
			AIType:             w.AIType,
			ModelID:            w.ModelID,
			Model:              w.Model,
			Skin:               w.Skin,
			Speed:              w.Speed,
			Faction:            w.Faction,
			Tier:               w.Tier,
			PowerCore:          w.PowerCore,
			Abilities:          w.Abilities,
			Weapons:            w.Weapons,
			Utility:            w.Utility,
			Image:              w.Image,
			ImageAvatar:        w.ImageAvatar,
			Position:           w.Position,
			Rotation:           w.Rotation,
			IsHidden:           w.IsHidden,
			Shield:             w.Shield,
			ShieldRechargeRate: w.ShieldRechargeRate,
			Stats:              w.Stats,
			Status:             w.Status,
		}

		// Hidden/Incognito
		if wCopy.Position != nil {
			hideMech := btl._playerAbilityManager.IsWarMachineHidden(wCopy.Hash)
			hideMech = hideMech || btl._playerAbilityManager.IsWarMachineInBlackout(server.GameLocation{
				X: wCopy.Position.X,
				Y: wCopy.Position.Y,
			})
			if hideMech {
				wCopy.IsHidden = true
				wCopy.Position = &server.Vector3{
					X: -1,
					Y: -1,
					Z: -1,
				}
			}
		}
		ais = append(ais, wCopy)
	}

	return &GameSettingsResponse{
		BattleIdentifier:   btl.BattleNumber,
		GameMap:            btl.gameMap,
		BattleZone:         battleZone,
		WarMachines:        wms,
		SpawnedAI:          ais,
		WarMachineLocation: lt,
		AbilityDetails:     btl.abilityDetails,
	}
}

const HubKeyBattleAISpawned = "BATTLE:AI:SPAWNED:SUBSCRIBE"
const HubKeyGameSettingsUpdated = "GAME:SETTINGS:UPDATED"

func (btl *Battle) BroadcastUpdate() {
	ws.PublishMessage(fmt.Sprintf("/public/arena/%s/game_settings", btl.ArenaID), HubKeyGameSettingsUpdated, GameSettingsPayload(btl))
}

func (btl *Battle) Tick(payload []byte) {
	gamelog.L.Trace().Str("func", "Tick").Msg("start")
	defer gamelog.L.Trace().Str("func", "Tick").Msg("end")

	if len(payload) < 1 {
		gamelog.L.Error().Str("log_name", "battle arena").Err(fmt.Errorf("len(payload) < 1")).Interface("payload", payload).Msg("len(payload) < 1")
		return
	}

	if btl.stage.Load() == BattleStageEnd {
		return
	}

	btl.lastTick = &payload

	// return if the war machines list is not ready
	if len(btl.WarMachines) == 0 {
		return
	}
	// return, if any war machines have 0 as their participant id
	if btl.WarMachines[0].ParticipantID == 0 {
		return
	}

	// collect ws message
	wsMessages := []ws.Message{}

	// Update game settings (so new players get the latest position, health and shield of all warmachines)
	count := payload[1]
	var c byte
	offset := 2
	for c = 0; c < count; c++ {
		participantID := payload[offset]
		offset++

		// Get Warmachine Index
		warMachineIndex := -1
		var warmachine *WarMachine
		if participantID > 100 {
			// find Spawned AI
			btl.spawnedAIMux.RLock()
			for i, wmn := range btl.SpawnedAI {
				if checkWarMachineByParticipantID(wmn, int(participantID)) {
					warMachineIndex = i
					break
				}
			}
			btl.spawnedAIMux.RUnlock()

			if warMachineIndex == -1 {
				gamelog.L.Warn().Err(fmt.Errorf("aiSpawnedIndex == -1")).
					Str("participantID", fmt.Sprintf("%d", participantID)).Msg("unable to find warmachine participant ID for Spawned AI")
				continue
			}
			warmachine = btl.SpawnedAI[warMachineIndex]
		} else {
			// Mech
			for i, wmn := range btl.WarMachines {
				if checkWarMachineByParticipantID(wmn, int(participantID)) {
					warMachineIndex = i
					break
				}
			}
			if warMachineIndex == -1 {
				gamelog.L.Warn().Err(fmt.Errorf("warMachineIndex == -1")).
					Str("participantID", fmt.Sprintf("%d", participantID)).Msg("unable to find warmachine participant ID war machine - returning")
				return
			}
			warmachine = btl.WarMachines[warMachineIndex]
		}
		// Get Sync byte (tells us which data was updated for this warmachine)
		syncByte := payload[offset]
		booleans := helpers.UnpackBooleansFromByte(syncByte)
		offset++
		warmachine.Lock()
		wms := WarMachineStat{
			ParticipantID: int(warmachine.ParticipantID),
			Position:      warmachine.Position,
			Rotation:      warmachine.Rotation,
			Health:        warmachine.Health,
			Shield:        warmachine.Shield,
			IsHidden:      false,
		}
		// Position + Yaw
		if booleans[0] {
			x := int(helpers.BytesToInt(payload[offset : offset+4]))
			offset += 4
			y := int(helpers.BytesToInt(payload[offset : offset+4]))
			offset += 4
			rotation := int(helpers.BytesToInt(payload[offset : offset+4]))
			offset += 4

			if warmachine.Position == nil {
				warmachine.Position = &server.Vector3{}
			}
			warmachine.Position.X = x
			warmachine.Position.Y = y
			wms.Position = warmachine.Position
			warmachine.Rotation = rotation
			wms.Rotation = rotation
		}
		// Health
		if booleans[1] {
			health := binary.BigEndian.Uint32(payload[offset : offset+4])
			offset += 4
			warmachine.Health = health
			wms.Health = health
		}
		// Shield
		if booleans[2] {
			shield := binary.BigEndian.Uint32(payload[offset : offset+4])
			offset += 4
			warmachine.Shield = shield
			wms.Shield = shield
		}
		warmachine.Unlock()
		// Energy
		if booleans[3] {
			offset += 4
		}

		// Hidden/Incognito
		if btl.playerAbilityManager().IsWarMachineHidden(warmachine.Hash) {
			wms.IsHidden = true
			wms.Position = &server.Vector3{
				X: -1,
				Y: -1,
				Z: -1,
			}
		} else if btl.playerAbilityManager().IsWarMachineInBlackout(server.GameLocation{
			X: wms.Position.X,
			Y: wms.Position.Y,
		}) {
			wms.IsHidden = true
			wms.Position = &server.Vector3{
				X: -1,
				Y: -1,
				Z: -1,
			}
		}

		// If Mech is a regular type OR is a mini mech
		if participantID < 100 || btl.IsMechOfType(int(participantID), MiniMech) {
			wsMessages = append(wsMessages, ws.Message{
				URI:     fmt.Sprintf("/public/arena/%s/mech/%d", btl.ArenaID, participantID),
				Key:     HubKeyWarMachineStatUpdated,
				Payload: wms,
			})
		}
	}

	if len(wsMessages) > 0 {
		gamelog.L.Trace().Str("func", "Tick").Msg("batch sending")
		ws.PublishBatchMessages(fmt.Sprintf("/public/arena/%s/mech", btl.ArenaID), wsMessages)
		gamelog.L.Trace().Str("func", "Tick").Msg("batch sent")
	}

	if btl.playerAbilityManager().HasBlackoutsUpdated() {
		minimapUpdates := []MinimapEvent{}
		for id, b := range btl.playerAbilityManager().Blackouts() {
			minimapUpdates = append(minimapUpdates, MinimapEvent{
				ID:            id,
				GameAbilityID: BlackoutGameAbilityID,
				Duration:      BlackoutDurationSeconds,
				Radius:        int(BlackoutRadius),
				Coords:        b.CellCoords,
			})
		}

		btl.playerAbilityManager().ResetHasBlackoutsUpdated()
		ws.PublishMessage(fmt.Sprintf("/public/arena/%s/minimap", btl.ArenaID), HubKeyMinimapUpdatesSubscribe, minimapUpdates)
	}
}

func (arena *Arena) reset() {
	gamelog.L.Warn().Msg("arena state resetting")
}

func (btl *Battle) Destroyed(dp *BattleWMDestroyedPayload) {
	gamelog.L.Trace().Str("func", "Destroyed").Msg("start")
	defer gamelog.L.Trace().Str("func", "Destroyed").Msg("end")

	// check destroyed war machine exist
	if btl.ID != dp.BattleID {
		gamelog.L.Warn().Str("battle.ID", btl.ID).Str("gameclient.ID", dp.BattleID).Msg("battle state does not match game client state")
		btl.arena.reset()
		return
	}

	var destroyedWarMachine *WarMachine
	dHash := dp.DestroyedWarMachineHash
	for i, wm := range btl.WarMachines {
		if wm.Hash == dHash {
			// set health to 0
			btl.WarMachines[i].Health = 0
			destroyedWarMachine = wm

			err := db.FactionAddDeathCount(wm.FactionID)
			if err != nil {
				gamelog.L.Error().Str("log_name", "battle arena").Str("faction_id", wm.FactionID).Err(err).Msg("failed to update faction death count")
			}
			break
		}
	}
	for _, aiwm := range btl.SpawnedAI {
		if aiwm.Hash == dHash {
			destroyedWarMachine = aiwm
		}
	}
	if destroyedWarMachine == nil {
		gamelog.L.Warn().Str("hash", dHash).Msg("can't match destroyed mech with battle state")
		return
	}

	isAI := destroyedWarMachine.AIType != nil
	if !isAI {
		prefs, err := boiler.PlayerSettingsPreferences(boiler.PlayerSettingsPreferenceWhere.PlayerID.EQ(destroyedWarMachine.OwnedByID)).One(gamedb.StdConn)
		if err != nil && !errors.Is(err, sql.ErrNoRows) {
			gamelog.L.Error().Str("log_name", "battle arena").Str("destroyedWarMachine.ID", destroyedWarMachine.ID).Err(err).Msg("failed to get player preferences")
		}

		if prefs != nil && prefs.TelegramID.Valid && prefs.EnableTelegramNotifications {
			// killed a war machine
			msg := fmt.Sprintf("Your War machine %s has been destroyed ☠️", destroyedWarMachine.Name)
			err := btl.arena.telegram.Notify(prefs.TelegramID.Int64, msg)
			if err != nil {
				gamelog.L.Error().Str("log_name", "battle arena").Str("playerID", prefs.PlayerID).Str("telegramID", fmt.Sprintf("%v", prefs.TelegramID)).Err(err).Msg("failed to send notification")
			}
		}

		var killedByUser *UserBrief
		var killByWarMachine *WarMachine
		if dp.KilledByWarMachineHash != "" {
			for _, wm := range btl.WarMachines {
				if wm.Hash == dp.KilledByWarMachineHash {
					killByWarMachine = wm
					// update user kill
					if wm.OwnedByID != "" {
						_, err := db.UserStatAddMechKill(wm.OwnedByID)
						if err != nil {
							gamelog.L.Error().Str("log_name", "battle arena").Str("player_id", wm.OwnedByID).Err(err).Msg("Failed to update user mech kill count")
						}

						// add faction kill count
						err = db.FactionAddMechKillCount(killByWarMachine.FactionID)
						if err != nil {
							gamelog.L.Error().Str("log_name", "battle arena").Str("faction_id", killByWarMachine.FactionID).Err(err).Msg("failed to update faction mech kill count")
						}

						prefs, err := boiler.PlayerSettingsPreferences(boiler.PlayerSettingsPreferenceWhere.PlayerID.EQ(wm.OwnedByID)).One(gamedb.StdConn)
						if err != nil && !errors.Is(err, sql.ErrNoRows) {
							gamelog.L.Error().Str("log_name", "battle arena").Str("wm.ID", wm.ID).Err(err).Msg("failed to get player preferences")

						}

						if prefs != nil && prefs.TelegramID.Valid && prefs.EnableTelegramNotifications {
							// killed a war machine
							msg := fmt.Sprintf("Your War machine destroyed %s \U0001F9BE ", destroyedWarMachine.Name)
							err := btl.arena.telegram.Notify(prefs.TelegramID.Int64, msg)
							if err != nil {
								gamelog.L.Error().Str("log_name", "battle arena").Str("playerID", prefs.PlayerID).Str("telegramID", fmt.Sprintf("%v", prefs.TelegramID)).Err(err).Msg("failed to send notification")
							}
						}
					}
					break
				}
			}
		} else if dp.RelatedEventIDString != "" {
			// check related event id
			var abl *boiler.BattleAbilityTrigger
			var err error
			retAbl := func() (*boiler.BattleAbilityTrigger, error) {
				abl, err := boiler.BattleAbilityTriggers(boiler.BattleAbilityTriggerWhere.AbilityOfferingID.EQ(dp.RelatedEventIDString)).One(gamedb.StdConn)
				return abl, err
			}

			retries := 0
			for abl == nil {
				abl, err = retAbl()
				if errors.Is(err, sql.ErrNoRows) {
					if retries >= 5 {
						break
					}
					retries++
					time.Sleep(1 * time.Second)
					continue
				} else if err != nil {
					break
				}
			}

			if err != nil {
				gamelog.L.Error().Str("log_name", "battle arena").Str("related event id", dp.RelatedEventIDString).Err(err).Msg("Failed get ability from offering id")
			}
			// get ability via offering id

			if abl != nil && abl.PlayerID.Valid {
				currentUser, err := BuildUserDetailWithFaction(uuid.FromStringOrNil(abl.PlayerID.String))
				if err == nil {
					// update kill by user and killed by information
					killedByUser = currentUser
					dp.KilledBy = fmt.Sprintf("(%s)", abl.AbilityLabel)
				}

				// update player ability kills and faction kills
				if strings.EqualFold(destroyedWarMachine.FactionID, abl.FactionID) {
					// load game ability
					ga, err := abl.GameAbility().One(gamedb.StdConn)
					if err != nil {
						gamelog.L.Error().Str("game ability id", abl.GameAbilityID).Err(err).Msg("Failed to load game ability.")
					}

					// only check team kill, if needed.
					if ga != nil && ga.ShouldCheckTeamKill {
						// update user kill
						_, err := db.UserStatSubtractAbilityKill(abl.PlayerID.String)
						if err != nil {
							gamelog.L.Error().Str("log_name", "battle arena").Str("player_id", abl.PlayerID.String).Err(err).Msg("Failed to subtract user ability kill count")
						}

						// insert a team kill record to last seven days kills
						lastSevenDaysKill := boiler.PlayerKillLog{
							PlayerID:   abl.PlayerID.String,
							FactionID:  abl.FactionID,
							BattleID:   btl.BattleID,
							IsTeamKill: true,
						}
						err = lastSevenDaysKill.Insert(gamedb.StdConn, boil.Infer())
						if err != nil {
							gamelog.L.Error().Str("log_name", "battle arena").Str("player_id", abl.PlayerID.String).Err(err).Msg("Failed to insert player last seven days kill record- (TEAM KILL)")
						}

						// subtract faction kill count
						err = db.FactionSubtractAbilityKillCount(abl.FactionID)
						if err != nil {
							gamelog.L.Error().Str("log_name", "battle arena").Str("faction_id", abl.FactionID).Err(err).Msg("Failed to subtract user ability kill count")
						}

						// sent instance to system ban manager
						go btl.arena.SystemBanManager.SendToTeamKillCourtroom(abl.PlayerID.String, dp.RelatedEventIDString)
					}
				} else {
					// update user kill
					_, err := db.UserStatAddAbilityKill(abl.PlayerID.String)
					if err != nil {
						gamelog.L.Error().Str("log_name", "battle arena").Str("player_id", abl.PlayerID.String).Err(err).Msg("Failed to add user ability kill count")
					}

					// insert a team kill record to last seven days kills
					lastSevenDaysKill := boiler.PlayerKillLog{
						PlayerID:  abl.PlayerID.String,
						FactionID: abl.FactionID,
						BattleID:  btl.BattleID,
					}
					err = lastSevenDaysKill.Insert(gamedb.StdConn, boil.Infer())
					if err != nil {
						gamelog.L.Error().Str("log_name", "battle arena").Str("player_id", abl.PlayerID.String).Err(err).Msg("Failed to insert player last seven days kill record- (ABILITY KILL)")
					}

					// add faction kill count
					err = db.FactionAddAbilityKillCount(abl.FactionID)
					if err != nil {
						gamelog.L.Error().Str("log_name", "battle arena").Str("faction_id", abl.FactionID).Err(err).Msg("Failed to add faction ability kill count")
					}
				}

				// broadcast player stat to the player
				us, err := db.UserStatsGet(currentUser.ID.String())
				if err != nil {
					gamelog.L.Error().Str("log_name", "battle arena").Str("player_id", abl.PlayerID.String).Err(err).Msg("Failed to get player current stat")
				}
				if us != nil {
					ws.PublishMessage(fmt.Sprintf("/secure/user/%s/stat", us.ID), server.HubKeyUserStatSubscribe, us)
				}
			}

		}

		gamelog.L.Debug().Msgf("battle Update: %s - War Machine Destroyed: %s", btl.ID, dHash)

		var warMachineID uuid.UUID
		var killByWarMachineID uuid.UUID
		ids, err := db.MechIDsFromHash(destroyedWarMachine.Hash, dp.KilledByWarMachineHash)

		if err != nil || len(ids) == 0 {
			gamelog.L.Warn().
				Str("hashes", fmt.Sprintf("%s, %s", destroyedWarMachine.Hash, dp.KilledByWarMachineHash)).
				Str("battle_id", btl.ID).
				Err(err).
				Msg("can't retrieve mech ids")

		} else {
			warMachineID = ids[0]
			if len(ids) > 1 {
				killByWarMachineID = ids[1]
			}

			bh := &boiler.BattleHistory{
				BattleID:        btl.ID,
				WarMachineOneID: warMachineID.String(),
				EventType:       db.Btlevnt_Killed.String(),
			}

			// record killer war machine if exists
			if !killByWarMachineID.IsNil() {
				bh.WarMachineTwoID = null.StringFrom(killByWarMachineID.String())
			}

			if dp.RelatedEventIDString != "" {
				bh.RelatedID = null.StringFrom(dp.RelatedEventIDString)
			}

			err = bh.Insert(gamedb.StdConn, boil.Infer())
			if err != nil {
				gamelog.L.Warn().
					Interface("event_data", bh).
					Str("battle_id", btl.ID).
					Err(err).
					Msg("unable to store mech event data")
			}

			// check player obtain mech kill quest
			if killByWarMachine != nil {
				btl.arena.QuestManager.MechKillQuestCheck(killByWarMachine.OwnedByID)
			}

			// check player obtain ability kill quest, if it is not a team kill
			if killedByUser != nil && destroyedWarMachine.FactionID != killedByUser.FactionID {
				// check player quest reward
				btl.arena.QuestManager.AbilityKillQuestCheck(killedByUser.ID.String())
			}
		}

		_, err = db.UpdateKilledBattleMech(btl.ID, warMachineID, destroyedWarMachine.OwnedByID, destroyedWarMachine.FactionID, killByWarMachineID)
		if err != nil {
			gamelog.L.Error().Str("log_name", "battle arena").
				Err(err).
				Str("battle_id", btl.ID).
				Interface("mech_id", warMachineID).
				Bool("killed", true).
				Msg("can't update battle mech")
			gamelog.L.Trace().Str("func", "Destroyed").Msg("end")
			return
		}

		// calc total damage and merge the duplicated damage source
		totalDamage := 0
		newDamageHistory := []*DamageHistory{}
		for _, damage := range dp.DamageHistory {
			totalDamage += damage.Amount
			// check instigator token id exist in the list
			if damage.InstigatorHash != "" {
				exists := false
				for _, hist := range newDamageHistory {
					if hist.InstigatorHash == damage.InstigatorHash {
						hist.Amount += damage.Amount
						exists = true
						break
					}
				}
				if !exists {
					newDamageHistory = append(newDamageHistory, &DamageHistory{
						Amount:         damage.Amount,
						InstigatorHash: damage.InstigatorHash,
						SourceName:     damage.SourceName,
						SourceHash:     damage.SourceHash,
					})
				}
				continue
			}
			// check source name
			exists := false
			for _, hist := range newDamageHistory {
				if hist.SourceName == damage.SourceName {
					hist.Amount += damage.Amount
					exists = true
					break
				}
			}
			if !exists {
				newDamageHistory = append(newDamageHistory, &DamageHistory{
					Amount:         damage.Amount,
					InstigatorHash: damage.InstigatorHash,
					SourceName:     damage.SourceName,
					SourceHash:     damage.SourceHash,
				})
			}
		}

		wmd := &WMDestroyedRecord{
			DestroyedWarMachine: &WarMachineBrief{
				ParticipantID: destroyedWarMachine.ParticipantID,
				ImageUrl:      destroyedWarMachine.Image,
				ImageAvatar:   destroyedWarMachine.ImageAvatar,
				Name:          destroyedWarMachine.Name,
				Hash:          destroyedWarMachine.Hash,
				FactionID:     destroyedWarMachine.FactionID,
			},
			KilledBy: dp.KilledBy,
		}
		// get total damage amount for calculating percentage
		for _, damage := range newDamageHistory {
			damageRecord := &DamageRecord{
				SourceName: damage.SourceName,
				Amount:     (damage.Amount * 1000000 / totalDamage) / 100,
			}
			if damage.InstigatorHash != "" {
				for _, wm := range btl.WarMachines {
					if wm.Hash == damage.InstigatorHash {
						damageRecord.CausedByWarMachine = &WarMachineBrief{
							ParticipantID: wm.ParticipantID,
							ImageUrl:      wm.Image,
							ImageAvatar:   wm.ImageAvatar,
							Name:          wm.Name,
							Hash:          wm.Hash,
							FactionID:     wm.FactionID,
						}
					}
				}
			}
			wmd.DamageRecords = append(wmd.DamageRecords, damageRecord)
		}

		if killByWarMachine != nil {
			wmd.KilledByWarMachine = &WarMachineBrief{
				ParticipantID: killByWarMachine.ParticipantID,
				ImageUrl:      killByWarMachine.Image,
				ImageAvatar:   killByWarMachine.ImageAvatar,
				Name:          killByWarMachine.Name,
				Hash:          killByWarMachine.Hash,
				FactionID:     killByWarMachine.FactionID,
			}
		}

		// cache destroyed war machine
		btl.destroyedWarMachineMap[destroyedWarMachine.ID] = wmd

		// check the "?" show up in killed by
		if wmd.KilledBy == "?" {
			// check whether there is a battle ability in the damage records
			for _, dr := range wmd.DamageRecords {
				if strings.ToLower(dr.SourceName) == "nuke" || strings.ToLower(dr.SourceName) == "airstrike" {
					wmd.KilledBy = dr.SourceName
					break
				}
			}
		}

		// broadcast notification
		btl.arena.BroadcastGameNotificationWarMachineDestroyed(&WarMachineDestroyedEventRecord{
			DestroyedWarMachine: wmd.DestroyedWarMachine,
			KilledByWarMachine:  wmd.KilledByWarMachine,
			KilledByUser:        killedByUser,
			KilledBy:            wmd.KilledBy,
		})

		// clear up unfinished mech move command of the destroyed mech
		_, err = boiler.MechMoveCommandLogs(
			boiler.MechMoveCommandLogWhere.MechID.EQ(destroyedWarMachine.ID),
			boiler.MechMoveCommandLogWhere.BattleID.EQ(btl.BattleID),
		).UpdateAll(gamedb.StdConn, boiler.M{boiler.MechMoveCommandLogColumns.CancelledAt: null.TimeFrom(time.Now())})
		if err != nil {
			gamelog.L.Error().Str("log_name", "battle arena").Str("mech id", destroyedWarMachine.ID).Str("battle id", btl.BattleID).Err(err).Msg("Failed to clean up mech move command.")
		}
	}

	if isAI && *destroyedWarMachine.AIType == MiniMech {
		btl.arena._currentBattle.playerAbilityManager().DeleteMiniMechMove(destroyedWarMachine.Hash)
	}

	// broadcast changes
	err := btl.arena.BroadcastFactionMechCommands(destroyedWarMachine.FactionID)
	if err != nil {
		gamelog.L.Error().Str("log_name", "battle arena").Err(err).Msg("Failed to broadcast faction mech commands")
	}
}

func (btl *Battle) Load() error {
	gamelog.L.Trace().Str("func", "Load").Msg("start")
	q, err := db.LoadBattleQueue(context.Background(), 3)
	ids := make([]string, len(q))
	if err != nil {
		gamelog.L.Warn().Str("battle_id", btl.ID).Err(err).Msg("unable to load out queue")
		gamelog.L.Trace().Str("func", "Load").Msg("end")
		return err
	}

	if len(q) < 9 {
		gamelog.L.Warn().Msg("not enough mechs to field a battle. replacing with default battle.")

		// build the mechs
		err = btl.QueueDefaultMechs(btl.GenerateDefaultQueueRequest(q))
		if err != nil {
			gamelog.L.Warn().Str("battle_id", btl.ID).Err(err).Msg("unable to load default mechs")
			gamelog.L.Trace().Str("func", "Load").Msg("end")
			return err
		}

		gamelog.L.Trace().Str("func", "Load").Msg("end")
		return btl.Load()
	}

	for i, bq := range q {
		ids[i] = bq.MechID
	}

	mechs, err := db.Mechs(ids...)
	if errors.Is(err, db.ErrNotAllMechsReturned) || len(mechs) != len(ids) {
		for _, m := range mechs {
			for i, v := range ids {
				if v == m.ID {
					ids = append(ids[:i], ids[i+1:]...)
					break
				}
			}
		}
		_, err = boiler.BattleQueues(boiler.BattleQueueWhere.MechID.IN(ids)).DeleteAll(gamedb.StdConn)
		if err != nil {
			gamelog.L.Panic().Strs("mechIDs", ids).Err(err).Msg("unable to delete mech from queue")
		}

		gamelog.L.Trace().Str("func", "Load").Msg("end")
		return btl.Load()
	}

	if err != nil {
		gamelog.L.Warn().Interface("mechs_ids", ids).Str("battle_id", btl.ID).Err(err).Msg("failed to retrieve mechs from mech ids")
		gamelog.L.Trace().Str("func", "Load").Msg("end")
		return err
	}
	btl.WarMachines = btl.MechsToWarMachines(mechs)
	uuids := make([]uuid.UUID, len(q))
	mechIDs := make([]string, len(q))
	for i, bq := range q {
		mechIDs[i] = bq.MechID
		uuids[i], err = uuid.FromString(bq.MechID)
		if err != nil {
			gamelog.L.Warn().Str("mech_id", bq.MechID).Msg("failed to convert mech id string to uuid")
			gamelog.L.Trace().Str("func", "Load").Msg("end")
			return err
		}
	}

	// set mechs current health
	rcs, err := boiler.RepairCases(
		boiler.RepairCaseWhere.MechID.IN(mechIDs),
		boiler.RepairCaseWhere.CompletedAt.IsNull(),
	).All(gamedb.StdConn)
	if err != nil {
		gamelog.L.Error().Err(err).Msg("Failed to load mech repair cases.")
	}

	if rcs != nil {
		for _, rc := range rcs {
			for _, wm := range btl.WarMachines {
				if rc.MechID == wm.ID {
					totalBlocks := db.TotalRepairBlocks(rc.MechID)
					wm.Health = wm.MaxHealth * uint32(totalBlocks-(rc.BlocksRequiredRepair-rc.BlocksRepaired)) / uint32(totalBlocks)
					break
				}
			}
		}

		_, err = rcs.UpdateAll(gamedb.StdConn, boiler.M{boiler.RepairCaseColumns.CompletedAt: null.TimeFrom(time.Now())})
		if err != nil {
			gamelog.L.Error().Err(err).Msg("Failed to update mech repair cases.")
		}
	}

	btl.warMachineIDs = uuids
	gamelog.L.Trace().Str("func", "Load").Msg("end")
	return nil
}

var SubmodelSkinMap = map[string]string{
	"Crystal Blue":       "CrystalBlue",
	"Rust Bucket":        "RustBucket",
	"Dune":               "Dune",
	"Dynamic Yellow":     "DynamicYellow",
	"Molten":             "Molten",
	"Mystermech":         "MysterMech",
	"Nebula":             "Nebula",
	"Sleek":              "Sleek",
	"Blue White":         "BlueWhite",
	"BioHazard":          "BioHazard",
	"Cyber":              "Cyber",
	"Light Blue Police":  "LightBluePolice",
	"Vintage":            "Vintage",
	"Red White":          "RedWhite",
	"Red Hex":            "RedHex",
	"Desert":             "Desert",
	"Navy":               "Navy",
	"Nautical":           "Nautical",
	"Military":           "Military",
	"Irradiated":         "Irradiated",
	"Evo":                "EVA-02",
	"Beetle":             "Beetle",
	"Villain":            "Villain",
	"Green Yellow":       "GreenYellow",
	"Red Blue":           "RedBlue",
	"White Gold":         "WhiteGold",
	"Vector":             "Vector",
	"Cherry Blossom":     "CherryBlossom",
	"Warden":             "Warden",
	"Gumdan":             "Gundam",
	"White Gold Pattern": "WhiteGoldPattern",
	"Evangelic":          "Evangelion",
	"Evangelica":         "Evangelion",
	"Chalky Neon":        "ChalkyNeon",
	"Black Digi":         "BlackDigi",
	"Purple Haze":        "PurpleHaze",
	"Destroyer":          "Destroyer",
	"Static":             "Static",
	"Neon":               "Neon",
	"Gold":               "Gold",
	"Slava Ukraini":      "Ukraine",
	"Ukraine":            "Ukraine",
}

func (btl *Battle) MechsToWarMachines(mechs []*server.Mech) []*WarMachine {
	var warMachines []*WarMachine
	for _, mech := range mechs {
		if !mech.FactionID.Valid {
			gamelog.L.Error().Str("log_name", "battle arena").Err(fmt.Errorf("mech without a faction"))
		}
		newWarMachine := &WarMachine{
			ID:          mech.ID,
			Hash:        mech.Hash,
			OwnedByID:   mech.OwnerID,
			Name:        TruncateString(mech.Name, 20),
			Label:       mech.Label,
			FactionID:   mech.FactionID.String,
			MaxHealth:   uint32(mech.BoostedMaxHitpoints),
			Health:      uint32(mech.BoostedMaxHitpoints),
			Speed:       mech.BoostedSpeed,
			Tier:        mech.Tier,
			Image:       mech.ImageURL.String,
			ImageAvatar: mech.AvatarURL.String,

			Faction: &Faction{
				ID:    mech.Faction.ID,
				Label: mech.Faction.Label,
				Theme: &Theme{
					PrimaryColor:    mech.Faction.PrimaryColor,
					SecondaryColor:  mech.Faction.SecondaryColor,
					BackgroundColor: mech.Faction.BackgroundColor,
				},
			},

			PowerCore: PowerCoreFromServer(mech.PowerCore),
			Weapons:   WeaponsFromServer(mech.Weapons),
			Utility:   UtilitiesFromServer(mech.Utility),
			Stats: &Stats{
				TotalWins:       mech.Stats.TotalWins,
				TotalDeaths:     mech.Stats.TotalDeaths,
				TotalKills:      mech.Stats.TotalKills,
				BattlesSurvived: mech.Stats.BattlesSurvived,
				TotalLosses:     mech.Stats.TotalLosses,
			},
			Status: &Status{},
		}
		// set shield (assume for frontend, not game client)
		for _, utl := range mech.Utility {
			if utl.Type == boiler.UtilityTypeSHIELD && utl.Shield != nil {
				newWarMachine.Shield = uint32(utl.Shield.Hitpoints)
				newWarMachine.MaxShield = uint32(utl.Shield.Hitpoints)
				newWarMachine.ShieldRechargeRate = uint32(utl.Shield.BoostedRechargeRate)
			}
		}

		// add owner username
		if mech.Owner != nil {
			newWarMachine.OwnerUsername = fmt.Sprintf("%s#%d", mech.Owner.Username, mech.Owner.Gid)
		}

		// check model
<<<<<<< HEAD
		//if mech.Blueprint != nil {
		//	model, ok := ModelMap[mech.Blueprint.Label]
		//	if !ok {
		//		model = "WREX"
		//	}
		//	newWarMachine.Model = model
		//	newWarMachine.ModelID = mech.BlueprintID
		//}
=======
>>>>>>> 4dbe83ea
		model, ok := ModelMap[mech.Label]
		if !ok {
			model = "WREX"
		}
		newWarMachine.Model = model
		newWarMachine.ModelID = mech.BlueprintID
<<<<<<< HEAD

=======
>>>>>>> 4dbe83ea

		// check model skin
		if mech.ChassisSkin != nil {
			mappedSkin, ok := SubmodelSkinMap[mech.ChassisSkin.Label]
			if ok {
				newWarMachine.Skin = mappedSkin
			}
		}
		newWarMachine.SkinID = mech.ChassisSkinID

		warMachines = append(warMachines, newWarMachine)
		gamelog.L.Debug().Interface("mech", mech).Interface("newWarMachine", newWarMachine).Msg("converted mech to warmachine")
	}

	sort.Slice(warMachines, func(i, k int) bool {
		return warMachines[i].FactionID == warMachines[k].FactionID
	})

	return warMachines
}

func TruncateString(str string, length int) string {
	if length <= 0 {
		return ""
	}

	// This code cannot support Japanese
	// orgLen := len(str)
	// if orgLen <= length {
	//     return str
	// }
	// return str[:length]

	// Support Japanese
	// Ref: Range loops https://blog.golang.org/strings
	truncated := ""
	count := 0
	for _, char := range str {
		truncated += string(char)
		count++
		if count >= length {
			break
		}
	}
	return truncated
}

var ModelMap = map[string]string{
	"Law Enforcer X-1000": "XFVS",
	"Olympus Mons LY07":   "BXSD",
	"Tenshi Mk1":          "WREX",
	"BXSD":                "BXSD",
	"XFVS":                "XFVS",
	"WREX":                "WREX",
}<|MERGE_RESOLUTION|>--- conflicted
+++ resolved
@@ -150,6 +150,7 @@
 type RecordingSession struct {
 	ReplaySession *boiler.BattleReplay `json:"replay_session"`
 	Events        []*RecordingEvents   `json:"battle_events"`
+	CanRecord     bool                 `json:"can_record"`
 }
 
 type RecordingEvents struct {
@@ -1814,13 +1815,15 @@
 						}
 
 						// insert a team kill record to last seven days kills
-						lastSevenDaysKill := boiler.PlayerKillLog{
-							PlayerID:   abl.PlayerID.String,
-							FactionID:  abl.FactionID,
-							BattleID:   btl.BattleID,
-							IsTeamKill: true,
+						pkl := boiler.PlayerKillLog{
+							PlayerID:          abl.PlayerID.String,
+							FactionID:         abl.FactionID,
+							BattleID:          btl.BattleID,
+							IsTeamKill:        true,
+							AbilityOfferingID: null.StringFrom(dp.RelatedEventIDString),
+							GameAbilityID:     null.StringFrom(abl.GameAbilityID),
 						}
-						err = lastSevenDaysKill.Insert(gamedb.StdConn, boil.Infer())
+						err = pkl.Insert(gamedb.StdConn, boil.Infer())
 						if err != nil {
 							gamelog.L.Error().Str("log_name", "battle arena").Str("player_id", abl.PlayerID.String).Err(err).Msg("Failed to insert player last seven days kill record- (TEAM KILL)")
 						}
@@ -1842,12 +1845,15 @@
 					}
 
 					// insert a team kill record to last seven days kills
-					lastSevenDaysKill := boiler.PlayerKillLog{
-						PlayerID:  abl.PlayerID.String,
-						FactionID: abl.FactionID,
-						BattleID:  btl.BattleID,
+					pkl := boiler.PlayerKillLog{
+						PlayerID:          abl.PlayerID.String,
+						FactionID:         abl.FactionID,
+						BattleID:          btl.BattleID,
+						AbilityOfferingID: null.StringFrom(dp.RelatedEventIDString),
+						GameAbilityID:     null.StringFrom(abl.GameAbilityID),
+						IsVerified:        true,
 					}
-					err = lastSevenDaysKill.Insert(gamedb.StdConn, boil.Infer())
+					err = pkl.Insert(gamedb.StdConn, boil.Infer())
 					if err != nil {
 						gamelog.L.Error().Str("log_name", "battle arena").Str("player_id", abl.PlayerID.String).Err(err).Msg("Failed to insert player last seven days kill record- (ABILITY KILL)")
 					}
@@ -2269,27 +2275,12 @@
 		}
 
 		// check model
-<<<<<<< HEAD
-		//if mech.Blueprint != nil {
-		//	model, ok := ModelMap[mech.Blueprint.Label]
-		//	if !ok {
-		//		model = "WREX"
-		//	}
-		//	newWarMachine.Model = model
-		//	newWarMachine.ModelID = mech.BlueprintID
-		//}
-=======
->>>>>>> 4dbe83ea
 		model, ok := ModelMap[mech.Label]
 		if !ok {
 			model = "WREX"
 		}
 		newWarMachine.Model = model
 		newWarMachine.ModelID = mech.BlueprintID
-<<<<<<< HEAD
-
-=======
->>>>>>> 4dbe83ea
 
 		// check model skin
 		if mech.ChassisSkin != nil {
