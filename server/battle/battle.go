package battle

import (
	"context"
	"encoding/binary"
	"encoding/json"
	"errors"
	"fmt"
	"math/rand"
	"server"
	"server/db"
	"server/db/boiler"
	"server/gamedb"
	"server/gamelog"
	"server/passport"
	"server/rpcclient"
	"strconv"
	"strings"
	"time"

	"github.com/jackc/pgx/v4"
	"github.com/ninja-software/terror/v2"
	"github.com/shopspring/decimal"
	"github.com/volatiletech/null/v8"

	"github.com/ninja-syndicate/hub"
	"github.com/volatiletech/sqlboiler/v4/boil"

	"github.com/gofrs/uuid"

	"github.com/ninja-syndicate/hub/ext/messagebus"
)

type Battle struct {
	arena       *Arena
	stage       string
	BattleID    string        `json:"battleID"`
	MapName     string        `json:"mapName"`
	WarMachines []*WarMachine `json:"warMachines"`
	SpawnedAI   []*WarMachine `json:"SpawnedAI"`
	lastTick    *[]byte
	gameMap     *server.GameMap
	abilities   *AbilitiesSystem
	users       usersMap
	factions    map[uuid.UUID]*boiler.Faction
	multipliers *MultiplierSystem
	spoils      *SpoilsOfWar
	rpcClient   *rpcclient.XrpcClient
	startedAt   time.Time

	destroyedWarMachineMap map[byte]*WMDestroyedRecord
	*boiler.Battle
}

const HubKeyLiveVoteCountUpdated hub.HubCommandKey = "LIVE:VOTE:COUNT:UPDATED"

const HubKeyWarMachineLocationUpdated hub.HubCommandKey = "WAR:MACHINE:LOCATION:UPDATED"

func (btl *Battle) start(payload *BattleStartPayload) {
	for _, wm := range payload.WarMachines {
		for i, wm2 := range btl.WarMachines {
			if wm.Hash == wm2.Hash {
				btl.WarMachines[i].ParticipantID = wm.ParticipantID
				continue
			}
		}
	}

	// set up the abilities for current battle

	btl.abilities = NewAbilitiesSystem(btl)
	btl.multipliers = NewMultiplierSystem(btl)
	btl.spoils = NewSpoilsOfWar(btl, 5*time.Second, 5*time.Second)

	btl.startedAt = time.Now()
	btl.BroadcastUpdate()
}

// calcTriggeredLocation convert picked cell to the location in game
func (btl *Battle) calcTriggeredLocation(abilityEvent *server.GameAbilityEvent) {
	// To get the location in game its
	//  ((cellX * GameClientTileSize) + GameClientTileSize / 2) + LeftPixels
	//  ((cellY * GameClientTileSize) + GameClientTileSize / 2) + TopPixels
	if abilityEvent.TriggeredOnCellX == nil || abilityEvent.TriggeredOnCellY == nil {
		return
	}

	abilityEvent.GameLocation.X = ((*abilityEvent.TriggeredOnCellX * server.GameClientTileSize) + (server.GameClientTileSize / 2)) + btl.gameMap.LeftPixels
	abilityEvent.GameLocation.Y = ((*abilityEvent.TriggeredOnCellY * server.GameClientTileSize) + (server.GameClientTileSize / 2)) + btl.gameMap.TopPixels

}

type WarMachinePosition struct {
	X int
	Y int
}

func (btl *Battle) spawnReinforcementNearMech(abilityEvent *server.GameAbilityEvent) {

	// only calculate reinforcement location
	if abilityEvent.GameClientAbilityID != 10 {
		return
	}

	// get snapshots of the red mountain war machines health and postion
	rmw := []WarMachinePosition{}
	aliveWarMachines := []WarMachinePosition{}
	for _, wm := range btl.WarMachines {
		// store red mountain war machines
		if wm.FactionID != server.RedMountainFactionID.String() || wm.Position == nil {
			continue
		}

		// get snapshot of current war machine
		x := wm.Position.X
		y := wm.Position.Y

		rmw = append(rmw, WarMachinePosition{
			X: x,
			Y: y,
		})

		// store alive red mountain war machines
		if wm.Health <= 0 || wm.Health >= 10000 {
			continue
		}
		aliveWarMachines = append(aliveWarMachines, WarMachinePosition{
			X: x,
			Y: y,
		})
	}

	// should never happen, but just in case
	if len(rmw) == 0 {
		return
	}

	if len(aliveWarMachines) > 0 {
		// random pick one of the red mountain postion
		wm := aliveWarMachines[rand.Intn(len(aliveWarMachines))]

		// set cell
		abilityEvent.TriggeredOnCellX = &wm.X
		abilityEvent.TriggeredOnCellY = &wm.Y

		// calc in game location
		btl.calcTriggeredLocation(abilityEvent)

		return
	}

	wm := rmw[rand.Intn(len(rmw))]
	// set cell
	abilityEvent.TriggeredOnCellX = &wm.X
	abilityEvent.TriggeredOnCellY = &wm.Y

	// calc in game location
	btl.calcTriggeredLocation(abilityEvent)

}

func (btl *Battle) isOnline(userID uuid.UUID) bool {
	_, ok := btl.users.User(userID)
	return ok
}

func (btl *Battle) end(payload *BattleEndPayload) {
<<<<<<< HEAD

	fmt.Println("end")
	fmt.Println("end")
	fmt.Println("end")
	fmt.Println("end")
	fmt.Println("end")
	fmt.Println("end")
	fmt.Println("end")
	fmt.Println("end")
	fmt.Println("end")
	fmt.Println("end")
	fmt.Println("end")
	fmt.Println("end")

	btl.Battle.EndedAt = null.TimeFrom(time.Now())
	_, err := btl.Battle.Update(gamedb.StdConn, boil.Infer())
=======
	btl.EndedAt = null.TimeFrom(time.Now())
	_, err := btl.Update(gamedb.StdConn, boil.Infer())
>>>>>>> d1548f3e
	if err != nil {
		gamelog.L.Error().Str("Battle ID", btl.ID).Time("EndedAt", btl.EndedAt.Time).Msg("unable to update database for endat battle")
	}

	err = db.ClearQueueByBattle(btl.ID)
	if err != nil {
		gamelog.L.Error().Str("Battle ID", btl.ID).Msg("unable to clear queue for battle")
	}

	winningWarMachines := make([]*WarMachine, len(payload.WinningWarMachines))

	for i := range payload.WinningWarMachines {
		for _, w := range btl.WarMachines {
			if w.Hash == payload.WinningWarMachines[i].Hash {
				winningWarMachines[i] = w
				break
			}
		}
		if winningWarMachines[i] == nil {
			gamelog.L.Error().Str("Battle ID", btl.ID).Msg("unable to match war machine to battle with hash")
		}
	}

	if winningWarMachines[0] == nil {
		gamelog.L.Panic().Str("Battle ID", btl.ID).Msg("no winning war machines")
	}

	topFactionContributorBoilers, err := db.TopSupsContributeFactions(uuid.Must(uuid.FromString(payload.BattleID)))
	if err != nil {
		gamelog.L.Warn().Err(err).Str("battle_id", payload.BattleID).Msg("get top faction contributors")
	}
	topPlayerContributorsBoilers, err := db.TopSupsContributors(uuid.Must(uuid.FromString(payload.BattleID)))
	if err != nil {
		gamelog.L.Warn().Err(err).Str("battle_id", payload.BattleID).Msg("get top player contributors")
	}
	topPlayerExecutorsBoilers, err := db.MostFrequentAbilityExecutors(uuid.Must(uuid.FromString(payload.BattleID)))
	if err != nil {
		gamelog.L.Warn().Err(err).Str("battle_id", payload.BattleID).Msg("get top player executors")
	}

	topFactionContributors := []*Faction{}
	for _, f := range topFactionContributorBoilers {
		topFactionContributors = append(topFactionContributors, &Faction{
			ID:    f.ID,
			Label: f.Label,
			Theme: &FactionTheme{
				Primary:    f.PrimaryColor,
				Secondary:  f.SecondaryColor,
				Background: f.BackgroundColor,
			},
		})
	}
	topPlayerContributors := []*BattleUser{}
	for _, p := range topPlayerContributorsBoilers {
		factionID := uuid.Must(uuid.FromString(winningWarMachines[0].FactionID))
		if p.FactionID.Valid {
			factionID = uuid.Must(uuid.FromString(p.FactionID.String))
		}

		topPlayerContributors = append(topPlayerContributors, &BattleUser{
			ID:            uuid.Must(uuid.FromString(p.ID)),
			Username:      p.Username.String,
			FactionID:     winningWarMachines[0].FactionID,
			FactionColour: btl.factions[factionID].PrimaryColor,
			FactionLogoID: FactionLogos[p.FactionID.String],
		})
	}

	topPlayerExecutors := []*BattleUser{}
	for _, p := range topPlayerExecutorsBoilers {
		factionID := uuid.Must(uuid.FromString(winningWarMachines[0].FactionID))
		if p.FactionID.Valid {
			factionID = uuid.Must(uuid.FromString(p.FactionID.String))
		}
		topPlayerExecutors = append(topPlayerExecutors, &BattleUser{
			ID:            uuid.Must(uuid.FromString(p.ID)),
			Username:      p.Username.String,
			FactionID:     p.FactionID.String,
			FactionColour: btl.factions[factionID].PrimaryColor,
			FactionLogoID: FactionLogos[p.FactionID.String],
		})
	}

	fakedFactions := make([]*Faction, 2)
	i := 0
	for _, faction := range btl.factions {
		fakedFactions[i] = &Faction{
			ID:    faction.ID,
			Label: faction.Label,
			Theme: &FactionTheme{
				Primary:    faction.PrimaryColor,
				Secondary:  faction.SecondaryColor,
				Background: faction.BackgroundColor,
			},
		}
		if i == 1 {
			break
		}
		i++
	}

	gamelog.L.Debug().
		Int("top_faction_contributors", len(topFactionContributors)).
		Int("top_player_executors", len(topPlayerExecutors)).
		Int("top_player_contributors", len(topPlayerContributors)).
		Msg("get top players and factions")

	endInfo := &BattleEndDetail{
		BattleID:                     btl.ID,
		BattleIdentifier:             btl.Battle.BattleNumber,
		StartedAt:                    btl.Battle.StartedAt,
		EndedAt:                      btl.Battle.EndedAt.Time,
		WinningCondition:             payload.WinCondition,
		WinningFaction:               winningWarMachines[0].Faction,
		WinningWarMachines:           winningWarMachines,
		TopSupsContributeFactions:    topFactionContributors,
		TopSupsContributors:          topPlayerExecutors,
		MostFrequentAbilityExecutors: topPlayerExecutors,
	}

	btl.stage = BattleStageEnd

	mws := make([]*db.MechWithOwner, len(payload.WinningWarMachines))

	for i, wmwin := range payload.WinningWarMachines {
		var wm *WarMachine
		for _, w := range btl.WarMachines {
			if w.Hash == wmwin.Hash {
				wm = w
				break
			}
		}
		if wm == nil {
			gamelog.L.Error().Str("Battle ID", btl.ID).Msg("unable to match war machine to battle with hash")
			return
		}
		mechId, err := uuid.FromString(wm.ID)
		if err != nil {
			gamelog.L.Error().
				Str("Battle ID", btl.ID).
				Str("mech ID", wm.ID).
				Err(err).
				Msg("unable to convert mech id to uuid")
			return
		}
		ownedById, err := uuid.FromString(wm.OwnedByID)
		if err != nil {
			gamelog.L.Error().
				Str("Battle ID", btl.ID).
				Str("mech ID", wm.ID).
				Err(err).
				Msg("unable to convert owned id to uuid")
			return
		}
		factionId, err := uuid.FromString(wm.FactionID)
		if err != nil {
			gamelog.L.Error().
				Str("Battle ID", btl.ID).
				Str("faction ID", wm.FactionID).
				Err(err).
				Msg("unable to convert faction id to uuid")
			return
		}
		mws[i] = &db.MechWithOwner{
			OwnerID:   ownedById,
			MechID:    mechId,
			FactionID: factionId,
		}
	}
	err = db.WinBattle(btl.ID, payload.WinCondition, mws...)
	if err != nil {
		gamelog.L.Error().
			Str("Battle ID", btl.ID).
			Err(err).
			Msg("unable to store mech wins")
		return
	}

	btl.multipliers.end(endInfo)
	btl.spoils.End()
	btl.endInfoBroadcast(*endInfo)
	err = db.UserStatsRefresh(context.Background(), gamedb.Conn)
	if err != nil {
		gamelog.L.Error().
			Str("Battle ID", btl.ID.String()).
			Err(err).
			Msg("unable to refresh users stats")
		return
	}

	us, err := db.UserStatsAll(context.Background(), gamedb.Conn)
	if err != nil {
		gamelog.L.Error().
			Str("Battle ID", btl.ID.String()).
			Err(err).
			Msg("unable to get users stats")
		return
	}

	go func() {
		for _, u := range us {
			fmt.Println("_________")
			fmt.Println("_________")
			fmt.Println("_________")
			fmt.Println("_________")
			fmt.Println("_________")
			fmt.Println("_________")
			fmt.Println("_________")
			fmt.Println("_________")
			fmt.Println("_________", u)

			go btl.arena.messageBus.Send(context.Background(), messagebus.BusKey(fmt.Sprintf("%s:%s", HubKeyUserStatSubscribe, u.ID.String())), u)
		}
	}()

}

const HubKeyBattleEndDetailUpdated hub.HubCommandKey = "BATTLE:END:DETAIL:UPDATED"

func (btl *Battle) endInfoBroadcast(info BattleEndDetail) {
	btl.users.Range(func(user *BattleUser) bool {
		m, total := btl.multipliers.PlayerMultipliers(user.ID)

		info.MultiplierUpdate = &MultiplierUpdate{
			UserMultipliers:  m,
			TotalMultipliers: fmt.Sprintf("%sx", total),
		}

		user.Send(HubKeyBattleEndDetailUpdated, info)
		return true
	})
}

type BroadcastPayload struct {
	Key     hub.HubCommandKey `json:"key"`
	Payload interface{}       `json:"payload"`
}

type GameSettingsResponse struct {
	GameMap            *server.GameMap `json:"game_map"`
	WarMachines        []*WarMachine   `json:"war_machines"`
	SpawnedAI          []*WarMachine   `json:"spawned_ai"`
	WarMachineLocation []byte          `json:"war_machine_location"`
}

type ViewerLiveCount struct {
	RedMountain int64 `json:"red_mountain"`
	Boston      int64 `json:"boston"`
	Zaibatsu    int64 `json:"zaibatsu"`
	Other       int64 `json:"other"`
}

func (btl *Battle) userOnline(user *BattleUser, wsc *hub.Client) {
	u, ok := btl.users.User(user.ID)
	if !ok {
		user.wsClient[wsc] = true
		btl.users.Add(user)
	} else {
		u.Lock()
		u.wsClient[wsc] = true
		u.Unlock()
	}

	err := db.BattleViewerUpsert(context.Background(), gamedb.Conn, btl.ID.String(), wsc.Identifier())
	if err != nil {
		gamelog.L.Error().Err(err)
	}

	resp := &ViewerLiveCount{
		RedMountain: 0,
		Boston:      0,
		Zaibatsu:    0,
		Other:       0,
	}

	btl.users.Range(func(user *BattleUser) bool {
		if faction, ok := FactionNames[user.FactionID]; ok {
			switch faction {
			case "RedMountain":
				resp.RedMountain++
			case "Boston":
				resp.Boston++
			case "Zaibatsu":
				resp.Zaibatsu++
			default:
				resp.Other++
			}
		} else {
			resp.Other++
		}
		return true
	})

	btl.users.Send(HubKeyViewerLiveCountUpdated, resp)
}

func (btl *Battle) updatePayload() *GameSettingsResponse {
	var lt []byte
	if btl.lastTick != nil {
		lt = *btl.lastTick
	}
	return &GameSettingsResponse{
		GameMap:            btl.gameMap,
		WarMachines:        btl.WarMachines,
		SpawnedAI:          btl.SpawnedAI,
		WarMachineLocation: lt,
	}
}

const HubKeyGameSettingsUpdated = hub.HubCommandKey("GAME:SETTINGS:UPDATED")
const HubKeyGameUserOnline = hub.HubCommandKey("GAME:ONLINE")

func (btl *Battle) BroadcastUpdate() {
	btl.arena.messageBus.Send(context.Background(), messagebus.BusKey(HubKeyGameSettingsUpdated), btl.updatePayload())
}

func (btl *Battle) Tick(payload []byte) {
	// Save to history
	// btl.BattleHistory = append(btl.BattleHistory, payload)

	broadcast := false
	// broadcast
	if btl.lastTick == nil {
		broadcast = true
	}
	btl.lastTick = &payload

	btl.arena.netMessageBus.Send(context.Background(), messagebus.NetBusKey(HubKeyWarMachineLocationUpdated), payload)

	// Update game settings (so new players get the latest position, health and shield of all warmachines)
	count := payload[1]
	var c byte
	offset := 2
	for c = 0; c < count; c++ {
		participantID := payload[offset]
		offset++

		// Get Warmachine Index
		warMachineIndex := -1
		for i, wmn := range btl.WarMachines {
			if wmn.ParticipantID == participantID {
				warMachineIndex = i
				break
			}
		}

		// Get Sync byte (tells us which data was updated for this warmachine)
		syncByte := payload[offset]
		offset++

		// Position + Yaw
		if syncByte >= 100 {
			x := int(binary.BigEndian.Uint32(payload[offset : offset+4]))
			offset += 4
			y := int(binary.BigEndian.Uint32(payload[offset : offset+4]))
			offset += 4
			rotation := int(binary.BigEndian.Uint32(payload[offset : offset+4]))
			offset += 4

			if warMachineIndex != -1 {
				if btl.WarMachines[warMachineIndex].Position == nil {
					btl.WarMachines[warMachineIndex].Position = &server.Vector3{}
				}
				btl.WarMachines[warMachineIndex].Position.X = x
				btl.WarMachines[warMachineIndex].Position.X = y
				btl.WarMachines[warMachineIndex].Rotation = rotation
			}
		}
		// Health
		if syncByte == 1 || syncByte == 11 || syncByte == 101 || syncByte == 111 {
			health := binary.BigEndian.Uint32(payload[offset : offset+4])
			offset += 4
			if warMachineIndex != -1 {
				btl.WarMachines[warMachineIndex].Health = health
			}
		}
		// Shield
		if syncByte == 10 || syncByte == 11 || syncByte == 110 || syncByte == 111 {
			shield := binary.BigEndian.Uint32(payload[offset : offset+4])
			offset += 4
			if warMachineIndex != -1 {
				btl.WarMachines[warMachineIndex].Shield = shield
			}
		}
	}
	if broadcast {
		btl.BroadcastUpdate()
	}
}

func (arena *Arena) reset() {
	gamelog.L.Warn().Msg("arena state resetting")
}

type JoinPayload struct {
	*hub.HubCommandRequest
	Payload struct {
		AssetHash   string `json:"asset_hash"`
		NeedInsured bool   `json:"need_insured"`
	} `json:"payload"`
}

func (arena *Arena) Join(ctx context.Context, wsc *hub.Client, payload []byte, factionID uuid.UUID, reply hub.ReplyFunc) error {
	msg := &JoinPayload{}
	err := json.Unmarshal(payload, msg)
	if err != nil {
		gamelog.L.Error().Str("msg", string(payload)).Err(err).Msg("unable to unmarshal queue join")
		return err
	}

	mechID, err := db.MechIDFromHash(msg.Payload.AssetHash)
	if err != nil {
		gamelog.L.Error().Str("hash", msg.Payload.AssetHash).Err(err).Msg("unable to retrieve mech id from hash")
		return err
	}

	mech, err := db.Mech(mechID)
	if err != nil {
		gamelog.L.Error().Str("mech_id", mechID.String()).Err(err).Msg("unable to retrieve mech id from hash")
		return err
	}

	if mech.Faction == nil {
		gamelog.L.Error().Str("mech_id", mechID.String()).Err(err).Msg("mech's owner player has no faction")
		return err
	}

	ownerID, err := uuid.FromString(mech.OwnerID)
	if err != nil {
		gamelog.L.Error().Str("ownerID", mech.OwnerID).Err(err).Msg("unable to convert owner id from string")
		return err
	}

	// Get current queue length and calculate queue fee and reward
	result, err := db.QueueLength(factionID)
	if err != nil {
		gamelog.L.Error().Interface("factionID", factionID).Err(err).Msg("unable to retrieve queue length")
		return err
	}

	queueLength := decimal.NewFromInt(result + 1)
	queueCost := decimal.New(25, 16)     // 0.25 sups
	contractReward := decimal.New(2, 18) // 2 sups
	if queueLength.GreaterThan(decimal.NewFromInt(0)) {
		queueCost = queueLength.Mul(decimal.New(25, 16))     // 0.25x queue length
		contractReward = queueLength.Mul(decimal.New(2, 18)) // 2x queue length
	}

	// Insert mech into queue
	position, err := db.JoinQueue(&db.BattleMechData{
		MechID:    mechID,
		OwnerID:   ownerID,
		FactionID: uuid.UUID(factionID),
	},
		contractReward,
		queueCost,
	)
	if err != nil {
		gamelog.L.Error().Interface("factionID", mech.FactionID).Err(err).Msg("unable to insert mech into queue")
		return err
	}

	// Charge user queue fee
	txid, err := arena.ppClient.SpendSupMessage(passport.SpendSupsReq{
		Amount:               queueCost.StringFixed(18),
		FromUserID:           ownerID,
		ToUserID:             SupremacyBattleUserID,
		TransactionReference: server.TransactionReference(fmt.Sprintf("war_machine_queueing_fee|%s|%d", msg.Payload.AssetHash, time.Now().UnixNano())),
		Group:                "Battle",
		SubGroup:             "Queue",
		Description:          "Queued mech to battle arena",
		NotSafe:              true,
	})
	if err != nil {
		gamelog.L.Error().Str("txID", txid).Interface("mechID", mechID).Interface("factionID", mech.FactionID).Err(err).Msg("unable to charge user for insert mech into queue")
		return err
	}

	reply(position)

	// Send updated battle queue status to all subscribers
	arena.messageBus.Send(context.Background(), messagebus.BusKey(WSQueueStatus), QueueStatusResponse{
		result,
		queueCost,
		contractReward,
	})

	// Send updated war machine queue status to all subscribers
	arena.messageBus.Send(context.Background(), messagebus.BusKey(fmt.Sprintf("%s:%s", WSWarMachineQueueStatus, mechID)), WarMachineQueueStatusResponse{
		&position,
		&contractReward,
	})

	return err
}

type LeaveQueueRequest struct {
	*hub.HubCommandRequest
	Payload struct {
		AssetHash string `json:"asset_hash"`
	} `json:"payload"`
}

func (arena *Arena) Leave(ctx context.Context, wsc *hub.Client, payload []byte, factionID uuid.UUID, reply hub.ReplyFunc) error {
	msg := &LeaveQueueRequest{}
	err := json.Unmarshal(payload, msg)
	if err != nil {
		gamelog.L.Error().Str("msg", string(payload)).Err(err).Msg("unable to unmarshal queue leave")
		return err
	}

	mechID, err := db.MechIDFromHash(msg.Payload.AssetHash)
	if err != nil {
		gamelog.L.Error().Str("hash", msg.Payload.AssetHash).Err(err).Msg("unable to retrieve mech id from hash")
		return err
	}

	mech, err := db.Mech(mechID)
	if err != nil {
		gamelog.L.Error().Str("mech_id", mechID.String()).Err(err).Msg("unable to retrieve mech id from hash")
		return err
	}

	if mech.Faction == nil {
		gamelog.L.Error().Str("mech_id", mechID.String()).Err(err).Msg("mech's owner player has no faction")
		return err
	}

	ownerID, err := uuid.FromString(mech.OwnerID)
	if err != nil {
		gamelog.L.Error().Str("ownerID", mech.OwnerID).Err(err).Msg("unable to convert owner id from string")
		return err
	}

	userID := uuid.FromStringOrNil(wsc.Identifier())
	if userID.IsNil() {
		return terror.Error(terror.ErrForbidden)
	}

	if userID != ownerID {
		return terror.Error(terror.ErrForbidden, "user is not mech owner")
	}

	originalQueueCost, err := db.QueueFee(mechID, factionID)
	if err != nil {
		gamelog.L.Error().Interface("mechID", mechID).Interface("factionID", mech.FactionID).Err(err).Msg("unable to remove mech from queue")
		return err
	}

	position, err := db.LeaveQueue(&db.BattleMechData{
		MechID:    mechID,
		OwnerID:   ownerID,
		FactionID: uuid.UUID(factionID),
	})
	if err != nil {
		gamelog.L.Error().Interface("mechID", mechID).Interface("factionID", mech.FactionID).Err(err).Msg("unable to remove mech from queue")
		return err
	}

	// Refund user queue fee
	txid, err := arena.ppClient.SpendSupMessage(passport.SpendSupsReq{
		Amount:               originalQueueCost.StringFixed(18),
		FromUserID:           SupremacyBattleUserID,
		ToUserID:             ownerID,
		TransactionReference: server.TransactionReference(fmt.Sprintf("refund_war_machine_queueing_fee|%s|%d", msg.Payload.AssetHash, time.Now().UnixNano())),
		Group:                "Battle",
		SubGroup:             "Queue",
		Description:          "Refunded battle arena queing fee",
		NotSafe:              true,
	})
	if err != nil {
		gamelog.L.Error().Str("txID", txid).Interface("mechID", mechID).Interface("factionID", mech.FactionID).Err(err).Msg("unable to charge user for insert mech into queue")
		return err
	}

	reply(true)

	result, err := db.QueueLength(factionID)
	if err != nil {
		gamelog.L.Error().Interface("factionID", factionID).Err(err).Msg("unable to retrieve queue length")
		return err
	}

	queueLength := decimal.NewFromInt(result)
	queueCost := decimal.New(25, 16)     // 0.25 sups
	contractReward := decimal.New(2, 18) // 2 sups
	if queueLength.GreaterThan(decimal.NewFromInt(0)) {
		queueCost = queueLength.Mul(decimal.New(25, 16))     // 0.25x queue length
		contractReward = queueLength.Mul(decimal.New(2, 18)) // 2x queue length
	}

	// Send updated Battle queue status to all subscribers
	arena.messageBus.Send(context.Background(), messagebus.BusKey(WSQueueStatus), QueueStatusResponse{
		result,
		queueCost,
		contractReward,
	})

	mechsAfterIDs, err := db.AllMechsAfter(position-1, factionID)
	if err != nil {
		gamelog.L.Error().Interface("factionID", factionID).Err(err).Msg("unable to get mechs after")
		return err
	}

	// Send updated war machine queue status to all subscribers
	for _, m := range mechsAfterIDs {
		contractReward, err := db.QueueContract(m.MechID, factionID)
		if err != nil {
			gamelog.L.Error().Interface("mechID", mechID).Interface("factionID", factionID).Err(err).Msg("unable to get mechs contract reward")
			return err
		}
		arena.messageBus.Send(context.Background(), messagebus.BusKey(fmt.Sprintf("%s:%s", WSWarMachineQueueStatus, m.MechID)), WarMachineQueueStatusResponse{
			&m.QueuePosition,
			contractReward,
		})
	}
	arena.messageBus.Send(context.Background(), messagebus.BusKey(fmt.Sprintf("%s:%s", WSWarMachineQueueStatus, mechID)), WarMachineQueueStatusResponse{
		nil,
		nil,
	})

	return err
}

type QueueStatusResponse struct {
	QueueLength    int64           `json:"queue_length"`
	QueueCost      decimal.Decimal `json:"queue_cost"`
	ContractReward decimal.Decimal `json:"contract_reward"`
}

func (arena *Arena) QueueStatus(ctx context.Context, wsc *hub.Client, payload []byte, reply hub.ReplyFunc) (string, messagebus.BusKey, error) {
	req := &hub.HubCommandRequest{}
	err := json.Unmarshal(payload, req)
	if err != nil {
		return "", "", terror.Error(err, "Invalid request received")
	}

	userID := uuid.FromStringOrNil(wsc.Identifier())
	if userID.IsNil() {
		return "", "", terror.Error(terror.ErrInvalidInput)
	}

	factionID, err := GetPlayerFactionID(userID)
	if err != nil || factionID.IsNil() {
		gamelog.L.Error().Str("userID", userID.String()).Err(err).Msg("unable to find faction from user id")
		return "", "", terror.Error(err)
	}

	result, err := db.QueueLength(factionID)
	if err != nil {
		gamelog.L.Error().Interface("factionID", factionID).Err(err).Msg("unable to retrieve queue length")
		return "", "", terror.Error(err)
	}

	queueLength := decimal.NewFromInt(result + 1)
	queueCost := decimal.New(25, 16)     // 0.25 sups
	contractReward := decimal.New(2, 18) // 2 sups
	if queueLength.GreaterThan(decimal.NewFromInt(0)) {
		queueCost = queueLength.Mul(decimal.New(25, 16))     // 0.25x queue length
		contractReward = queueLength.Mul(decimal.New(2, 18)) // 2x queue length
	}

	reply(QueueStatusResponse{
		result,
		queueCost,
		contractReward,
	})

	return req.TransactionID, messagebus.BusKey(WSQueueStatus), nil
}

type WarMachineQueueStatusRequest struct {
	*hub.HubCommandRequest
	Payload struct {
		AssetHash string `json:"asset_hash"`
	} `json:"payload"`
}

type WarMachineQueueStatusResponse struct {
	QueuePosition  *int64           `json:"queue_position"` // in-game: -1; in queue: > 0; not in queue: nil
	ContractReward *decimal.Decimal `json:"contract_reward"`
}

func (arena *Arena) WarMachineQueueStatus(ctx context.Context, wsc *hub.Client, payload []byte, reply hub.ReplyFunc) (string, messagebus.BusKey, error) {
	req := &WarMachineQueueStatusRequest{}
	err := json.Unmarshal(payload, req)
	if err != nil {
		return "", "", terror.Error(err, "Invalid request received")
	}

	mechID, err := db.MechIDFromHash(req.Payload.AssetHash)
	if err != nil {
		gamelog.L.Error().Str("hash", req.Payload.AssetHash).Err(err).Msg("unable to retrieve mech id from hash")
		return "", "", terror.Error(err)
	}

	mech, err := db.Mech(mechID)
	if err != nil {
		gamelog.L.Error().Str("mech_id", mechID.String()).Err(err).Msg("unable to retrieve mech id from hash")
		return "", "", terror.Error(err)
	}

	if mech.Faction == nil {
		gamelog.L.Error().Str("mech_id", mechID.String()).Err(err).Msg("mech's owner player has no faction")
		return "", "", terror.Error(err)
	}

	ownerID, err := uuid.FromString(mech.OwnerID)
	if err != nil {
		gamelog.L.Error().Str("ownerID", mech.OwnerID).Err(err).Msg("unable to convert owner id from string")
		return "", "", terror.Error(err)
	}

	factionID, err := GetPlayerFactionID(ownerID)
	if err != nil || factionID.IsNil() {
		gamelog.L.Error().Str("userID", ownerID.String()).Err(err).Msg("unable to find faction from owner id")
		return "", "", terror.Error(err)
	}

	position, err := db.QueuePosition(mechID, factionID)
	if err != nil {
		if errors.Is(err, pgx.ErrNoRows) {
			reply(WarMachineQueueStatusResponse{
				nil,
				nil,
			})
			return req.TransactionID, messagebus.BusKey(fmt.Sprintf("%s:%s", WSWarMachineQueueStatus, mechID)), nil
		}
		return "", "", terror.Error(err)
	}

	contractReward, err := db.QueueContract(mechID, factionID)
	if err != nil {
		return "", "", terror.Error(err)
	}

	mechInBattle, err := db.MechBattleStatus(mechID)
	if err != nil {
		return "", "", terror.Error(err)
	}

	if mechInBattle {
		position = -1
	}

	reply(WarMachineQueueStatusResponse{
		&position,
		contractReward,
	})

	return req.TransactionID, messagebus.BusKey(fmt.Sprintf("%s:%s", WSWarMachineQueueStatus, mechID)), nil
}

func (btl *Battle) Destroyed(dp *BattleWMDestroyedPayload) {
	// check destroyed war machine exist
	if btl.ID != dp.BattleID {
		gamelog.L.Warn().Str("battle.ID", btl.ID).Str("gameclient.ID", dp.BattleID).Msg("battle state does not match game client state")
		btl.arena.reset()
		return
	}

	var destroyedWarMachine *WarMachine
	dHash := dp.DestroyedWarMachineEvent.DestroyedWarMachineHash
	for i, wm := range btl.WarMachines {
		if wm.Hash == dHash {
			// set health to 0
			btl.WarMachines[i].Health = 0
			destroyedWarMachine = wm
			break
		}
	}
	if destroyedWarMachine == nil {
		gamelog.L.Warn().Str("hash", dHash).Msg("can't match destroyed mech with battle state")
		return
	}

	var killByWarMachine *WarMachine
	if dp.DestroyedWarMachineEvent.KillByWarMachineHash != "" {
		for _, wm := range btl.WarMachines {
			if wm.Hash == dp.DestroyedWarMachineEvent.KillByWarMachineHash {
				killByWarMachine = wm
			}
		}
		if destroyedWarMachine == nil {
			gamelog.L.Warn().Str("killed_by_hash", dp.DestroyedWarMachineEvent.KillByWarMachineHash).Msg("can't match killer mech with battle state")
			return
		}
	}

	gamelog.L.Info().Msgf("battle Update: %s - War Machine Destroyed: %s", btl.ID, dHash)

	// save to database
	//tx, err := ba.Conn.Begin(ctx)
	//if err != nil {
	//	return terror.Error(err)
	//}
	//
	//defer func(tx pgx.Tx, ctx context.Context) {
	//	err := tx.Rollback(ctx)
	//	if err != nil && !errors.Is(err, pgx.ErrTxClosed) {
	//		ba.Log.Err(err).Msg("error rolling back")
	//	}
	//}(tx, ctx)

	var warMachineID uuid.UUID
	var killByWarMachineID uuid.UUID
	ids, err := db.MechIDsFromHash(destroyedWarMachine.Hash, dp.DestroyedWarMachineEvent.KillByWarMachineHash)

	if err != nil || len(ids) == 0 {
		gamelog.L.Warn().
			Str("hashes", fmt.Sprintf("%s, %s", destroyedWarMachine.Hash, dp.DestroyedWarMachineEvent.KillByWarMachineHash)).
			Str("battle_id", btl.ID).
			Err(err).
			Msg("can't retrieve mech ids")

	} else {
		warMachineID = ids[0]
		if len(ids) > 1 {
			killByWarMachineID = ids[1]
		}

		//TODO: implement related id
		if dp.DestroyedWarMachineEvent.RelatedEventIDString != "" {
			relatedEventuuid, err := uuid.FromString(dp.DestroyedWarMachineEvent.RelatedEventIDString)
			if err != nil {
				gamelog.L.Warn().
					Str("relatedEventuuid", dp.DestroyedWarMachineEvent.RelatedEventIDString).
					Str("battle_id", btl.ID).
					Msg("can't create uuid from non-empty related event idf")
			}
			dp.DestroyedWarMachineEvent.RelatedEventID = relatedEventuuid
		}

		evt := &db.BattleEvent{
			BattleID:  uuid.Must(uuid.FromString(btl.ID)),
			WM1:       warMachineID,
			WM2:       killByWarMachineID,
			EventType: db.Btlevnt_Killed,
			CreatedAt: time.Now(),
			RelatedID: dp.DestroyedWarMachineEvent.RelatedEventIDString,
		}

		_, err = db.StoreBattleEvent(btl.ID, dp.DestroyedWarMachineEvent.RelatedEventID, warMachineID, killByWarMachineID, db.Btlevnt_Killed, time.Now())
		if err != nil {
			gamelog.L.Warn().
				Interface("event_data", evt).
				Str("battle_id", btl.ID).
				Msg("unable to store mech event data")
		}
	}

	//err = db.WarMachineDestroyedEventCreate(ctx, tx, dp.BattleID, dp.DestroyedWarMachineEvent)
	//if err != nil {
	//	return terror.Error(err)
	//}

	//err = db.StoreBattleEvent(&db.BattleEvent{})

	// TODO: Add kill assists
	//if len(assistedWarMachineIDs) > 0 {
	//	err = db.WarMachineDestroyedEventAssistedWarMachineSet(ctx, tx, dp.DestroyedWarMachineEvent.ID, assistedWarMachineIDs)
	//	if err != nil {
	//		return terror.Error(err)
	//	}
	//}

	//err = tx.Commit(ctx)
	//if err != nil {
	//	return terror.Error(err)
	//}

	_, err = db.UpdateBattleMech(btl.ID, warMachineID, false, true, killByWarMachineID)
	if err != nil {
		gamelog.L.Error().
			Str("battle_id", btl.ID).
			Interface("mech_id", warMachineID).
			Bool("killed", true).
			Msg("can't update battle mech")
	}

	// calc total damage and merge the duplicated damage source
	totalDamage := 0
	newDamageHistory := []*DamageHistory{}
	for _, damage := range dp.DestroyedWarMachineEvent.DamageHistory {
		totalDamage += damage.Amount
		// check instigator token id exist in the list
		if damage.InstigatorHash != "" {
			exists := false
			for _, hist := range newDamageHistory {
				if hist.InstigatorHash == damage.InstigatorHash {
					hist.Amount += damage.Amount
					exists = true
					break
				}
			}
			if !exists {
				newDamageHistory = append(newDamageHistory, &DamageHistory{
					Amount:         damage.Amount,
					InstigatorHash: damage.InstigatorHash,
					SourceName:     damage.SourceName,
					SourceHash:     damage.SourceHash,
				})
			}
			continue
		}
		// check source name
		exists := false
		for _, hist := range newDamageHistory {
			if hist.SourceName == damage.SourceName {
				hist.Amount += damage.Amount
				exists = true
				break
			}
		}
		if !exists {
			newDamageHistory = append(newDamageHistory, &DamageHistory{
				Amount:         damage.Amount,
				InstigatorHash: damage.InstigatorHash,
				SourceName:     damage.SourceName,
				SourceHash:     damage.SourceHash,
			})
		}
	}

	wmd := &WMDestroyedRecord{
		DestroyedWarMachine: &WarMachineBrief{
			ParticipantID: destroyedWarMachine.ParticipantID,
			ImageUrl:      destroyedWarMachine.Image,
			ImageAvatar:   destroyedWarMachine.ImageAvatar, // TODO: should be imageavatar
			Name:          destroyedWarMachine.Name,
			Hash:          destroyedWarMachine.Hash,
			Faction: &FactionBrief{
				ID:    destroyedWarMachine.FactionID,
				Label: destroyedWarMachine.Faction.Label,
				Theme: destroyedWarMachine.Faction.Theme,
			},
		},
		KilledBy: dp.DestroyedWarMachineEvent.KilledBy,
	}
	// get total damage amount for calculating percentage
	for _, damage := range newDamageHistory {
		damageRecord := &DamageRecord{
			SourceName: damage.SourceName,
			Amount:     (damage.Amount * 1000000 / totalDamage) / 100,
		}
		if damage.InstigatorHash != "" {
			for _, wm := range btl.WarMachines {
				if wm.Hash == damage.InstigatorHash {
					damageRecord.CausedByWarMachine = &WarMachineBrief{
						ParticipantID: wm.ParticipantID,
						ImageUrl:      wm.Image,
						ImageAvatar:   wm.ImageAvatar,
						Name:          wm.Name,
						Hash:          wm.Hash,
						Faction: &FactionBrief{
							ID:    wm.FactionID,
							Label: wm.Faction.Label,
							Theme: wm.Faction.Theme,
						},
					}
				}
			}
		}
		wmd.DamageRecords = append(wmd.DamageRecords, damageRecord)
	}

	if killByWarMachine != nil {
		wmd.KilledByWarMachine = &WarMachineBrief{
			ParticipantID: killByWarMachine.ParticipantID,
			ImageUrl:      killByWarMachine.Image,
			ImageAvatar:   killByWarMachine.ImageAvatar,
			Name:          killByWarMachine.Name,
			Hash:          killByWarMachine.Hash,
			Faction: &FactionBrief{
				ID:    killByWarMachine.FactionID,
				Label: killByWarMachine.Faction.Label,
				Theme: killByWarMachine.Faction.Theme,
			},
		}
	}

	// cache destroyed war machine
	btl.destroyedWarMachineMap[wmd.DestroyedWarMachine.ParticipantID] = wmd

	// broadcast destroy detail
	btl.arena.messageBus.Send(context.Background(),
		messagebus.BusKey(
			fmt.Sprintf(
				"%s:%x",
				HubKeyWarMachineDestroyedUpdated,
				destroyedWarMachine.ParticipantID,
			),
		),
		wmd,
	)

	// broadcast notification
	btl.arena.BroadcastGameNotificationWarMachineDestroyed(&WarMachineDestroyedEventRecord{
		DestroyedWarMachine: wmd.DestroyedWarMachine,
		KilledByWarMachine:  wmd.KilledByWarMachine,
		KilledBy:            wmd.KilledBy,
	})

}

func (btl *Battle) Load() error {
	q, err := db.LoadBattleQueue(context.Background(), 3)
	if err != nil {
		gamelog.L.Warn().Str("battle_id", btl.ID).Err(err).Msg("unable to load out queue")
		return err
	}

	if len(q) < 9 {
		gamelog.L.Warn().Msg("not enough mechs to field a battle. replacing with default battle.")

		err = btl.DefaultMechs()
		if err != nil {
			gamelog.L.Warn().Str("battle_id", btl.ID).Err(err).Msg("unable to load default mechs")
			return err
		}
		return nil
	}

	ids := make([]uuid.UUID, len(q))
	for i, bq := range q {
		ids[i], err = uuid.FromString(bq.MechID)
		if err != nil {
			gamelog.L.Warn().Str("mech_id", bq.MechID).Msg("failed to convert mech id string to uuid")
			return err
		}
	}

	mechs, err := db.Mechs(ids...)
	if err != nil {
		gamelog.L.Warn().Interface("mechs_ids", ids).Str("battle_id", btl.ID).Err(err).Msg("failed to retrieve mechs from mech ids")
		return err
	}
	btl.WarMachines = btl.MechsToWarMachines(mechs)

	err = db.QueueSetBattleID(btl.ID, ids...)
	if err != nil {
		gamelog.L.Error().Interface("mechs_ids", ids).Str("battle_id", btl.ID).Err(err).Msg("failed to set battle id in queue")
		return err
	}

	return nil
}

func (btl *Battle) MechsToWarMachines(mechs []*server.MechContainer) []*WarMachine {
	warmachines := make([]*WarMachine, len(mechs))
	for i, mech := range mechs {
		label := mech.Faction.Label
		if label == "" {
			gamelog.L.Warn().Interface("faction_id", mech.Faction.ID).Str("battle_id", btl.ID).Msg("mech faction is an empty label")
		}
		if len(label) > 10 {
			words := strings.Split(label, " ")
			label = ""
			for _, word := range words {
				label = label + string([]rune(word)[0])
			}
		}

		weaponNames := make([]string, len(mech.Weapons))
		for k, wpn := range mech.Weapons {
			i, err := strconv.Atoi(k)
			if err != nil {
				gamelog.L.Warn().Str("key", k).Interface("weapon", wpn).Str("battle_id", btl.ID).Msg("mech weapon's key is not an int")
			}
			weaponNames[i] = wpn.Label
		}

		model, ok := ModelMap[mech.Chassis.Model]
		if !ok {
			model = "WREX"
		}

		warmachines[i] = &WarMachine{
			ID:            mech.ID,
			Name:          mech.Name,
			Hash:          mech.Hash,
			ParticipantID: 0,
			FactionID:     mech.Faction.ID,
			MaxHealth:     uint32(mech.Chassis.MaxHitpoints),
			Health:        uint32(mech.Chassis.MaxHitpoints),
			MaxShield:     uint32(mech.Chassis.MaxShield),
			Shield:        uint32(mech.Chassis.MaxShield),
			Stat:          nil,
			OwnedByID:     mech.OwnerID,
			ImageAvatar:   mech.AvatarURL,
			Faction: &Faction{
				ID:    mech.Faction.ID,
				Label: label,
				Theme: &FactionTheme{
					Primary:    mech.Faction.PrimaryColor,
					Secondary:  mech.Faction.SecondaryColor,
					Background: mech.Faction.BackgroundColor,
				},
			},
			Speed:              mech.Chassis.Speed,
			Model:              model,
			Skin:               mech.Chassis.Skin,
			ShieldRechargeRate: float64(mech.Chassis.ShieldRechargeRate),
			Durability:         mech.Chassis.MaxHitpoints,
			WeaponHardpoint:    mech.Chassis.WeaponHardpoints,
			TurretHardpoint:    mech.Chassis.TurretHardpoints,
			UtilitySlots:       mech.Chassis.UtilitySlots,
			Description:        nil,
			ExternalUrl:        "",
			Image:              mech.ImageURL,
			PowerGrid:          1,
			CPU:                1,
			WeaponNames:        weaponNames,
			Tier:               mech.Tier,
		}
		gamelog.L.Debug().Str("mech_id", mech.ID).Str("model", model).Str("skin", mech.Chassis.Skin).Msg("converted mech to warmachine")
	}
	return warmachines
}

var ModelMap = map[string]string{
	"Law Enforcer X-1000": "XFVS",
	"Olympus Mons LY07":   "BXSD",
	"Tenshi Mk1":          "WREX",
}<|MERGE_RESOLUTION|>--- conflicted
+++ resolved
@@ -165,27 +165,8 @@
 }
 
 func (btl *Battle) end(payload *BattleEndPayload) {
-<<<<<<< HEAD
-
-	fmt.Println("end")
-	fmt.Println("end")
-	fmt.Println("end")
-	fmt.Println("end")
-	fmt.Println("end")
-	fmt.Println("end")
-	fmt.Println("end")
-	fmt.Println("end")
-	fmt.Println("end")
-	fmt.Println("end")
-	fmt.Println("end")
-	fmt.Println("end")
-
-	btl.Battle.EndedAt = null.TimeFrom(time.Now())
-	_, err := btl.Battle.Update(gamedb.StdConn, boil.Infer())
-=======
 	btl.EndedAt = null.TimeFrom(time.Now())
 	_, err := btl.Update(gamedb.StdConn, boil.Infer())
->>>>>>> d1548f3e
 	if err != nil {
 		gamelog.L.Error().Str("Battle ID", btl.ID).Time("EndedAt", btl.EndedAt.Time).Msg("unable to update database for endat battle")
 	}
@@ -370,7 +351,7 @@
 	err = db.UserStatsRefresh(context.Background(), gamedb.Conn)
 	if err != nil {
 		gamelog.L.Error().
-			Str("Battle ID", btl.ID.String()).
+			Str("Battle ID", btl.ID).
 			Err(err).
 			Msg("unable to refresh users stats")
 		return
@@ -379,7 +360,7 @@
 	us, err := db.UserStatsAll(context.Background(), gamedb.Conn)
 	if err != nil {
 		gamelog.L.Error().
-			Str("Battle ID", btl.ID.String()).
+			Str("Battle ID", btl.ID).
 			Err(err).
 			Msg("unable to get users stats")
 		return
@@ -387,16 +368,6 @@
 
 	go func() {
 		for _, u := range us {
-			fmt.Println("_________")
-			fmt.Println("_________")
-			fmt.Println("_________")
-			fmt.Println("_________")
-			fmt.Println("_________")
-			fmt.Println("_________")
-			fmt.Println("_________")
-			fmt.Println("_________")
-			fmt.Println("_________", u)
-
 			go btl.arena.messageBus.Send(context.Background(), messagebus.BusKey(fmt.Sprintf("%s:%s", HubKeyUserStatSubscribe, u.ID.String())), u)
 		}
 	}()
@@ -449,7 +420,7 @@
 		u.Unlock()
 	}
 
-	err := db.BattleViewerUpsert(context.Background(), gamedb.Conn, btl.ID.String(), wsc.Identifier())
+	err := db.BattleViewerUpsert(context.Background(), gamedb.Conn, btl.ID, wsc.Identifier())
 	if err != nil {
 		gamelog.L.Error().Err(err)
 	}
