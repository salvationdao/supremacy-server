--- conflicted
+++ resolved
@@ -1,6 +1,3 @@
-<<<<<<< HEAD
-package battle
-=======
 package battle
 
 import (
@@ -127,5 +124,4 @@
 		Phase:   VoteStateWaitMechIntro,
 		EndTime: time.Now().Add(time.Duration(introSeconds) * time.Second),
 	})
-}
->>>>>>> 1b86065e
+}