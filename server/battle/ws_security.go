--- conflicted
+++ resolved
@@ -108,17 +108,8 @@
 			return true
 		}
 
-<<<<<<< HEAD
-		// get user faction
-		factionID, err := db.PlayerFactionIDGet(context.Background(), opts.Conn, userID)
-		if err != nil {
-			return true
-		}
-		return factionID == nil || factionID.IsNil()
-=======
 		factionID, _ := GetPlayerFactionID(userID)
 		return factionID.IsNil()
->>>>>>> 4faa3bcb
 	})
 }
 
