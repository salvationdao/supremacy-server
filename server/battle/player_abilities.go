--- conflicted
+++ resolved
@@ -304,7 +304,7 @@
 		return terror.Error(err, "Failed to use ability, try again or contract support.")
 	}
 
-	refundAbility := func(){
+	refundAbility := func() {
 		pa.UsedAt = null.NewTime(time.Now(), false)
 		_, err = pa.Update(gamedb.StdConn, boil.Infer())
 		if err != nil {
@@ -489,9 +489,6 @@
 		}
 	}
 
-
-
-
 	isIncognito := pa.R.GameAbility.GameClientAbilityID == IncognitoGameAbilityID
 	// If player ability is "Incognito"
 	if isIncognito {
@@ -527,9 +524,9 @@
 				OfferingID:               offeringID.String(),
 				LocationSelectType:       pa.R.GameAbility.LocationSelectType,
 				ImageUrl:                 pa.R.GameAbility.ImageURL,
-				Colour:                    pa.R.GameAbility.Colour,
-				MiniMapDisplayEffectType:  pa.R.GameAbility.MiniMapDisplayEffectType,
-				MechDisplayEffectType:     pa.R.GameAbility.MechDisplayEffectType,
+				Colour:                   pa.R.GameAbility.Colour,
+				MiniMapDisplayEffectType: pa.R.GameAbility.MiniMapDisplayEffectType,
+				MechDisplayEffectType:    pa.R.GameAbility.MechDisplayEffectType,
 			}
 
 			switch mma.LocationSelectType {
@@ -542,18 +539,18 @@
 			}
 
 			// set radius
-			if ability := btl.abilityDetails[ pa.R.GameAbility.GameClientAbilityID]; ability != nil && ability.Radius > 0 {
+			if ability := btl.abilityDetails[pa.R.GameAbility.GameClientAbilityID]; ability != nil && ability.Radius > 0 {
 				mma.Radius = null.IntFrom(ability.Radius)
 			}
 
 			// set delay seconds
-			if  pa.R.GameAbility.LaunchingDelaySeconds > 0 {
+			if pa.R.GameAbility.LaunchingDelaySeconds > 0 {
 				mma.LaunchingAt = null.TimeFrom(time.Now().Add(time.Duration(pa.R.GameAbility.LaunchingDelaySeconds) * time.Second))
 			}
 
 			ws.PublishMessage(
-				fmt.Sprintf("/public/arena/%s/mini_map_ability_display_list", arena.ID),
-				server.HubKeyMiniMapAbilityDisplayList,
+				fmt.Sprintf("/mini_map/arena/%s/public/mini_map_ability_display_list", arena.ID),
+				server.HubKeyMiniMapAbilityContentSubscribe,
 				btl.MiniMapAbilityDisplayList.Add(offeringID.String(), mma),
 			)
 
@@ -563,13 +560,13 @@
 					if battle != nil && battle.state.Load() == BattlingState {
 						if ab := battle.MiniMapAbilityDisplayList.Get(offeringID.String()); ab != nil {
 							ws.PublishMessage(
-								fmt.Sprintf("/public/arena/%s/mini_map_ability_display_list", arena.ID),
-								server.HubKeyMiniMapAbilityDisplayList,
+								fmt.Sprintf("/mini_map/arena/%s/public/mini_map_ability_display_list", arena.ID),
+								server.HubKeyMiniMapAbilityContentSubscribe,
 								battle.MiniMapAbilityDisplayList.Remove(offeringID.String()),
 							)
 						}
 					}
-				}(btl,  pa.R.GameAbility)
+				}(btl, pa.R.GameAbility)
 			}
 		}
 
@@ -579,7 +576,7 @@
 
 	BroadcastSupporterAbilities(user.ID, arena.CurrentBattleID())
 
-	if  pa.R.GameAbility.GameClientAbilityID == BlackoutGameAbilityID {
+	if pa.R.GameAbility.GameClientAbilityID == BlackoutGameAbilityID {
 		cellCoords := req.Payload.StartCoords
 		gameCoords := arena.CurrentBattle().getGameWorldCoordinatesFromCellXY(req.Payload.StartCoords)
 		err = arena.CurrentBattle().playerAbilityManager().AddBlackout(fmt.Sprintf("%d-%s-%s", time.Now().UnixNano(), pa.ID, pa.PlayerID), *cellCoords, *gameCoords)
@@ -1004,24 +1001,12 @@
 		return err
 	}
 
-	if arena.currentBattleState() != BattleStageStart {
+	if arena.CurrentBattleState() != BattlingState {
 		return nil
 	}
 
-<<<<<<< HEAD
-type FactionMechCommands struct {
-	BattleID string `json:"battle_id"`
-	CellX    int    `json:"cell_x"`
-	CellY    int    `json:"cell_y"`
-	IsAI     bool   `json:"is_ai"`
-}
-
-func (arena *Arena) BroadcastFactionMechCommands(factionID string) error {
-	if arena.CurrentBattleState() != BattlingState {
-=======
 	btl := arena.CurrentBattle()
 	if btl == nil {
->>>>>>> c7858e80
 		return nil
 	}
 
@@ -1031,13 +1016,8 @@
 	}
 
 	logs, err := boiler.MechMoveCommandLogs(
-<<<<<<< HEAD
 		boiler.MechMoveCommandLogWhere.MechID.IN(ids),
-		boiler.MechMoveCommandLogWhere.BattleID.EQ(arena.CurrentBattle().ID),
-=======
-		boiler.MechMoveCommandLogWhere.MechID.IN(helpers.UUIDArray2StrArray(ids)),
 		boiler.MechMoveCommandLogWhere.BattleID.EQ(btl.ID),
->>>>>>> c7858e80
 		boiler.MechMoveCommandLogWhere.ReachedAt.IsNull(),
 		boiler.MechMoveCommandLogWhere.CancelledAt.IsNull(),
 	).All(gamedb.StdConn)
