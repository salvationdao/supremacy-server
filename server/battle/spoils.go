--- conflicted
+++ resolved
@@ -10,12 +10,8 @@
 	"server/db/boiler"
 	"server/gamedb"
 	"server/gamelog"
-<<<<<<< HEAD
 	"server/rpcclient"
-=======
-	"server/passport"
 	"sync"
->>>>>>> c51af12d
 	"time"
 
 	"github.com/volatiletech/null/v8"
@@ -189,20 +185,12 @@
 	}
 	amount = amount.Div(totalShares)
 
-<<<<<<< HEAD
-	subgroup := fmt.Sprintf("Spoils of War from battle #%d", bn)
-=======
 	subgroup := fmt.Sprintf("Spoils of War from Battle #%d", sow.battle().BattleNumber-1)
->>>>>>> c51af12d
 
 	for _, player := range onlineUsers {
 		txr := fmt.Sprintf("spoils_of_war|%s|%d", player.PlayerID, time.Now().UnixNano())
 		userAmount := amount.Mul(player.TotalMultiplier).Truncate(0)
-<<<<<<< HEAD
-		_, err := sow.battle.arena.RPCClient.SpendSupMessage(rpcclient.SpendSupsReq{
-=======
-		_, err := sow.battle().arena.ppClient.SpendSupMessage(passport.SpendSupsReq{
->>>>>>> c51af12d
+		_, err := sow.battle().arena.RPCClient.SpendSupMessage(rpcclient.SpendSupsReq{
 			FromUserID:           SupremacyBattleUserID,
 			ToUserID:             player.PlayerID,
 			Amount:               userAmount.String(),
@@ -285,11 +273,7 @@
 		gamelog.L.Warn().Msgf("total shares is less than or equal to zero")
 		return nil
 	}
-<<<<<<< HEAD
-	subgroup := fmt.Sprintf("Spoils of War from battle #%d", bn)
-=======
 	subgroup := fmt.Sprintf("Spoils of War from Battle #%d", sow.battle().BattleNumber-1)
->>>>>>> c51af12d
 	amountRemaining := warchest.Amount.Sub(warchest.AmountSent)
 
 	onShareSups := dripAmount.Div(totalShares)
@@ -304,11 +288,7 @@
 
 		txr := fmt.Sprintf("spoils_of_war|%s|%d", player.PlayerID, time.Now().UnixNano())
 
-<<<<<<< HEAD
-		_, err := sow.battle.arena.RPCClient.SpendSupMessage(rpcclient.SpendSupsReq{
-=======
-		_, err := sow.battle().arena.ppClient.SpendSupMessage(passport.SpendSupsReq{
->>>>>>> c51af12d
+		_, err := sow.battle().arena.RPCClient.SpendSupMessage(rpcclient.SpendSupsReq{
 			FromUserID:           SupremacyBattleUserID,
 			ToUserID:             player.PlayerID,
 			Amount:               userDrip.StringFixed(18),
