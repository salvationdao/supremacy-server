--- conflicted
+++ resolved
@@ -6,37 +6,33 @@
 	"github.com/gofrs/uuid"
 )
 
-<<<<<<< HEAD
 type Faction struct {
-	ID             FactionID `json:"id" db:"id"`
-	Label          string    `json:"label" db:"label"`
-	VotePrice      string    `json:"vote_price" db:"vote_price"`
-	ContractReward string    `json:"contract_reward" db:"contract_reward"`
-	Primary        string    `json:"primary_color"`
-	Secondary      string    `json:"secondary_color"`
-	Background     string    `json:"background_color"`
+	ID              string `json:"id" db:"id"`
+	Label           string `json:"label" db:"label"`
+	VotePrice       string `json:"vote_price" db:"vote_price"`
+	ContractReward  string `json:"contract_reward" db:"contract_reward"`
+	PrimaryColor    string `json:"primary_color"`
+	SecondaryColor  string `json:"secondary_color"`
+	BackgroundColor string `json:"background_color"`
 }
 
-=======
->>>>>>> 4aa00fb8
-var RedMountainFactionID = FactionID(uuid.Must(uuid.FromString("98bf7bb3-1a7c-4f21-8843-458d62884060")))
-var BostonCyberneticsFactionID = FactionID(uuid.Must(uuid.FromString("7c6dde21-b067-46cf-9e56-155c88a520e2")))
-var ZaibatsuFactionID = FactionID(uuid.Must(uuid.FromString("880db344-e405-428d-84e5-6ebebab1fe6d")))
+var RedMountainFactionID = "98bf7bb3-1a7c-4f21-8843-458d62884060"
+var BostonCyberneticsFactionID = "7c6dde21-b067-46cf-9e56-155c88a520e2"
+var ZaibatsuFactionID = "880db344-e405-428d-84e5-6ebebab1fe6d"
 
 var RedMountainPlayerID = "305da475-53dc-4973-8d78-a30d390d3de5"
 var BostonCyberneticsPlayerID = "15f29ee9-e834-4f76-aff8-31e39faabe2d"
 var ZaibatsuPlayerID = "1a657a32-778e-4612-8cc1-14e360665f2b"
 
 var FactionUsers = map[string]string{
-	RedMountainFactionID.String():       RedMountainPlayerID,
-	BostonCyberneticsFactionID.String(): BostonCyberneticsPlayerID,
-	ZaibatsuFactionID.String():          ZaibatsuPlayerID,
+	RedMountainFactionID:       RedMountainPlayerID,
+	BostonCyberneticsFactionID: BostonCyberneticsPlayerID,
+	ZaibatsuFactionID:          ZaibatsuPlayerID,
 }
 
-<<<<<<< HEAD
 func (f *Faction) ToBoilerFaction() *boiler.Faction {
 	newFaction := &boiler.Faction{
-		ID:             f.ID.String(),
+		ID:             f.ID,
 		VotePrice:      f.VotePrice,
 		ContractReward: f.ContractReward,
 		Label:          f.Label,
@@ -44,15 +40,23 @@
 		//DeletedAt:,
 		//UpdatedAt:,
 		//CreatedAt:,
-		PrimaryColor:    f.Primary,
-		SecondaryColor:  f.Secondary,
-		BackgroundColor: f.Background,
+		PrimaryColor:    f.PrimaryColor,
+		SecondaryColor:  f.SecondaryColor,
+		BackgroundColor: f.BackgroundColor,
 	}
 	return newFaction
-=======
-type Faction struct {
-	*boiler.Faction
->>>>>>> 4aa00fb8
+}
+
+func FactionFromBoiler(bf *boiler.Faction) *Faction {
+	return &Faction{
+		ID:              bf.ID,
+		Label:           bf.Label,
+		PrimaryColor:    bf.PrimaryColor,
+		SecondaryColor:  bf.SecondaryColor,
+		BackgroundColor: bf.BackgroundColor,
+		VotePrice:       bf.VotePrice,
+		ContractReward:  bf.ContractReward,
+	}
 }
 
 func (f *Faction) SetFromBoilerFaction(bf *boiler.Faction) error {
@@ -60,24 +64,17 @@
 	//f.BackgroundBlobID = bf. ?
 	f.ID = bf.ID
 	f.Label = bf.Label
-<<<<<<< HEAD
-	f.Primary = bf.PrimaryColor
-	f.Secondary = bf.SecondaryColor
-	f.Background = bf.BackgroundColor
-=======
 	f.PrimaryColor = bf.PrimaryColor
 	f.SecondaryColor = bf.SecondaryColor
 	f.BackgroundColor = bf.BackgroundColor
->>>>>>> 4aa00fb8
 	f.VotePrice = bf.VotePrice
 	f.ContractReward = bf.ContractReward
 	return nil
 }
 
-<<<<<<< HEAD
 type FactionBrief struct {
-	Label      string        `json:"label"`
-	LogoBlobID BlobID        `json:"logo_blob_id,omitempty"`
+	Label      string `json:"label"`
+	LogoBlobID BlobID `json:"logo_blob_id,omitempty"`
 	//Theme      *FactionTheme `json:"theme"`
 }
 
@@ -88,8 +85,6 @@
 	}
 }
 
-=======
->>>>>>> 4aa00fb8
 type FactionStat struct {
 	*boiler.FactionStat
 	MvpPlayerUsername string `json:"mvp_username"`
