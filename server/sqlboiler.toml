output = "./server/db/boiler"
pkgname = "boiler"
no-context = true
no-tests = true
add-soft-deletes = true
struct-tag-casing = "camel"
wipe = true
tag = ["boiler"]

[psql]
  dbname = "gameserver"
  host   = "localhost"
<<<<<<< HEAD
  port   = 5437
  user   = "gameserver"
=======
  port   = 5432
  user   = "postgres"
>>>>>>> 95a5632f
  pass   = "dev"
  schema = "public"
  blacklist = ["migrations", "other"]
  sslmode = "disable"

# example for join table, so have correct singular/plural
# [aliases.tables.plans_locations]
# up_plural = "PlansLocations"
# up_singular = "PlanLocation"
# down_plural = "plansLocations"
# down_singular = "planLocation"

# work with decimal in code and db
[[types]]
  [types.match]
    type = "types.Decimal"
    nullable = false

  [types.replace]
    type = "decimal.Decimal"

   [types.imports]
     third_party = ['"github.com/shopspring/decimal"']

# work with nullable decimal in code and db
[[types]]
  [types.match]
    type = "types.NullDecimal"
    nullable = true

  [types.replace]
    type = "decimal.NullDecimal"

   [types.imports]
     third_party = ['"github.com/shopspring/decimal"']<|MERGE_RESOLUTION|>--- conflicted
+++ resolved
@@ -10,13 +10,8 @@
 [psql]
   dbname = "gameserver"
   host   = "localhost"
-<<<<<<< HEAD
-  port   = 5437
-  user   = "gameserver"
-=======
   port   = 5432
   user   = "postgres"
->>>>>>> 95a5632f
   pass   = "dev"
   schema = "public"
   blacklist = ["migrations", "other"]
