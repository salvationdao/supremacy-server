--- conflicted
+++ resolved
@@ -24,7 +24,7 @@
 	EquippedOn            null.String `json:"equipped_on,omitempty"`
 	Type                  string      `json:"type"`
 	LockedToMech          bool        `json:"locked_to_mech"`
-	SlotNumber            *int        `json:"slot_number,omitempty"`
+	SlotNumber            null.Int    `json:"slot_number,omitempty"`
 
 	Shield      *UtilityShield      `json:"shield,omitempty"`
 	AttackDrone *UtilityAttackDrone `json:"attack_drone,omitempty"`
@@ -252,117 +252,7 @@
 	}
 }
 
-<<<<<<< HEAD
-func BlueprintUtilityAttackDroneFromBoiler(utility *boiler.BlueprintUtility, drone *boiler.BlueprintUtilityAttackDrone) *BlueprintUtility {
-	return &BlueprintUtility{
-		ID:         utility.ID,
-		BrandID:    utility.BrandID,
-		Label:      utility.Label,
-		UpdatedAt:  utility.UpdatedAt,
-		CreatedAt:  utility.CreatedAt,
-		Type:       utility.Type,
-		Collection: utility.Collection,
-		Tier:       utility.Tier,
-		AttackDroneBlueprint: &BlueprintUtilityAttackDrone{
-			ID:                 drone.ID,
-			BlueprintUtilityID: drone.BlueprintUtilityID,
-			Damage:             drone.Damage,
-			RateOfFire:         drone.RateOfFire,
-			Hitpoints:          drone.Hitpoints,
-			LifespanSeconds:    drone.LifespanSeconds,
-			DeployEnergyCost:   drone.DeployEnergyCost,
-			CreatedAt:          drone.CreatedAt,
-		},
-		ImageURL:         utility.ImageURL,
-		AnimationURL:     utility.AnimationURL,
-		CardAnimationURL: utility.CardAnimationURL,
-		LargeImageURL:    utility.LargeImageURL,
-		AvatarURL:        utility.AvatarURL,
-	}
-}
-
-func BlueprintUtilityRepairDroneFromBoiler(utility *boiler.BlueprintUtility, drone *boiler.BlueprintUtilityRepairDrone) *BlueprintUtility {
-	return &BlueprintUtility{
-		ID:         utility.ID,
-		BrandID:    utility.BrandID,
-		Label:      utility.Label,
-		UpdatedAt:  utility.UpdatedAt,
-		CreatedAt:  utility.CreatedAt,
-		Type:       utility.Type,
-		Collection: utility.Collection,
-		Tier:       utility.Tier,
-		RepairDroneBlueprint: &BlueprintUtilityRepairDrone{
-			ID:                 drone.ID,
-			BlueprintUtilityID: drone.BlueprintUtilityID,
-			RepairType:         drone.RepairType,
-			RepairAmount:       drone.RepairAmount,
-			DeployEnergyCost:   drone.DeployEnergyCost,
-			LifespanSeconds:    drone.LifespanSeconds,
-			CreatedAt:          drone.CreatedAt,
-		},
-		ImageURL:         utility.ImageURL,
-		AnimationURL:     utility.AnimationURL,
-		CardAnimationURL: utility.CardAnimationURL,
-		LargeImageURL:    utility.LargeImageURL,
-		AvatarURL:        utility.AvatarURL,
-	}
-}
-
-func BlueprintUtilityAntiMissileFromBoiler(utility *boiler.BlueprintUtility, anti *boiler.BlueprintUtilityAntiMissile) *BlueprintUtility {
-	return &BlueprintUtility{
-		ID:         utility.ID,
-		BrandID:    utility.BrandID,
-		Label:      utility.Label,
-		UpdatedAt:  utility.UpdatedAt,
-		CreatedAt:  utility.CreatedAt,
-		Type:       utility.Type,
-		Collection: utility.Collection,
-		Tier:       utility.Tier,
-		AntiMissileBlueprint: &BlueprintUtilityAntiMissile{
-			ID:                 anti.ID,
-			BlueprintUtilityID: anti.BlueprintUtilityID,
-			RateOfFire:         anti.RateOfFire,
-			FireEnergyCost:     anti.FireEnergyCost,
-			CreatedAt:          anti.CreatedAt,
-		},
-		ImageURL:         utility.ImageURL,
-		AnimationURL:     utility.AnimationURL,
-		CardAnimationURL: utility.CardAnimationURL,
-		LargeImageURL:    utility.LargeImageURL,
-		AvatarURL:        utility.AvatarURL,
-	}
-}
-
-func BlueprintUtilityAcceleratorFromBoiler(utility *boiler.BlueprintUtility, anti *boiler.BlueprintUtilityAccelerator) *BlueprintUtility {
-	return &BlueprintUtility{
-		ID:         utility.ID,
-		BrandID:    utility.BrandID,
-		Label:      utility.Label,
-		UpdatedAt:  utility.UpdatedAt,
-		CreatedAt:  utility.CreatedAt,
-		Type:       utility.Type,
-		Collection: utility.Collection,
-		Tier:       utility.Tier,
-		AcceleratorBlueprint: &BlueprintUtilityAccelerator{
-			ID:                 anti.ID,
-			BlueprintUtilityID: anti.BlueprintUtilityID,
-			EnergyCost:         anti.EnergyCost,
-			BoostSeconds:       anti.BoostSeconds,
-			BoostAmount:        anti.BoostAmount,
-			CreatedAt:          anti.CreatedAt,
-		},
-		ImageURL:         utility.ImageURL,
-		AnimationURL:     utility.AnimationURL,
-		CardAnimationURL: utility.CardAnimationURL,
-		LargeImageURL:    utility.LargeImageURL,
-		AvatarURL:        utility.AvatarURL,
-	}
-}
-
-func UtilityShieldFromBoiler(utility *boiler.Utility, blueprint *boiler.BlueprintUtility, shield *boiler.UtilityShield, collection *boiler.CollectionItem) *Utility {
-=======
-func UtilityShieldFromBoiler(utility *boiler.Utility, shield *boiler.BlueprintUtilityShield, collection *boiler.CollectionItem) *Utility {
->>>>>>> 463505de
+func UtilityShieldFromBoiler(utility *boiler.Utility, blueprint *boiler.BlueprintUtility, shield *boiler.BlueprintUtilityShield, collection *boiler.CollectionItem) *Utility {
 	return &Utility{
 		CollectionItem: &CollectionItem{
 			CollectionSlug: collection.CollectionSlug,
@@ -375,7 +265,6 @@
 			MarketLocked:   collection.MarketLocked,
 			XsynLocked:     collection.XsynLocked,
 			AssetHidden:    collection.AssetHidden,
-<<<<<<< HEAD
 		},
 		Images: &Images{
 			ImageURL:         blueprint.ImageURL,
@@ -385,8 +274,6 @@
 			BackgroundColor:  blueprint.BackgroundColor,
 			AnimationURL:     blueprint.AnimationURL,
 			YoutubeURL:       blueprint.YoutubeURL,
-=======
->>>>>>> 463505de
 		},
 		ID:             utility.ID,
 		BrandID:        utility.R.Blueprint.BrandID,
@@ -405,177 +292,4 @@
 			RechargeEnergyCost: shield.RechargeEnergyCost,
 		},
 	}
-<<<<<<< HEAD
-}
-
-func UtilityAttackDroneFromBoiler(utility *boiler.Utility, blueprint *boiler.BlueprintUtility, drone *boiler.UtilityAttackDrone, collection *boiler.CollectionItem) *Utility {
-	return &Utility{
-		CollectionItem: &CollectionItem{
-			CollectionSlug: collection.CollectionSlug,
-			Hash:           collection.Hash,
-			TokenID:        collection.TokenID,
-			ItemType:       collection.ItemType,
-			ItemID:         collection.ItemID,
-			Tier:           collection.Tier,
-			OwnerID:        collection.OwnerID,
-			MarketLocked:   collection.MarketLocked,
-			XsynLocked:     collection.XsynLocked,
-			AssetHidden:    collection.AssetHidden,
-		},
-		Images: &Images{
-			ImageURL:         blueprint.ImageURL,
-			CardAnimationURL: blueprint.CardAnimationURL,
-			AvatarURL:        blueprint.AvatarURL,
-			LargeImageURL:    blueprint.LargeImageURL,
-			BackgroundColor:  blueprint.BackgroundColor,
-			AnimationURL:     blueprint.AnimationURL,
-			YoutubeURL:       blueprint.YoutubeURL,
-		},
-		ID:             utility.ID,
-		BrandID:        utility.BrandID,
-		Label:          utility.Label,
-		UpdatedAt:      utility.UpdatedAt,
-		CreatedAt:      utility.CreatedAt,
-		BlueprintID:    utility.BlueprintID,
-		GenesisTokenID: utility.GenesisTokenID,
-		EquippedOn:     utility.EquippedOn,
-		Type:           utility.Type,
-		LockedToMech:   utility.LockedToMech,
-		AttackDrone: &UtilityAttackDrone{
-			UtilityID:        drone.UtilityID,
-			Damage:           drone.Damage,
-			RateOfFire:       drone.RateOfFire,
-			Hitpoints:        drone.Hitpoints,
-			LifespanSeconds:  drone.LifespanSeconds,
-			DeployEnergyCost: drone.DeployEnergyCost,
-		},
-	}
-}
-
-func UtilityRepairDroneFromBoiler(utility *boiler.Utility, blueprint *boiler.BlueprintUtility, drone *boiler.UtilityRepairDrone, collection *boiler.CollectionItem) *Utility {
-	return &Utility{
-		CollectionItem: &CollectionItem{
-			CollectionSlug: collection.CollectionSlug,
-			Hash:           collection.Hash,
-			TokenID:        collection.TokenID,
-			ItemType:       collection.ItemType,
-			ItemID:         collection.ItemID,
-			Tier:           collection.Tier,
-			OwnerID:        collection.OwnerID,
-			MarketLocked:   collection.MarketLocked,
-			XsynLocked:     collection.XsynLocked,
-			AssetHidden:    collection.AssetHidden,
-		},
-		Images: &Images{
-			ImageURL:         blueprint.ImageURL,
-			CardAnimationURL: blueprint.CardAnimationURL,
-			AvatarURL:        blueprint.AvatarURL,
-			LargeImageURL:    blueprint.LargeImageURL,
-			BackgroundColor:  blueprint.BackgroundColor,
-			AnimationURL:     blueprint.AnimationURL,
-			YoutubeURL:       blueprint.YoutubeURL,
-		},
-		ID:             utility.ID,
-		BrandID:        utility.BrandID,
-		Label:          utility.Label,
-		UpdatedAt:      utility.UpdatedAt,
-		CreatedAt:      utility.CreatedAt,
-		BlueprintID:    utility.BlueprintID,
-		GenesisTokenID: utility.GenesisTokenID,
-		EquippedOn:     utility.EquippedOn,
-		Type:           utility.Type,
-		LockedToMech:   utility.LockedToMech,
-		RepairDrone: &UtilityRepairDrone{
-			UtilityID:        drone.UtilityID,
-			RepairType:       drone.RepairType,
-			RepairAmount:     drone.RepairAmount,
-			DeployEnergyCost: drone.DeployEnergyCost,
-			LifespanSeconds:  drone.LifespanSeconds,
-		},
-	}
-}
-
-func UtilityAntiMissileFromBoiler(utility *boiler.Utility, blueprint *boiler.BlueprintUtility, anti *boiler.UtilityAntiMissile, collection *boiler.CollectionItem) *Utility {
-	return &Utility{
-		CollectionItem: &CollectionItem{
-			CollectionSlug: collection.CollectionSlug,
-			Hash:           collection.Hash,
-			TokenID:        collection.TokenID,
-			ItemType:       collection.ItemType,
-			ItemID:         collection.ItemID,
-			Tier:           collection.Tier,
-			OwnerID:        collection.OwnerID,
-			MarketLocked:   collection.MarketLocked,
-			XsynLocked:     collection.XsynLocked,
-			AssetHidden:    collection.AssetHidden,
-		},
-		Images: &Images{
-			ImageURL:         blueprint.ImageURL,
-			CardAnimationURL: blueprint.CardAnimationURL,
-			AvatarURL:        blueprint.AvatarURL,
-			LargeImageURL:    blueprint.LargeImageURL,
-			BackgroundColor:  blueprint.BackgroundColor,
-			AnimationURL:     blueprint.AnimationURL,
-			YoutubeURL:       blueprint.YoutubeURL,
-		},
-		ID:             utility.ID,
-		BrandID:        utility.BrandID,
-		Label:          utility.Label,
-		UpdatedAt:      utility.UpdatedAt,
-		CreatedAt:      utility.CreatedAt,
-		BlueprintID:    utility.BlueprintID,
-		GenesisTokenID: utility.GenesisTokenID,
-		EquippedOn:     utility.EquippedOn,
-		Type:           utility.Type,
-		LockedToMech:   utility.LockedToMech,
-		AntiMissile: &UtilityAntiMissile{
-			UtilityID:      anti.UtilityID,
-			RateOfFire:     anti.RateOfFire,
-			FireEnergyCost: anti.FireEnergyCost,
-		},
-	}
-}
-
-func UtilityAcceleratorFromBoiler(utility *boiler.Utility, blueprint *boiler.BlueprintUtility, anti *boiler.UtilityAccelerator, collection *boiler.CollectionItem) *Utility {
-	return &Utility{
-		CollectionItem: &CollectionItem{
-			CollectionSlug: collection.CollectionSlug,
-			Hash:           collection.Hash,
-			TokenID:        collection.TokenID,
-			ItemType:       collection.ItemType,
-			ItemID:         collection.ItemID,
-			Tier:           collection.Tier,
-			OwnerID:        collection.OwnerID,
-			MarketLocked:   collection.MarketLocked,
-			XsynLocked:     collection.XsynLocked,
-			AssetHidden:    collection.AssetHidden,
-		},
-		Images: &Images{
-			ImageURL:         blueprint.ImageURL,
-			CardAnimationURL: blueprint.CardAnimationURL,
-			AvatarURL:        blueprint.AvatarURL,
-			LargeImageURL:    blueprint.LargeImageURL,
-			BackgroundColor:  blueprint.BackgroundColor,
-			AnimationURL:     blueprint.AnimationURL,
-			YoutubeURL:       blueprint.YoutubeURL,
-		},
-		ID:             utility.ID,
-		BrandID:        utility.BrandID,
-		Label:          utility.Label,
-		UpdatedAt:      utility.UpdatedAt,
-		CreatedAt:      utility.CreatedAt,
-		BlueprintID:    utility.BlueprintID,
-		GenesisTokenID: utility.GenesisTokenID,
-		EquippedOn:     utility.EquippedOn,
-		Type:           utility.Type,
-		LockedToMech:   utility.LockedToMech,
-		Accelerator: &UtilityAccelerator{
-			UtilityID:    anti.UtilityID,
-			EnergyCost:   anti.EnergyCost,
-			BoostSeconds: anti.BoostSeconds,
-			BoostAmount:  anti.BoostAmount,
-		},
-	}
-=======
->>>>>>> 463505de
 }