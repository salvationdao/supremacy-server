--- conflicted
+++ resolved
@@ -297,10 +297,9 @@
 
 	numProcessed := 0
 	for _, auctionItem := range auctions {
-<<<<<<< HEAD
 		func() {
 			// Check if current bid is below reserved price and issue refunds.
-			if auctionItem.ItemLocked || (auctionItem.AuctionReservedPrice.Valid && auctionItem.AuctionReservedPrice.Decimal.LessThan(auctionItem.AuctionBidPrice)) {
+			if auctionItem.ItemLocked || (auctionItem.Auction && auctionItem.AuctionReservedPrice.Valid && auctionItem.AuctionReservedPrice.Decimal.LessThan(auctionItem.AuctionBidPrice)) {
 				rtxid, err := m.Passport.RefundSupsMessage(auctionItem.AuctionBidTXID)
 				if err != nil {
 					gamelog.L.Error().
@@ -385,11 +384,6 @@
 
 			// Begin Transaction
 			tx, err := gamedb.StdConn.Begin()
-=======
-		// Check if current bid on an auction is below reserved price and issue refunds.
-		if auctionItem.ItemLocked || (auctionItem.Auction && auctionItem.AuctionReservedPrice.Valid && auctionItem.AuctionReservedPrice.Decimal.LessThan(auctionItem.AuctionBidPrice)) {
-			rtxid, err := m.Passport.RefundSupsMessage(auctionItem.AuctionBidTXID)
->>>>>>> e4b8d063
 			if err != nil {
 				gamelog.L.Error().
 					Str("item_id", auctionItem.ID.String()).
