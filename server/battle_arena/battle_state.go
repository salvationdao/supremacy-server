--- conflicted
+++ resolved
@@ -122,7 +122,6 @@
 		return terror.Error(err)
 	}
 
-	fmt.Println(ba.battle.ID)
 	err = db.BattleWarMachineAssign(ctx, tx, ba.battle.ID, ba.battle.WarMachines)
 	if err != nil {
 		return terror.Error(err)
@@ -241,7 +240,7 @@
 	winningMachines := []*server.WarMachineMetadata{}
 	wmq := []*comms.WarMachineQueueStat{}
 
-	for _, bwm := range inGameWarMachines {
+	for _, bwm := range ba.battle.WarMachines {
 		// get contract reward from queuing
 		assetQueueStat, err := db.AssetQueuingStat(ctx, tx, bwm.Hash)
 		if err != nil && !errors.Is(err, pgx.ErrNoRows) {
@@ -281,10 +280,7 @@
 
 			// pay queuing contract reward
 			if assetQueueStat != nil {
-<<<<<<< HEAD
-=======
 				gamelog.GameLog.Debug().Str("battle_id", req.Payload.BattleID.String()).Msg("asset is in queue, pay rewards")
->>>>>>> 1af692a4
 				ba.passport.AssetContractRewardRedeem(
 					bwm.OwnedByID,
 					bwm.FactionID,
@@ -297,11 +293,8 @@
 						),
 					),
 				)
-<<<<<<< HEAD
-=======
 			} else {
 				gamelog.GameLog.Debug().Str("battle_id", req.Payload.BattleID.String()).Msg("asset is not in queue, skip reward")
->>>>>>> 1af692a4
 			}
 
 			// calc asset repair complete time
