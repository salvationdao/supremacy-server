package server

import (
	"encoding/json"
	"fmt"
	"server/db/boiler"
	"time"

	"github.com/shopspring/decimal"
	"github.com/volatiletech/null/v8"
)

// Weapon is the struct that rpc expects for weapons
type Weapon struct {
	*CollectionItem
	*Images
	CollectionItemID      string              `json:"collection_item_id"`
	ID                    string              `json:"id"`
	Label                 string              `json:"label"`
	Damage                int                 `json:"damage"`
	BlueprintID           string              `json:"blueprint_id"`
	EquippedOn            null.String         `json:"equipped_on,omitempty"`
	DefaultDamageType     string              `json:"default_damage_type"`
	GenesisTokenID        null.Int64          `json:"genesis_token_id,omitempty"`
	LimitedReleaseTokenID null.Int64          `json:"limited_release_token_id,omitempty"`
	WeaponType            string              `json:"weapon_type"`
	DamageFalloff         null.Int            `json:"damage_falloff,omitempty"`
	DamageFalloffRate     null.Int            `json:"damage_falloff_rate,omitempty"`
	Spread                decimal.NullDecimal `json:"spread,omitempty"`
	RateOfFire            decimal.NullDecimal `json:"rate_of_fire,omitempty"`
	Radius                null.Int            `json:"radius,omitempty"`
	RadiusDamageFalloff   null.Int            `json:"radius_damage_falloff,omitempty"`
	ProjectileSpeed       decimal.NullDecimal `json:"projectile_speed,omitempty"`
	PowerCost             decimal.NullDecimal `json:"power_cost,omitempty"`
	MaxAmmo               null.Int            `json:"max_ammo,omitempty"`
	EquippedWeaponSkinID  string              `json:"equipped_weapon_skin_id,omitempty"`
	ItemSaleID            null.String         `json:"item_sale_id,omitempty"`
<<<<<<< HEAD
	WeaponModelID         string              `json:"weapon_model_id,omitempty"`
	LockedToMech          bool                `json:"locked_to_mech"`
	SlotNumber            *int                `json:"slot_number,omitempty"`

=======
	IsMelee               bool                `json:"is_melee"`
	ProjectileAmount      null.Int            `json:"projectile_amount,omitempty"`
	DotTickDamage         decimal.NullDecimal `json:"dot_tick_damage,omitempty"`
	DotMaxTicks           null.Int            `json:"dot_max_ticks,omitempty"`
	IsArced               null.Bool           `json:"is_arced,omitempty"`
	ChargeTimeSeconds     decimal.NullDecimal `json:"charge_time_seconds,omitempty"`
	BurstRateOfFire       decimal.NullDecimal `json:"burst_rate_of_fire,omitempty"`

	WeaponSkin *WeaponSkin `json:"weapon_skin,omitempty"`
>>>>>>> 463505de
	// TODO: AMMO //BlueprintAmmo []*
	EquippedOnDetails *EquippedOnDetails

	UpdatedAt time.Time `json:"updated_at"`
	CreatedAt time.Time `json:"created_at"`
}

func (b *Weapon) Scan(value interface{}) error {
	v, ok := value.([]byte)
	if !ok {
		return fmt.Errorf("unable to scan value into byte array")
	}
	return json.Unmarshal(v, b)
}

type BlueprintWeapon struct {
	ID                  string              `json:"id"`
	Label               string              `json:"label"`
	Damage              int                 `json:"damage"`
	UpdatedAt           time.Time           `json:"updated_at"`
	CreatedAt           time.Time           `json:"created_at"`
	GameClientWeaponID  null.String         `json:"game_client_weapon_id,omitempty"`
	WeaponType          string              `json:"weapon_type"`
	DefaultDamageType   string              `json:"default_damage_type"`
	DamageFalloff       null.Int            `json:"damage_falloff,omitempty"`
	DamageFalloffRate   null.Int            `json:"damage_falloff_rate,omitempty"`
	Spread              decimal.NullDecimal `json:"spread,omitempty"`
	RateOfFire          decimal.NullDecimal `json:"rate_of_fire,omitempty"`
	Radius              null.Int            `json:"radius,omitempty"`
	RadiusDamageFalloff null.Int            `json:"radius_damage_falloff,omitempty"`
	ProjectileSpeed     decimal.NullDecimal `json:"projectile_speed,omitempty"`
	MaxAmmo             null.Int            `json:"max_ammo,omitempty"`
	PowerCost           decimal.NullDecimal `json:"power_cost,omitempty"`
	Collection          string              `json:"collection"`
	BrandID             null.String         `json:"brand_id,omitempty"`
	DefaultSkinID       string              `json:"default_skin_id"`
	IsMelee             bool                `json:"is_melee"`
	ProjectileAmount    null.Int            `json:"projectile_amount,omitempty"`
	DotTickDamage       decimal.NullDecimal `json:"dot_tick_damage,omitempty"`
	DotMaxTicks         null.Int            `json:"dot_max_ticks,omitempty"`
	IsArced             null.Bool           `json:"is_arced,omitempty"`
	ChargeTimeSeconds   decimal.NullDecimal `json:"charge_time_seconds,omitempty"`
	BurstRateOfFire     decimal.NullDecimal `json:"burst_rate_of_fire,omitempty"`

	// only used on inserting new mechs/items, since we are still giving away some limited released and genesis
	GenesisTokenID        null.Int64 `json:"genesis_token_id,omitempty"`
	LimitedReleaseTokenID null.Int64 `json:"limited_release_token_id,omitempty"`
}

func (b *BlueprintWeapon) Scan(value interface{}) error {
	v, ok := value.([]byte)
	if !ok {
		return fmt.Errorf("unable to scan value into byte array")
	}
	return json.Unmarshal(v, b)
}

type WeaponSlice []*Weapon

func (b *WeaponSlice) Scan(value interface{}) error {
	if value == nil {
		return nil
	}
	v, ok := value.([]byte)
	if !ok {
		return fmt.Errorf("unable to scan value into byte array")
	}
	return json.Unmarshal(v, b)
}

func BlueprintWeaponFromBoiler(weapon *boiler.BlueprintWeapon) *BlueprintWeapon {
	return &BlueprintWeapon{
		ID:                  weapon.ID,
		Label:               weapon.Label,
		UpdatedAt:           weapon.UpdatedAt,
		CreatedAt:           weapon.CreatedAt,
		Damage:              weapon.Damage,
		GameClientWeaponID:  weapon.GameClientWeaponID,
		WeaponType:          weapon.WeaponType,
		DefaultDamageType:   weapon.DefaultDamageType,
		DamageFalloff:       weapon.DamageFalloff,
		DamageFalloffRate:   weapon.DamageFalloffRate,
		Spread:              weapon.Spread,
		RateOfFire:          weapon.RateOfFire,
		Radius:              weapon.Radius,
		RadiusDamageFalloff: weapon.RadiusDamageFalloff,
		ProjectileSpeed:     weapon.ProjectileSpeed,
		MaxAmmo:             weapon.MaxAmmo,
		PowerCost:           weapon.PowerCost,
		Collection:          weapon.Collection,
		BrandID:             weapon.BrandID,
		DefaultSkinID:       weapon.DefaultSkinID,
		IsMelee:             weapon.IsMelee,
		ProjectileAmount:    weapon.ProjectileAmount,
		DotTickDamage:       weapon.DotTickDamage,
		DotMaxTicks:         weapon.DotMaxTicks,
		IsArced:             weapon.IsArced,
		ChargeTimeSeconds:   weapon.ChargeTimeSeconds,
		BurstRateOfFire:     weapon.BurstRateOfFire,
	}
}

func WeaponFromBoiler(weapon *boiler.Weapon, collection *boiler.CollectionItem, weaponSkin *WeaponSkin, itemSaleID null.String) *Weapon {
	return &Weapon{
		CollectionItem: &CollectionItem{
			CollectionSlug: collection.CollectionSlug,
			Hash:           collection.Hash,
			TokenID:        collection.TokenID,
			ItemType:       collection.ItemType,
			ItemID:         collection.ItemID,
			Tier:           collection.Tier,
			OwnerID:        collection.OwnerID,
			MarketLocked:   collection.MarketLocked,
			XsynLocked:     collection.XsynLocked,
			AssetHidden:    collection.AssetHidden,
		},
		Images: &Images{
			ImageURL:         weaponSkin.ImageURL,
			CardAnimationURL: weaponSkin.CardAnimationURL,
			AvatarURL:        weaponSkin.AvatarURL,
			LargeImageURL:    weaponSkin.LargeImageURL,
			BackgroundColor:  weaponSkin.BackgroundColor,
			AnimationURL:     weaponSkin.AnimationURL,
			YoutubeURL:       weaponSkin.YoutubeURL,
		},
		CollectionItemID:    collection.ID,
		ID:                  weapon.ID,
		Label:               weapon.R.Blueprint.Label,
		Damage:              weapon.R.Blueprint.Damage,
		BlueprintID:         weapon.BlueprintID,
		DefaultDamageType:   weapon.R.Blueprint.DefaultDamageType,
		GenesisTokenID:      weapon.GenesisTokenID,
		WeaponType:          weapon.R.Blueprint.WeaponType,
		DamageFalloff:       weapon.R.Blueprint.DamageFalloff,
		DamageFalloffRate:   weapon.R.Blueprint.DamageFalloffRate,
		Spread:              weapon.R.Blueprint.Spread,
		RateOfFire:          weapon.R.Blueprint.RateOfFire,
		Radius:              weapon.R.Blueprint.Radius,
		RadiusDamageFalloff: weapon.R.Blueprint.RadiusDamageFalloff,
		ProjectileSpeed:     weapon.R.Blueprint.ProjectileSpeed,
		PowerCost:           weapon.R.Blueprint.PowerCost,
		MaxAmmo:             weapon.R.Blueprint.MaxAmmo,

		UpdatedAt:            weapon.UpdatedAt,
		CreatedAt:            weapon.CreatedAt,
		EquippedOn:           weapon.EquippedOn,
		EquippedWeaponSkinID: weapon.EquippedWeaponSkinID,
		LockedToMech:         weapon.LockedToMech,
		WeaponSkin:           weaponSkin,
		ItemSaleID:           itemSaleID,
	}
}

type WeaponModel struct {
	ID            string      `json:"id"`
	Label         string      `json:"label"`
	BrandID       null.String `json:"brand_id"`
	CreatedAt     time.Time   `json:"created_at"`
	DefaultSkinID string      `json:"default_skin_id"`
	WeaponType    string      `json:"weapon_type"`
	RepairBlocks  int         `json:"repair_blocks"`
}<|MERGE_RESOLUTION|>--- conflicted
+++ resolved
@@ -35,12 +35,6 @@
 	MaxAmmo               null.Int            `json:"max_ammo,omitempty"`
 	EquippedWeaponSkinID  string              `json:"equipped_weapon_skin_id,omitempty"`
 	ItemSaleID            null.String         `json:"item_sale_id,omitempty"`
-<<<<<<< HEAD
-	WeaponModelID         string              `json:"weapon_model_id,omitempty"`
-	LockedToMech          bool                `json:"locked_to_mech"`
-	SlotNumber            *int                `json:"slot_number,omitempty"`
-
-=======
 	IsMelee               bool                `json:"is_melee"`
 	ProjectileAmount      null.Int            `json:"projectile_amount,omitempty"`
 	DotTickDamage         decimal.NullDecimal `json:"dot_tick_damage,omitempty"`
@@ -48,9 +42,10 @@
 	IsArced               null.Bool           `json:"is_arced,omitempty"`
 	ChargeTimeSeconds     decimal.NullDecimal `json:"charge_time_seconds,omitempty"`
 	BurstRateOfFire       decimal.NullDecimal `json:"burst_rate_of_fire,omitempty"`
+	LockedToMech          bool                `json:"locked_to_mech"`
+	SlotNumber            *int                `json:"slot_number,omitempty"`
 
 	WeaponSkin *WeaponSkin `json:"weapon_skin,omitempty"`
->>>>>>> 463505de
 	// TODO: AMMO //BlueprintAmmo []*
 	EquippedOnDetails *EquippedOnDetails
 
