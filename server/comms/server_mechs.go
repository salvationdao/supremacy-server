--- conflicted
+++ resolved
@@ -34,11 +34,7 @@
 
 // Mechs is a heavy func, do not use on a running server
 func (s *S) Mechs(req MechsReq, resp *MechsResp) error {
-<<<<<<< HEAD
-
-=======
 	gamelog.L.Debug().Msg("comms.Mechs")
->>>>>>> 4faa3bcb
 	mechs, err := boiler.Mechs().All(gamedb.StdConn)
 	if err != nil {
 		return err
@@ -98,10 +94,7 @@
 }
 
 func (s *S) Mech(req MechReq, resp *MechResp) error {
-<<<<<<< HEAD
-=======
 	gamelog.L.Debug().Msg("comms.Mech")
->>>>>>> 4faa3bcb
 	result, err := db.Mech(req.MechID)
 	if err != nil {
 		return terror.Error(err)
@@ -118,10 +111,7 @@
 }
 
 func (s *S) MechsByOwnerID(req MechsByOwnerIDReq, resp *MechsByOwnerIDResp) error {
-<<<<<<< HEAD
-=======
 	gamelog.L.Debug().Msg("comms.MechsByOwnerID")
->>>>>>> 4faa3bcb
 	result, err := db.MechsByOwnerID(req.OwnerID)
 	if err != nil {
 		return terror.Error(err)
@@ -139,10 +129,7 @@
 }
 
 func (s *S) MechRegister(req MechRegisterReq, resp *MechRegisterResp) error {
-<<<<<<< HEAD
-=======
 	gamelog.L.Debug().Msg("comms.MechRegister")
->>>>>>> 4faa3bcb
 	userResp := &UserResp{}
 	err := s.passportRPC.Call("S.User", &UserReq{ID: req.OwnerID}, userResp)
 	if err != nil {
@@ -180,10 +167,7 @@
 }
 
 func (s *S) MechSetName(req MechSetNameReq, resp *MechSetNameResp) error {
-<<<<<<< HEAD
-=======
 	gamelog.L.Debug().Msg("comms.MechSetName")
->>>>>>> 4faa3bcb
 	err := db.MechSetName(req.MechID, req.Name)
 	if err != nil {
 		return terror.Error(err)
@@ -205,15 +189,6 @@
 }
 
 func (s *S) MechSetOwner(req MechSetOwnerReq, resp *MechSetOwnerResp) error {
-<<<<<<< HEAD
-	err := db.MechSetOwner(req.MechID, req.OwnerID)
-	if err != nil {
-		return fmt.Errorf("set mech %s to owner %s: %w", req.MechID, req.OwnerID, err)
-	}
-	mech, err := db.Mech(req.MechID)
-	if err != nil {
-		return fmt.Errorf("get mech %s: %w", req.MechID, err)
-=======
 	gamelog.L.Debug().Msg("comms.MechSetOwner")
 	err := db.MechSetOwner(req.MechID, req.OwnerID)
 	if err != nil {
@@ -222,7 +197,6 @@
 	mech, err := db.Mech(req.MechID)
 	if err != nil {
 		return terror.Error(err)
->>>>>>> 4faa3bcb
 	}
 	resp.MechContainer = mech
 	return nil
