--- conflicted
+++ resolved
@@ -1,15 +1,12 @@
 package comms
 
 import (
-	"database/sql"
-	"errors"
 	"fmt"
 	"server/db"
 	"server/db/boiler"
 	"server/gamedb"
 	"server/gamelog"
 
-	"github.com/davecgh/go-spew/spew"
 	"github.com/gofrs/uuid"
 	"github.com/ninja-software/terror/v2"
 )
@@ -82,62 +79,8 @@
 	if err != nil {
 		return err
 	}
-<<<<<<< HEAD
 
 	resp.MechContainers = ServerMechsToApiV1(result)
-=======
-	resp.MechContainers = result
-	return nil
-}
-
-type MechRegisterReq struct {
-	TemplateID uuid.UUID
-	OwnerID    string
-}
-type MechRegisterResp struct {
-	MechContainer *server.MechContainer
-}
-
-func (s *S) MechRegister(req MechRegisterReq, resp *MechRegisterResp) error {
-	gamelog.L.Debug().Msg("comms.MechRegister")
-
-	userResp, err := s.passportRPC.UserGet(server.UserID(uuid.FromStringOrNil(req.OwnerID)))
-	if err != nil {
-		gamelog.L.Error().Err(err).Msg("unable to complete mech registration: 21125")
-		return err
-	}
-
-	if userResp.ID == "" {
-		spew.Dump(userResp)
-		panic("no id")
-	}
-
-	player, err := boiler.FindPlayer(gamedb.StdConn, req.OwnerID)
-	if errors.Is(sql.ErrNoRows, err) {
-
-		player = &boiler.Player{ID: userResp.ID, Username: null.StringFrom(userResp.Username), FactionID: userResp.FactionID, PublicAddress: userResp.PublicAddress}
-		err = player.Insert(gamedb.StdConn, boil.Infer())
-		if err != nil {
-			return fmt.Errorf("unable to create new player: %w", err)
-		}
-	} else if err != nil {
-		gamelog.L.Error().Err(err).Msg("unable to complete mech registration: 21126")
-		return err
-	}
-
-	mechID, err := db.MechRegister(req.TemplateID, req.OwnerID)
-	if err != nil {
-		gamelog.L.Error().Err(err).Msg("unable to complete mech registration: 21128")
-		return err
-	}
-	mech, err := db.Mech(mechID)
-	if err != nil {
-		gamelog.L.Error().Err(err).Msg("Failed to get mech")
-		return err
-	}
-
-	resp.MechContainer = mech
->>>>>>> 4aa00fb8
 	return nil
 }
 
