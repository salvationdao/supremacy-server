--- conflicted
+++ resolved
@@ -5,11 +5,8 @@
 
 var TableNames = struct {
 	Ammo                                               string
-<<<<<<< HEAD
 	ApplicationVotes                                   string
-=======
 	Availabilities                                     string
->>>>>>> f2bebdae
 	BattleAbilities                                    string
 	BattleAbilityOptInLogs                             string
 	BattleAbilityTriggers                              string
@@ -142,11 +139,8 @@
 	Weapons                                            string
 }{
 	Ammo:                            "ammo",
-<<<<<<< HEAD
 	ApplicationVotes:                "application_votes",
-=======
 	Availabilities:                  "availabilities",
->>>>>>> f2bebdae
 	BattleAbilities:                 "battle_abilities",
 	BattleAbilityOptInLogs:          "battle_ability_opt_in_logs",
 	BattleAbilityTriggers:           "battle_ability_triggers",
