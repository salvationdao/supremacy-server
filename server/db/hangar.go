--- conflicted
+++ resolved
@@ -153,10 +153,7 @@
 					continue
 				}
 				weaponSkinCollectionID = &weaponSkinCollection.ID
-<<<<<<< HEAD
-
-=======
->>>>>>> 6192f64b
+
 
 				weaponCollection, err := boiler.CollectionItems(boiler.CollectionItemWhere.ItemID.EQ(weapon.ID), qm.Select(boiler.CollectionItemColumns.ID)).One(gamedb.StdConn)
 				if err != nil {
