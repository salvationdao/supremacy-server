--- conflicted
+++ resolved
@@ -262,101 +262,15 @@
 	if err != nil {
 		return nil, terror.Error(err)
 	}
-<<<<<<< HEAD
-
-	// insert the extra table depending on utility type
-	switch newUtility.Type {
-	case boiler.UtilityTypeSHIELD:
-		if utility.ShieldBlueprint == nil {
-			return nil, fmt.Errorf("utility type is shield but shield blueprint is nil")
-		}
-		newUtilityShield := boiler.UtilityShield{
-			UtilityID:          newUtility.ID,
-			Hitpoints:          utility.ShieldBlueprint.Hitpoints,
-			RechargeRate:       utility.ShieldBlueprint.RechargeRate,
-			RechargeEnergyCost: utility.ShieldBlueprint.RechargeEnergyCost,
-		}
-		err = newUtilityShield.Insert(tx, boil.Infer())
-		if err != nil {
-			return nil, terror.Error(err)
-		}
-	case boiler.UtilityTypeATTACKDRONE:
-		if utility.AttackDroneBlueprint == nil {
-			return nil, fmt.Errorf("utility type is attack drone but attack drone blueprint is nil")
-		}
-		newAttackDrone := boiler.UtilityAttackDrone{
-			UtilityID:        newUtility.ID,
-			Damage:           utility.AttackDroneBlueprint.Damage,
-			RateOfFire:       utility.AttackDroneBlueprint.RateOfFire,
-			Hitpoints:        utility.AttackDroneBlueprint.Hitpoints,
-			LifespanSeconds:  utility.AttackDroneBlueprint.LifespanSeconds,
-			DeployEnergyCost: utility.AttackDroneBlueprint.DeployEnergyCost,
-		}
-		err = newAttackDrone.Insert(tx, boil.Infer())
-		if err != nil {
-			return nil, terror.Error(err)
-		}
-	case boiler.UtilityTypeREPAIRDRONE:
-		if utility.RepairDroneBlueprint == nil {
-			return nil, fmt.Errorf("utility type is repair drone but repair drone blueprint is nil")
-		}
-		newRepairDrone := boiler.UtilityRepairDrone{
-			UtilityID:        newUtility.ID,
-			RepairType:       utility.RepairDroneBlueprint.RepairType,
-			RepairAmount:     utility.RepairDroneBlueprint.RepairAmount,
-			DeployEnergyCost: utility.RepairDroneBlueprint.DeployEnergyCost,
-			LifespanSeconds:  utility.RepairDroneBlueprint.LifespanSeconds,
-		}
-		err = newRepairDrone.Insert(tx, boil.Infer())
-		if err != nil {
-			return nil, terror.Error(err)
-		}
-	case boiler.UtilityTypeANTIMISSILE:
-		if utility.AntiMissileBlueprint == nil {
-			return nil, fmt.Errorf("utility type is anti missile but anti missile blueprint is nil")
-		}
-		newAntiMissile := boiler.UtilityAntiMissile{
-			UtilityID:      newUtility.ID,
-			RateOfFire:     utility.AntiMissileBlueprint.RateOfFire,
-			FireEnergyCost: utility.AntiMissileBlueprint.FireEnergyCost,
-		}
-		err = newAntiMissile.Insert(tx, boil.Infer())
-		if err != nil {
-			return nil, terror.Error(err)
-		}
-	case boiler.UtilityTypeACCELERATOR:
-		if utility.AcceleratorBlueprint == nil {
-			return nil, fmt.Errorf("utility type accelerator but accelerator blueprint is nil")
-		}
-		newAccelerator := boiler.UtilityAccelerator{
-			UtilityID:    newUtility.ID,
-			EnergyCost:   utility.AcceleratorBlueprint.EnergyCost,
-			BoostSeconds: utility.AcceleratorBlueprint.BoostSeconds,
-			BoostAmount:  utility.AcceleratorBlueprint.BoostAmount,
-		}
-		err = newAccelerator.Insert(tx, boil.Infer())
-		if err != nil {
-			return nil, terror.Error(err)
-		}
-	default:
-		return nil, fmt.Errorf("invalid utility type")
-	}
-
-=======
-	
->>>>>>> 463505de
+
 	return Utility(tx, newUtility.ID)
 }
 
 func Utility(tx boil.Executor, id string) (*server.Utility, error) {
-<<<<<<< HEAD
-	boilerUtility, err := boiler.Utilities(boiler.UtilityWhere.ID.EQ(id), qm.Load(boiler.UtilityRels.Blueprint)).One(tx)
-=======
 	boilerUtility, err := boiler.Utilities(
 		boiler.UtilityWhere.ID.EQ(id),
 		qm.Load(boiler.UtilityRels.Blueprint),
-		).One(tx)
->>>>>>> 463505de
+	).One(tx)
 	if err != nil {
 		return nil, err
 	}
@@ -369,40 +283,11 @@
 	case boiler.UtilityTypeSHIELD:
 		boilerShield, err := boiler.BlueprintUtilityShields(
 			boiler.BlueprintUtilityShieldWhere.BlueprintUtilityID.EQ(boilerUtility.BlueprintID),
-
-			).One(tx)
+		).One(tx)
 		if err != nil {
 			return nil, err
 		}
-<<<<<<< HEAD
 		return server.UtilityShieldFromBoiler(boilerUtility, boilerUtility.R.Blueprint, boilerShield, boilerMechCollectionDetails), nil
-	case boiler.UtilityTypeATTACKDRONE:
-		boilerAttackDrone, err := boiler.UtilityAttackDrones(boiler.UtilityAttackDroneWhere.UtilityID.EQ(boilerUtility.ID)).One(tx)
-		if err != nil {
-			return nil, err
-		}
-		return server.UtilityAttackDroneFromBoiler(boilerUtility, boilerUtility.R.Blueprint, boilerAttackDrone, boilerMechCollectionDetails), nil
-	case boiler.UtilityTypeREPAIRDRONE:
-		boilerRepairDrone, err := boiler.UtilityRepairDrones(boiler.UtilityRepairDroneWhere.UtilityID.EQ(boilerUtility.ID)).One(tx)
-		if err != nil {
-			return nil, err
-		}
-		return server.UtilityRepairDroneFromBoiler(boilerUtility, boilerUtility.R.Blueprint, boilerRepairDrone, boilerMechCollectionDetails), nil
-	case boiler.UtilityTypeANTIMISSILE:
-		boilerAntiMissile, err := boiler.UtilityAntiMissiles(boiler.UtilityAntiMissileWhere.UtilityID.EQ(boilerUtility.ID)).One(tx)
-		if err != nil {
-			return nil, err
-		}
-		return server.UtilityAntiMissileFromBoiler(boilerUtility, boilerUtility.R.Blueprint, boilerAntiMissile, boilerMechCollectionDetails), nil
-	case boiler.UtilityTypeACCELERATOR:
-		boilerAccelerator, err := boiler.UtilityAccelerators(boiler.UtilityAcceleratorWhere.UtilityID.EQ(boilerUtility.ID)).One(tx)
-		if err != nil {
-			return nil, err
-		}
-		return server.UtilityAcceleratorFromBoiler(boilerUtility, boilerUtility.R.Blueprint, boilerAccelerator, boilerMechCollectionDetails), nil
-=======
-		return server.UtilityShieldFromBoiler(boilerUtility, boilerShield, boilerMechCollectionDetails), nil
->>>>>>> 463505de
 	}
 
 	return nil, fmt.Errorf("invalid utility type %s", boilerUtility.Type)
@@ -427,35 +312,7 @@
 			if err != nil {
 				return nil, err
 			}
-<<<<<<< HEAD
 			utilities = append(utilities, server.UtilityShieldFromBoiler(util, util.R.Blueprint, boilerShield, boilerMechCollectionDetails))
-		case boiler.UtilityTypeATTACKDRONE:
-			boilerAttackDrone, err := boiler.UtilityAttackDrones(boiler.UtilityAttackDroneWhere.UtilityID.EQ(util.ID)).One(gamedb.StdConn)
-			if err != nil {
-				return nil, err
-			}
-			utilities = append(utilities, server.UtilityAttackDroneFromBoiler(util, util.R.Blueprint, boilerAttackDrone, boilerMechCollectionDetails))
-		case boiler.UtilityTypeREPAIRDRONE:
-			boilerRepairDrone, err := boiler.UtilityRepairDrones(boiler.UtilityRepairDroneWhere.UtilityID.EQ(util.ID)).One(gamedb.StdConn)
-			if err != nil {
-				return nil, err
-			}
-			utilities = append(utilities, server.UtilityRepairDroneFromBoiler(util, util.R.Blueprint, boilerRepairDrone, boilerMechCollectionDetails))
-		case boiler.UtilityTypeANTIMISSILE:
-			boilerAntiMissile, err := boiler.UtilityAntiMissiles(boiler.UtilityAntiMissileWhere.UtilityID.EQ(util.ID)).One(gamedb.StdConn)
-			if err != nil {
-				return nil, err
-			}
-			utilities = append(utilities, server.UtilityAntiMissileFromBoiler(util, util.R.Blueprint, boilerAntiMissile, boilerMechCollectionDetails))
-		case boiler.UtilityTypeACCELERATOR:
-			boilerAccelerator, err := boiler.UtilityAccelerators(boiler.UtilityAcceleratorWhere.UtilityID.EQ(util.ID)).One(gamedb.StdConn)
-			if err != nil {
-				return nil, err
-			}
-			utilities = append(utilities, server.UtilityAcceleratorFromBoiler(util, util.R.Blueprint, boilerAccelerator, boilerMechCollectionDetails))
-=======
-			utilities = append(utilities, server.UtilityShieldFromBoiler(util, boilerShield, boilerMechCollectionDetails))
->>>>>>> 463505de
 		}
 	}
 	return utilities, nil
@@ -516,16 +373,6 @@
 		return terror.Error(err)
 	}
 
-<<<<<<< HEAD
-=======
-	// check current utility count
-	if len(mech.R.ChassisMechUtilities)+1 > mech.R.Blueprint.UtilitySlots {
-		err := fmt.Errorf("utility cannot fit")
-		gamelog.L.Error().Err(err).Str("utilityID", utilityID).Msg("adding this utility brings mechs utilities over mechs utility slots")
-		return terror.Error(err, fmt.Sprintf("War machine already has %d utilities equipped and is only has %d utility slots.", len(mech.R.ChassisMechUtilities), mech.R.Blueprint.UtilitySlots))
-	}
-
->>>>>>> 463505de
 	// check utility isn't already equipped to another war machine
 	exists, err := boiler.MechUtilities(boiler.MechUtilityWhere.UtilityID.EQ(null.StringFrom(utilityID))).Exists(tx)
 	if err != nil {
