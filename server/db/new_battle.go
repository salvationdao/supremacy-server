package db

import (
	"errors"
	"fmt"
	"server/db/boiler"
	"server/gamedb"
	"server/gamelog"
	"strconv"
	"time"

	"github.com/gofrs/uuid"
	"github.com/shopspring/decimal"
	"github.com/volatiletech/null/v8"

	"github.com/volatiletech/sqlboiler/v4/boil"
	"github.com/volatiletech/sqlboiler/v4/queries/qm"

	"golang.org/x/net/context"
)

type PlayerWithFaction struct {
	boiler.Player
	Faction boiler.Faction `json:"faction"`
}

type BattleMechData struct {
	MechID    uuid.UUID
	OwnerID   uuid.UUID
	FactionID uuid.UUID
}

func BattleMechs(btl *boiler.Battle, mechData []*BattleMechData) error {
	tx, err := gamedb.StdConn.Begin()
	if err != nil {
		gamelog.L.Error().Str("db func", "Battle").Err(err).Msg("unable to begin tx")
		return err
	}
	defer tx.Rollback()

	for _, md := range mechData {
		bmd := boiler.BattleMech{
			BattleID:  btl.ID,
			MechID:    md.MechID.String(),
			OwnerID:   md.OwnerID.String(),
			FactionID: md.FactionID.String(),
		}
		err = bmd.Insert(tx, boil.Infer())
		if err != nil {
			gamelog.L.Error().Interface("battle mech", bmd).Str("db func", "Battle").Err(err).Msg("unable to insert Battle Mech into database")
			return err
		}
	}

	return tx.Commit()
}

func UpdateBattleMech(battleID string, mechID uuid.UUID, gotKill bool, gotKilled bool, killedByID ...uuid.UUID) (*boiler.BattleMech, error) {
	tx, err := gamedb.StdConn.Begin()
	if err != nil {
		gamelog.L.Error().Str("db func", "UpdateBattleMech").Err(err).Msg("unable to begin tx")
		return nil, err
	}
	defer tx.Rollback()

	bmd, err := boiler.FindBattleMech(tx, battleID, mechID.String())
	if err != nil {
		gamelog.L.Error().
			Str("battleID", battleID).
			Str("mechID", mechID.String()).
			Str("db func", "UpdateBattleMech").
			Err(err).Msg("unable to retrieve Battle Mech from database")

		return nil, err
	}

	if gotKilled {
		bmd.Killed = null.TimeFrom(time.Now())
		if len(killedByID) > 0 && !killedByID[0].IsNil() {
			if len(killedByID) > 1 {
				warn := gamelog.L.Warn()
				for i, id := range killedByID {
					warn = warn.Str(fmt.Sprintf("killedByID[%d]", i), id.String())
				}
				warn.Str("db func", "UpdateBattleMech").Msg("more than 1 killer mech provided, only the zero indexed mech will be saved")
			}
			bmd.KilledByID = null.StringFrom(killedByID[0].String())
			kid, err := uuid.FromString(killedByID[0].String())

			killerBmd, err := boiler.FindBattleMech(tx, battleID, kid.String())
			if err != nil {
				gamelog.L.Error().
					Str("battleID", battleID).
					Str("killerBmdID", killedByID[0].String()).
					Str("db func", "UpdateBattleMech").
					Err(err).Msg("unable to retrieve Battle Mech from database")

				return nil, err
			}

			killerBmd.Kills++
			bk := &boiler.BattleKill{
				MechID:    killedByID[0].String(),
				BattleID:  battleID,
				CreatedAt: bmd.Killed.Time,
				KilledID:  mechID.String(),
			}
			err = bk.Insert(tx, boil.Infer())
		}
		_, err = bmd.Update(tx, boil.Infer())
		if err != nil {
			gamelog.L.Error().Err(err).
				Interface("boiler.BattleMech", bmd).
				Msg("unable to update battle mech")
			return nil, err
		}

		return bmd, nil
	}

	if gotKill {
		bmd.Kills = bmd.Kills + 1
		_, err = bmd.Update(tx, boil.Infer())
		if err != nil {
			gamelog.L.Error().Err(err).
				Interface("boiler.BattleMech", bmd).
				Msg("unable to update battle mech")
			return nil, err
		}
		return bmd, nil
	}

	err = tx.Commit()
	if err != nil {
		gamelog.L.Error().Err(err).Str("db Func", "UpdateBattleMech").Msg("unable to commit tx")
		return nil, err
	}

	return bmd, nil
}

type EventType byte

const (
	Btlevnt_Killed EventType = iota
	Btlevnt_Kill
	Btlevnt_Spawnedai
	Btlevnt_Ability_Triggered
)

func (ev EventType) String() string {
	return [...]string{"killed", "kill", "spawned_ai", "ability_triggered"}[ev]
}

type BattleEvent struct {
	ID        uuid.UUID
	BattleID  uuid.UUID
	RelatedID string
	WM1       uuid.UUID
	WM2       uuid.UUID
	EventType EventType
	CreatedAt time.Time
}

func StoreBattleEvent(battleID string, relatedID uuid.UUID, wm1 uuid.UUID, wm2 uuid.UUID, eventType EventType, createdAt time.Time) (*boiler.BattleHistory, error) {
	if battleID == "" || wm1.IsNil() {
		return nil, errors.New("no battle ID provided")
	}
	bh := &boiler.BattleHistory{BattleID: battleID, WarMachineOneID: wm1.String(), EventType: eventType.String()}
	if !relatedID.IsNil() {
		bh.RelatedID = null.StringFrom(relatedID.String())
	}
	if !wm2.IsNil() {
		bh.WarMachineTwoID = null.StringFrom(wm2.String())
	}
	tx, err := gamedb.StdConn.Begin()
	if err != nil {
		gamelog.L.Error().Str("db func", "StoreBattleEvent").Err(err).Msg("unable to begin tx")
		return nil, err
	}
	defer tx.Rollback()
	err = bh.Insert(tx, boil.Infer())
	if err != nil {
		gamelog.L.Error().Err(err).Interface("boiler.BattleHistory", bh).Msg("unable to insert battle history event")
		return nil, err
	}
	err = tx.Commit()
	if err != nil {
		gamelog.L.Error().Err(err).Interface("boiler.BattleHistory", bh).Msg("unable to commit tx")
		return nil, err
	}

	return bh, err
}

type MechWithOwner struct {
	OwnerID   uuid.UUID
	MechID    uuid.UUID
	FactionID uuid.UUID
}

func WinBattle(battleID string, winCondition string, mechs ...*MechWithOwner) error {
	tx, err := gamedb.StdConn.Begin()
	if err != nil {
		gamelog.L.Error().Str("db func", "WinBattle").Err(err).Msg("unable to begin tx")
		return err
	}
	defer tx.Rollback()
	for _, m := range mechs {
		mw := &boiler.BattleWin{
			BattleID:     battleID,
			WinCondition: winCondition,
			MechID:       m.MechID.String(),
			OwnerID:      m.OwnerID.String(),
			FactionID:    m.FactionID.String(),
		}
		err = mw.Insert(tx, boil.Infer())
	}
	err = tx.Commit()
	if err != nil {
		gamelog.L.Error().Str("db func", "WinBattle").Err(err).Msg("unable to commit tx")
		return err
	}
	return err
}

//DefaultFactionPlayers return default mech players
func DefaultFactionPlayers() (map[string]PlayerWithFaction, error) {
	players, err := boiler.Players(qm.Where("is_ai = true")).All(gamedb.StdConn)
	if err != nil {
		return nil, err
	}

	factionids := make([]interface{}, len(players))

	for i, player := range players {
		factionids[i] = player.FactionID.String
	}

	factions, err := boiler.Factions(qm.WhereIn("id IN ?", factionids...)).All(gamedb.StdConn)
	if err != nil {
		return nil, err
	}

	result := make(map[string]PlayerWithFaction, len(players))
	for _, player := range players {
		var faction *boiler.Faction
		for _, f := range factions {
			if f.ID == player.FactionID.String {
				faction = f
			}
		}
		if faction == nil {
			gamelog.L.Warn().Str("player id", player.ID).Str("faction id", player.FactionID.String).Msg("AI player has no faction")
			continue
		}
		result[player.ID] = PlayerWithFaction{*player, *faction}
	}

	return result, err
}

func LoadBattleQueue(ctx context.Context, lengthPerFaction int) ([]*boiler.BattleQueue, error) {
	query := `SELECT
	  mech_id, queued_at, faction_id, owner_id, battle_id
	FROM (
	  SELECT
		ROW_NUMBER() OVER (PARTITION BY faction_id ORDER BY queued_at ASC) AS r,
		t.*
	  FROM
		battle_queue t) x
	WHERE
	  x.r <= $1`

	result, err := gamedb.Conn.Query(ctx, query, lengthPerFaction)
	if err != nil {
		return nil, err
	}
	defer result.Close()

	queue := []*boiler.BattleQueue{}

	for result.Next() {
		mc := &boiler.BattleQueue{}
		err = result.Scan(&mc.MechID, &mc.QueuedAt, &mc.FactionID, &mc.OwnerID, &mc.BattleID)
		if err != nil {
			return nil, err
		}
		queue = append(queue, mc)
	}

	return queue, nil
}

// MechBattleStatus returns true if the mech is currently in battle, and false if not
func MechBattleStatus(mechID uuid.UUID) (bool, error) {
	var count int64

	query := `
	select count(*) from battles b
	inner join battle_mechs bm on bm.battle_id = b.id
	where b.id = (select id from battles order by battle_number desc limit 1) and bm.mech_id = $1
	`

	err := gamedb.Conn.QueryRow(context.Background(), query, mechID.String()).Scan(&count)
	if err != nil {
		gamelog.L.Error().
			Str("mech_id", mechID.String()).
			Str("db func", "MechBattleStatus").Err(err).Msg("unable to get queue position of mech")
		return false, err
	}

	return count > 0, nil
}

type MechAndPosition struct {
	MechID        uuid.UUID
	QueuePosition int64
}

// AllMechsAfter gets all mechs that come after the specified position in the queue
// It returns a list of mech IDs
func AllMechsAfter(position int64, factionID uuid.UUID) ([]*MechAndPosition, error) {
	query := `
		select t.mech_id, t.rn
		from (
			select
				mech_id,
				faction_id, 
				queued_at,
				count(*) as cnt,
				row_number() over ( order by max(queued_at) asc ) as rn
			from battle_queue
			group by mech_id
			order by queued_at asc
		) t
		where faction_id = $1 AND t.rn > $2
	`

	rows, err := gamedb.Conn.Query(context.Background(), query, factionID.String(), position)
	if err != nil {
		gamelog.L.Error().
			Str("position", strconv.Itoa(int(position))).
			Str("faction_id", factionID.String()).
			Str("db func", "AllMechsAfter").Err(err).Msg("unable to get mechs after")
		return nil, err
	}
	defer rows.Close()

	mechsAfter := make([]*MechAndPosition, 0)
	for rows.Next() {
		item := &MechAndPosition{}
		err := rows.Scan(&item.MechID, &item.QueuePosition)
		if err != nil {
			gamelog.L.Error().
				Str("position", strconv.Itoa(int(position))).
				Str("faction_id", factionID.String()).
				Str("db func", "AllMechsAfter").Err(err).Msg("unable to get mechs after")
			return nil, err
		}
		mechsAfter = append(mechsAfter, item)
	}
	rows.Close()

	return mechsAfter, nil
}

func QueueLength(factionID uuid.UUID) (int64, error) {
	var count int64

	err := gamedb.Conn.QueryRow(context.Background(), `SELECT COUNT(mech_id) FROM battle_queue WHERE faction_id = $1`, factionID.String()).Scan(&count)
	if err != nil {
		return -1, err
	}

	return count, nil
}

func QueuePosition(mechID uuid.UUID, factionID uuid.UUID) (int64, error) {
	var pos int64

	query := `select t.rn
		from (
			select
				mech_id,
				faction_id, 
				queued_at,
				count(*) as cnt,
				row_number() over ( order by max(queued_at) asc ) as rn
			from battle_queue
			group by mech_id
			order by queued_at asc
		) t
		where mech_id = $1 AND faction_id = $2`

	err := gamedb.Conn.QueryRow(context.Background(), query, mechID.String(), factionID.String()).Scan(&pos)
	if err != nil {
		gamelog.L.Error().
			Str("mech_id", mechID.String()).
			Str("faction_id", factionID.String()).
			Str("db func", "QueuePosition").Err(err).Msg("unable to get queue position of mech")
		return -1, err
	}

	return pos, nil
}

func QueueContract(mechID uuid.UUID, factionID uuid.UUID) (*decimal.Decimal, error) {
	var contractReward decimal.Decimal

	// Get latest queue contract
	query := `select contract_reward
		from battle_contracts
		where mech_id = $1 AND faction_id = $2
		order by queued_at desc
		limit 1
	`

	err := gamedb.Conn.QueryRow(context.Background(), query, mechID.String(), factionID.String()).Scan(&contractReward)
	if err != nil {
		gamelog.L.Error().
			Str("mech_id", mechID.String()).
			Str("faction_id", factionID.String()).
			Str("db func", "QueueContract").Err(err).Msg("unable to get battle contract of mech")
		return nil, err
	}

	return &contractReward, nil
}

func QueueFee(mechID uuid.UUID, factionID uuid.UUID) (*decimal.Decimal, error) {
	var queueCost decimal.Decimal

	// Get latest queue contract
	query := `select fee
		from battle_contracts
		where mech_id = $1 AND faction_id = $2
		order by queued_at desc
		limit 1
	`

	err := gamedb.Conn.QueryRow(context.Background(), query, mechID.String(), factionID.String()).Scan(&queueCost)
	if err != nil {
		gamelog.L.Error().
			Str("mech_id", mechID.String()).
			Str("faction_id", factionID.String()).
			Str("db func", "QueueFee").Err(err).Msg("unable to get battle contract of mech")
		return nil, err
	}

	return &queueCost, nil
}

func JoinQueue(mech *BattleMechData, contractReward decimal.Decimal, queueFee decimal.Decimal) (int64, error) {
	tx, err := gamedb.StdConn.Begin()
	if err != nil {
		gamelog.L.Error().Str("db func", "JoinQueue").Err(err).Msg("unable to begin tx")
		return 0, err
	}
	defer tx.Rollback()

	exists, err := boiler.BattleQueueExists(tx, mech.MechID.String())
	if err != nil {
		gamelog.L.Error().Str("db func", "JoinQueue").Str("mech_id", mech.MechID.String()).Err(err).Msg("check mech exists in queue")
	}
	if exists {
		gamelog.L.Debug().Str("db func", "JoinQueue").Str("mech_id", mech.MechID.String()).Err(err).Msg("mech already in queue")
		return QueuePosition(mech.MechID, mech.FactionID)
	}
	bq := &boiler.BattleQueue{
		MechID:    mech.MechID.String(),
		QueuedAt:  time.Now(),
		FactionID: mech.FactionID.String(),
		OwnerID:   mech.OwnerID.String(),
	}
	err = bq.Insert(gamedb.StdConn, boil.Infer())
	if err != nil {
		gamelog.L.Error().
			Interface("mech", mech).
			Str("db func", "JoinQueue").Err(err).Msg("unable to insert mech into queue")
	}

	bc := &boiler.BattleContract{
		MechID:         mech.MechID.String(),
		FactionID:      mech.FactionID.String(),
		PlayerID:       mech.OwnerID.String(),
		ContractReward: contractReward,
		Fee:            queueFee,
	}
	err = bc.Insert(gamedb.StdConn, boil.Infer())
	if err != nil {
		gamelog.L.Error().
			Interface("mech", mech).
			Str("contractReward", contractReward.String()).
			Str("queueFee", queueFee.String()).
			Str("db func", "JoinQueue").Err(err).Msg("unable to create battle contract")
	}

	err = tx.Commit()
	if err != nil {
		gamelog.L.Error().
			Interface("mech", mech).
			Str("db func", "JoinQueue").Err(err).Msg("unable to commit mech insertion into queue")
	}

	return QueuePosition(mech.MechID, mech.FactionID)
}

<<<<<<< HEAD
func LeaveQueue(mech *BattleMechData) (int64, error) {
	tx, err := gamedb.StdConn.Begin()
	if err != nil {
		gamelog.L.Error().Str("db func", "LeaveQueue").Err(err).Msg("unable to begin tx")
		return -1, err
	}
	defer tx.Rollback()
	// Get queue position before deleting
	position, err := QueuePosition(mech.MechID, mech.FactionID)
	if err != nil {
		gamelog.L.Error().
			Interface("mech", mech).
			Str("db func", "LeaveQueue").Err(err).Msg("unable to get mech position")
		return -1, err
	}

	bw := &boiler.BattleQueue{
		MechID: mech.MechID.String(),
	}
	_, err = bw.Delete(gamedb.StdConn)
	if err != nil {
		gamelog.L.Error().
			Interface("mech", mech).
			Str("db func", "LeaveQueue").Err(err).Msg("unable to remove mech from queue")
		return -1, err
	}
	err = tx.Commit()
	if err != nil {
		gamelog.L.Error().
			Interface("mech", mech).
			Str("db func", "LeaveQueue").Err(err).Msg("unable to commit mech deletion from queue")
		return -1, err
	}

	return position, nil
=======
func QueueSetBattleID(battleID string, mechIDs ...uuid.UUID) error {
	tx, err := gamedb.StdConn.Begin()
	if err != nil {
		gamelog.L.Error().Str("db func", "ClearQueue").Err(err).Msg("unable to begin tx")
		return err
	}
	defer tx.Rollback()

	args := make([]interface{}, len(mechIDs)+1)
	args[0] = battleID
	var paramrefs string
	for i, id := range mechIDs {
		paramrefs += `$` + strconv.Itoa(i+2) + `,`
		args[i+1] = id.String()
	}
	if len(args) == 1 {
		fmt.Println("no mechs", len(mechIDs))
	}

	paramrefs = paramrefs[:len(paramrefs)-1]

	query := `UPDATE battle_queue SET battle_id=$1 WHERE mech_id IN (` + paramrefs + `)`

	_, err = gamedb.Conn.Exec(context.Background(), query, args...)
	if err != nil {
		gamelog.L.Error().Interface("paramrefs", paramrefs).Interface("args", args).Str("db func", "ClearQueue").Err(err).Msg("unable to delete mechs from queue")
		return err
	}

	return tx.Commit()
}

func ClearQueueByBattle(battleID string) error {
	tx, err := gamedb.StdConn.Begin()
	if err != nil {
		gamelog.L.Error().Str("db func", "ClearQueue").Err(err).Msg("unable to begin tx")
		return err
	}
	defer tx.Rollback()

	query := `DELETE FROM battle_queue WHERE battle_id = $1`
	_, err = gamedb.Conn.Exec(context.Background(), query, battleID)
	if err != nil {
		gamelog.L.Error().Str("db func", "ClearQueue").Err(err).Msg("unable to delete mechs from queue")
		return err
	}

	return tx.Commit()
>>>>>>> cbba6038
}

func ClearQueue(mechIDs ...uuid.UUID) error {
	tx, err := gamedb.StdConn.Begin()
	if err != nil {
		gamelog.L.Error().Str("db func", "ClearQueue").Err(err).Msg("unable to begin tx")
		return err
	}
	defer tx.Rollback()

	mechids := make([]interface{}, len(mechIDs))
	var paramrefs string
	for i, id := range mechIDs {
		paramrefs += `$` + strconv.Itoa(i+1) + `,`
		mechids[i] = id.String()
	}
	if len(mechids) == 0 {
		fmt.Println("no mechs", len(mechIDs))
	}

	paramrefs = paramrefs[:len(paramrefs)-1]

	query := `DELETE FROM battle_queue WHERE mech_id IN (` + paramrefs + `)`

	_, err = gamedb.Conn.Exec(context.Background(), query, mechids...)
	if err != nil {
		gamelog.L.Error().Str("db func", "ClearQueue").Err(err).Msg("unable to delete mechs from queue")
		return err
	}

	return tx.Commit()
}<|MERGE_RESOLUTION|>--- conflicted
+++ resolved
@@ -506,7 +506,6 @@
 	return QueuePosition(mech.MechID, mech.FactionID)
 }
 
-<<<<<<< HEAD
 func LeaveQueue(mech *BattleMechData) (int64, error) {
 	tx, err := gamedb.StdConn.Begin()
 	if err != nil {
@@ -542,7 +541,8 @@
 	}
 
 	return position, nil
-=======
+}
+
 func QueueSetBattleID(battleID string, mechIDs ...uuid.UUID) error {
 	tx, err := gamedb.StdConn.Begin()
 	if err != nil {
@@ -591,7 +591,6 @@
 	}
 
 	return tx.Commit()
->>>>>>> cbba6038
 }
 
 func ClearQueue(mechIDs ...uuid.UUID) error {
