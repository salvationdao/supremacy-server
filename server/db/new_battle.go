--- conflicted
+++ resolved
@@ -300,11 +300,7 @@
 func QueuePosition(mechID uuid.UUID, factionID uuid.UUID) (int64, error) {
 	var pos int64
 
-<<<<<<< HEAD
-	query := `select rn
-=======
 	query := `select t.rn
->>>>>>> 4bb3b5f9
 		from (
 		   select 
 				  mech_id,  			      
