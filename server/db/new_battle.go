package db

import (
	"database/sql"
	"errors"
	"fmt"
	"server/db/boiler"
	"server/gamedb"
	"server/gamelog"
	"strconv"
	"time"

	"github.com/georgysavva/scany/pgxscan"
	"github.com/gofrs/uuid"
	"github.com/jackc/pgx/v4"
	"github.com/ninja-software/terror/v2"
	"github.com/shopspring/decimal"
	"github.com/volatiletech/null/v8"

	"github.com/volatiletech/sqlboiler/v4/boil"
	"github.com/volatiletech/sqlboiler/v4/queries/qm"

	"golang.org/x/net/context"
)

type PlayerWithFaction struct {
	boiler.Player
	Faction boiler.Faction `json:"faction"`
}

type BattleMechData struct {
	MechID    uuid.UUID
	OwnerID   uuid.UUID
	FactionID uuid.UUID
}

func BattleMechs(btl *boiler.Battle, mechData []*BattleMechData) error {
	tx, err := gamedb.StdConn.Begin()
	if err != nil {
		gamelog.L.Error().Str("db func", "Battle").Err(err).Msg("unable to begin tx")
		return err
	}
	defer tx.Rollback()

	for _, md := range mechData {
		bmd := boiler.BattleMech{
			BattleID:  btl.ID,
			MechID:    md.MechID.String(),
			OwnerID:   md.OwnerID.String(),
			FactionID: md.FactionID.String(),
		}
		err = bmd.Insert(tx, boil.Infer())
		if err != nil {
			gamelog.L.Error().Interface("battle mech", bmd).Str("db func", "Battle").Err(err).Msg("unable to insert battle Mech into database")
			return err
		}
	}

	return tx.Commit()
}

func UpdateKilledBattleMech(battleID string, mechID uuid.UUID, ownerID string, factionID string, killedByID ...uuid.UUID) (*boiler.BattleMech, error) {
	bmd, err := boiler.FindBattleMech(gamedb.StdConn, battleID, mechID.String())
	if err != nil {
		gamelog.L.Error().
			Str("battleID", battleID).
			Str("mechID", mechID.String()).
			Str("db func", "UpdateKilledBattleMech").
			Err(err).Msg("unable to retrieve battle Mech from database")

		bmd = &boiler.BattleMech{
			BattleID:  battleID,
			MechID:    mechID.String(),
			OwnerID:   ownerID,
			FactionID: factionID,
		}
		err = bmd.Insert(gamedb.StdConn, boil.Infer())
		if err != nil {
			gamelog.L.Error().
				Str("battleID", battleID).
				Str("mechID", mechID.String()).
				Str("db func", "UpdateKilledBattleMech").
				Err(err).Msg("unable to insert battle Mech into database after not being able to retrieve it")
			return nil, err
		}
	}

	bmd.Killed = null.TimeFrom(time.Now())
	if len(killedByID) > 0 && !killedByID[0].IsNil() {
		if len(killedByID) > 1 {
			warn := gamelog.L.Warn()
			for i, id := range killedByID {
				warn = warn.Str(fmt.Sprintf("killedByID[%d]", i), id.String())
			}
			warn.Str("db func", "UpdateKilledBattleMech").Msg("more than 1 killer mech provided, only the zero indexed mech will be saved")
		}
		bmd.KilledByID = null.StringFrom(killedByID[0].String())
		kid, err := uuid.FromString(killedByID[0].String())

		killerBmd, err := boiler.FindBattleMech(gamedb.StdConn, battleID, kid.String())
		if err != nil {
			gamelog.L.Error().
				Str("battleID", battleID).
				Str("killerBmdID", killedByID[0].String()).
				Str("db func", "UpdateKilledBattleMech").
				Err(err).Msg("unable to retrieve killer battle Mech from database")

			return nil, err
		}

		killerBmd.Kills = killerBmd.Kills + 1
		_, err = killerBmd.Update(gamedb.StdConn, boil.Infer())
		if err != nil {
			gamelog.L.Warn().Err(err).
				Interface("boiler.BattleMech", killerBmd).
				Msg("unable to update killer battle mech")
		}

		// Update mech_stats for killer mech
		killerMS, err := boiler.MechStats(boiler.MechStatWhere.MechID.EQ(killedByID[0].String())).One(gamedb.StdConn)
		if errors.Is(err, sql.ErrNoRows) {
			// If mech stats not exist then create it
			newMs := boiler.MechStat{
				MechID:     killedByID[0].String(),
				TotalKills: 1,
			}
			err := newMs.Insert(gamedb.StdConn, boil.Infer())
			gamelog.L.Warn().Err(err).
				Interface("boiler.MechStat", newMs).
				Msg("unable to create killer mech stat")
		} else if err != nil {
			gamelog.L.Warn().Err(err).
				Str("mechID", killedByID[0].String()).
				Msg("unable to get killer mech stat")
		} else {
			killerMS.TotalKills = killerMS.TotalKills + 1
			_, err = killerMS.Update(gamedb.StdConn, boil.Infer())
			if err != nil {
				gamelog.L.Warn().Err(err).
					Interface("boiler.MechStat", killerMS).
					Msg("unable to update killer mech stat")
			}
		}

		// Create new entry in battle_kills
		bk := &boiler.BattleKill{
			MechID:    killedByID[0].String(),
			BattleID:  battleID,
			CreatedAt: bmd.Killed.Time,
			KilledID:  mechID.String(),
		}
		err = bk.Insert(gamedb.StdConn, boil.Infer())
		if err != nil {
			gamelog.L.Warn().Err(err).
				Interface("boiler.BattleKill", bk).
				Msg("unable to insert battle kill")
		}
	}
	_, err = bmd.Update(gamedb.StdConn, boil.Infer())
	if err != nil {
		gamelog.L.Error().Err(err).
			Interface("boiler.BattleMech", bmd).
			Msg("unable to update battle mech")
		return nil, err
	}

	// Update mech_stats for killed mech
	ms, err := boiler.MechStats(boiler.MechStatWhere.MechID.EQ(mechID.String())).One(gamedb.StdConn)
	if errors.Is(err, sql.ErrNoRows) {
		// If mech stats not exist then create it
		newMs := boiler.MechStat{
			MechID:      mechID.String(),
			TotalDeaths: 1,
		}
		err := newMs.Insert(gamedb.StdConn, boil.Infer())
		gamelog.L.Warn().Err(err).
			Interface("boiler.MechStat", newMs).
			Msg("unable to create mech stat")
	} else if err != nil {
		gamelog.L.Warn().Err(err).
			Str("mechID", mechID.String()).
			Msg("unable to get mech stat")
	} else {
		ms.TotalDeaths = ms.TotalDeaths + 1
		_, err = ms.Update(gamedb.StdConn, boil.Infer())
		if err != nil {
			gamelog.L.Warn().Err(err).
				Interface("boiler.MechStat", ms).
				Msg("unable to update mech stat")
		}
	}

	return bmd, nil
}

type EventType byte

const (
	Btlevnt_Killed EventType = iota
	Btlevnt_Kill
	Btlevnt_Spawnedai
	Btlevnt_Ability_Triggered
)

func (ev EventType) String() string {
	return [...]string{"killed", "kill", "spawned_ai", "ability_triggered"}[ev]
}

type BattleEvent struct {
	ID        uuid.UUID
	BattleID  uuid.UUID
	RelatedID string
	WM1       uuid.UUID
	WM2       uuid.UUID
	EventType EventType
	CreatedAt time.Time
}

func StoreBattleEvent(battleID string, relatedID uuid.UUID, wm1 uuid.UUID, wm2 uuid.UUID, eventType EventType, createdAt time.Time) (*boiler.BattleHistory, error) {
	if battleID == "" || wm1.IsNil() {
		return nil, errors.New("no battle ID provided")
	}
	bh := &boiler.BattleHistory{BattleID: battleID, WarMachineOneID: wm1.String(), EventType: eventType.String()}
	if !relatedID.IsNil() {
		bh.RelatedID = null.StringFrom(relatedID.String())
	}
	if !wm2.IsNil() {
		bh.WarMachineTwoID = null.StringFrom(wm2.String())
	}
	tx, err := gamedb.StdConn.Begin()
	if err != nil {
		gamelog.L.Error().Str("db func", "StoreBattleEvent").Err(err).Msg("unable to begin tx")
		return nil, err
	}
	defer tx.Rollback()
	err = bh.Insert(tx, boil.Infer())
	if err != nil {
		gamelog.L.Error().Err(err).Interface("boiler.BattleHistory", bh).Msg("unable to insert battle history event")
		return nil, err
	}
	err = tx.Commit()
	if err != nil {
		gamelog.L.Error().Err(err).Interface("boiler.BattleHistory", bh).Msg("unable to commit tx")
		return nil, err
	}

	return bh, err
}

type MechWithOwner struct {
	OwnerID   uuid.UUID
	MechID    uuid.UUID
	FactionID uuid.UUID
}

func WinBattle(battleID string, winCondition string, mechs ...*MechWithOwner) error {
	tx, err := gamedb.StdConn.Begin()
	if err != nil {
		gamelog.L.Error().Str("db func", "WinBattle").Err(err).Msg("unable to begin tx")
		return err
	}
	defer tx.Rollback()
	for _, m := range mechs {
		mw := &boiler.BattleWin{
			BattleID:     battleID,
			WinCondition: winCondition,
			MechID:       m.MechID.String(),
			OwnerID:      m.OwnerID.String(),
			FactionID:    m.FactionID.String(),
		}
		err = mw.Insert(tx, boil.Infer())
	}
	err = tx.Commit()
	if err != nil {
		gamelog.L.Error().Str("db func", "WinBattle").Err(err).Msg("unable to commit tx")
		return err
	}
	return err
}

//DefaultFactionPlayers return default mech players
func DefaultFactionPlayers() (map[string]PlayerWithFaction, error) {
	players, err := boiler.Players(qm.Where("is_ai = true")).All(gamedb.StdConn)
	if err != nil {
		return nil, err
	}

	factionids := make([]interface{}, len(players))

	for i, player := range players {
		factionids[i] = player.FactionID.String
	}

	factions, err := boiler.Factions(qm.WhereIn("id IN ?", factionids...)).All(gamedb.StdConn)
	if err != nil {
		return nil, err
	}

	result := make(map[string]PlayerWithFaction, len(players))
	for _, player := range players {
		var faction *boiler.Faction
		for _, f := range factions {
			if f.ID == player.FactionID.String {
				faction = f
			}
		}
		if faction == nil {
			gamelog.L.Warn().Str("player id", player.ID).Str("faction id", player.FactionID.String).Msg("AI player has no faction")
			continue
		}
		result[player.ID] = PlayerWithFaction{*player, *faction}
	}

	return result, err
}

func LoadBattleQueue(ctx context.Context, lengthPerFaction int) ([]*boiler.BattleQueue, error) {
	query := `
		SELECT id, mech_id, queued_at, faction_id, owner_id, battle_id, notified
		FROM (
			SELECT ROW_NUMBER() OVER (PARTITION BY faction_id ORDER BY queued_at ASC) AS r, t.*
			FROM battle_queue t
		) x
		WHERE x.r <= $1
		`

	result, err := gamedb.Conn.Query(ctx, query, lengthPerFaction)
	if err != nil {
		gamelog.L.Error().Int("length", lengthPerFaction).Err(err).Msg("unable to retrieve mechs for load out")
		return nil, err
	}
	defer result.Close()

	queue := []*boiler.BattleQueue{}

	for result.Next() {
		mc := &boiler.BattleQueue{}
		err = result.Scan(&mc.ID, &mc.MechID, &mc.QueuedAt, &mc.FactionID, &mc.OwnerID, &mc.BattleID, &mc.Notified)
		if err != nil {
			return nil, err
		}
		queue = append(queue, mc)
	}

	return queue, nil
}

// MechBattleStatus returns true if the mech is currently in battle, and false if not
func MechBattleStatus(mechID uuid.UUID) (bool, error) {
	var count int64

	query := `
	select count(*) from battles b
	inner join battle_mechs bm on bm.battle_id = b.id
	where b.id = (select id from battles order by battle_number desc limit 1) and bm.mech_id = $1
	`

	err := gamedb.Conn.QueryRow(context.Background(), query, mechID.String()).Scan(&count)
	if err != nil {
		gamelog.L.Error().
			Str("mech_id", mechID.String()).
			Str("db func", "MechBattleStatus").Err(err).Msg("unable to get queue position of mech")
		return false, err
	}

	return count > 0, nil
}

type MechAndPosition struct {
	MechID        uuid.UUID
	QueuePosition int64
}

// AllMechsAfter gets all mechs that come after the specified position in the queue
// It returns a list of mech IDs
func AllMechsAfter(leavingMechPosition int, queuedAt time.Time, factionID uuid.UUID) ([]*MechAndPosition, error) {
	query := `
		WITH bqpos AS (
			SELECT t.*,
				   ROW_NUMBER() OVER(ORDER BY t.queued_at) AS position
			FROM battle_queue WHERE faction_id = $1 AND queued_at > $2)
			SELECT s.mech_id, s.position+$3-1
			FROM bqpos s
		`

	rows, err := gamedb.StdConn.Query(query, factionID.String(), queuedAt, leavingMechPosition)
	if err != nil {
		gamelog.L.Error().
			Time("queued_at", queuedAt).
			Str("faction_id", factionID.String()).
			Str("db func", "AllMechsAfter").Err(err).Msg("unable to get mechs after")
		return nil, err
	}
	defer rows.Close()

	mechsAfter := make([]*MechAndPosition, 0)
	for rows.Next() {
		item := &MechAndPosition{}
		err := rows.Scan(&item.MechID, &item.QueuePosition)
		if err != nil {
			gamelog.L.Error().
				Time("queued_at", queuedAt).
				Str("faction_id", factionID.String()).
				Str("db func", "AllMechsAfter").Err(err).Msg("unable to get mechs after")
			return nil, err
		}
		mechsAfter = append(mechsAfter, item)
	}
	rows.Close()

	return mechsAfter, nil
}

func QueueLength(factionID uuid.UUID) (int64, error) {
	var count int64

	err := gamedb.Conn.QueryRow(context.Background(), `SELECT COUNT(mech_id) FROM battle_queue WHERE faction_id = $1`, factionID.String()).Scan(&count)
	if err != nil {
		return -1, err
	}

	return count, nil
}

// QueueOwnerList returns the mech's in queue from an owner.
func QueueOwnerList(userID uuid.UUID) ([]*MechAndPosition, error) {
	q := `
		SELECT q.mech_id, q.position
		FROM (
			SELECT _q.mech_id, ROW_NUMBER() OVER(ORDER BY _q.queued_at) AS position, _q.owner_id
			FROM battle_queue _q
			WHERE _q.faction_id = (
				SELECT _p.faction_id 
				FROM players _p
				WHERE _p.id = $1
			)
		) q
		WHERE q.owner_id = $1`
	rows, err := gamedb.StdConn.Query(q, userID.String())
	if err != nil {
		gamelog.L.Error().
			Str("user_id", userID.String()).
			Str("db func", "OueueOwnerList").Err(err).Msg("unable to grab queue status of mechs")
		return nil, err
	}
	defer rows.Close()

	output := []*MechAndPosition{}
	for rows.Next() {
		var (
			mechID   string
			position int64
		)
		err = rows.Scan(&mechID, &position)
		if err != nil {
			gamelog.L.Error().
				Str("user_id", userID.String()).
				Str("db func", "OueueOwnerList").Err(err).Msg("unable to scan queue status of mech")
			return nil, err
		}

		mechUUID, err := uuid.FromString(mechID)
		if err != nil {
			gamelog.L.Error().
				Str("user_id", userID.String()).
				Str("mech_id", mechID).
				Str("db func", "OueueOwnerList").Err(err).Msg("unable to parse queue mech id from queue status")
			return nil, err
		}

		obj := &MechAndPosition{
			MechID:        mechUUID,
			QueuePosition: position,
		}
		output = append(output, obj)
	}
	return output, nil
}

// QueuePosition returns the current queue position of the specified mech.
// QueuePosition returns -1 if the mech is in battle.
func QueuePosition(mechID uuid.UUID, factionID uuid.UUID) (int64, error) {
	var pos int64

	inBattle, err := boiler.BattleQueues(
		boiler.BattleQueueWhere.MechID.EQ(mechID.String()),
		boiler.BattleQueueWhere.BattleID.IsNotNull(),
	).Exists(gamedb.StdConn)
	if err != nil {
		gamelog.L.Error().
			Str("mech_id", mechID.String()).
			Str("faction_id", factionID.String()).
			Str("db func", "QueuePosition").Err(err).Msg("unable to check battle status of mech")
		return -1, err
	}
	if inBattle {
		return -1, nil
	}

	query := `WITH bqpos AS (
    SELECT t.*,
           ROW_NUMBER() OVER(ORDER BY t.queued_at) AS position
    FROM battle_queue t WHERE faction_id = $1)
	SELECT s.position
	FROM bqpos s
	WHERE s.mech_id = $2;`
	err = gamedb.StdConn.QueryRow(query, factionID.String(), mechID.String()).Scan(&pos)
	if err != nil {
		if !errors.Is(sql.ErrNoRows, err) {
			gamelog.L.Error().
				Str("mech_id", mechID.String()).
				Str("faction_id", factionID.String()).
				Bool("NoRows?", errors.Is(sql.ErrNoRows, err)).
				Str("db func", "QueuePosition").Err(err).Msg("unable to get queue position of mech")
		}
		return -1, err
	}

	return pos, nil
}

func QueueContract(mechID uuid.UUID, factionID uuid.UUID) (*decimal.Decimal, error) {
	var contractReward decimal.Decimal

	// Get latest queue contract
	query := `select contract_reward
		from battle_contracts
		where mech_id = $1 AND faction_id = $2
		order by queued_at desc
		limit 1
	`

	err := gamedb.Conn.QueryRow(context.Background(), query, mechID.String(), factionID.String()).Scan(&contractReward)
	if err != nil {
		gamelog.L.Error().
			Str("mech_id", mechID.String()).
			Str("faction_id", factionID.String()).
			Str("db func", "QueueContract").Err(err).Msg("unable to get battle contract of mech")
		return nil, err
	}

	return &contractReward, nil
}

func QueueFee(mechID uuid.UUID, factionID uuid.UUID) (*decimal.Decimal, error) {
	var queueCost decimal.Decimal

	// Get latest queue contract
	query := `select fee
		from battle_contracts
		where mech_id = $1 AND faction_id = $2
		order by queued_at desc
		limit 1
	`

	err := gamedb.Conn.QueryRow(context.Background(), query, mechID.String(), factionID.String()).Scan(&queueCost)
	if err != nil {
		gamelog.L.Error().
			Str("mech_id", mechID.String()).
			Str("faction_id", factionID.String()).
			Str("db func", "QueueFee").Err(err).Msg("unable to get battle contract of mech")
		return nil, err
	}

	return &queueCost, nil
}

func QueueSetBattleID(battleID string, mechIDs ...uuid.UUID) error {
	if len(mechIDs) == 0 {
		gamelog.L.Warn().Str("battle_id", battleID).Msg("battle mech is empty")
		return nil
	}

	args := make([]interface{}, len(mechIDs))
	for i, id := range mechIDs {
		args[i] = id.String()
	}
	if len(args) == 0 {
		gamelog.L.Error().Interface("args", args).Str("db func", "QueueSetBattleID").Msg("zero mechs in queue")
		return nil
	}

	bq, err := boiler.BattleQueues(qm.WhereIn("mech_id IN ?", args...)).All(gamedb.StdConn)
	if err != nil {
		gamelog.L.Error().Interface("args", args).Str("db func", "QueueSetBattleID").Err(err).Msg("unable to retrieve battle queue from WHERE IN query")
		return err
	}

	for _, b := range bq {
		b.BattleID = null.StringFrom(battleID)
		_, err = b.Update(gamedb.StdConn, boil.Infer())
		if err != nil {
			gamelog.L.Error().Str("battle_id", battleID).Interface("battle_queue", b).Str("db func", "QueueSetBattleID").Err(err).Msg("unable to set battle id for mechs from queue")
			continue
		}
		if b.BattleContractID.String == "" {
			gamelog.L.Error().Str("battle_id", battleID).Interface("battle_queue", b).Str("db func", "QueueSetBattleID").Msg("queue entry did not have a contract")
			continue
		}
		bc, err := boiler.FindBattleContract(gamedb.StdConn, b.BattleContractID.String)
		if err != nil {
			gamelog.L.Error().Str("battle_id", battleID).Interface("battle_queue", b).Str("db func", "QueueSetBattleID").Err(err).Msg("unable to set battle id for mechs for contract queue")
			continue
		}
		bc.BattleID = null.StringFrom(battleID)
		_, err = bc.Update(gamedb.StdConn, boil.Infer())
		if err != nil {
			gamelog.L.Error().Str("battle_id", battleID).Interface("battle_contract", bc).Str("db func", "QueueSetBattleID").Err(err).Msg("unable to set battle id for battle contract")
			continue
		}
	}

	return nil
}

<<<<<<< HEAD
=======
func ClearQueueByBattle(battleID string) error {
	tx, err := gamedb.StdConn.Begin()
	if err != nil {
		gamelog.L.Error().Str("db func", "ClearQueue").Err(err).Msg("unable to begin tx")
		return err
	}
	defer tx.Rollback()

	query := `DELETE FROM battle_queue WHERE battle_id = $1`
	_, err = gamedb.StdConn.Exec(query, battleID)
	if err != nil {
		gamelog.L.Error().Str("db func", "ClearQueue").Err(err).Msg("unable to delete mechs from queue")
		return err
	}

	return tx.Commit()
}

>>>>>>> 61d54708
func ClearQueue(mechIDs ...uuid.UUID) error {
	tx, err := gamedb.StdConn.Begin()
	if err != nil {
		gamelog.L.Error().Str("db func", "ClearQueue").Err(err).Msg("unable to begin tx")
		return err
	}
	defer tx.Rollback()

	mechids := make([]interface{}, len(mechIDs))
	var paramrefs string
	for i, id := range mechIDs {
		paramrefs += `$` + strconv.Itoa(i+1) + `,`
		mechids[i] = id.String()
	}
	if len(mechids) == 0 {
		fmt.Println("no mechs", len(mechIDs))
	}

	paramrefs = paramrefs[:len(paramrefs)-1]

	query := `UPDATE battle_queue SET deleted_at = NOW() WHERE mech_id IN (` + paramrefs + `)`

	_, err = gamedb.Conn.Exec(context.Background(), query, mechids...)
	if err != nil {
		gamelog.L.Error().Str("db func", "ClearQueue").Err(err).Msg("unable to delete mechs from queue")
		return err
	}

	return tx.Commit()
}

type BattleViewer struct {
	BattleID uuid.UUID `db:"battle_id"`
	PlayerID uuid.UUID `db:"player_id"`
}

func BattleViewerUpsert(ctx context.Context, conn Conn, battleID string, userID string) error {
	test := &BattleViewer{}
	q := `
		select bv.player_id from battles_viewers bv where battle_id = $1 and player_id = $2
	`
	err := pgxscan.Get(context.Background(), gamedb.Conn, test, q, battleID, userID)
	if err != nil && !errors.Is(err, pgx.ErrNoRows) {
		gamelog.L.Error().Str("battle_id", battleID).Str("player_id", userID).Err(err).Msg("failed to get battles viewer")
		return terror.Error(err)
	}

	// skip if user already insert
	if err == nil {
		return nil
	}

	// insert battle viewers
	q = `
	insert into battles_viewers (battle_id, player_id) VALUES ($1, $2) on conflict (battle_id, player_id) do nothing; 
	`
	_, err = conn.Exec(ctx, q, battleID, userID)
	if err != nil {
		gamelog.L.Error().Str("db func", "BattleViewerUpsert").Str("battle_id", battleID).Str("player_id", userID).Err(err).Msg("unable to upsert battle views")
		return err
	}

	// increase battle count
	_, err = UserStatAddViewBattleCount(userID)
	if err != nil {
		gamelog.L.Error().Str("battle_id", battleID).Str("player_id", userID).Err(err).Msg("failed to update user battle view")
		return terror.Error(err)
	}

	return nil
}<|MERGE_RESOLUTION|>--- conflicted
+++ resolved
@@ -613,8 +613,6 @@
 	return nil
 }
 
-<<<<<<< HEAD
-=======
 func ClearQueueByBattle(battleID string) error {
 	tx, err := gamedb.StdConn.Begin()
 	if err != nil {
@@ -633,7 +631,6 @@
 	return tx.Commit()
 }
 
->>>>>>> 61d54708
 func ClearQueue(mechIDs ...uuid.UUID) error {
 	tx, err := gamedb.StdConn.Begin()
 	if err != nil {
