--- conflicted
+++ resolved
@@ -647,12 +647,7 @@
 					qm.Rels(boiler.TableNames.Mechs, boiler.MechColumns.Label),
 					qm.Rels(boiler.TableNames.Mechs, boiler.MechColumns.Name),
 					qm.Rels(boiler.TableNames.Weapons, boiler.WeaponColumns.Label),
-<<<<<<< HEAD
-					qm.Rels(boiler.TableNames.CollectionItems, boiler.CollectionItemColumns.Tier),
-=======
-					qm.Rels(boiler.TableNames.WeaponSkin, boiler.WeaponSkinColumns.WeaponType),
 					qm.Rels("msc", boiler.CollectionItemColumns.Tier),
->>>>>>> 6754c840
 					qm.Rels("wsc", boiler.CollectionItemColumns.Tier),
 					qm.Rels(boiler.TableNames.Players, boiler.PlayerColumns.Username),
 				),
