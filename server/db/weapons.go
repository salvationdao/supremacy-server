package db

import (
	"database/sql"
	"errors"
	"fmt"
	"server"
	"server/db/boiler"
	"server/gamedb"
	"server/gamelog"
	"time"

	"github.com/shopspring/decimal"
	"github.com/volatiletech/null/v8"

	"github.com/volatiletech/sqlboiler/v4/queries/qm"

	"github.com/gofrs/uuid"
	"github.com/ninja-software/terror/v2"
	"github.com/volatiletech/sqlboiler/v4/boil"
)

func getDefaultWeaponQueryMods() []qm.QueryMod {
	return []qm.QueryMod{
		boiler.CollectionItemWhere.ItemType.EQ(boiler.ItemTypeWeapon),
		qm.InnerJoin(fmt.Sprintf("%s ON %s = %s",
			boiler.TableNames.Weapons,
			qm.Rels(boiler.TableNames.Weapons, boiler.WeaponColumns.ID),
			qm.Rels(boiler.TableNames.CollectionItems, boiler.CollectionItemColumns.ItemID),
		)),
		// join weapon blueprint
		qm.InnerJoin(fmt.Sprintf("%s ON %s = %s",
			boiler.TableNames.BlueprintWeapons,
			qm.Rels(boiler.TableNames.BlueprintWeapons, boiler.BlueprintWeaponColumns.ID),
			qm.Rels(boiler.TableNames.Weapons, boiler.WeaponColumns.BlueprintID),
		)),
		// join weapon skin
		qm.InnerJoin(fmt.Sprintf("%s ON %s = %s",
			boiler.TableNames.WeaponSkin,
			qm.Rels(boiler.TableNames.WeaponSkin, boiler.WeaponSkinColumns.ID),
			qm.Rels(boiler.TableNames.Weapons, boiler.WeaponColumns.EquippedWeaponSkinID),
		)),
		// join weapon skin blueprint
		qm.InnerJoin(fmt.Sprintf("%s ON %s = %s",
			boiler.TableNames.BlueprintWeaponSkin,
			qm.Rels(boiler.TableNames.BlueprintWeaponSkin, boiler.BlueprintWeaponSkinColumns.ID),
			qm.Rels(boiler.TableNames.WeaponSkin, boiler.WeaponSkinColumns.BlueprintID),
		)),
		// join weapon skin matrix
		qm.InnerJoin(fmt.Sprintf("%s ON %s = %s AND %s = %s",
			boiler.TableNames.WeaponModelSkinCompatibilities,
			qm.Rels(boiler.TableNames.WeaponModelSkinCompatibilities, boiler.WeaponModelSkinCompatibilityColumns.WeaponModelID),
			qm.Rels(boiler.TableNames.BlueprintWeapons, boiler.BlueprintWeaponColumns.ID),
			qm.Rels(boiler.TableNames.WeaponModelSkinCompatibilities, boiler.WeaponModelSkinCompatibilityColumns.BlueprintWeaponSkinID),
			qm.Rels(boiler.TableNames.BlueprintWeaponSkin, boiler.BlueprintWeaponSkinColumns.ID),
		)),
	}
}

func WeaponEquippedOnDetails(trx boil.Executor, equippedOnID string) (*server.EquippedOnDetails, error) {
	tx := trx
	if trx == nil {
		tx = gamedb.StdConn
	}

	eid := &server.EquippedOnDetails{}

	err := boiler.NewQuery(
		qm.Select(
			boiler.CollectionItemColumns.ItemID,
			boiler.CollectionItemColumns.Hash,
			qm.Rels(boiler.TableNames.BlueprintWeapons, boiler.BlueprintWeaponColumns.Label),
		),
		qm.From(boiler.TableNames.CollectionItems),
		qm.InnerJoin(fmt.Sprintf(
			"%s on %s = %s",
			boiler.TableNames.Weapons,
			qm.Rels(boiler.TableNames.Weapons, boiler.WeaponColumns.ID),
			qm.Rels(boiler.TableNames.CollectionItems, boiler.CollectionItemColumns.ItemID),
		)),
		qm.InnerJoin(fmt.Sprintf(
			"%s on %s = %s",
			boiler.TableNames.BlueprintWeapons,
			qm.Rels(boiler.TableNames.BlueprintWeapons, boiler.BlueprintWeaponColumns.ID),
			qm.Rels(boiler.TableNames.Weapons, boiler.WeaponColumns.BlueprintID),
		)),
		qm.Where(fmt.Sprintf("%s = ?", boiler.CollectionItemColumns.ItemID), equippedOnID),
	).QueryRow(tx).Scan(
		&eid.ID,
		&eid.Hash,
		&eid.Label,
	)
	if err != nil {
		return nil, err
	}

	return eid, nil
}

func InsertNewWeapon(tx *sql.Tx, ownerID uuid.UUID, weapon *server.BlueprintWeapon, weaponSkin *server.BlueprintWeaponSkin) (*server.Weapon, *server.WeaponSkin, error) {
	L := gamelog.L.With().Str("func", "InsertNewWeapon").Interface("weaponBlueprint", weapon).Interface("weaponSkin", weaponSkin).Str("ownerID", ownerID.String()).Logger()

	// first insert the new weapon skin
	wpnSkin, err := InsertNewWeaponSkin(tx, ownerID, weaponSkin, &weapon.ID)
	if err != nil {
		L.Error().Err(err).Msg("failed to insert new weapon skin")
		return nil, nil, err
	}

	newWeapon := boiler.Weapon{
		BlueprintID:           weapon.ID,
		GenesisTokenID:        weapon.GenesisTokenID,
		LimitedReleaseTokenID: weapon.LimitedReleaseTokenID,
		EquippedWeaponSkinID:  wpnSkin.ID,
	}

	err = newWeapon.Insert(tx, boil.Infer())
	if err != nil {
		L.Error().Err(err).Msg("failed to insert new weapon")
		return nil, nil, err
	}

	_, err = InsertNewCollectionItem(tx,
		weapon.Collection,
		boiler.ItemTypeWeapon,
		newWeapon.ID,
		"",
		ownerID.String(),
	)
	if err != nil {
		L.Error().Err(err).Msg("failed to insert new weapon collection item")
		return nil, nil, err
	}

	// update skin to say equipped to this mech
	updated, err := boiler.WeaponSkins(
		boiler.WeaponSkinWhere.ID.EQ(wpnSkin.ID),
	).UpdateAll(tx, boiler.M{
		boiler.WeaponSkinColumns.EquippedOn: newWeapon.ID,
	})
	if err != nil {
		L.Error().Err(err).Msg("failed to update weapon skin")
		return nil, nil, err
	}
	if updated != 1 {
		err = fmt.Errorf("updated %d, expected 1", updated)
		L.Error().Err(err).Msg("failed to update weapon skin")
		return nil, nil, err
	}

	wpnSkin.EquippedOn = null.StringFrom(newWeapon.ID)

	wpn, err := Weapon(tx, newWeapon.ID)
	if err != nil {
		return nil, nil, terror.Error(err)
	}

	return wpn, wpnSkin, nil
}

func Weapon(tx boil.Executor, id string) (*server.Weapon, error) {
	boilerWeapon, err := boiler.Weapons(
		boiler.WeaponWhere.ID.EQ(id),
		qm.Load(boiler.WeaponRels.Blueprint),
	).One(tx)
	if err != nil {
		return nil, err
	}
	boilerMechCollectionDetails, err := boiler.CollectionItems(boiler.CollectionItemWhere.ItemID.EQ(id)).One(tx)
	if err != nil {
		return nil, err
	}

	weaponSkin, err := WeaponSkin(tx, boilerWeapon.EquippedWeaponSkinID, &boilerWeapon.R.Blueprint.ID)
	if err != nil {
		return nil, err
	}

	itemSale, err := boiler.ItemSales(
		boiler.ItemSaleWhere.CollectionItemID.EQ(boilerMechCollectionDetails.ID),
		boiler.ItemSaleWhere.SoldAt.IsNull(),
		boiler.ItemSaleWhere.DeletedAt.IsNull(),
		boiler.ItemSaleWhere.EndAt.GT(time.Now()),
	).One(tx)
	if err != nil && !errors.Is(err, sql.ErrNoRows) {
		return nil, err
	}
	itemSaleID := null.String{}
	if itemSale != nil {
		itemSaleID = null.StringFrom(itemSale.ID)
	}
	return server.WeaponFromBoiler(boilerWeapon, boilerMechCollectionDetails, weaponSkin, itemSaleID), nil
}

// AttachWeaponToMech attaches a Weapon to a mech
func AttachWeaponToMech(trx *sql.Tx, ownerID, mechID, weaponID string) error {
	tx := trx
	var err error
	if trx == nil {
		tx, err = gamedb.StdConn.Begin()
		if err != nil {
			gamelog.L.Error().Err(err).Str("mech.ID", mechID).Str("weapon ID", weaponID).Msg("failed to equip weapon to mech, issue creating tx")
			return terror.Error(err, "Issue preventing equipping this weapon to the war machine, try again or contact support.")
		}
		defer tx.Rollback()
	}

	mechCI, err := CollectionItemFromItemID(tx, mechID)
	if err != nil {
		gamelog.L.Error().Err(err).Str("mechID", mechID).Msg("failed to get mech collection item")
		return terror.Error(err)
	}
	weaponCI, err := CollectionItemFromItemID(tx, weaponID)
	if err != nil {
		gamelog.L.Error().Err(err).Str("weaponID", weaponID).Msg("failed to get weapon collection item")
		return terror.Error(err)
	}

	if mechCI.OwnerID != ownerID {
		err := fmt.Errorf("owner id mismatch")
		gamelog.L.Error().Err(err).Str("mechCI.OwnerID", mechCI.OwnerID).Str("ownerID", ownerID).Msg("user doesn't own the item")
		return terror.Error(err, "You need to be the owner of the war machine to equip weapons to it.")
	}
	if weaponCI.OwnerID != ownerID {
		err := fmt.Errorf("owner id mismatch")
		gamelog.L.Error().Err(err).Str("weaponCI.OwnerID", weaponCI.OwnerID).Str("ownerID", ownerID).Msg("user doesn't own the item")
		return terror.Error(err, "You need to be the owner of the weapon to equip it to a war machine.")
	}

	// get mech
	mech, err := boiler.Mechs(
		boiler.MechWhere.ID.EQ(mechID),
		qm.Load(boiler.MechRels.ChassisMechWeapons),
		qm.Load(boiler.MechRels.Blueprint),
	).One(tx)
	if err != nil {
		gamelog.L.Error().Err(err).Str("mechID", mechID).Msg("failed to find mech")
		return terror.Error(err)
	}

	// get Weapon
	weapon, err := boiler.FindWeapon(tx, weaponID)
	if err != nil {
		gamelog.L.Error().Err(err).Str("weaponID", weaponID).Msg("failed to find Weapon")
		return terror.Error(err)
	}

<<<<<<< HEAD
=======
	// check current weapon count
	if len(mech.R.ChassisMechWeapons)+1 > mech.R.Blueprint.WeaponHardpoints {
		err := fmt.Errorf("weapon cannot fit")
		gamelog.L.Error().Err(err).Str("weaponID", weaponID).Msg("adding this weapon brings mechs weapons over mechs weapon hardpoints")
		return terror.Error(err, fmt.Sprintf("War machine already has %d weapons equipped and is only has %d weapon hardpoints.", len(mech.R.ChassisMechWeapons), mech.R.Blueprint.WeaponHardpoints))
	}

>>>>>>> 463505de
	// check weapon isn't already equipped to another war machine
	exists, err := boiler.MechWeapons(boiler.MechWeaponWhere.WeaponID.EQ(null.StringFrom(weaponID))).Exists(tx)
	if err != nil {
		gamelog.L.Error().Err(err).Str("weaponID", weaponID).Msg("failed to check if a mech and weapon join already exists")
		return terror.Error(err)
	}
	if exists {
		err := fmt.Errorf("weapon already equipped to a warmachine")
		gamelog.L.Error().Err(err).Str("weaponID", weaponID).Msg(err.Error())
		return terror.Error(err, "This weapon is already equipped to another war machine, try again or contact support.")
	}

	// get next available slot
	availableSlot, err := boiler.MechWeapons(
		boiler.MechWeaponWhere.ChassisID.EQ(mech.ID),
		boiler.MechWeaponWhere.WeaponID.IsNull(),
		qm.OrderBy(fmt.Sprintf("%s ASC", boiler.MechWeaponColumns.SlotNumber)),
	).One(tx)
	if errors.Is(err, sql.ErrNoRows) {
		gamelog.L.Error().Err(err).Str("mechID", mech.ID).Msg("no available slots on mech to insert weapon")
		return terror.Error(err, "There are no more slots on this mech to equip this weapon.")
	} else if err != nil {
		gamelog.L.Error().Err(err).Str("mechID", mech.ID).Msg("failed to check for available weapon slots on mech")
		return terror.Error(err)
	}

	weapon.EquippedOn = null.StringFrom(mech.ID)
	_, err = weapon.Update(tx, boil.Infer())
	if err != nil {
		gamelog.L.Error().Err(err).Interface("weapon", weapon).Msg("failed to update weapon")
		return terror.Error(err, "Issue preventing equipping this weapon to the war machine, try again or contact support.")
	}

	availableSlot.WeaponID = null.StringFrom(weapon.ID)
	_, err = availableSlot.Update(tx, boil.Infer())
	if err != nil {
		gamelog.L.Error().Err(err).Interface("weapon", weapon).Msg("failed to update mech_weapon entry")
		return terror.Error(err, "Issue preventing equipping this weapon to the war machine, try again or contact support.")
	}

	if trx == nil {
		err = tx.Commit()
		if err != nil {
			gamelog.L.Error().Err(err).Msg("failed to commit transaction - AttachWeaponToMech")
			return terror.Error(err)
		}
	}

	return nil
}

// CheckWeaponAttached checks whether weapon item is already equipped.
func CheckWeaponAttached(weaponID string) (bool, error) {
	exists, err := boiler.Weapons(
		qm.LeftOuterJoin(fmt.Sprintf(
			`%s on %s = %s`,
			boiler.TableNames.MechWeapons,
			qm.Rels(boiler.TableNames.MechWeapons, boiler.MechWeaponColumns.WeaponID),
			qm.Rels(boiler.TableNames.Weapons, boiler.WeaponColumns.ID),
		)),
		boiler.WeaponWhere.ID.EQ(weaponID),
		qm.Expr(
			boiler.WeaponWhere.EquippedOn.IsNotNull(),
			qm.Or(fmt.Sprintf(`%s = ?`, qm.Rels(boiler.TableNames.MechWeapons, boiler.MechWeaponColumns.WeaponID)), weaponID),
		),
	).Exists(gamedb.StdConn)
	if err != nil {
		return false, terror.Error(err)
	}
	return exists, nil
}

func IsWeaponColumn(col string) bool {
	switch col {
	case
		boiler.WeaponColumns.ID,
		boiler.WeaponColumns.Slug,
		boiler.WeaponColumns.Damage,
		boiler.WeaponColumns.DeletedAt,
		boiler.WeaponColumns.UpdatedAt,
		boiler.WeaponColumns.CreatedAt,
		boiler.WeaponColumns.BlueprintID,
		boiler.WeaponColumns.EquippedOn,
		boiler.WeaponColumns.DefaultDamageType,
		boiler.WeaponColumns.GenesisTokenID,
		boiler.WeaponColumns.LimitedReleaseTokenID,
		boiler.WeaponColumns.DamageFalloff,
		boiler.WeaponColumns.DamageFalloffRate,
		boiler.WeaponColumns.Radius,
		boiler.WeaponColumns.RadiusDamageFalloff,
		boiler.WeaponColumns.Spread,
		boiler.WeaponColumns.RateOfFire,
		boiler.WeaponColumns.ProjectileSpeed,
		boiler.WeaponColumns.EnergyCost,
		boiler.WeaponColumns.IsMelee,
		boiler.WeaponColumns.MaxAmmo,
		boiler.WeaponColumns.LockedToMech,
		boiler.WeaponColumns.EquippedWeaponSkinID:
		return true
	default:
		return false
	}
}

type WeaponListOpts struct {
	Search                        string
	Filter                        *ListFilterRequest
	Sort                          *ListSortRequest
	SortBy                        string
	SortDir                       SortByDir
	PageSize                      int
	Page                          int
	OwnerID                       string
	DisplayXsynMechs              bool
	DisplayGenesisAndLimited      bool
	DisplayHidden                 bool
	ExcludeMarketLocked           bool
	IncludeMarketListed           bool
	ExcludeMechLocked             bool
	ExcludeIDs                    []string
	FilterRarities                []string               `json:"rarities"`
	FilterWeaponTypes             []string               `json:"weapon_types"`
	FilterEquippedStatuses        []string               `json:"equipped_statuses"`
	FilterStatAmmo                *WeaponStatFilterRange `json:"stat_ammo"`
	FilterStatDamage              *WeaponStatFilterRange `json:"stat_damage"`
	FilterStatDamageFalloff       *WeaponStatFilterRange `json:"stat_damage_falloff"`
	FilterStatDamageFalloffRate   *WeaponStatFilterRange `json:"stat_damage_falloff_rate"`
	FilterStatRadius              *WeaponStatFilterRange `json:"stat_radius"`
	FilterStatRadiusDamageFalloff *WeaponStatFilterRange `json:"stat_radius_damage_falloff"`
	FilterStatRateOfFire          *WeaponStatFilterRange `json:"stat_rate_of_fire"`
	FilterStatEnergyCosts         *WeaponStatFilterRange `json:"stat_energy_cost"`
	FilterStatProjectileSpeed     *WeaponStatFilterRange `json:"stat_projectile_speed"`
	FilterStatSpread              *WeaponStatFilterRange `json:"stat_spread"`
}

type WeaponStatFilterRange struct {
	Min null.Int `json:"min"`
	Max null.Int `json:"max"`
}

func GenerateWeaponStatFilterQueryMods(column string, filter *WeaponStatFilterRange) []qm.QueryMod {
	output := []qm.QueryMod{}
	if filter == nil {
		return output
	}
	if filter.Min.Valid {
		output = append(output, qm.Where(qm.Rels(boiler.TableNames.BlueprintWeapons, column)+" >= ?", filter.Min))
	}
	if filter.Max.Valid {
		output = append(output, qm.Where(qm.Rels(boiler.TableNames.BlueprintWeapons, column)+" <= ?", filter.Max))
	}
	return output
}

func WeaponList(opts *WeaponListOpts) (int64, []*server.Weapon, error) {
	var weapons []*server.Weapon

	queryMods := getDefaultWeaponQueryMods()

	if opts.OwnerID != "" {
		queryMods = append(queryMods, boiler.CollectionItemWhere.OwnerID.EQ(opts.OwnerID))
	}
	if !opts.DisplayXsynMechs {
		queryMods = append(queryMods, boiler.CollectionItemWhere.XsynLocked.EQ(false))
	}
	if !opts.IncludeMarketListed {
		queryMods = append(queryMods, boiler.CollectionItemWhere.LockedToMarketplace.EQ(false))
	}
	if opts.ExcludeMarketLocked {
		queryMods = append(queryMods, boiler.CollectionItemWhere.MarketLocked.EQ(false))
	}
	if !opts.DisplayGenesisAndLimited {
		queryMods = append(queryMods, boiler.WeaponWhere.GenesisTokenID.IsNull())
		queryMods = append(queryMods, boiler.WeaponWhere.LimitedReleaseTokenID.IsNull())
	}
	if !opts.DisplayHidden {
		queryMods = append(queryMods, boiler.CollectionItemWhere.AssetHidden.IsNull())
	}
	if opts.ExcludeMechLocked {
		queryMods = append(queryMods,
			boiler.WeaponWhere.LockedToMech.EQ(false),
		)
	}

	// Filters
	if opts.Filter != nil {
		// if we have filter
		for i, f := range opts.Filter.Items {
			// validate it is the right table and valid column
			if f.Table == boiler.TableNames.Weapons && IsWeaponColumn(f.Column) {
				queryMods = append(queryMods, GenerateListFilterQueryMod(*f, i+1, opts.Filter.LinkOperator))
			}
		}
	}

	if len(opts.ExcludeIDs) > 0 {
		queryMods = append(queryMods, boiler.WeaponWhere.ID.NIN(opts.ExcludeIDs))
	}

	if len(opts.FilterRarities) > 0 {
		queryMods = append(queryMods, boiler.BlueprintWeaponSkinWhere.Tier.IN(opts.FilterRarities))
	}

	if len(opts.FilterEquippedStatuses) > 0 {
		showEquipped := false
		showUnequipped := false
		for _, s := range opts.FilterEquippedStatuses {
			if s == "equipped" {
				showEquipped = true
			} else if s == "unequipped" {
				showUnequipped = true
			}
			if showEquipped && showUnequipped {
				break
			}
		}

		if showEquipped && !showUnequipped {
			queryMods = append(queryMods, boiler.WeaponWhere.EquippedOn.IsNotNull())
		} else if showUnequipped && !showEquipped {
			queryMods = append(queryMods, boiler.WeaponWhere.EquippedOn.IsNull())
		}
	}

	if len(opts.FilterWeaponTypes) > 0 {
		queryMods = append(queryMods, boiler.BlueprintWeaponWhere.WeaponType.IN(opts.FilterWeaponTypes))
	}

	// Filter - Weapon Stats
	if opts.FilterStatAmmo != nil {
		queryMods = append(queryMods, GenerateWeaponStatFilterQueryMods(boiler.BlueprintWeaponColumns.MaxAmmo, opts.FilterStatAmmo)...)
	}
	if opts.FilterStatDamage != nil {
		queryMods = append(queryMods, GenerateWeaponStatFilterQueryMods(boiler.BlueprintWeaponColumns.Damage, opts.FilterStatDamage)...)
	}
	if opts.FilterStatDamageFalloff != nil {
		queryMods = append(queryMods, GenerateWeaponStatFilterQueryMods(boiler.BlueprintWeaponColumns.DamageFalloff, opts.FilterStatDamageFalloff)...)
	}
	if opts.FilterStatDamageFalloffRate != nil {
		queryMods = append(queryMods, GenerateWeaponStatFilterQueryMods(boiler.BlueprintWeaponColumns.DamageFalloffRate, opts.FilterStatDamageFalloffRate)...)
	}
	if opts.FilterStatRadius != nil {
		queryMods = append(queryMods, GenerateWeaponStatFilterQueryMods(boiler.BlueprintWeaponColumns.Radius, opts.FilterStatRadius)...)
	}
	if opts.FilterStatRadiusDamageFalloff != nil {
		queryMods = append(queryMods, GenerateWeaponStatFilterQueryMods(boiler.BlueprintWeaponColumns.RadiusDamageFalloff, opts.FilterStatRadiusDamageFalloff)...)
	}
	if opts.FilterStatRateOfFire != nil {
		queryMods = append(queryMods, GenerateWeaponStatFilterQueryMods(boiler.BlueprintWeaponColumns.RateOfFire, opts.FilterStatRateOfFire)...)
	}
	if opts.FilterStatEnergyCosts != nil {
		queryMods = append(queryMods, GenerateWeaponStatFilterQueryMods(boiler.BlueprintWeaponColumns.PowerCost, opts.FilterStatEnergyCosts)...)
	}
	if opts.FilterStatProjectileSpeed != nil {
		queryMods = append(queryMods, GenerateWeaponStatFilterQueryMods(boiler.BlueprintWeaponColumns.ProjectileSpeed, opts.FilterStatProjectileSpeed)...)
	}
	if opts.FilterStatSpread != nil {
		queryMods = append(queryMods, GenerateWeaponStatFilterQueryMods(boiler.BlueprintWeaponColumns.Spread, opts.FilterStatSpread)...)
	}

	// Search
	if opts.Search != "" {
		xSearch := ParseQueryText(opts.Search, true)
		if len(xSearch) > 0 {
			queryMods = append(queryMods,
				qm.And(fmt.Sprintf(
					"((to_tsvector('english', %s) @@ to_tsquery(?) OR (to_tsvector('english', %s::text) @@ to_tsquery(?)) OR (to_tsvector('english', %s::text) @@ to_tsquery(?)) ))",
					qm.Rels(boiler.TableNames.BlueprintWeapons, boiler.BlueprintWeaponColumns.Label),
					qm.Rels(boiler.TableNames.BlueprintWeapons, boiler.BlueprintWeaponColumns.WeaponType),
					qm.Rels(boiler.TableNames.BlueprintWeaponSkin, boiler.BlueprintWeaponColumns.Label),
				),
					xSearch,
					xSearch,
					xSearch,
				))
		}
	}
	total, err := boiler.CollectionItems(
		queryMods...,
	).Count(gamedb.StdConn)
	if err != nil {
		return 0, nil, err
	}
	// Limit/Offset
	if opts.PageSize > 0 {
		queryMods = append(queryMods, qm.Limit(opts.PageSize))
	}
	if opts.Page > 0 {
		queryMods = append(queryMods, qm.Offset(opts.PageSize*(opts.Page-1)))
	}

	// Build query
	queryMods = append(queryMods,
		qm.Select(
			qm.Rels(boiler.TableNames.CollectionItems, boiler.CollectionItemColumns.CollectionSlug),
			qm.Rels(boiler.TableNames.CollectionItems, boiler.CollectionItemColumns.Hash),
			qm.Rels(boiler.TableNames.CollectionItems, boiler.CollectionItemColumns.TokenID),
			qm.Rels(boiler.TableNames.CollectionItems, boiler.CollectionItemColumns.OwnerID),
			qm.Rels(boiler.TableNames.CollectionItems, boiler.CollectionItemColumns.Tier),
			qm.Rels(boiler.TableNames.CollectionItems, boiler.CollectionItemColumns.ItemType),
			qm.Rels(boiler.TableNames.CollectionItems, boiler.CollectionItemColumns.MarketLocked),
			qm.Rels(boiler.TableNames.CollectionItems, boiler.CollectionItemColumns.XsynLocked),
			qm.Rels(boiler.TableNames.CollectionItems, boiler.CollectionItemColumns.LockedToMarketplace),
			qm.Rels(boiler.TableNames.CollectionItems, boiler.CollectionItemColumns.AssetHidden),
			qm.Rels(boiler.TableNames.Weapons, boiler.WeaponColumns.ID),
			qm.Rels(boiler.TableNames.BlueprintWeapons, boiler.BlueprintWeaponColumns.Label),
			fmt.Sprintf(
				`(
					SELECT _i.%s
					FROM %s _i
					WHERE _i.%s = %s
						AND _i.%s IS NULL
						AND _i.%s IS NULL
						AND _i.%s > NOW()
				) AS item_sale_id`,
				boiler.ItemSaleColumns.ID,
				boiler.TableNames.ItemSales,
				boiler.ItemSaleColumns.CollectionItemID,
				qm.Rels(boiler.TableNames.CollectionItems, boiler.CollectionItemColumns.ID),
				boiler.ItemSaleColumns.SoldAt,
				boiler.ItemSaleColumns.DeletedAt,
				boiler.ItemSaleColumns.EndAt,
			),
		),
		qm.From(boiler.TableNames.CollectionItems),
	)

	if opts.SortBy != "" && opts.SortDir.IsValid() {
		if opts.SortBy == "alphabetical" {
			queryMods = append(queryMods, qm.OrderBy(fmt.Sprintf("%s %s", qm.Rels(boiler.TableNames.BlueprintWeapons, boiler.BlueprintWeaponColumns.Label), opts.SortDir)))
		} else if opts.SortBy == "rarity" {
			queryMods = append(queryMods, GenerateTierSort(qm.Rels(boiler.TableNames.BlueprintWeaponSkin, boiler.BlueprintWeaponSkinColumns.Tier), opts.SortDir))
		}
	} else {
		queryMods = append(queryMods, qm.OrderBy(fmt.Sprintf("%s ASC", qm.Rels(boiler.TableNames.BlueprintWeapons, boiler.BlueprintWeaponColumns.Label))))
	}

	rows, err := boiler.NewQuery(
		queryMods...,
	).Query(gamedb.StdConn)
	if err != nil {
		return 0, nil, err
	}
	defer rows.Close()

	for rows.Next() {
		wp := &server.Weapon{
			CollectionItem: &server.CollectionItem{},
		}

		scanArgs := []interface{}{
			&wp.CollectionItem.CollectionSlug,
			&wp.CollectionItem.Hash,
			&wp.CollectionItem.TokenID,
			&wp.CollectionItem.OwnerID,
			&wp.CollectionItem.Tier,
			&wp.CollectionItem.ItemType,
			&wp.CollectionItem.MarketLocked,
			&wp.CollectionItem.XsynLocked,
			&wp.CollectionItem.LockedToMarketplace,
			&wp.CollectionItem.AssetHidden,
			&wp.ID,
			&wp.Label,
			&wp.ItemSaleID,
		}

		err = rows.Scan(scanArgs...)
		if err != nil {
			return total, weapons, err
		}
		weapons = append(weapons, wp)
	}

	return total, weapons, nil
}

func WeaponSetAllEquippedAssetsAsHidden(conn boil.Executor, weaponID string, reason null.String) error {
	itemIDsToUpdate := []string{}

	// get equipped mech weapon skins
	mWpnSkin, err := boiler.WeaponSkins(
		boiler.WeaponSkinWhere.EquippedOn.EQ(null.StringFrom(weaponID)),
	).All(conn)
	if err != nil {
		return err
	}
	for _, itm := range mWpnSkin {
		itemIDsToUpdate = append(itemIDsToUpdate, itm.ID)
	}

	// update!
	_, err = boiler.CollectionItems(
		boiler.CollectionItemWhere.ItemID.IN(itemIDsToUpdate),
	).UpdateAll(conn, boiler.M{
		"asset_hidden": reason,
	})
	if err != nil {
		return err
	}

	return nil
}

type WeaponMaxStats struct {
	MaxAmmo             null.Int            `json:"max_ammo,omitempty"`
	Damage              int                 `json:"damage"`
	DamageFalloff       null.Int            `json:"damage_falloff,omitempty"`
	DamageFalloffRate   null.Int            `json:"damage_falloff_rate,omitempty"`
	Radius              null.Int            `json:"radius,omitempty"`
	RadiusDamageFalloff null.Int            `json:"radius_damage_falloff,omitempty"`
	Spread              decimal.NullDecimal `json:"spread,omitempty"`
	RateOfFire          decimal.NullDecimal `json:"rate_of_fire,omitempty"`
	ProjectileSpeed     decimal.NullDecimal `json:"projectile_speed,omitempty"`
	EnergyCost          decimal.NullDecimal `json:"energy_cost,omitempty"`
}

func GetWeaponMaxStats(conn boil.Executor, userID string) (*WeaponMaxStats, error) {
	output := &WeaponMaxStats{}

	if userID != "" {
		err := boiler.CollectionItems(
			qm.Select(
				fmt.Sprintf(`MAX(%s)`, qm.Rels(boiler.TableNames.BlueprintWeapons, boiler.BlueprintWeaponColumns.MaxAmmo)),
				fmt.Sprintf(`MAX(%s)`, qm.Rels(boiler.TableNames.BlueprintWeapons, boiler.BlueprintWeaponColumns.Damage)),
				fmt.Sprintf(`MAX(%s)`, qm.Rels(boiler.TableNames.BlueprintWeapons, boiler.BlueprintWeaponColumns.DamageFalloff)),
				fmt.Sprintf(`MAX(%s)`, qm.Rels(boiler.TableNames.BlueprintWeapons, boiler.BlueprintWeaponColumns.DamageFalloffRate)),
				fmt.Sprintf(`MAX(%s)`, qm.Rels(boiler.TableNames.BlueprintWeapons, boiler.BlueprintWeaponColumns.Radius)),
				fmt.Sprintf(`MAX(%s)`, qm.Rels(boiler.TableNames.BlueprintWeapons, boiler.BlueprintWeaponColumns.RadiusDamageFalloff)),
				fmt.Sprintf(`MAX(%s)`, qm.Rels(boiler.TableNames.BlueprintWeapons, boiler.BlueprintWeaponColumns.Spread)),
				fmt.Sprintf(`MAX(%s)`, qm.Rels(boiler.TableNames.BlueprintWeapons, boiler.BlueprintWeaponColumns.RateOfFire)),
				fmt.Sprintf(`MAX(%s)`, qm.Rels(boiler.TableNames.BlueprintWeapons, boiler.BlueprintWeaponColumns.ProjectileSpeed)),
				fmt.Sprintf(`MAX(%s)`, qm.Rels(boiler.TableNames.BlueprintWeapons, boiler.BlueprintWeaponColumns.PowerCost)),
			),
			qm.InnerJoin(fmt.Sprintf(
				"%s on %s = %s",
				boiler.TableNames.Weapons,
				qm.Rels(boiler.TableNames.Weapons, boiler.WeaponColumns.ID),
				qm.Rels(boiler.TableNames.CollectionItems, boiler.CollectionItemColumns.ItemID),
			)),
			qm.InnerJoin(fmt.Sprintf(
				"%s on %s = %s",
				boiler.TableNames.BlueprintWeapons,
				qm.Rels(boiler.TableNames.BlueprintWeapons, boiler.BlueprintWeaponColumns.ID),
				qm.Rels(boiler.TableNames.Weapons, boiler.WeaponColumns.BlueprintID),
			)),
			boiler.CollectionItemWhere.OwnerID.EQ(userID),
		).QueryRow(conn).Scan(
			&output.MaxAmmo,
			&output.Damage,
			&output.DamageFalloff,
			&output.DamageFalloffRate,
			&output.Radius,
			&output.RadiusDamageFalloff,
			&output.Spread,
			&output.RateOfFire,
			&output.ProjectileSpeed,
			&output.EnergyCost,
		)
		if err != nil {
			return nil, err
		}
		return output, nil
	}

	err := boiler.BlueprintWeapons(
		qm.Select(
			fmt.Sprintf(`MAX(%s)`, boiler.BlueprintWeaponColumns.MaxAmmo),
			fmt.Sprintf(`MAX(%s)`, boiler.BlueprintWeaponColumns.Damage),
			fmt.Sprintf(`MAX(%s)`, boiler.BlueprintWeaponColumns.DamageFalloff),
			fmt.Sprintf(`MAX(%s)`, boiler.BlueprintWeaponColumns.DamageFalloffRate),
			fmt.Sprintf(`MAX(%s)`, boiler.BlueprintWeaponColumns.Radius),
			fmt.Sprintf(`MAX(%s)`, boiler.BlueprintWeaponColumns.RadiusDamageFalloff),
			fmt.Sprintf(`MAX(%s)`, boiler.BlueprintWeaponColumns.Spread),
			fmt.Sprintf(`MAX(%s)`, boiler.BlueprintWeaponColumns.RateOfFire),
			fmt.Sprintf(`MAX(%s)`, boiler.BlueprintWeaponColumns.ProjectileSpeed),
			fmt.Sprintf(`MAX(%s)`, boiler.BlueprintWeaponColumns.PowerCost),
		),
	).QueryRow(conn).Scan(
		&output.MaxAmmo,
		&output.Damage,
		&output.DamageFalloff,
		&output.DamageFalloffRate,
		&output.Radius,
		&output.RadiusDamageFalloff,
		&output.Spread,
		&output.RateOfFire,
		&output.ProjectileSpeed,
		&output.EnergyCost,
	)
	if err != nil {
		return nil, err
	}
	return output, nil
}<|MERGE_RESOLUTION|>--- conflicted
+++ resolved
@@ -245,16 +245,6 @@
 		return terror.Error(err)
 	}
 
-<<<<<<< HEAD
-=======
-	// check current weapon count
-	if len(mech.R.ChassisMechWeapons)+1 > mech.R.Blueprint.WeaponHardpoints {
-		err := fmt.Errorf("weapon cannot fit")
-		gamelog.L.Error().Err(err).Str("weaponID", weaponID).Msg("adding this weapon brings mechs weapons over mechs weapon hardpoints")
-		return terror.Error(err, fmt.Sprintf("War machine already has %d weapons equipped and is only has %d weapon hardpoints.", len(mech.R.ChassisMechWeapons), mech.R.Blueprint.WeaponHardpoints))
-	}
-
->>>>>>> 463505de
 	// check weapon isn't already equipped to another war machine
 	exists, err := boiler.MechWeapons(boiler.MechWeaponWhere.WeaponID.EQ(null.StringFrom(weaponID))).Exists(tx)
 	if err != nil {
