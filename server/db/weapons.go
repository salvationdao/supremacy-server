package db

import (
	"database/sql"
	"fmt"
	"server"
	"server/db/boiler"
	"server/gamedb"
	"server/gamelog"

	"github.com/volatiletech/null/v8"

	"github.com/volatiletech/sqlboiler/v4/queries/qm"

	"github.com/gofrs/uuid"
	"github.com/ninja-software/terror/v2"
	"github.com/volatiletech/sqlboiler/v4/boil"
)

func WeaponEquippedOnDetails(trx boil.Executor, equippedOnID string) (*server.EquippedOnDetails, error) {
	tx := trx
	if trx == nil {
		tx = gamedb.StdConn
	}

	eid := &server.EquippedOnDetails{}

	err := boiler.NewQuery(
		qm.Select(
			boiler.CollectionItemColumns.ItemID,
			boiler.CollectionItemColumns.Hash,
			qm.Rels(boiler.TableNames.Weapons, boiler.WeaponColumns.Label),
		),
		qm.From(boiler.TableNames.CollectionItems),
		qm.InnerJoin(fmt.Sprintf(
			"%s on %s = %s",
			boiler.TableNames.Weapons,
			qm.Rels(boiler.TableNames.Weapons, boiler.WeaponColumns.ID),
			qm.Rels(boiler.TableNames.CollectionItems, boiler.CollectionItemColumns.ItemID),
		)),
		qm.Where(fmt.Sprintf("%s = ?", boiler.CollectionItemColumns.ItemID), equippedOnID),
	).QueryRow(tx).Scan(
		&eid.ID,
		&eid.Hash,
		&eid.Label,
	)
	if err != nil {
		return nil, err
	}

	return eid, nil
}

func InsertNewWeapon(trx boil.Executor, ownerID uuid.UUID, weapon *server.BlueprintWeapon) (*server.Weapon, error) {
	tx := trx
	if trx == nil {
		tx = gamedb.StdConn
	}

	//getting weapon model to get default skin id to get image url on blueprint weapon skins
	weaponModel, err := boiler.WeaponModels(
		boiler.WeaponModelWhere.ID.EQ(weapon.WeaponModelID),
		qm.Load(boiler.WeaponModelRels.DefaultSkin),
	).One(tx)
	if err != nil {
		return nil, terror.Error(err)
	}

	if weaponModel.R == nil || weaponModel.R.DefaultSkin == nil {
		return nil, terror.Error(fmt.Errorf("could not find default skin relationship to weapon"), "Could not find weapon default skin relationship, try again or contact support")
	}

	//should only have one in the arr
	bpws := weaponModel.R.DefaultSkin

	newWeapon := boiler.Weapon{
		BrandID:               weapon.BrandID,
		Label:                 weapon.Label,
		Slug:                  weapon.Slug,
		Damage:                weapon.Damage,
		BlueprintID:           weapon.ID,
		DefaultDamageType:     weapon.DefaultDamageType,
		GenesisTokenID:        weapon.GenesisTokenID,
		WeaponModelID:         null.StringFrom(weapon.WeaponModelID),
		LimitedReleaseTokenID: weapon.LimitedReleaseTokenID,
		WeaponType:            weapon.WeaponType,
		DamageFalloff:         weapon.DamageFalloff,
		DamageFalloffRate:     weapon.DamageFalloffRate,
		Spread:                weapon.Spread,
		RateOfFire:            weapon.RateOfFire,
		Radius:                weapon.Radius,
		RadiusDamageFalloff:   weapon.RadiusDamageFalloff,
		ProjectileSpeed:       weapon.ProjectileSpeed,
		EnergyCost:            weapon.EnergyCost,
		MaxAmmo:               weapon.MaxAmmo,
	}

	err = newWeapon.Insert(tx, boil.Infer())
	if err != nil {
		return nil, terror.Error(err)
	}

	//change img, avatar etc. here but have to get it from blueprint weapon skins
	_, err = InsertNewCollectionItem(tx,
		weapon.Collection,
		boiler.ItemTypeWeapon,
		newWeapon.ID,
		weapon.Tier,
		ownerID.String(),
		bpws.ImageURL,
		bpws.CardAnimationURL,
		bpws.AvatarURL,
		bpws.LargeImageURL,
		bpws.BackgroundColor,
		bpws.AnimationURL,
		bpws.YoutubeURL,
	)
	if err != nil {
		return nil, terror.Error(err)
	}

	return Weapon(tx, newWeapon.ID)
}

func Weapon(trx boil.Executor, id string) (*server.Weapon, error) {
	tx := trx
	if trx == nil {
		tx = gamedb.StdConn
	}

	boilerWeapon, err := boiler.FindWeapon(tx, id)
	if err != nil {
		return nil, err
	}
	boilerMechCollectionDetails, err := boiler.CollectionItems(boiler.CollectionItemWhere.ItemID.EQ(id)).One(tx)
	if err != nil {
		return nil, err
	}

	var weaponSkin *server.WeaponSkin
	if boilerWeapon.EquippedWeaponSkinID.Valid {
		weaponSkin, err = WeaponSkin(tx, boilerWeapon.EquippedWeaponSkinID.String)
		if err != nil {
			return nil, err
		}
	}

	return server.WeaponFromBoiler(boilerWeapon, boilerMechCollectionDetails, weaponSkin), nil
}

func Weapons(id ...string) ([]*server.Weapon, error) {
	var weapons []*server.Weapon
	boilerMechs, err := boiler.Weapons(boiler.WeaponWhere.ID.IN(id)).All(gamedb.StdConn)
	if err != nil {
		return nil, err
	}

	for _, bm := range boilerMechs {
		boilerMechCollectionDetails, err := boiler.CollectionItems(boiler.CollectionItemWhere.ItemID.EQ(bm.ID)).One(gamedb.StdConn)
		if err != nil {
			return nil, err
		}

		var weaponSkin *server.WeaponSkin
		if bm.EquippedWeaponSkinID.Valid {
			weaponSkin, err = WeaponSkin(gamedb.StdConn, bm.EquippedWeaponSkinID.String)
			if err != nil {
				return nil, err
			}
		}
		weapons = append(weapons, server.WeaponFromBoiler(bm, boilerMechCollectionDetails, weaponSkin))
	}

	return weapons, nil
}

// AttachWeaponToMech attaches a Weapon to a mech  TODO: create tests.
func AttachWeaponToMech(trx *sql.Tx, ownerID, mechID, weaponID string) error {
	tx := trx
	var err error
	if trx == nil {
		tx, err = gamedb.StdConn.Begin()
		if err != nil {
			gamelog.L.Error().Err(err).Str("mech.ID", mechID).Str("weapon ID", weaponID).Msg("failed to equip weapon to mech, issue creating tx")
			return terror.Error(err, "Issue preventing equipping this weapon to the war machine, try again or contact support.")
		}
		defer tx.Rollback()
	}

	mechCI, err := CollectionItemFromItemID(tx, mechID)
	if err != nil {
		gamelog.L.Error().Err(err).Str("mechID", mechID).Msg("failed to get mech collection item")
		return terror.Error(err)
	}
	weaponCI, err := CollectionItemFromItemID(tx, weaponID)
	if err != nil {
		gamelog.L.Error().Err(err).Str("weaponID", weaponID).Msg("failed to get weapon collection item")
		return terror.Error(err)
	}

	if mechCI.OwnerID != ownerID {
		err := fmt.Errorf("owner id mismatch")
		gamelog.L.Error().Err(err).Str("mechCI.OwnerID", mechCI.OwnerID).Str("ownerID", ownerID).Msg("user doesn't own the item")
		return terror.Error(err, "You need to be the owner of the war machine to equip weapons to it.")
	}
	if weaponCI.OwnerID != ownerID {
		err := fmt.Errorf("owner id mismatch")
		gamelog.L.Error().Err(err).Str("weaponCI.OwnerID", weaponCI.OwnerID).Str("ownerID", ownerID).Msg("user doesn't own the item")
		return terror.Error(err, "You need to be the owner of the weapon to equip it to a war machine.")
	}

	// get mech
	mech, err := boiler.Mechs(
		boiler.MechWhere.ID.EQ(mechID),
		qm.Load(boiler.MechRels.ChassisMechWeapons),
	).One(tx)
	if err != nil {
		gamelog.L.Error().Err(err).Str("mechID", mechID).Msg("failed to find mech")
		return terror.Error(err)
	}

	// get Weapon
	weapon, err := boiler.FindWeapon(tx, weaponID)
	if err != nil {
		gamelog.L.Error().Err(err).Str("weaponID", weaponID).Msg("failed to find Weapon")
		return terror.Error(err)
	}

	// check current weapon count
	if len(mech.R.ChassisMechWeapons)+1 > mech.WeaponHardpoints {
		err := fmt.Errorf("weapon cannot fit")
		gamelog.L.Error().Err(err).Str("weaponID", weaponID).Msg("adding this weapon brings mechs weapons over mechs weapon hardpoints")
		return terror.Error(err, fmt.Sprintf("War machine already has %d weapons equipped and is only has %d weapon hardpoints.", len(mech.R.ChassisMechWeapons), mech.WeaponHardpoints))
	}

	// check weapon isn't already equipped to another war machine
	exists, err := boiler.MechWeapons(boiler.MechWeaponWhere.WeaponID.EQ(weaponID)).Exists(tx)
	if err != nil {
		gamelog.L.Error().Err(err).Str("weaponID", weaponID).Msg("failed to check if a mech and weapon join already exists")
		return terror.Error(err)
	}
	if exists {
		err := fmt.Errorf("weapon already equipped to a warmachine")
		gamelog.L.Error().Err(err).Str("weaponID", weaponID).Msg(err.Error())
		return terror.Error(err, "This weapon is already equipped to another war machine, try again or contact support.")
	}

	weapon.EquippedOn = null.StringFrom(mech.ID)

	_, err = weapon.Update(tx, boil.Infer())
	if err != nil {
		gamelog.L.Error().Err(err).Interface("weapon", weapon).Msg("failed to update weapon")
		return terror.Error(err, "Issue preventing equipping this weapon to the war machine, try again or contact support.")
	}

	weaponMechJoin := boiler.MechWeapon{
		ChassisID:  mech.ID,
		WeaponID:   weapon.ID,
		SlotNumber: len(mech.R.ChassisMechWeapons), // slot number starts at 0, so if we currently have 2 equipped and this is the 3rd, it will be slot 2.
	}

	err = weaponMechJoin.Insert(tx, boil.Infer())
	if err != nil {
		gamelog.L.Error().Err(err).Interface("weaponMechJoin", weaponMechJoin).Msg(" failed to equip weapon to war machine")
		return terror.Error(err, "Issue preventing equipping this weapon to the war machine, try again or contact support.")
	}

	if trx == nil {
		err = tx.Commit()
		if err != nil {
			gamelog.L.Error().Err(err).Msg("failed to commit transaction - AttachWeaponToMech")
			return terror.Error(err)
		}
	}

	return nil
}

// CheckWeaponAttached checks whether weapon item is already equipped.
func CheckWeaponAttached(weaponID string) (bool, error) {
	exists, err := boiler.Weapons(
		qm.LeftOuterJoin(fmt.Sprintf(
			`%s on %s = %s`,
			boiler.TableNames.MechWeapons,
			qm.Rels(boiler.TableNames.MechWeapons, boiler.MechWeaponColumns.WeaponID),
			qm.Rels(boiler.TableNames.Weapons, boiler.WeaponColumns.ID),
		)),
		boiler.WeaponWhere.ID.EQ(weaponID),
		qm.Expr(
			boiler.WeaponWhere.EquippedOn.IsNotNull(),
			qm.Or(fmt.Sprintf(`%s IS NOT NULL`, qm.Rels(boiler.TableNames.MechWeapons, boiler.MechWeaponColumns.ID))),
		),
	).Exists(gamedb.StdConn)
	if err != nil {
		return false, terror.Error(err)
	}
	return exists, nil
}

type WeaponListOpts struct {
<<<<<<< HEAD
	Search              string
	Filter              *ListFilterRequest
	Sort                *ListSortRequest
	PageSize            int
	Page                int
	OwnerID             string
	DisplayXsynMechs    bool
	ExcludeMarketLocked bool
	IncludeMarketListed bool
	ExcludeEquipped     bool
	FilterRarities      []string `json:"rarities"`
	FilterWeaponTypes   []string `json:"weapon_types"`
=======
	Search                   string
	Filter                   *ListFilterRequest
	Sort                     *ListSortRequest
	PageSize                 int
	Page                     int
	OwnerID                  string
	DisplayXsynMechs         bool
	DisplayGenesisAndLimited bool
	DisplayHidden            bool
	ExcludeMarketLocked      bool
	IncludeMarketListed      bool
	FilterRarities           []string `json:"rarities"`
	FilterWeaponTypes        []string `json:"weapon_types"`
>>>>>>> db00ea67
}

func WeaponList(opts *WeaponListOpts) (int64, []*server.Weapon, error) {
	var weapons []*server.Weapon

	queryMods := []qm.QueryMod{
		qm.InnerJoin(fmt.Sprintf("%s ON %s = %s",
			boiler.TableNames.Weapons,
			qm.Rels(boiler.TableNames.Weapons, boiler.WeaponColumns.ID),
			qm.Rels(boiler.TableNames.CollectionItems, boiler.CollectionItemColumns.ItemID),
		)),
	}

	// create the where owner id = clause
	queryMods = append(queryMods, GenerateListFilterQueryMod(ListFilterRequestItem{
		Table:    boiler.TableNames.CollectionItems,
		Column:   boiler.CollectionItemColumns.OwnerID,
		Operator: OperatorValueTypeEquals,
		Value:    opts.OwnerID,
	}, 0, ""),
		GenerateListFilterQueryMod(ListFilterRequestItem{
			Table:    boiler.TableNames.CollectionItems,
			Column:   boiler.CollectionItemColumns.ItemType,
			Operator: OperatorValueTypeEquals,
			Value:    boiler.ItemTypeWeapon,
		}, 0, "and"),
	)

	if !opts.DisplayXsynMechs || !opts.IncludeMarketListed {
		queryMods = append(queryMods, GenerateListFilterQueryMod(ListFilterRequestItem{
			Table:    boiler.TableNames.CollectionItems,
			Column:   boiler.CollectionItemColumns.XsynLocked,
			Operator: OperatorValueTypeIsFalse,
		}, 0, ""))
	}
	if opts.ExcludeMarketLocked {
		queryMods = append(queryMods, GenerateListFilterQueryMod(ListFilterRequestItem{
			Table:    boiler.TableNames.CollectionItems,
			Column:   boiler.CollectionItemColumns.MarketLocked,
			Operator: OperatorValueTypeIsFalse,
		}, 0, ""))
	}
	if !opts.IncludeMarketListed {
		queryMods = append(queryMods, GenerateListFilterQueryMod(ListFilterRequestItem{
			Table:    boiler.TableNames.CollectionItems,
			Column:   boiler.CollectionItemColumns.LockedToMarketplace,
			Operator: OperatorValueTypeIsFalse,
		}, 0, ""))
	}
<<<<<<< HEAD
	if opts.ExcludeEquipped {
		queryMods = append(queryMods,
			qm.LeftOuterJoin(fmt.Sprintf(
				`%s on %s = %s`,
				boiler.TableNames.MechWeapons,
				qm.Rels(boiler.TableNames.MechWeapons, boiler.MechWeaponColumns.WeaponID),
				qm.Rels(boiler.TableNames.Weapons, boiler.WeaponColumns.ID),
			)),
			qm.Expr(
				boiler.WeaponWhere.EquippedOn.IsNull(),
				qm.Or(fmt.Sprintf(`%s IS NULL`, qm.Rels(boiler.TableNames.MechWeapons, boiler.MechWeaponColumns.ID))),
			),
		)
=======
	if !opts.DisplayGenesisAndLimited {
		queryMods = append(queryMods, GenerateListFilterQueryMod(ListFilterRequestItem{
			Table:    boiler.TableNames.Weapons,
			Column:   boiler.WeaponColumns.GenesisTokenID,
			Operator: OperatorValueTypeIsNull,
		}, 0, ""))
	}
	if !opts.DisplayGenesisAndLimited {
		queryMods = append(queryMods, GenerateListFilterQueryMod(ListFilterRequestItem{
			Table:    boiler.TableNames.Weapons,
			Column:   boiler.WeaponColumns.LimitedReleaseTokenID,
			Operator: OperatorValueTypeIsNull,
		}, 0, ""))
	}
	if !opts.DisplayHidden {
		queryMods = append(queryMods, GenerateListFilterQueryMod(ListFilterRequestItem{
			Table:    boiler.TableNames.CollectionItems,
			Column:   boiler.CollectionItemColumns.AssetHidden,
			Operator: OperatorValueTypeIsNull,
		}, 0, ""))
>>>>>>> db00ea67
	}

	// Filters
	if opts.Filter != nil {
		// if we have filter
		for i, f := range opts.Filter.Items {
			// validate it is the right table and valid column
			if f.Table == boiler.TableNames.Weapons && IsMechColumn(f.Column) {
				queryMods = append(queryMods, GenerateListFilterQueryMod(*f, i+1, opts.Filter.LinkOperator))
			}

		}
	}

	if len(opts.FilterRarities) > 0 {
		queryMods = append(queryMods, boiler.CollectionItemWhere.Tier.IN(opts.FilterRarities))
	}

	// Search
	if opts.Search != "" {
		xSearch := ParseQueryText(opts.Search, true)
		if len(xSearch) > 0 {
			queryMods = append(queryMods,

				qm.And(fmt.Sprintf(
					"((to_tsvector('english', %[1]s.%[2]s) @@ to_tsquery(?) OR (to_tsvector('english', %[3]s.%[4]s::text) @@ to_tsquery(?)) ))",
					boiler.TableNames.Weapons,
					boiler.WeaponColumns.Label,
					boiler.TableNames.Weapons,
					boiler.WeaponColumns.WeaponType,
				),
					xSearch,
					xSearch,
				))
		}
	}
	total, err := boiler.CollectionItems(
		queryMods...,
	).Count(gamedb.StdConn)
	if err != nil {
		return 0, nil, err
	}
	// Limit/Offset
	if opts.PageSize > 0 {
		queryMods = append(queryMods, qm.Limit(opts.PageSize))
	}
	if opts.Page > 0 {
		queryMods = append(queryMods, qm.Offset(opts.PageSize*(opts.Page-1)))
	}

	// Build query
	queryMods = append(queryMods,
		qm.Select(
			qm.Rels(boiler.TableNames.CollectionItems, boiler.CollectionItemColumns.CollectionSlug),
			qm.Rels(boiler.TableNames.CollectionItems, boiler.CollectionItemColumns.Hash),
			qm.Rels(boiler.TableNames.CollectionItems, boiler.CollectionItemColumns.TokenID),
			qm.Rels(boiler.TableNames.CollectionItems, boiler.CollectionItemColumns.OwnerID),
			qm.Rels(boiler.TableNames.CollectionItems, boiler.CollectionItemColumns.Tier),
			qm.Rels(boiler.TableNames.CollectionItems, boiler.CollectionItemColumns.ItemType),
			qm.Rels(boiler.TableNames.CollectionItems, boiler.CollectionItemColumns.MarketLocked),
			qm.Rels(boiler.TableNames.CollectionItems, boiler.CollectionItemColumns.XsynLocked),
			qm.Rels(boiler.TableNames.CollectionItems, boiler.CollectionItemColumns.LockedToMarketplace),
			qm.Rels(boiler.TableNames.CollectionItems, boiler.CollectionItemColumns.AssetHidden),

			qm.Rels(boiler.TableNames.Weapons, boiler.WeaponColumns.ID),
			qm.Rels(boiler.TableNames.Weapons, boiler.WeaponColumns.Label),
		),
		qm.From(boiler.TableNames.CollectionItems),
	)

	if len(opts.FilterWeaponTypes) > 0 {
		queryMods = append(queryMods, boiler.WeaponWhere.WeaponType.IN(opts.FilterWeaponTypes))
	}

	rows, err := boiler.NewQuery(
		queryMods...,
	).Query(gamedb.StdConn)
	if err != nil {
		return 0, nil, err
	}
	defer rows.Close()

	for rows.Next() {
		wp := &server.Weapon{
			CollectionItem: &server.CollectionItem{},
		}

		scanArgs := []interface{}{
			&wp.CollectionItem.CollectionSlug,
			&wp.CollectionItem.Hash,
			&wp.CollectionItem.TokenID,
			&wp.CollectionItem.OwnerID,
			&wp.CollectionItem.Tier,
			&wp.CollectionItem.ItemType,
			&wp.CollectionItem.MarketLocked,
			&wp.CollectionItem.XsynLocked,
			&wp.CollectionItem.LockedToMarketplace,
			&wp.CollectionItem.AssetHidden,
			&wp.ID,
			&wp.Label,
		}

		err = rows.Scan(scanArgs...)
		if err != nil {
			return total, weapons, err
		}
		weapons = append(weapons, wp)
	}

	return total, weapons, nil
}

// PlayerWeaponsList returns a list of tallied player weapons, ordered by last purchased date from the weapons table.
func PlayerWeaponsList(
	userID string,
) ([]*boiler.Weapon, error) {

	items, err := boiler.CollectionItems(
		boiler.CollectionItemWhere.OwnerID.EQ(userID),
		boiler.CollectionItemWhere.ItemType.EQ(boiler.ItemTypeWeapon),
	).All(gamedb.StdConn)
	if err != nil {
		return nil, err
	}

	ids := []string{}

	for _, i := range items {
		ids = append(ids, i.ItemID)
	}

	// get weapons
	weapons, err := boiler.Weapons(boiler.WeaponWhere.ID.IN(ids)).All(gamedb.StdConn)
	if err != nil {
		return nil, err
	}

	return weapons, nil
}

func WeaponSetAllEquippedAssetsAsHidden(trx boil.Executor, weaponID string, reason null.String) error {
	tx := trx
	if trx == nil {
		tx = gamedb.StdConn
	}

	itemIDsToUpdate := []string{}

	// get equipped mech weapon skins
	mWpnSkin, err := boiler.WeaponSkins(
		boiler.WeaponSkinWhere.EquippedOn.EQ(null.StringFrom(weaponID)),
	).All(tx)
	if err != nil {
		return err
	}
	for _, itm := range mWpnSkin {
		itemIDsToUpdate = append(itemIDsToUpdate, itm.ID)
	}

	// update!
	_, err = boiler.CollectionItems(
		boiler.CollectionItemWhere.ItemID.IN(itemIDsToUpdate),
	).UpdateAll(tx, boiler.M{
		"asset_hidden": reason,
	})
	if err != nil {
		return err
	}

	return nil
}<|MERGE_RESOLUTION|>--- conflicted
+++ resolved
@@ -298,20 +298,6 @@
 }
 
 type WeaponListOpts struct {
-<<<<<<< HEAD
-	Search              string
-	Filter              *ListFilterRequest
-	Sort                *ListSortRequest
-	PageSize            int
-	Page                int
-	OwnerID             string
-	DisplayXsynMechs    bool
-	ExcludeMarketLocked bool
-	IncludeMarketListed bool
-	ExcludeEquipped     bool
-	FilterRarities      []string `json:"rarities"`
-	FilterWeaponTypes   []string `json:"weapon_types"`
-=======
 	Search                   string
 	Filter                   *ListFilterRequest
 	Sort                     *ListSortRequest
@@ -323,9 +309,9 @@
 	DisplayHidden            bool
 	ExcludeMarketLocked      bool
 	IncludeMarketListed      bool
+	ExcludeEquipped          bool
 	FilterRarities           []string `json:"rarities"`
 	FilterWeaponTypes        []string `json:"weapon_types"`
->>>>>>> db00ea67
 }
 
 func WeaponList(opts *WeaponListOpts) (int64, []*server.Weapon, error) {
@@ -375,7 +361,27 @@
 			Operator: OperatorValueTypeIsFalse,
 		}, 0, ""))
 	}
-<<<<<<< HEAD
+	if !opts.DisplayGenesisAndLimited {
+		queryMods = append(queryMods, GenerateListFilterQueryMod(ListFilterRequestItem{
+			Table:    boiler.TableNames.Weapons,
+			Column:   boiler.WeaponColumns.GenesisTokenID,
+			Operator: OperatorValueTypeIsNull,
+		}, 0, ""))
+	}
+	if !opts.DisplayGenesisAndLimited {
+		queryMods = append(queryMods, GenerateListFilterQueryMod(ListFilterRequestItem{
+			Table:    boiler.TableNames.Weapons,
+			Column:   boiler.WeaponColumns.LimitedReleaseTokenID,
+			Operator: OperatorValueTypeIsNull,
+		}, 0, ""))
+	}
+	if !opts.DisplayHidden {
+		queryMods = append(queryMods, GenerateListFilterQueryMod(ListFilterRequestItem{
+			Table:    boiler.TableNames.CollectionItems,
+			Column:   boiler.CollectionItemColumns.AssetHidden,
+			Operator: OperatorValueTypeIsNull,
+		}, 0, ""))
+	}
 	if opts.ExcludeEquipped {
 		queryMods = append(queryMods,
 			qm.LeftOuterJoin(fmt.Sprintf(
@@ -389,28 +395,6 @@
 				qm.Or(fmt.Sprintf(`%s IS NULL`, qm.Rels(boiler.TableNames.MechWeapons, boiler.MechWeaponColumns.ID))),
 			),
 		)
-=======
-	if !opts.DisplayGenesisAndLimited {
-		queryMods = append(queryMods, GenerateListFilterQueryMod(ListFilterRequestItem{
-			Table:    boiler.TableNames.Weapons,
-			Column:   boiler.WeaponColumns.GenesisTokenID,
-			Operator: OperatorValueTypeIsNull,
-		}, 0, ""))
-	}
-	if !opts.DisplayGenesisAndLimited {
-		queryMods = append(queryMods, GenerateListFilterQueryMod(ListFilterRequestItem{
-			Table:    boiler.TableNames.Weapons,
-			Column:   boiler.WeaponColumns.LimitedReleaseTokenID,
-			Operator: OperatorValueTypeIsNull,
-		}, 0, ""))
-	}
-	if !opts.DisplayHidden {
-		queryMods = append(queryMods, GenerateListFilterQueryMod(ListFilterRequestItem{
-			Table:    boiler.TableNames.CollectionItems,
-			Column:   boiler.CollectionItemColumns.AssetHidden,
-			Operator: OperatorValueTypeIsNull,
-		}, 0, ""))
->>>>>>> db00ea67
 	}
 
 	// Filters
