package db

import (
	"database/sql"
	"fmt"
	"server"
	"server/db/boiler"
	"server/gamedb"
	"server/gamelog"

	"github.com/volatiletech/null/v8"

	"github.com/volatiletech/sqlboiler/v4/queries/qm"

	"github.com/gofrs/uuid"
	"github.com/ninja-software/terror/v2"
	"github.com/volatiletech/sqlboiler/v4/boil"
)

func InsertNewWeapon(trx boil.Executor, ownerID uuid.UUID, weapon *server.BlueprintWeapon) (*server.Weapon, error) {
	tx := trx
	if trx == nil {
		tx = gamedb.StdConn
	}

	//getting weapon model to get default skin id to get image url on blueprint weapon skins
	weaponModel, err := boiler.WeaponModels(
		boiler.WeaponModelWhere.ID.EQ(weapon.WeaponModelID),
		qm.Load(boiler.WeaponModelRels.DefaultSkin),
	).One(tx)
	if err != nil {
		return nil, terror.Error(err)
	}

	if weaponModel.R == nil || weaponModel.R.DefaultSkin == nil {
		return nil, terror.Error(fmt.Errorf("could not find default skin relationship to weapon"), "Could not find weapon default skin relationship, try again or contact support")
	}

	//should only have one in the arr
	bpws := weaponModel.R.DefaultSkin

	newWeapon := boiler.Weapon{
		BrandID:               weapon.BrandID,
		Label:                 weapon.Label,
		Slug:                  weapon.Slug,
		Damage:                weapon.Damage,
		BlueprintID:           weapon.ID,
		DefaultDamageType:     weapon.DefaultDamageType,
		GenesisTokenID:        weapon.GenesisTokenID,
		WeaponModelID:         null.StringFrom(weapon.WeaponModelID),
		LimitedReleaseTokenID: weapon.LimitedReleaseTokenID,
		WeaponType:            weapon.WeaponType,
		DamageFalloff:         weapon.DamageFalloff,
		DamageFalloffRate:     weapon.DamageFalloffRate,
		Spread:                weapon.Spread,
		RateOfFire:            weapon.RateOfFire,
		Radius:                weapon.Radius,
		RadiusDamageFalloff:   weapon.RadiusDamageFalloff,
		ProjectileSpeed:       weapon.ProjectileSpeed,
		EnergyCost:            weapon.EnergyCost,
		MaxAmmo:               weapon.MaxAmmo,
	}

	err = newWeapon.Insert(tx, boil.Infer())
	if err != nil {
		return nil, terror.Error(err)
	}

	//change img, avatar etc. here but have to get it from blueprint weapon skins
	_, err = InsertNewCollectionItem(tx,
		weapon.Collection,
		boiler.ItemTypeWeapon,
		newWeapon.ID,
		weapon.Tier,
		ownerID.String(),
		bpws.ImageURL,
		bpws.CardAnimationURL,
		bpws.AvatarURL,
		bpws.LargeImageURL,
		bpws.BackgroundColor,
		bpws.AnimationURL,
		bpws.YoutubeURL,
	)
	if err != nil {
		return nil, terror.Error(err)
	}

	return Weapon(tx, newWeapon.ID)
}

func Weapon(trx boil.Executor, id string) (*server.Weapon, error) {
	tx := trx
	if trx == nil {
		tx = gamedb.StdConn
	}

	boilerMech, err := boiler.FindWeapon(tx, id)
	if err != nil {
		return nil, err
	}
	boilerMechCollectionDetails, err := boiler.CollectionItems(boiler.CollectionItemWhere.ItemID.EQ(id)).One(tx)
	if err != nil {
		return nil, err
	}

	return server.WeaponFromBoiler(boilerMech, boilerMechCollectionDetails), nil
}

func Weapons(id ...string) ([]*server.Weapon, error) {
	var weapons []*server.Weapon
	boilerMechs, err := boiler.Weapons(boiler.WeaponWhere.ID.IN(id)).All(gamedb.StdConn)
	if err != nil {
		return nil, err
	}

	for _, bm := range boilerMechs {
		boilerMechCollectionDetails, err := boiler.CollectionItems(boiler.CollectionItemWhere.ItemID.EQ(bm.ID)).One(gamedb.StdConn)
		if err != nil {
			return nil, err
		}
		weapons = append(weapons, server.WeaponFromBoiler(bm, boilerMechCollectionDetails))
	}

	return weapons, nil
}

// AttachWeaponToMech attaches a Weapon to a mech  TODO: create tests.
func AttachWeaponToMech(trx *sql.Tx, ownerID, mechID, weaponID string) error {
	tx := trx
	var err error
	if trx == nil {
		tx, err = gamedb.StdConn.Begin()
		if err != nil {
			gamelog.L.Error().Err(err).Str("mech.ID", mechID).Str("weapon ID", weaponID).Msg("failed to equip weapon to mech, issue creating tx")
			return terror.Error(err, "Issue preventing equipping this weapon to the war machine, try again or contact support.")
		}
		defer tx.Rollback()
	}

	mechCI, err := CollectionItemFromItemID(tx, mechID)
	if err != nil {
		gamelog.L.Error().Err(err).Str("mechID", mechID).Msg("failed to get mech collection item")
		return terror.Error(err)
	}
	weaponCI, err := CollectionItemFromItemID(tx, weaponID)
	if err != nil {
		gamelog.L.Error().Err(err).Str("weaponID", weaponID).Msg("failed to get weapon collection item")
		return terror.Error(err)
	}

	if mechCI.OwnerID != ownerID {
		err := fmt.Errorf("owner id mismatch")
		gamelog.L.Error().Err(err).Str("mechCI.OwnerID", mechCI.OwnerID).Str("ownerID", ownerID).Msg("user doesn't own the item")
		return terror.Error(err, "You need to be the owner of the war machine to equip weapons to it.")
	}
	if weaponCI.OwnerID != ownerID {
		err := fmt.Errorf("owner id mismatch")
		gamelog.L.Error().Err(err).Str("weaponCI.OwnerID", weaponCI.OwnerID).Str("ownerID", ownerID).Msg("user doesn't own the item")
		return terror.Error(err, "You need to be the owner of the weapon to equip it to a war machine.")
	}

	// get mech
	mech, err := boiler.Mechs(
		boiler.MechWhere.ID.EQ(mechID),
		qm.Load(boiler.MechRels.ChassisMechWeapons),
	).One(tx)
	if err != nil {
		gamelog.L.Error().Err(err).Str("mechID", mechID).Msg("failed to find mech")
		return terror.Error(err)
	}

	// get Weapon
	weapon, err := boiler.FindWeapon(tx, weaponID)
	if err != nil {
		gamelog.L.Error().Err(err).Str("weaponID", weaponID).Msg("failed to find Weapon")
		return terror.Error(err)
	}

	// check current weapon count
	if len(mech.R.ChassisMechWeapons)+1 > mech.WeaponHardpoints {
		err := fmt.Errorf("weapon cannot fit")
		gamelog.L.Error().Err(err).Str("weaponID", weaponID).Msg("adding this weapon brings mechs weapons over mechs weapon hardpoints")
		return terror.Error(err, fmt.Sprintf("War machine already has %d weapons equipped and is only has %d weapon hardpoints.", len(mech.R.ChassisMechWeapons), mech.WeaponHardpoints))
	}

	// check weapon isn't already equipped to another war machine
	exists, err := boiler.MechWeapons(boiler.MechWeaponWhere.WeaponID.EQ(weaponID)).Exists(tx)
	if err != nil {
		gamelog.L.Error().Err(err).Str("weaponID", weaponID).Msg("failed to check if a mech and weapon join already exists")
		return terror.Error(err)
	}
	if exists {
		err := fmt.Errorf("weapon already equipped to a warmachine")
		gamelog.L.Error().Err(err).Str("weaponID", weaponID).Msg(err.Error())
		return terror.Error(err, "This weapon is already equipped to another war machine, try again or contact support.")
	}

	weapon.EquippedOn = null.StringFrom(mech.ID)

	_, err = weapon.Update(tx, boil.Infer())
	if err != nil {
		gamelog.L.Error().Err(err).Interface("weapon", weapon).Msg("failed to update weapon")
		return terror.Error(err, "Issue preventing equipping this weapon to the war machine, try again or contact support.")
	}

	weaponMechJoin := boiler.MechWeapon{
		ChassisID:  mech.ID,
		WeaponID:   weapon.ID,
		SlotNumber: len(mech.R.ChassisMechWeapons), // slot number starts at 0, so if we currently have 2 equipped and this is the 3rd, it will be slot 2.
	}

	err = weaponMechJoin.Insert(tx, boil.Infer())
	if err != nil {
		gamelog.L.Error().Err(err).Interface("weaponMechJoin", weaponMechJoin).Msg(" failed to equip weapon to war machine")
		return terror.Error(err, "Issue preventing equipping this weapon to the war machine, try again or contact support.")
	}

	if trx == nil {
		err = tx.Commit()
		if err != nil {
			gamelog.L.Error().Err(err).Msg("failed to commit transaction - AttachWeaponToMech")
			return terror.Error(err)
		}
	}

	return nil
}

<<<<<<< HEAD
// CheckWeaponAttached checks whether weapon item is already equipped.
func CheckWeaponAttached(weaponID string) (bool, error) {
	exists, err := boiler.Weapons(
		qm.LeftOuterJoin(fmt.Sprintf(
			`%s on %s = %s`,
			boiler.TableNames.MechWeapons,
			qm.Rels(boiler.TableNames.MechWeapons, boiler.MechWeaponColumns.WeaponID),
			qm.Rels(boiler.TableNames.Weapons, boiler.WeaponColumns.ID),
		)),
		boiler.WeaponWhere.ID.EQ(weaponID),
		qm.Expr(
			boiler.WeaponWhere.EquippedOn.IsNotNull(),
			qm.Or(fmt.Sprintf(`%s IS NOT NULL`, qm.Rels(boiler.TableNames.MechWeapons, boiler.MechWeaponColumns.ID))),
		),
	).Exists(gamedb.StdConn)
	if err != nil {
		return false, terror.Error(err)
	}
	return exists, nil
}

func WeaponList(opts *MechListOpts) (int64, []*server.Weapon, error) {
=======
type WeaponListOpts struct {
	Search              string
	Filter              *ListFilterRequest
	Sort                *ListSortRequest
	PageSize            int
	Page                int
	OwnerID             string
	DisplayXsynMechs    bool
	ExcludeMarketLocked bool
	IncludeMarketListed bool
	FilterRarities      []string `json:"rarities"`
	FilterWeaponTypes   []string `json:"weapon_types"`
}

func WeaponList(opts *WeaponListOpts) (int64, []*server.Weapon, error) {
>>>>>>> 9695b719
	var weapons []*server.Weapon

	queryMods := []qm.QueryMod{
		qm.InnerJoin(fmt.Sprintf("%s ON %s = %s",
			boiler.TableNames.Weapons,
			qm.Rels(boiler.TableNames.Weapons, boiler.WeaponColumns.ID),
			qm.Rels(boiler.TableNames.CollectionItems, boiler.CollectionItemColumns.ItemID),
		)),
	}

	// create the where owner id = clause
	queryMods = append(queryMods, GenerateListFilterQueryMod(ListFilterRequestItem{
		Table:    boiler.TableNames.CollectionItems,
		Column:   boiler.CollectionItemColumns.OwnerID,
		Operator: OperatorValueTypeEquals,
		Value:    opts.OwnerID,
	}, 0, ""),
		GenerateListFilterQueryMod(ListFilterRequestItem{
			Table:    boiler.TableNames.CollectionItems,
			Column:   boiler.CollectionItemColumns.ItemType,
			Operator: OperatorValueTypeEquals,
			Value:    boiler.ItemTypeWeapon,
		}, 0, "and"),
	)

	if !opts.DisplayXsynMechs || !opts.IncludeMarketListed {
		queryMods = append(queryMods, GenerateListFilterQueryMod(ListFilterRequestItem{
			Table:    boiler.TableNames.CollectionItems,
			Column:   boiler.CollectionItemColumns.XsynLocked,
			Operator: OperatorValueTypeIsFalse,
		}, 0, ""))
	}
	if opts.ExcludeMarketLocked {
		queryMods = append(queryMods, GenerateListFilterQueryMod(ListFilterRequestItem{
			Table:    boiler.TableNames.CollectionItems,
			Column:   boiler.CollectionItemColumns.MarketLocked,
			Operator: OperatorValueTypeIsFalse,
		}, 0, ""))
	}
	if !opts.IncludeMarketListed {
		queryMods = append(queryMods, GenerateListFilterQueryMod(ListFilterRequestItem{
			Table:    boiler.TableNames.CollectionItems,
			Column:   boiler.CollectionItemColumns.LockedToMarketplace,
			Operator: OperatorValueTypeIsFalse,
		}, 0, ""))
	}

	// Filters
	if opts.Filter != nil {
		// if we have filter
		for i, f := range opts.Filter.Items {
			// validate it is the right table and valid column
			if f.Table == boiler.TableNames.Weapons && IsMechColumn(f.Column) {
				queryMods = append(queryMods, GenerateListFilterQueryMod(*f, i+1, opts.Filter.LinkOperator))
			}

		}
	}

	if len(opts.FilterRarities) > 0 {
		queryMods = append(queryMods, boiler.CollectionItemWhere.Tier.IN(opts.FilterRarities))
	}

	// Search
	if opts.Search != "" {
		xSearch := ParseQueryText(opts.Search, true)
		if len(xSearch) > 0 {
			queryMods = append(queryMods,

				qm.And(fmt.Sprintf(
					"((to_tsvector('english', %[1]s.%[2]s) @@ to_tsquery(?) OR (to_tsvector('english', %[3]s.%[4]s::text) @@ to_tsquery(?)) ))",
					boiler.TableNames.Weapons,
					boiler.WeaponColumns.Label,
					boiler.TableNames.Weapons,
					boiler.WeaponColumns.WeaponType,
				),
					xSearch,
					xSearch,
				))
		}
	}
	total, err := boiler.CollectionItems(
		queryMods...,
	).Count(gamedb.StdConn)
	if err != nil {
		return 0, nil, err
	}
	// Limit/Offset
	if opts.PageSize > 0 {
		queryMods = append(queryMods, qm.Limit(opts.PageSize))
	}
	if opts.Page > 0 {
		queryMods = append(queryMods, qm.Offset(opts.PageSize*(opts.Page-1)))
	}

	// Build query
	queryMods = append(queryMods,
		qm.Select(
			qm.Rels(boiler.TableNames.CollectionItems, boiler.CollectionItemColumns.CollectionSlug),
			qm.Rels(boiler.TableNames.CollectionItems, boiler.CollectionItemColumns.Hash),
			qm.Rels(boiler.TableNames.CollectionItems, boiler.CollectionItemColumns.TokenID),
			qm.Rels(boiler.TableNames.CollectionItems, boiler.CollectionItemColumns.OwnerID),
			qm.Rels(boiler.TableNames.CollectionItems, boiler.CollectionItemColumns.Tier),
			qm.Rels(boiler.TableNames.CollectionItems, boiler.CollectionItemColumns.ItemType),
			qm.Rels(boiler.TableNames.CollectionItems, boiler.CollectionItemColumns.MarketLocked),
			qm.Rels(boiler.TableNames.CollectionItems, boiler.CollectionItemColumns.XsynLocked),
			qm.Rels(boiler.TableNames.CollectionItems, boiler.CollectionItemColumns.LockedToMarketplace),

			qm.Rels(boiler.TableNames.Weapons, boiler.WeaponColumns.ID),
			qm.Rels(boiler.TableNames.Weapons, boiler.WeaponColumns.Label),
		),
		qm.From(boiler.TableNames.CollectionItems),
	)

	if len(opts.FilterWeaponTypes) > 0 {
		queryMods = append(queryMods, boiler.WeaponWhere.WeaponType.IN(opts.FilterWeaponTypes))
	}

	rows, err := boiler.NewQuery(
		queryMods...,
	).Query(gamedb.StdConn)
	if err != nil {
		return 0, nil, err
	}
	defer rows.Close()

	for rows.Next() {
		wp := &server.Weapon{
			CollectionItem: &server.CollectionItem{},
		}

		scanArgs := []interface{}{
			&wp.CollectionItem.CollectionSlug,
			&wp.CollectionItem.Hash,
			&wp.CollectionItem.TokenID,
			&wp.CollectionItem.OwnerID,
			&wp.CollectionItem.Tier,
			&wp.CollectionItem.ItemType,
			&wp.CollectionItem.MarketLocked,
			&wp.CollectionItem.XsynLocked,
			&wp.CollectionItem.LockedToMarketplace,
			&wp.ID,
			&wp.Label,
		}

		err = rows.Scan(scanArgs...)
		if err != nil {
			return total, weapons, err
		}
		weapons = append(weapons, wp)
	}

	return total, weapons, nil
}

// PlayerWeaponsList returns a list of tallied player weapons, ordered by last purchased date from the weapons table.
// It excludes player abilities with a count of 0
func PlayerWeaponsList(
	userID string,
) ([]*boiler.Weapon, error) {

	items, err := boiler.CollectionItems(boiler.CollectionItemWhere.OwnerID.EQ(userID), boiler.CollectionItemWhere.ItemType.EQ(boiler.ItemTypeWeapon)).All(gamedb.StdConn)
	if err != nil {
		return nil, err
	}

	ids := []string{}

	for _, i := range items {
		ids = append(ids, i.ItemID)
	}

	// get weapons
	weapons, err := boiler.Weapons(boiler.WeaponWhere.ID.IN(ids)).All(gamedb.StdConn)
	if err != nil {
		return nil, err
	}

	return weapons, nil
}<|MERGE_RESOLUTION|>--- conflicted
+++ resolved
@@ -226,7 +226,6 @@
 	return nil
 }
 
-<<<<<<< HEAD
 // CheckWeaponAttached checks whether weapon item is already equipped.
 func CheckWeaponAttached(weaponID string) (bool, error) {
 	exists, err := boiler.Weapons(
@@ -248,8 +247,6 @@
 	return exists, nil
 }
 
-func WeaponList(opts *MechListOpts) (int64, []*server.Weapon, error) {
-=======
 type WeaponListOpts struct {
 	Search              string
 	Filter              *ListFilterRequest
@@ -265,7 +262,6 @@
 }
 
 func WeaponList(opts *WeaponListOpts) (int64, []*server.Weapon, error) {
->>>>>>> 9695b719
 	var weapons []*server.Weapon
 
 	queryMods := []qm.QueryMod{
