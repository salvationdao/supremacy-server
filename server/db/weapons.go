--- conflicted
+++ resolved
@@ -712,200 +712,8 @@
 	return nil
 }
 
-<<<<<<< HEAD
-type AvatarListOpts struct {
-	Search   string
-	Filter   *ListFilterRequest
-	Sort     *ListSortRequest
-	PageSize int
-	Page     int
-	OwnerID  string
-}
-
-func AvatarList(opts *AvatarListOpts) (int64, []*boiler.ProfileAvatar, error) {
-	var avatars []*boiler.ProfileAvatar
-
-	queryMods := []qm.QueryMod{
-		qm.InnerJoin(fmt.Sprintf("%s ON %s = %s",
-			boiler.TableNames.PlayersProfileAvatars,
-			qm.Rels(boiler.TableNames.PlayersProfileAvatars, boiler.PlayersProfileAvatarColumns.ProfileAvatarID),
-			qm.Rels(boiler.TableNames.ProfileAvatars, boiler.ProfileAvatarColumns.ID),
-		)),
-		qm.Where("players_profile_avatars.player_id = ?", opts.OwnerID),
-	}
-
-	total, err := boiler.ProfileAvatars(
-		queryMods...,
-	).Count(gamedb.StdConn)
-	if err != nil {
-		return 0, nil, err
-	}
-	// Limit/Offset
-	if opts.PageSize > 0 {
-		queryMods = append(queryMods, qm.Limit(opts.PageSize))
-	}
-	if opts.Page > 0 {
-		queryMods = append(queryMods, qm.Offset(opts.PageSize*(opts.Page-1)))
-	}
-
-	// Build query
-	queryMods = append(queryMods,
-		qm.Select(
-			qm.Rels(boiler.TableNames.ProfileAvatars, boiler.ProfileAvatarColumns.ID),
-			qm.Rels(boiler.TableNames.ProfileAvatars, boiler.ProfileAvatarColumns.AvatarURL),
-			qm.Rels(boiler.TableNames.ProfileAvatars, boiler.ProfileAvatarColumns.Tier),
-		),
-		qm.From(boiler.TableNames.ProfileAvatars),
-	)
-
-	rows, err := boiler.NewQuery(
-		queryMods...,
-	).Query(gamedb.StdConn)
-	if err != nil {
-		return 0, nil, err
-	}
-	defer rows.Close()
-	for rows.Next() {
-		av := &boiler.ProfileAvatar{}
-
-		scanArgs := []interface{}{
-			&av.ID,
-			&av.AvatarURL,
-			&av.Tier,
-		}
-
-		err = rows.Scan(scanArgs...)
-		if err != nil {
-			return total, avatars, err
-		}
-		avatars = append(avatars, av)
-	}
-
-	return total, avatars, nil
-}
-
-// GiveDefaultAvatars
-func GiveDefaultAvatars(playerID string, factionID string) error {
-	fac, err := boiler.Factions(boiler.FactionWhere.ID.EQ(factionID)).One(gamedb.StdConn)
-	if err != nil {
-		return err
-	}
-
-	// get faction logo urls from profile avatars table
-	ava, err := boiler.ProfileAvatars(boiler.ProfileAvatarWhere.AvatarURL.EQ(fac.LogoURL)).One(gamedb.StdConn)
-	if err != nil {
-		return err
-	}
-
-	// insert into player profile avatars
-	ppa := &boiler.PlayersProfileAvatar{
-		PlayerID:        playerID,
-		ProfileAvatarID: ava.ID,
-	}
-
-	err = ppa.Insert(gamedb.StdConn, boil.Infer())
-	if err != nil {
-		return err
-	}
-
-	return nil
-}
-
-// GiveMechAvatar gives player mech skin avatar from mech
-func GiveMechAvatar(playerID string, mechID string) error {
-	// get mech
-	mech, err := boiler.FindMech(gamedb.StdConn, mechID)
-	if err != nil {
-		return err
-	}
-
-	// get mech skin
-	ms, err := boiler.MechSkins(boiler.MechSkinWhere.EquippedOn.EQ(null.StringFrom(mech.ID))).One(gamedb.StdConn)
-	if err != nil {
-		return err
-	}
-
-	// get blueprint mech skin
-	bms, err := boiler.BlueprintMechSkins(boiler.BlueprintMechSkinWhere.ID.EQ(ms.BlueprintID)).One(gamedb.StdConn)
-	if err != nil {
-		return err
-	}
-
-	if !bms.ProfileAvatarID.Valid {
-		return nil
-	}
-
-	// check if player already has this avatar
-	exists, err := boiler.PlayersProfileAvatars(
-		boiler.PlayersProfileAvatarWhere.PlayerID.EQ(playerID),
-		boiler.PlayersProfileAvatarWhere.ProfileAvatarID.EQ(bms.ProfileAvatarID.String),
-	).One(gamedb.StdConn)
-	if err != nil && !errors.Is(err, sql.ErrNoRows) {
-		return err
-	}
-
-	if exists != nil {
-		return nil
-	}
-
-	// insert into player profile avatars
-	ppa := &boiler.PlayersProfileAvatar{
-		PlayerID:        playerID,
-		ProfileAvatarID: bms.ProfileAvatarID.String,
-	}
-
-	err = ppa.Insert(gamedb.StdConn, boil.Infer())
-	if err != nil {
-		return err
-	}
-
-	return nil
-}
-
-// GiveMechAvatar gives player mech skin avatar from mech
-func GiveMechSkinAvatar(playerID string, mechSkinID string) error {
-	// get mech skin
-	ms, err := boiler.MechSkins(boiler.MechSkinWhere.ID.EQ(mechSkinID)).One(gamedb.StdConn)
-	if err != nil {
-		return err
-	}
-
-	// get blueprint mech skin
-	bms, err := boiler.BlueprintMechSkins(boiler.BlueprintMechSkinWhere.ID.EQ(ms.BlueprintID)).One(gamedb.StdConn)
-	if err != nil {
-		return err
-	}
-
-	if !bms.ProfileAvatarID.Valid {
-		return nil
-	}
-
-	// check if player already has this avatar
-	exists, err := boiler.PlayersProfileAvatars(
-		boiler.PlayersProfileAvatarWhere.PlayerID.EQ(playerID),
-		boiler.PlayersProfileAvatarWhere.ProfileAvatarID.EQ(bms.ProfileAvatarID.String),
-	).One(gamedb.StdConn)
-	if err != nil && !errors.Is(err, sql.ErrNoRows) {
-		return err
-	}
-
-	if exists != nil {
-		return nil
-	}
-
-	// insert into player profile avatars
-	ppa := &boiler.PlayersProfileAvatar{
-		PlayerID:        playerID,
-		ProfileAvatarID: bms.ProfileAvatarID.String,
-	}
-
-	err = ppa.Insert(gamedb.StdConn, boil.Infer())
-	if err != nil {
-		return err
-	}
-
-	return nil
-=======
+
+
 type WeaponMaxStats struct {
 	MaxAmmo             null.Int            `json:"max_ammo,omitempty"`
 	Damage              int                 `json:"damage"`
@@ -950,5 +758,154 @@
 		return nil, err
 	}
 	return output, nil
->>>>>>> 601d7ac8
-}+}
+
+
+type AvatarListOpts struct {
+	Search   string
+	Filter   *ListFilterRequest
+	Sort     *ListSortRequest
+	PageSize int
+	Page     int
+	OwnerID  string
+}
+
+func AvatarList(opts *AvatarListOpts) (int64, []*boiler.ProfileAvatar, error) {
+	var avatars []*boiler.ProfileAvatar
+
+	queryMods := []qm.QueryMod{
+		qm.InnerJoin(fmt.Sprintf("%s ON %s = %s",
+			boiler.TableNames.PlayersProfileAvatars,
+			qm.Rels(boiler.TableNames.PlayersProfileAvatars, boiler.PlayersProfileAvatarColumns.ProfileAvatarID),
+			qm.Rels(boiler.TableNames.ProfileAvatars, boiler.ProfileAvatarColumns.ID),
+		)),
+		qm.Where("players_profile_avatars.player_id = ?", opts.OwnerID),
+	}
+
+	total, err := boiler.ProfileAvatars(
+		queryMods...,
+	).Count(gamedb.StdConn)
+	if err != nil {
+		return 0, nil, err
+	}
+	// Limit/Offset
+	if opts.PageSize > 0 {
+		queryMods = append(queryMods, qm.Limit(opts.PageSize))
+	}
+	if opts.Page > 0 {
+		queryMods = append(queryMods, qm.Offset(opts.PageSize*(opts.Page-1)))
+	}
+
+	// Build query
+	queryMods = append(queryMods,
+		qm.Select(
+			qm.Rels(boiler.TableNames.ProfileAvatars, boiler.ProfileAvatarColumns.ID),
+			qm.Rels(boiler.TableNames.ProfileAvatars, boiler.ProfileAvatarColumns.AvatarURL),
+			qm.Rels(boiler.TableNames.ProfileAvatars, boiler.ProfileAvatarColumns.Tier),
+		),
+		qm.From(boiler.TableNames.ProfileAvatars),
+	)
+
+	rows, err := boiler.NewQuery(
+		queryMods...,
+	).Query(gamedb.StdConn)
+	if err != nil {
+		return 0, nil, err
+	}
+	defer rows.Close()
+	for rows.Next() {
+		av := &boiler.ProfileAvatar{}
+
+		scanArgs := []interface{}{
+			&av.ID,
+			&av.AvatarURL,
+			&av.Tier,
+		}
+
+		err = rows.Scan(scanArgs...)
+		if err != nil {
+			return total, avatars, err
+		}
+		avatars = append(avatars, av)
+	}
+
+	return total, avatars, nil
+}
+
+// GiveDefaultAvatars
+func GiveDefaultAvatars(playerID string, factionID string) error {
+	fac, err := boiler.Factions(boiler.FactionWhere.ID.EQ(factionID)).One(gamedb.StdConn)
+	if err != nil {
+		return err
+	}
+
+	// get faction logo urls from profile avatars table
+	ava, err := boiler.ProfileAvatars(boiler.ProfileAvatarWhere.AvatarURL.EQ(fac.LogoURL)).One(gamedb.StdConn)
+	if err != nil {
+		return err
+	}
+
+	// insert into player profile avatars
+	ppa := &boiler.PlayersProfileAvatar{
+		PlayerID:        playerID,
+		ProfileAvatarID: ava.ID,
+	}
+
+	err = ppa.Insert(gamedb.StdConn, boil.Infer())
+	if err != nil {
+		return err
+	}
+
+	return nil
+}
+
+// GiveMechAvatar gives player mech skin avatar from mech
+func GiveMechAvatar(playerID string, mechID string) error {
+	// get mech
+	mech, err := boiler.FindMech(gamedb.StdConn, mechID)
+	if err != nil {
+		return err
+	}
+
+	// get mech skin
+	ms, err := boiler.MechSkins(boiler.MechSkinWhere.EquippedOn.EQ(null.StringFrom(mech.ID))).One(gamedb.StdConn)
+	if err != nil {
+		return err
+	}
+
+	// get blueprint mech skin
+	bms, err := boiler.BlueprintMechSkins(boiler.BlueprintMechSkinWhere.ID.EQ(ms.BlueprintID)).One(gamedb.StdConn)
+	if err != nil {
+		return err
+	}
+
+	if !bms.ProfileAvatarID.Valid {
+		return nil
+	}
+
+	// check if player already has this avatar
+	exists, err := boiler.PlayersProfileAvatars(
+		boiler.PlayersProfileAvatarWhere.PlayerID.EQ(playerID),
+		boiler.PlayersProfileAvatarWhere.ProfileAvatarID.EQ(bms.ProfileAvatarID.String),
+	).One(gamedb.StdConn)
+	if err != nil && !errors.Is(err, sql.ErrNoRows) {
+		return err
+	}
+
+	if exists != nil {
+		return nil
+	}
+
+	// insert into player profile avatars
+	ppa := &boiler.PlayersProfileAvatar{
+		PlayerID:        playerID,
+		ProfileAvatarID: bms.ProfileAvatarID.String,
+	}
+
+	err = ppa.Insert(gamedb.StdConn, boil.Infer())
+	if err != nil {
+		return err
+	}
+
+	return nil
+}
