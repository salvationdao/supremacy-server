--- conflicted
+++ resolved
@@ -81,39 +81,6 @@
 	return detailedSaleAbilities, nil
 }
 
-<<<<<<< HEAD
-type TalliedPlayerAbility struct {
-	BlueprintID     string                         `json:"blueprint_id" boil:"blueprint_id"`
-	Count           int                            `json:"count" boil:"count"`
-	LastPurchasedAt time.Time                      `json:"last_purchased_at" boil:"last_purchased_at"`
-	Ability         *boiler.BlueprintPlayerAbility `json:"ability,omitempty"`
-}
-
-// TalliedPlayerAbilitiesList returns a list of tallied player abilities, ordered by last purchased date from the player_abilities table.
-func TalliedPlayerAbilitiesList(
-	userID string,
-) ([]*TalliedPlayerAbility, error) {
-	talliedPlayerAbilities := []*TalliedPlayerAbility{}
-	err := boiler.PlayerAbilities(
-		qm.Select(boiler.PlayerAbilityColumns.BlueprintID,
-			fmt.Sprintf("count(%s)", boiler.PlayerAbilityColumns.BlueprintID),
-			fmt.Sprintf("max(%s) as last_purchased_at", boiler.PlayerAbilityColumns.PurchasedAt)),
-		qm.GroupBy(boiler.PlayerAbilityColumns.BlueprintID),
-		boiler.PlayerAbilityWhere.OwnerID.EQ(userID),
-		qm.OrderBy("last_purchased_at desc"),
-	).Bind(nil, gamedb.StdConn, &talliedPlayerAbilities)
-	if err != nil {
-		return nil, err
-	}
-
-	abilityIDs := []string{}
-	for _, p := range talliedPlayerAbilities {
-		abilityIDs = append(abilityIDs, p.BlueprintID)
-	}
-
-	bpas, err := boiler.BlueprintPlayerAbilities(
-		boiler.BlueprintPlayerAbilityWhere.ID.IN(abilityIDs),
-=======
 type DetailedPlayerAbility struct {
 	*boiler.PlayerAbility
 	Ability boiler.BlueprintPlayerAbility `json:"ability"`
@@ -129,24 +96,11 @@
 		qm.OrderBy(fmt.Sprintf("%s desc", boiler.PlayerAbilityColumns.Count)),
 		qm.Load(boiler.PlayerAbilityRels.Blueprint),
 		boiler.PlayerAbilityWhere.Count.GT(0),
->>>>>>> 82a0ee55
 	).All(gamedb.StdConn)
 	if err != nil {
 		return nil, err
 	}
 
-<<<<<<< HEAD
-	for _, t := range talliedPlayerAbilities {
-		for _, b := range bpas {
-			if b.ID == t.BlueprintID {
-				t.Ability = b
-				break
-			}
-		}
-	}
-
-	return talliedPlayerAbilities, nil
-=======
 	result := []*DetailedPlayerAbility{}
 	for _, p := range pas {
 		result = append(result, &DetailedPlayerAbility{
@@ -156,5 +110,4 @@
 	}
 
 	return result, nil
->>>>>>> 82a0ee55
 }