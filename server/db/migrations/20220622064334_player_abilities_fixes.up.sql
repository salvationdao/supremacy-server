UPDATE
    consumed_abilities ca
SET
    location_select_type = (
        SELECT
            location_select_type
        FROM
            blueprint_player_abilities bpa
        WHERE
            bpa.id = ca.blueprint_id
    )
WHERE
    location_select_type IS NULL;

ALTER TABLE
    consumed_abilities
ALTER COLUMN
    location_select_type
SET
    NOT NULL;

<<<<<<< HEAD
-- New location_select_ability type
DROP TYPE IF EXISTS LOCATION_SELECT_TYPE_ENUM;

CREATE TYPE LOCATION_SELECT_TYPE_ENUM AS ENUM (
    'LINE_SELECT',
    'MECH_SELECT',
    'LOCATION_SELECT',
    'GLOBAL'
    );

=======
>>>>>>> f2bebdae
ALTER TABLE
    blueprint_player_abilities DROP CONSTRAINT blueprint_player_abilities_location_select_type_check;

ALTER TABLE
    blueprint_player_abilities
ALTER COLUMN
    location_select_type TYPE LOCATION_SELECT_TYPE_ENUM USING location_select_type :: LOCATION_SELECT_TYPE_ENUM;

ALTER TABLE
    player_abilities DROP CONSTRAINT player_abilities_location_select_type_check;

ALTER TABLE
    player_abilities
ALTER COLUMN
    location_select_type TYPE LOCATION_SELECT_TYPE_ENUM USING location_select_type :: LOCATION_SELECT_TYPE_ENUM;

ALTER TABLE
    consumed_abilities DROP CONSTRAINT consumed_abilities_location_select_type_check;

ALTER TABLE
    consumed_abilities
ALTER COLUMN
    location_select_type TYPE LOCATION_SELECT_TYPE_ENUM USING location_select_type :: LOCATION_SELECT_TYPE_ENUM;

-- Update Landmine
UPDATE
    blueprint_player_abilities
SET
    colour = '#d9674c',
    text_colour = '#d9674c',
    location_select_type = 'LINE_SELECT',
    description = 'Deploy a line of explosives that detonate when a War Machine is detected within its proximity.'
WHERE
    game_client_ability_id = 11;

UPDATE
    player_abilities
SET
    colour = '#d9674c',
    text_colour = '#d9674c',
    location_select_type = 'LINE_SELECT',
    description = 'Deploy a line of explosives that detonate when a War Machine is detected within its proximity.'
WHERE
    game_client_ability_id = 11;

UPDATE
    consumed_abilities
SET
    colour = '#d9674c',
    text_colour = '#d9674c',
    location_select_type = 'LINE_SELECT',
    description = 'Deploy a line of explosives that detonate when a War Machine is detected within its proximity.'
WHERE
    game_client_ability_id = 11;

-- Update Shield Overdrive
UPDATE
    blueprint_player_abilities
SET
    description = 'Airdrop a module that can be picked up by War Machines to put their shield modules into overdrive, boosting their shields.'
WHERE
    game_client_ability_id = 10;

UPDATE
    player_abilities
SET
    description = 'Airdrop a module that can be picked up by War Machines to put their shield modules into overdrive, boosting their shields.'
WHERE
    game_client_ability_id = 10;

UPDATE
    consumed_abilities
SET
    description = 'Airdrop a module that can be picked up by War Machines to put their shield modules into overdrive, boosting their shields.'
WHERE
    game_client_ability_id = 10;

-- Update Hacker Drone
UPDATE
    blueprint_player_abilities
SET
    colour = '#FF5861',
    text_colour = '#FF5861',
    location_select_type = 'LOCATION_SELECT',
    description = 'Deploy a drone onto the battlefield that hacks into the nearest War Machine and disrupts their targeting systems.'
WHERE
    game_client_ability_id = 13;

UPDATE
    player_abilities
SET
    colour = '#FF5861',
    text_colour = '#FF5861',
    location_select_type = 'LOCATION_SELECT',
    description = 'Deploy a drone onto the battlefield that hacks into the nearest War Machine and disrupts their targeting systems.'
WHERE
    game_client_ability_id = 13;

UPDATE
    consumed_abilities
SET
    colour = '#FF5861',
    text_colour = '#FF5861',
    location_select_type = 'LOCATION_SELECT',
    description = 'Deploy a drone onto the battlefield that hacks into the nearest War Machine and disrupts their targeting systems.'
WHERE
    game_client_ability_id = 13;

-- Update Blackout
UPDATE
    blueprint_player_abilities
SET
    description = 'Release a cloud of nanorobotics, concealing War Machine locations and disabling their navigations.'
WHERE
    game_client_ability_id = 16;

UPDATE
    player_abilities
SET
    description = 'Release a cloud of nanorobotics, concealing War Machine locations and disabling their navigations.'
WHERE
    game_client_ability_id = 16;

UPDATE
    consumed_abilities
SET
    description = 'Release a cloud of nanorobotics, concealing War Machine locations and disabling their navigations.'
WHERE
    game_client_ability_id = 16;

-- Update Drone Camera
UPDATE
    blueprint_player_abilities
SET
    colour = '#7676F7',
    text_colour = '#7676F7',
    description = 'Override GABs visual broadcasting for a short period.'
WHERE
    game_client_ability_id = 14;

UPDATE
    player_abilities
SET
    colour = '#7676F7',
    text_colour = '#7676F7',
    description = 'Override GABs visual broadcasting for a short period.'
WHERE
    game_client_ability_id = 14;

UPDATE
    consumed_abilities
SET
    colour = '#7676F7',
    text_colour = '#7676F7',
    description = 'Override GABs visual broadcasting for a short period.'
WHERE
    game_client_ability_id = 14;

-- Update Incognito
UPDATE
    blueprint_player_abilities
SET
    colour = '#006600',
    text_colour = '#006600',
    description = 'Block GABs radar technology from locating a War Machine''s position, hiding it from the minimap.'
WHERE
    game_client_ability_id = 15;

UPDATE
    player_abilities
SET
    colour = '#006600',
    text_colour = '#006600',
    description = 'Block GABs radar technology from locating a War Machine''s position, hiding it from the minimap.'
WHERE
    game_client_ability_id = 15;

UPDATE
    consumed_abilities
SET
    colour = '#006600',
    text_colour = '#006600',
    description = 'Block GABs radar technology from locating a War Machine''s position, hiding it from the minimap.'
WHERE
    game_client_ability_id = 15;

-- Update EMP
UPDATE
    blueprint_player_abilities
SET
    description = 'Create a short burst of electromagnetic energy that will disrupt War Machine operations in an area for a brief period of time.'
WHERE
    game_client_ability_id = 12;

UPDATE
    player_abilities
SET
    description = 'Create a short burst of electromagnetic energy that will disrupt War Machine operations in an area for a brief period of time.'
WHERE
    game_client_ability_id = 12;

UPDATE
    consumed_abilities
SET
    description = 'Create a short burst of electromagnetic energy that will disrupt War Machine operations in an area for a brief period of time.'
WHERE
    game_client_ability_id = 12;<|MERGE_RESOLUTION|>--- conflicted
+++ resolved
@@ -19,19 +19,6 @@
 SET
     NOT NULL;
 
-<<<<<<< HEAD
--- New location_select_ability type
-DROP TYPE IF EXISTS LOCATION_SELECT_TYPE_ENUM;
-
-CREATE TYPE LOCATION_SELECT_TYPE_ENUM AS ENUM (
-    'LINE_SELECT',
-    'MECH_SELECT',
-    'LOCATION_SELECT',
-    'GLOBAL'
-    );
-
-=======
->>>>>>> f2bebdae
 ALTER TABLE
     blueprint_player_abilities DROP CONSTRAINT blueprint_player_abilities_location_select_type_check;
 
