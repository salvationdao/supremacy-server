ALTER TYPE ITEM_TYPE ADD VALUE 'mystery_crate';

CREATE TABLE mystery_crate
(
    id                 UUID PRIMARY KEY     DEFAULT gen_random_uuid(),
    type               CRATE_TYPE  NOT NULL,
    faction_id         UUID        NOT NULL REFERENCES factions (id),
    label              TEXT        NOT NULL,
    opened             BOOLEAN     NOT NULL DEFAULT FALSE,
    locked_until       TIMESTAMPTZ NOT NULL DEFAULT NOW() + INTERVAL '1' YEAR,
    purchased          BOOLEAN     NOT NULL DEFAULT FALSE,
    image_url          TEXT,
    card_animation_url TEXT,
    avatar_url         TEXT,
    large_image_url    TEXT,
    background_color   TEXT,
    animation_url      TEXT,
    youtube_url        TEXT,

    deleted_at         TIMESTAMPTZ,
    updated_at         TIMESTAMPTZ NOT NULL DEFAULT NOW(),
    created_at         TIMESTAMPTZ NOT NULL DEFAULT NOW()
);

CREATE TABLE mystery_crate_blueprints
(
    id               UUID PRIMARY KEY            DEFAULT gen_random_uuid(),
    mystery_crate_id UUID               NOT NULL REFERENCES mystery_crate (id),
    blueprint_type   TEMPLATE_ITEM_TYPE NOT NULL,
    blueprint_id     UUID               NOT NULL,
    deleted_at       TIMESTAMPTZ,
    updated_at       TIMESTAMPTZ        NOT NULL DEFAULT NOW(),
    created_at       TIMESTAMPTZ        NOT NULL DEFAULT NOW()
);
<<<<<<< HEAD

CREATE TABLE weapon_models
(
    id              UUID PRIMARY KEY     DEFAULT gen_random_uuid(),
    faction_id      UUID REFERENCES factions (id),
    brand_id        UUID REFERENCES brands (id),
    label           TEXT        NOT NULL,
    weapon_type     WEAPON_TYPE NOT NULL,
    default_skin_id UUID,
    deleted_at      TIMESTAMPTZ,
    updated_at      TIMESTAMPTZ NOT NULL DEFAULT NOW(),
    created_at      TIMESTAMPTZ NOT NULL DEFAULT NOW()
);

ALTER TABLE blueprint_weapon_skin
    ADD COLUMN collection      TEXT NOT NULL DEFAULT 'supremacy-general',
    ADD COLUMN weapon_model_id UUID NOT NULL REFERENCES weapon_models (id),
    ADD COLUMN stat_modifier   NUMERIC(8);

ALTER TABLE weapon_skin
    ADD COLUMN weapon_model_id UUID NOT NULL REFERENCES weapon_models (id);

-- inserting brands
INSERT INTO brands (faction_id, label)
VALUES ((SELECT id FROM factions WHERE label = 'Boston Cybernetics'), 'Daison Avionics');
INSERT INTO brands (faction_id, label)
VALUES ((SELECT id FROM factions WHERE label = 'Boston Cybernetics'), 'Archon Miltech');

INSERT INTO brands (faction_id, label)
VALUES ((SELECT id FROM factions WHERE label = 'Zaibatsu Heavy Industries'), 'X3 Wartech');
INSERT INTO brands (faction_id, label)
VALUES ((SELECT id FROM factions WHERE label = 'Zaibatsu Heavy Industries'), 'Warsui');

INSERT INTO brands (faction_id, label)
VALUES ((SELECT id FROM factions WHERE label = 'Red Mountain Offworld Mining Corporation'),
        'Unified Martian Corporation');
INSERT INTO brands (faction_id, label)
VALUES ((SELECT id FROM factions WHERE label = 'Red Mountain Offworld Mining Corporation'), 'Pyrotronics');

--Insert into weapon models

DROP FUNCTION IF EXISTS insert_weapon_model(weapon_label TEXT, weapon TEXT, faction RECORD);
CREATE FUNCTION insert_weapon_model(weapon_label TEXT, weapon TEXT, faction RECORD) RETURNS VOID
    LANGUAGE plpgsql AS
$$
BEGIN
    INSERT INTO weapon_models (label, faction_id, weapon_type, brand_id)
    VALUES (weapon_label, faction.id, weapon::WEAPON_TYPE,
            CASE
                WHEN faction.label = 'Boston Cybernetics' THEN
                        (SELECT id FROM brands WHERE label = 'Archon Miltech')
                WHEN faction.label = 'Zaibatsu Heavy Industries' THEN
                        (SELECT id FROM brands WHERE label = 'Warsui')
                WHEN faction.label = 'Red Mountain Offworld Mining Corporation'
                    THEN
                        (SELECT id FROM brands WHERE label = 'Pyrotronics')
                END);
END;
$$;

DO
$$
    DECLARE
        faction FACTIONS%ROWTYPE;
    BEGIN
        FOR faction IN SELECT * FROM factions
            LOOP
                CASE
                    --BC
                    WHEN faction.label = 'Boston Cybernetics'
                        THEN PERFORM insert_weapon_model('ARCHON SPINSHOT MNG-549', 'Minigun', faction);
                             PERFORM insert_weapon_model('ARCHON STORMLINE PLG-351', 'Plasma Gun', faction);
                             PERFORM insert_weapon_model('ARCHON RUPTURE FSK-745', 'Flak', faction);
                             PERFORM insert_weapon_model('ARCHON DEATH RUSH MCN-777', 'Machine Gun', faction);
                             PERFORM insert_weapon_model('ARCHON REACH MLR-909', 'Missile Launcher', faction);
                             PERFORM insert_weapon_model('ARCHON NEO LSG-636', 'Laser Beam', faction);
                             PERFORM insert_weapon_model('ARCHON PATROL CNO-950', 'Cannon', faction);
                             PERFORM insert_weapon_model('ARCHON AMBUSHER GLR-108', 'Grenade Launcher', faction);
                             PERFORM insert_weapon_model('ARCHON HEAVY BFG-800', 'BFG', faction);

                    --RM
                    WHEN faction.label = 'Red Mountain Offworld Mining Corporation'
                        THEN PERFORM insert_weapon_model('M17 SCORPION', 'Minigun', faction);
                             PERFORM insert_weapon_model('P80 PANTHER', 'Plasma Gun', faction);
                             PERFORM insert_weapon_model('K45 PULVERIZER', 'Flak', faction);
                             PERFORM insert_weapon_model('G88 RAVAGER', 'Machine Gun', faction);
                             PERFORM insert_weapon_model('M66 VORTEX', 'Missile Launcher', faction);
                             PERFORM insert_weapon_model('L51 BRUTALIZER', 'Laser Beam', faction);
                             PERFORM insert_weapon_model('C22 CULVERIN', 'Cannon', faction);
                             PERFORM insert_weapon_model('A35 HOMEWRECKER', 'Grenade Launcher', faction);
                             PERFORM insert_weapon_model('F75 HELLFIRE', 'Flamethrower', faction);

                    --ZAI
                    WHEN faction.label = 'Zaibatsu Heavy Industries'
                        THEN PERFORM insert_weapon_model('SM-1400 BRUTE FORCE', 'Minigun', faction);
                             PERFORM insert_weapon_model('SP-750 AVENGER', 'Plasma Gun', faction);
                             PERFORM insert_weapon_model('SF-950 BUSHWHACKER', 'Flak', faction);
                             PERFORM insert_weapon_model('SG-850 FURORE', 'Machine Gun', faction);
                             PERFORM insert_weapon_model('SS-1500 VULCAN', 'Missile Launcher', faction);
                             PERFORM insert_weapon_model('SL-900 SAMURAI', 'Laser Beam', faction);
                             PERFORM insert_weapon_model('CSN-1000 ENDURO', 'Cannon', faction);
                             PERFORM insert_weapon_model('ST-1250 VERSYS', 'Grenade Launcher', faction);
                             PERFORM insert_weapon_model('SL-750 ELIMINATOR', 'Lightning Gun', faction);
                    END CASE;
            END LOOP;
    END;
$$;

-- insert genesis weapons that are not faction specific
INSERT INTO weapon_models (label, weapon_type, brand_id)
VALUES ('Plasma Rifle', 'Rifle', (SELECT id FROM brands WHERE label = 'Boston Cybernetics'));
INSERT INTO weapon_models (label, weapon_type, brand_id)
VALUES ('Auto Cannon', 'Cannon', (SELECT id FROM brands WHERE label = 'Red Mountain Offworld Mining Corporation'));
INSERT INTO weapon_models (label, weapon_type, brand_id)
VALUES ('Sniper Rifle', 'Sniper Rifle', (SELECT id FROM brands WHERE label = 'Zaibatsu Heavy Industries'));
INSERT INTO weapon_models (label, weapon_type)
VALUES ('Rocket Pod', 'Missile Launcher');
INSERT INTO weapon_models (label, weapon_type, brand_id)
VALUES ('Sword', 'Sword', (SELECT id FROM brands WHERE label = 'Boston Cybernetics'));
INSERT INTO weapon_models (label, weapon_type, brand_id)
VALUES ('Laser Sword', 'Sword', (SELECT id FROM brands WHERE label = 'Zaibatsu Heavy Industries'));

-- seed blueprint_weapons_skins
--genesis weapons w/o a faction
INSERT INTO blueprint_weapon_skin (label, weapon_model_id, weapon_type)
VALUES ('Plasma Rifle', (SELECT id FROM weapon_models WHERE label = 'Plasma Rifle'),
        (SELECT weapon_type FROM weapon_models WHERE label = 'Plasma Rifle'));
INSERT INTO blueprint_weapon_skin (label, weapon_model_id, weapon_type)
VALUES ('Auto Cannon', (SELECT id FROM weapon_models WHERE label = 'Auto Cannon'),
        (SELECT weapon_type FROM weapon_models WHERE label = 'Auto Cannon'));
INSERT INTO blueprint_weapon_skin (label, weapon_model_id, weapon_type)
VALUES ('Sniper Rifle', (SELECT id FROM weapon_models WHERE label = 'Sniper Rifle'),
        (SELECT weapon_type FROM weapon_models WHERE label = 'Sniper Rifle'));
INSERT INTO blueprint_weapon_skin (label, weapon_model_id, weapon_type)
VALUES ('Rocket Pod', (SELECT id FROM weapon_models WHERE label = 'Rocket Pod'),
        (SELECT weapon_type FROM weapon_models WHERE label = 'Rocket Pod'));
INSERT INTO blueprint_weapon_skin (label, weapon_model_id, weapon_type)
VALUES ('Sword', (SELECT id FROM weapon_models WHERE label = 'Sword'),
        (SELECT weapon_type FROM weapon_models WHERE label = 'Sword'));
INSERT INTO blueprint_weapon_skin (label, weapon_model_id, weapon_type)
VALUES ('Laser Sword', (SELECT id FROM weapon_models WHERE label = 'Laser Sword'),
        (SELECT weapon_type FROM weapon_models WHERE label = 'Laser Sword'));

-- TODO: change weapon crate skin placeholder names
DO
$$
    DECLARE
        weapon_model WEAPON_MODELS%ROWTYPE;
    BEGIN
        FOR weapon_model IN SELECT *
                            FROM weapon_models
                            WHERE faction_id = (SELECT id FROM factions WHERE label = 'Boston Cybernetics')
            LOOP
                INSERT INTO blueprint_weapon_skin (label, weapon_model_id, weapon_type, tier)
                VALUES ('Daison Avionics', weapon_model.id, weapon_model.weapon_type, 'COLOSSAL');
                INSERT INTO blueprint_weapon_skin (label, weapon_model_id, weapon_type, tier)
                VALUES ('Raptor', weapon_model.id, weapon_model.weapon_type, 'COLOSSAL');
                INSERT INTO blueprint_weapon_skin (label, weapon_model_id, weapon_type, tier)
                VALUES ('Rexeon Guard', weapon_model.id, weapon_model.weapon_type, 'RARE');
                INSERT INTO blueprint_weapon_skin (label, weapon_model_id, weapon_type, tier)
                VALUES ('Gold', weapon_model.id, weapon_model.weapon_type, 'LEGENDARY');
                INSERT INTO blueprint_weapon_skin (label, weapon_model_id, weapon_type, tier)
                VALUES ('Paladin', weapon_model.id, weapon_model.weapon_type, 'EXOTIC');
                INSERT INTO blueprint_weapon_skin (label, weapon_model_id, weapon_type, tier)
                VALUES ('Hive', weapon_model.id, weapon_model.weapon_type, 'MYTHIC');

                INSERT INTO blueprint_weapon_skin (label, weapon_model_id, weapon_type, tier)
                VALUES ('BC', weapon_model.id, weapon_model.weapon_type, 'COLOSSAL');
                INSERT INTO blueprint_weapon_skin (label, weapon_model_id, weapon_type, tier)
                VALUES ('Space Marine', weapon_model.id, weapon_model.weapon_type, 'COLOSSAL');
                INSERT INTO blueprint_weapon_skin (label, weapon_model_id, weapon_type, tier)
                VALUES ('Nerf Gun', weapon_model.id, weapon_model.weapon_type, 'RARE');
                INSERT INTO blueprint_weapon_skin (label, weapon_model_id, weapon_type, tier)
                VALUES ('Celtic Knot', weapon_model.id, weapon_model.weapon_type, 'LEGENDARY');
                INSERT INTO blueprint_weapon_skin (label, weapon_model_id, weapon_type, tier)
                VALUES ('Cybernetics', weapon_model.id, weapon_model.weapon_type, 'EXOTIC');
                INSERT INTO blueprint_weapon_skin (label, weapon_model_id, weapon_type, tier)
                VALUES ('Doom', weapon_model.id, weapon_model.weapon_type, 'MYTHIC');
            END LOOP;
    END;
$$;

DO
$$
    DECLARE
        weapon_model WEAPON_MODELS%ROWTYPE;
    BEGIN
        FOR weapon_model IN SELECT *
                            FROM weapon_models
                            WHERE faction_id = (SELECT id FROM factions WHERE label = 'Zaibatsu Heavy Industries')
            LOOP
                INSERT INTO blueprint_weapon_skin (label, weapon_model_id, weapon_type, tier)
                VALUES ('X3W', weapon_model.id, weapon_model.weapon_type, 'COLOSSAL');
                INSERT INTO blueprint_weapon_skin (label, weapon_model_id, weapon_type, tier)
                VALUES ('XHANCR', weapon_model.id, weapon_model.weapon_type, 'COLOSSAL');
                INSERT INTO blueprint_weapon_skin (label, weapon_model_id, weapon_type, tier)
                VALUES ('2501 - Tachikoma', weapon_model.id, weapon_model.weapon_type, 'RARE');
                INSERT INTO blueprint_weapon_skin (label, weapon_model_id, weapon_type, tier)
                VALUES ('Gold', weapon_model.id, weapon_model.weapon_type, 'LEGENDARY');
                INSERT INTO blueprint_weapon_skin (label, weapon_model_id, weapon_type, tier)
                VALUES ('Shinobi', weapon_model.id, weapon_model.weapon_type, 'EXOTIC');
                INSERT INTO blueprint_weapon_skin (label, weapon_model_id, weapon_type, tier)
                VALUES ('Synth Punk', weapon_model.id, weapon_model.weapon_type, 'MYTHIC');


                INSERT INTO blueprint_weapon_skin (label, weapon_model_id, weapon_type, tier)
                VALUES ('Zaibatsu', weapon_model.id, weapon_model.weapon_type, 'COLOSSAL');
                INSERT INTO blueprint_weapon_skin (label, weapon_model_id, weapon_type, tier)
                VALUES ('Purple and White', weapon_model.id, weapon_model.weapon_type, 'COLOSSAL');
                INSERT INTO blueprint_weapon_skin (label, weapon_model_id, weapon_type, tier)
                VALUES ('Sonnō jōi', weapon_model.id, weapon_model.weapon_type, 'RARE');
                INSERT INTO blueprint_weapon_skin (label, weapon_model_id, weapon_type, tier)
                VALUES ('Logogram - Arrival', weapon_model.id, weapon_model.weapon_type, 'LEGENDARY');
                INSERT INTO blueprint_weapon_skin (label, weapon_model_id, weapon_type, tier)
                VALUES ('Neko', weapon_model.id, weapon_model.weapon_type, 'EXOTIC');
                INSERT INTO blueprint_weapon_skin (label, weapon_model_id, weapon_type, tier)
                VALUES ('BOTW', weapon_model.id, weapon_model.weapon_type, 'MYTHIC');
            END LOOP;
    END;
$$;

DO
$$
    DECLARE
        weapon_model WEAPON_MODELS%ROWTYPE;
    BEGIN
        FOR weapon_model IN SELECT *
                            FROM weapon_models
                            WHERE faction_id =
                                  (SELECT id FROM factions WHERE label = 'Red Mountain Offworld Mining Corporation')
            LOOP
                INSERT INTO blueprint_weapon_skin (label, weapon_model_id, weapon_type, tier)
                VALUES ('UMC', weapon_model.id, weapon_model.weapon_type, 'COLOSSAL');
                INSERT INTO blueprint_weapon_skin (label, weapon_model_id, weapon_type, tier)
                VALUES ('Military', weapon_model.id, weapon_model.weapon_type, 'COLOSSAL');
                INSERT INTO blueprint_weapon_skin (label, weapon_model_id, weapon_type, tier)
                VALUES ('Mining', weapon_model.id, weapon_model.weapon_type, 'RARE');
                INSERT INTO blueprint_weapon_skin (label, weapon_model_id, weapon_type, tier)
                VALUES ('Gold', weapon_model.id, weapon_model.weapon_type, 'LEGENDARY');
                INSERT INTO blueprint_weapon_skin (label, weapon_model_id, weapon_type, tier)
                VALUES ('Heavy Metal', weapon_model.id, weapon_model.weapon_type, 'EXOTIC');
                INSERT INTO blueprint_weapon_skin (label, weapon_model_id, weapon_type, tier)
                VALUES ('Molten', weapon_model.id, weapon_model.weapon_type, 'MYTHIC');


                INSERT INTO blueprint_weapon_skin (label, weapon_model_id, weapon_type, tier)
                VALUES ('RM', weapon_model.id, weapon_model.weapon_type, 'COLOSSAL');
                INSERT INTO blueprint_weapon_skin (label, weapon_model_id, weapon_type, tier)
                VALUES ('Hazard', weapon_model.id, weapon_model.weapon_type, 'COLOSSAL');
                INSERT INTO blueprint_weapon_skin (label, weapon_model_id, weapon_type, tier)
                VALUES ('Martian Marine Core', weapon_model.id, weapon_model.weapon_type, 'RARE');
                INSERT INTO blueprint_weapon_skin (label, weapon_model_id, weapon_type, tier)
                VALUES ('Cassowary', weapon_model.id, weapon_model.weapon_type, 'LEGENDARY');
                INSERT INTO blueprint_weapon_skin (label, weapon_model_id, weapon_type, tier)
                VALUES ('Damascus', weapon_model.id, weapon_model.weapon_type, 'EXOTIC');
                INSERT INTO blueprint_weapon_skin (label, weapon_model_id, weapon_type, tier)
                VALUES ('Dantes Inferno', weapon_model.id, weapon_model.weapon_type, 'MYTHIC');
            END LOOP;
    END;
$$;

-- each weapon model set default skin
DO
$$
    DECLARE
        weapon_model WEAPON_MODELS%ROWTYPE;
    BEGIN
        FOR weapon_model IN SELECT * FROM weapon_models
            LOOP
                CASE
                    WHEN weapon_model.faction_id = (SELECT id FROM factions WHERE label = 'Zaibatsu Heavy Industries')
                        THEN UPDATE weapon_models
                             SET default_skin_id = (SELECT id
                                                    FROM blueprint_weapon_skin
                                                    WHERE weapon_model_id = weapon_model.id
                                                      AND label = 'X3W')
                             WHERE id = weapon_model.id;
                    WHEN weapon_model.faction_id = (SELECT id FROM factions WHERE label = 'Boston Cybernetics')
                        THEN UPDATE weapon_models
                             SET default_skin_id = (SELECT id
                                                    FROM blueprint_weapon_skin
                                                    WHERE weapon_model_id = weapon_model.id
                                                      AND label = 'Daison Avionics')
                             WHERE id = weapon_model.id;
                    WHEN weapon_model.faction_id =
                         (SELECT id FROM factions WHERE label = 'Red Mountain Offworld Mining Corporation')
                        THEN UPDATE weapon_models
                             SET default_skin_id = (SELECT id
                                                    FROM blueprint_weapon_skin
                                                    WHERE weapon_model_id = weapon_model.id
                                                      AND label = 'UMC')
                             WHERE id = weapon_model.id;
                    WHEN weapon_model.faction_id IS NULL THEN UPDATE weapon_models
                                                              SET default_skin_id = (SELECT id
                                                                                     FROM blueprint_weapon_skin
                                                                                     WHERE weapon_model_id = weapon_model.id
                                                                                       AND label = weapon_model.label)
                                                              WHERE id = weapon_model.id;
                    END CASE;
            END LOOP;
    END;
$$;

ALTER TABLE weapon_models
    ALTER COLUMN default_skin_id SET NOT NULL;

ALTER TABLE blueprint_weapons
    ADD COLUMN weapon_model_id UUID REFERENCES weapon_models (id);

-- update existing blueprint_weapons (factionless)
DO
$$
    DECLARE
        blueprint_weapon BLUEPRINT_WEAPONS%ROWTYPE;
    BEGIN
        FOR blueprint_weapon IN SELECT * FROM blueprint_weapons
            LOOP
                UPDATE blueprint_weapons
                SET weapon_model_id = (SELECT id
                                       FROM weapon_models
                                       WHERE label = blueprint_weapon.label
                                         AND faction_id IS NULL)
                WHERE label = blueprint_weapon.label;
            END LOOP;
    END;
$$;

ALTER TABLE blueprint_weapons
    ALTER COLUMN weapon_model_id SET NOT NULL;

DO
$$
    DECLARE
        weapon_model WEAPON_MODELS%ROWTYPE;
    BEGIN
        FOR weapon_model IN SELECT * FROM weapon_models WHERE faction_id IS NOT NULL
            LOOP
                INSERT INTO blueprint_weapons (brand_id, label, slug, damage, weapon_type, is_melee, weapon_model_id)
                VALUES (CASE
                            WHEN weapon_model.faction_id = (SELECT id FROM factions WHERE label = 'Boston Cybernetics')
                                THEN
                                    (SELECT id FROM brands WHERE label = 'Archon Miltech')
                            WHEN weapon_model.faction_id =
                                 (SELECT id FROM factions WHERE label = 'Zaibatsu Heavy Industries') THEN
                                    (SELECT id FROM brands WHERE label = 'Warsui')
                            WHEN weapon_model.faction_id =
                                 (SELECT id FROM factions WHERE label = 'Red Mountain Offworld Mining Corporation') THEN
                                    (SELECT id FROM brands WHERE label = 'Pyrotronics')
                            END,
                        CONCAT((SELECT label FROM brands WHERE id = weapon_model.brand_id), ' ', weapon_model.label),
                        LOWER(CONCAT(REPLACE((SELECT label FROM brands WHERE id = weapon_model.brand_id), ' ', '_'),
                                     '_', REPLACE(weapon_model.label, ' ', '_'))),
                        0,
                        weapon_model.weapon_type,
                        CASE
                            WHEN weapon_model.weapon_type = 'Sword' THEN TRUE
                            ELSE FALSE
                            END,
                        weapon_model.id);
            END LOOP;
    END;
$$;

ALTER TABLE weapons
    ADD COLUMN weapon_model_id         UUID,
    ADD COLUMN equipped_weapon_skin_id UUID;

--updating existing weapons
UPDATE weapons
SET weapon_model_id = (SELECT id FROM weapon_models WHERE label = 'Plasma Rifle' AND brand_id IS NULL)
WHERE label = 'Plasma Rifle'
  AND brand_id IS NULL;
UPDATE weapons
SET weapon_model_id = (SELECT id FROM weapon_models WHERE label = 'Auto Cannon' AND brand_id IS NULL)
WHERE label = 'Auto Cannon'
  AND brand_id IS NULL;
UPDATE weapons
SET weapon_model_id = (SELECT id FROM weapon_models WHERE label = 'Sniper Rifle' AND brand_id IS NULL)
WHERE label = 'Sniper Rifle'
  AND brand_id IS NULL;
UPDATE weapons
SET weapon_model_id = (SELECT id FROM weapon_models WHERE label = 'Sword' AND brand_id IS NULL)
WHERE label = 'Sword'
  AND brand_id IS NULL;
UPDATE weapons
SET weapon_model_id = (SELECT id FROM weapon_models WHERE label = 'Laser Sword' AND brand_id IS NULL)
WHERE label = 'Laser Sword'
  AND brand_id IS NULL;
UPDATE weapons
SET weapon_model_id = (SELECT id FROM weapon_models WHERE label = 'Rocket Pod' AND brand_id IS NULL)
WHERE label = 'Rocket Pod'
  AND brand_id IS NULL;

ALTER TABLE weapons
    ADD CONSTRAINT fk_weapon_models FOREIGN KEY (weapon_model_id) REFERENCES weapon_models (id);

-- MECHS

ALTER TABLE mech_model
    RENAME TO mech_models;

ALTER TABLE mech_models
    ADD COLUMN brand_id   UUID,
    ADD COLUMN faction_id UUID,
    ADD COLUMN mech_type  MECH_TYPE;

UPDATE mech_models
SET mech_type = 'HUMANOID';
UPDATE mech_models
SET faction_id = (SELECT id FROM factions WHERE label = 'Boston Cybernetics')
WHERE label = 'Law Enforcer X-1000';
UPDATE mech_models
SET faction_id = (SELECT id FROM factions WHERE label = 'Zaibatsu Heavy Industries')
WHERE label = 'Tenshi Mk1';
UPDATE mech_models
SET faction_id = (SELECT id FROM factions WHERE label = 'Red Mountain Offworld Mining Corporation')
WHERE label = 'Olympus Mons LY07';

INSERT INTO mech_models (id, label, mech_type, brand_id, faction_id)
VALUES ('02ba91b7-55dc-450a-9fbd-e7337ae97a2b', 'WAR ENFORCER', 'HUMANOID', (SELECT id FROM brands WHERE label = 'Daison Avionics'),
        (SELECT id FROM factions WHERE label = 'Boston Cybernetics'));
INSERT INTO mech_models (id, label, mech_type, brand_id, faction_id)
VALUES ('7068ab3e-89dc-4ac1-bcbb-1089096a5eda', 'ANNIHILATOR', 'PLATFORM', (SELECT id FROM brands WHERE label = 'Daison Avionics'),
        (SELECT id FROM factions WHERE label = 'Boston Cybernetics'));

INSERT INTO mech_models (id, label, mech_type, brand_id, faction_id)
VALUES ('3dc5888b-f5ff-4d08-a520-26fd3681707f', 'KENJI', 'HUMANOID', (SELECT id FROM brands WHERE label = 'X3 Wartech'),
        (SELECT id FROM factions WHERE label = 'Zaibatsu Heavy Industries'));
INSERT INTO mech_models (id, label, mech_type, brand_id, faction_id)
VALUES ('0639ebde-fbba-498b-88ac-f7122ead9c90', 'SHIROKUMA', 'PLATFORM', (SELECT id FROM brands WHERE label = 'X3 Wartech'),
        (SELECT id FROM factions WHERE label = 'Zaibatsu Heavy Industries'));

INSERT INTO mech_models (id, label, mech_type, brand_id, faction_id)
VALUES ('fc9546d0-9682-468e-af1f-24eb1735315b', 'ARIES', 'HUMANOID', (SELECT id FROM brands WHERE label = 'Unified Martian Corporation'),
        (SELECT id FROM factions WHERE label = 'Red Mountain Offworld Mining Corporation'));
INSERT INTO mech_models (id, label, mech_type, brand_id, faction_id)
VALUES ('df1ac803-0a90-4631-b9e0-b62a44bdadff', 'VIKING', 'PLATFORM', (SELECT id FROM brands WHERE label = 'Unified Martian Corporation'),
        (SELECT id FROM factions WHERE label = 'Red Mountain Offworld Mining Corporation'));

ALTER TABLE mech_models
    ADD CONSTRAINT fk_brands FOREIGN KEY (brand_id) REFERENCES brands (id),
    ADD CONSTRAINT fk_factions FOREIGN KEY (faction_id) REFERENCES factions (id);

ALTER TABLE blueprint_mech_skin
    ADD COLUMN mech_type     MECH_TYPE,
    ADD COLUMN stat_modifier NUMERIC(8);

UPDATE blueprint_mech_skin
SET mech_type = 'HUMANOID';

-- for each mech_model, insert 6 skins
DO
$$
    DECLARE
        mech_model MECH_MODELS%ROWTYPE;
    BEGIN
        FOR mech_model IN SELECT * FROM mech_models WHERE brand_id IS NOT NULL
            LOOP
                CASE
                    WHEN mech_model.faction_id = (SELECT id FROM factions WHERE label = 'Boston Cybernetics')
                        THEN INSERT INTO blueprint_mech_skin (mech_model, label, mech_type, tier)
                             VALUES (mech_model.id, 'Raptor', mech_model.mech_type, 'COLOSSAL');
                             INSERT INTO blueprint_mech_skin (mech_model, label, mech_type, tier)
                             VALUES (mech_model.id, 'Daison Avionics', mech_model.mech_type, 'COLOSSAL');
                             INSERT INTO blueprint_mech_skin (mech_model, label, mech_type, tier)
                             VALUES (mech_model.id, 'Rexeon Guard', mech_model.mech_type, 'RARE');
                             INSERT INTO blueprint_mech_skin (mech_model, label, mech_type, tier)
                             VALUES (mech_model.id, 'Paladin', mech_model.mech_type, 'EXOTIC');
                             INSERT INTO blueprint_mech_skin (mech_model, label, mech_type, tier)
                             VALUES (mech_model.id, 'Hive', mech_model.mech_type, 'MYTHIC');
                             INSERT INTO blueprint_mech_skin (mech_model, label, mech_type, tier)
                             VALUES (mech_model.id, 'Gold', mech_model.mech_type, 'LEGENDARY');

                    WHEN mech_model.faction_id = (SELECT id FROM factions WHERE label = 'Zaibatsu Heavy Industries')
                        THEN INSERT INTO blueprint_mech_skin (mech_model, label, mech_type, tier)
                             VALUES (mech_model.id, 'XHANCR', mech_model.mech_type, 'COLOSSAL');
                             INSERT INTO blueprint_mech_skin (mech_model, label, mech_type, tier)
                             VALUES (mech_model.id, 'X3W', mech_model.mech_type, 'COLOSSAL');
                             INSERT INTO blueprint_mech_skin (mech_model, label, mech_type, tier)
                             VALUES (mech_model.id, '2501 - Tachikoma', mech_model.mech_type, 'RARE');
                             INSERT INTO blueprint_mech_skin (mech_model, label, mech_type, tier)
                             VALUES (mech_model.id, 'Shinobi', mech_model.mech_type, 'EXOTIC');
                             INSERT INTO blueprint_mech_skin (mech_model, label, mech_type, tier)
                             VALUES (mech_model.id, 'Synth Punk', mech_model.mech_type, 'MYTHIC');
                             INSERT INTO blueprint_mech_skin (mech_model, label, mech_type, tier)
                             VALUES (mech_model.id, 'Gold', mech_model.mech_type, 'LEGENDARY');

                    WHEN mech_model.faction_id =
                         (SELECT id FROM factions WHERE label = 'Red Mountain Offworld Mining Corporation')
                        THEN INSERT INTO blueprint_mech_skin (mech_model, label, mech_type, tier)
                             VALUES (mech_model.id, 'Military', mech_model.mech_type, 'COLOSSAL');
                             INSERT INTO blueprint_mech_skin (mech_model, label, mech_type, tier)
                             VALUES (mech_model.id, 'UMC', mech_model.mech_type, 'COLOSSAL');
                             INSERT INTO blueprint_mech_skin (mech_model, label, mech_type, tier)
                             VALUES (mech_model.id, 'Mining', mech_model.mech_type, 'RARE');
                             INSERT INTO blueprint_mech_skin (mech_model, label, mech_type, tier)
                             VALUES (mech_model.id, 'Heavy Metal', mech_model.mech_type, 'EXOTIC');
                             INSERT INTO blueprint_mech_skin (mech_model, label, mech_type, tier)
                             VALUES (mech_model.id, 'Molten', mech_model.mech_type, 'MYTHIC');
                             INSERT INTO blueprint_mech_skin (mech_model, label, mech_type, tier)
                             VALUES (mech_model.id, 'Gold', mech_model.mech_type, 'LEGENDARY');
                    END CASE;
            END LOOP;
    END;
$$;

-- set default skins for mech model

DO
$$
    DECLARE
        model MECH_MODELS%ROWTYPE;
    BEGIN
        FOR model IN SELECT * FROM mech_models WHERE default_chassis_skin_id IS NULL
            LOOP
                CASE
                    WHEN model.faction_id = (SELECT id FROM factions WHERE label = 'Zaibatsu Heavy Industries')
                        THEN UPDATE mech_models
                             SET default_chassis_skin_id = (SELECT id
                                                            FROM blueprint_mech_skin
                                                            WHERE mech_model = model.id
                                                              AND label = 'X3W')
                             WHERE id = model.id;
                    WHEN model.faction_id = (SELECT id FROM factions WHERE label = 'Boston Cybernetics')
                        THEN UPDATE mech_models
                             SET default_chassis_skin_id = (SELECT id
                                                            FROM blueprint_mech_skin
                                                            WHERE mech_model = model.id
                                                              AND label = 'Daison Avionics')
                             WHERE id = model.id;
                    WHEN model.faction_id =
                         (SELECT id FROM factions WHERE label = 'Red Mountain Offworld Mining Corporation')
                        THEN UPDATE mech_models
                             SET default_chassis_skin_id = (SELECT id
                                                            FROM blueprint_mech_skin
                                                            WHERE mech_model = model.id
                                                              AND label = 'UMC')
                             WHERE id = model.id;
                    WHEN model.faction_id IS NULL THEN UPDATE mech_models
                                                       SET default_chassis_skin_id = (SELECT id
                                                                                      FROM blueprint_mech_skin
                                                                                      WHERE mech_model = model.id
                                                                                        AND label = model.label)
                                                       WHERE id = model.id;
                    END CASE;
            END LOOP;
    END;
$$;

ALTER TABLE mech_models
    ALTER COLUMN default_chassis_skin_id SET NOT NULL;

ALTER TABLE blueprint_mechs
    DROP COLUMN skin;

DO
$$
    DECLARE
        mech_model MECH_MODELS%ROWTYPE;
    BEGIN
        FOR mech_model IN SELECT * FROM mech_models WHERE brand_id IS NOT NULL
            LOOP
                INSERT INTO blueprint_mechs (brand_id, label, slug, weapon_hardpoints, utility_slots, speed,
                                             max_hitpoints, model_id, power_core_size)
                VALUES (mech_model.brand_id,
                        CONCAT((SELECT label FROM brands WHERE id = mech_model.brand_id), ' ', mech_model.label),
                        LOWER(CONCAT(REPLACE((SELECT label FROM brands WHERE id = mech_model.brand_id), ' ', '_'), '_',
                                     REPLACE(mech_model.label, ' ', '_'))),
                        CASE --hardpoints
                            WHEN mech_model.mech_type = 'PLATFORM' THEN 5
                            ELSE 2
                            END,
                        CASE -- utility slots
                            WHEN mech_model.mech_type = 'PLATFORM' THEN 2
                            ELSE 4
                            END,
                        CASE --speed
                            WHEN mech_model.mech_type = 'PLATFORM' THEN 1000
                            ELSE 2000
                            END,
                        CASE --max_hitpoints
                            WHEN mech_model.mech_type = 'PLATFORM' THEN 3000
                            ELSE 1500
                            END,
                        mech_model.id,
                        CASE --max_hitpoints
                            WHEN mech_model.mech_type = 'PLATFORM' THEN 'MEDIUM'
                            ELSE 'SMALL'
                            END);
            END LOOP;
    END;
$$;


INSERT INTO blueprint_power_cores (collection, label, size, capacity, max_draw_rate, recharge_rate, armour,
                                   max_hitpoints)
VALUES ('supremacy-general', 'Medium Energy Core', 'MEDIUM', 1500, 150, 100, 0, 1500);
=======
--
-- DO
-- $$
--     DECLARE
--         weapon_model WEAPON_MODELS%ROWTYPE;
--     BEGIN
--         FOR weapon_model IN SELECT * FROM weapon_models
--             LOOP
--                 INSERT INTO blueprint_weapons (brand_id, label, slug, damage, weapon_type, is_melee)
--                 VALUES ((SELECT id FROM brands WHERE id = weapon_model.brand_id),
--                         CONCAT((SELECT label FROM brands WHERE id = weapon_model.brand_id), ' ', weapon_model.label),
--                         LOWER(CONCAT(REPLACE((SELECT label FROM brands WHERE id = weapon_model.brand_id), ' ', '_'),
--                                      '_', REPLACE(weapon_model.label, ' ', '_'))),
--                         0,
--                         weapon_model.weapon_type,
--                         CASE
--                             WHEN weapon_model.weapon_type = 'Sword' THEN TRUE
--                             ELSE FALSE
--                             END);
--             END LOOP;
--     END;
-- $$;
--
-- ALTER TABLE blueprint_mechs
--     DROP COLUMN skin;
-- --
-- DO
-- $$
--     DECLARE
--         mech_model MECH_MODELS%ROWTYPE;
--     BEGIN
--         FOR mech_model IN SELECT * FROM mech_models WHERE brand_id IS NOT NULL
--             LOOP
--                 INSERT INTO blueprint_mechs (brand_id, label, slug, weapon_hardpoints, utility_slots, speed,
--                                              max_hitpoints, model_id, power_core_size)
--                 VALUES (mech_model.brand_id,
--                         CONCAT((SELECT label FROM brands WHERE id = mech_model.brand_id), ' ', mech_model.label),
--                         LOWER(CONCAT(REPLACE((SELECT label FROM brands WHERE id = mech_model.brand_id), ' ', '_'), '_',
--                                      REPLACE(mech_model.label, ' ', '_'))),
--                         CASE --hardpoints
--                             WHEN mech_model.mech_type = 'PLATFORM' THEN 5
--                             ELSE 2
--                             END,
--                         CASE -- utility slots
--                             WHEN mech_model.mech_type = 'PLATFORM' THEN 2
--                             ELSE 4
--                             END,
--                         CASE --speed
--                             WHEN mech_model.mech_type = 'PLATFORM' THEN 1000
--                             ELSE 2000
--                             END,
--                         CASE --max_hitpoints
--                             WHEN mech_model.mech_type = 'PLATFORM' THEN 3000
--                             ELSE 1500
--                             END,
--                         mech_model.id,
--                         CASE --max_hitpoints
--                             WHEN mech_model.mech_type = 'PLATFORM' THEN 'MEDIUM'
--                             ELSE 'SMALL'
--                             END);
--             END LOOP;
--     END;
-- $$;
>>>>>>> bb6e7403

-- seeding mystery crates
-- looping over each type of mystery crate type for x amount of crates for each faction. can do 1 big loop if all crate types have the same amount
DO
$$
    BEGIN
<<<<<<< HEAD
        FOR count IN 1..5000 --change to 5000, -- dev changed to not take years
=======
        FOR count IN 1..1000 --change to 5000, -- dev changed to not take years
>>>>>>> bb6e7403
            LOOP
                INSERT INTO mystery_crate (type, faction_id, label)
                VALUES ('MECH', (SELECT id FROM factions f WHERE f.label = 'Red Mountain Offworld Mining Corporation'),
                        'Red Mountain War Machine Mystery Crate');
                INSERT INTO mystery_crate (type, faction_id, label)
                VALUES ('MECH', (SELECT id FROM factions f WHERE f.label = 'Zaibatsu Heavy Industries'),
                        'Zaibatsu Nexus War Machine Mystery Crate');
                INSERT INTO mystery_crate (type, faction_id, label)
                VALUES ('MECH', (SELECT id FROM factions f WHERE f.label = 'Boston Cybernetics'),
                        'Boston Cybernetics Nexus War Machine Mystery Crate');
            END LOOP;
    END;
$$;

DO
$$
    BEGIN
<<<<<<< HEAD
        FOR count IN 1..13000 -- change to 13000, -- dev changed to not take years
=======
        FOR count IN 1..2600 -- change to 13000, -- dev changed to not take years
>>>>>>> bb6e7403
            LOOP
                INSERT INTO mystery_crate (type, faction_id, label)
                VALUES ('WEAPON',
                        (SELECT id FROM factions f WHERE f.label = 'Red Mountain Offworld Mining Corporation'),
                        'Red Mountain Nexus Weapon Mystery Crate');
                INSERT INTO mystery_crate (type, faction_id, label)
                VALUES ('WEAPON', (SELECT id FROM factions f WHERE f.label = 'Zaibatsu Heavy Industries'),
                        'Zaibatsu Nexus Weapon Mystery Crate');
                INSERT INTO mystery_crate (type, faction_id, label)
                VALUES ('WEAPON', (SELECT id FROM factions f WHERE f.label = 'Boston Cybernetics'),
                        'Boston Cybernetics Nexus Weapon Mystery Crate');
            END LOOP;
    END;
$$;

-- seeding crate blueprints
DROP FUNCTION IF EXISTS insert_mech_into_crate(core_size TEXT, mechCrate_id UUID, faction RECORD);
CREATE FUNCTION insert_mech_into_crate(core_size TEXT, mechcrate_id UUID, faction RECORD) RETURNS VOID
    LANGUAGE plpgsql AS
$$
BEGIN
    INSERT INTO mystery_crate_blueprints (mystery_crate_id, blueprint_type, blueprint_id)
    VALUES (mechcrate_id, 'MECH', (SELECT id
                                   FROM blueprint_mechs
                                   WHERE blueprint_mechs.power_core_size = core_size
                                     AND blueprint_mechs.brand_id =
                                         CASE
                                             WHEN faction.label = 'Boston Cybernetics'
                                                 THEN (SELECT id FROM brands WHERE label = 'Daison Avionics')
                                             WHEN faction.label = 'Zaibatsu Heavy Industries'
                                                 THEN (SELECT id FROM brands WHERE label = 'X3 Wartech')
                                             WHEN faction.label = 'Red Mountain Offworld Mining Corporation'
                                                 THEN (SELECT id FROM brands WHERE label = 'Unified Martian Corporation')
                                             END));
END;
$$;

DROP FUNCTION IF EXISTS insert_mech_skin_into_crate(mechCrate_id UUID, mechType TEXT, skinLabel TEXT, faction RECORD);
CREATE FUNCTION insert_mech_skin_into_crate(mechcrate_id UUID, mechtype TEXT, skinlabel TEXT, faction RECORD) RETURNS VOID
    LANGUAGE plpgsql AS
$$
BEGIN

    INSERT INTO mystery_crate_blueprints (mystery_crate_id, blueprint_type, blueprint_id)
    VALUES (mechcrate_id, 'MECH_SKIN', (SELECT id
                                        FROM blueprint_mech_skin
                                        WHERE mech_type = mechtype::MECH_TYPE
                                          AND blueprint_mech_skin.mech_model =
                                              CASE
                                                  WHEN faction.label = 'Boston Cybernetics'
                                                      THEN (SELECT id
                                                            FROM mech_models mm
                                                            WHERE mm.mech_type = mechtype::MECH_TYPE
                                                              AND mm.brand_id =
                                                                  (SELECT id FROM brands WHERE brands.label = 'Daison Avionics'))
                                                  WHEN faction.label = 'Zaibatsu Heavy Industries'
                                                      THEN (SELECT id
                                                            FROM mech_models mm
                                                            WHERE mm.mech_type = mechtype::MECH_TYPE
                                                              AND mm.brand_id =
                                                                  (SELECT id FROM brands WHERE brands.label = 'X3 Wartech'))
                                                  WHEN faction.label = 'Red Mountain Offworld Mining Corporation'
                                                      THEN (SELECT id
                                                            FROM mech_models mm
                                                            WHERE mm.mech_type = mechtype::MECH_TYPE
                                                              AND mm.brand_id =
                                                                  (SELECT id
                                                                   FROM brands
                                                                   WHERE brands.label = 'Unified Martian Corporation'))
                                                  END
                                          AND label = skinlabel));
END;
$$;

DROP FUNCTION IF EXISTS get_mech_skin_label_rarity(i INTEGER, type TEXT, amount_of_type NUMERIC,
                                                   previous_crates NUMERIC,
                                                   faction RECORD);
CREATE FUNCTION get_mech_skin_label_rarity(i INTEGER, type TEXT, amount_of_type NUMERIC, previous_crates NUMERIC,
                                           faction RECORD) RETURNS TEXT
    LANGUAGE plpgsql AS
$$
BEGIN
    RETURN CASE
        --30% colossal
               WHEN i <= ((.30 * amount_of_type) + previous_crates)
                   THEN
                   CASE
                       WHEN type = 'MECH' THEN
                           CASE
                               WHEN faction.label = 'Boston Cybernetics'
                                   THEN 'Spot Yellow'
                               WHEN faction.label = 'Zaibatsu Heavy Industries'
                                   THEN 'Heavy White'
                               WHEN faction.label = 'Red Mountain Offworld Mining Corporation'
                                   THEN 'Pilbara Dust'
                               END
                       WHEN type = 'WEAPON' THEN
                           CASE
                               WHEN faction.label = 'Boston Cybernetics'
                                   THEN 'Archon Gunmetal'
                               WHEN faction.label = 'Zaibatsu Heavy Industries'
                                   THEN 'Verdant Warsui'
                               WHEN faction.label = 'Red Mountain Offworld Mining Corporation'
                                   THEN 'Pyro Crimson'
                               END
                       END


        --30% colossal
               WHEN i > ((.30 * amount_of_type) + previous_crates) AND
                    i <= ((.60 * amount_of_type) + previous_crates)
                   THEN
                   CASE
                       WHEN type = 'MECH' THEN
                           CASE
                               WHEN faction.label = 'Boston Cybernetics'
                                   THEN 'Sea Hawk'
                               WHEN faction.label = 'Zaibatsu Heavy Industries'
                                   THEN 'Nullifier'
                               WHEN faction.label = 'Red Mountain Offworld Mining Corporation'
                                   THEN 'High Caliber'
                               END
                       WHEN type = 'WEAPON' THEN
                           CASE
                               WHEN faction.label = 'Boston Cybernetics'
                                   THEN 'Praetor Grunge'
                               WHEN faction.label = 'Zaibatsu Heavy Industries'
                                   THEN 'Violet Ice'
                               WHEN faction.label = 'Red Mountain Offworld Mining Corporation'
                                   THEN 'Barricade Stripes'
                               END
                       END

        --15% rare
               WHEN i > ((.60 * amount_of_type) + previous_crates) AND
                    i <= ((.75 * amount_of_type) + previous_crates)
                   THEN
                   CASE
                       WHEN type = 'MECH' THEN
                           CASE
                               WHEN faction.label = 'Boston Cybernetics'
                                   THEN 'Thin Blue Line'
                               WHEN faction.label = 'Zaibatsu Heavy Industries'
                                   THEN 'Two Five Zero One'
                               WHEN faction.label = 'Red Mountain Offworld Mining Corporation'
                                   THEN 'Fly In Fly Out'
                               END
                       WHEN type = 'WEAPON' THEN
                           CASE
                               WHEN faction.label = 'Boston Cybernetics'
                                   THEN 'Less-Than-Lethal'
                               WHEN faction.label = 'Zaibatsu Heavy Industries'
                                   THEN 'Rebellion'
                               WHEN faction.label = 'Red Mountain Offworld Mining Corporation'
                                   THEN 'Shark Skin'
                               END
                       END

        --12.5% legendary
               WHEN i > ((.75 * amount_of_type) + previous_crates) AND
                    i <= ((.875 * amount_of_type) + previous_crates)
                   THEN CASE
                            WHEN type = 'MECH' THEN
                                CASE
                                    WHEN faction.label = 'Boston Cybernetics'
                                        THEN 'Bullion'
                                    WHEN faction.label = 'Zaibatsu Heavy Industries'
                                        THEN 'Mine God'
                                    WHEN faction.label = 'Red Mountain Offworld Mining Corporation'
                                        THEN 'Sovereign Hill'
                                    END
                            WHEN type = 'WEAPON' THEN
                                CASE
                                    WHEN faction.label = 'Boston Cybernetics'
                                        THEN 'Unbroken Knot'
                                    WHEN faction.label = 'Zaibatsu Heavy Industries'
                                        THEN 'Cephalopod Ripple'
                                    WHEN faction.label = 'Red Mountain Offworld Mining Corporation'
                                        THEN 'Martian Mess Maker'
                                    END
                   END

        --10% for exotic
               WHEN i > ((.875 * amount_of_type) + previous_crates) AND
                    i <= ((.975 * amount_of_type) + previous_crates)
                   THEN
                   CASE
                       WHEN type = 'MECH' THEN
                           CASE
                               WHEN faction.label = 'Boston Cybernetics'
                                   THEN 'Code of Chivalry'
                               WHEN faction.label = 'Zaibatsu Heavy Industries'
                                   THEN 'Shadows Steal Away'
                               WHEN faction.label = 'Red Mountain Offworld Mining Corporation'
                                   THEN 'Osmium Scream'
                               END
                       WHEN type = 'WEAPON' THEN
                           CASE
                               WHEN faction.label = 'Boston Cybernetics'
                                   THEN 'Ready To Quench'
                               WHEN faction.label = 'Zaibatsu Heavy Industries'
                                   THEN 'Catastrophe'
                               WHEN faction.label = 'Red Mountain Offworld Mining Corporation'
                                   THEN 'Watered Steel'
                               END
                       END
        --2.5% mythic
               WHEN i > ((.975 * amount_of_type) + previous_crates) AND
                    i <= ((1 * amount_of_type) + previous_crates)
                   THEN
                   CASE
                       WHEN type = 'MECH' THEN
                           CASE
                               WHEN faction.label = 'Boston Cybernetics'
                                   THEN 'Telling the Bees'
                               WHEN faction.label = 'Zaibatsu Heavy Industries'
                                   THEN 'Synth Punk'
                               WHEN faction.label = 'Red Mountain Offworld Mining Corporation'
                                   THEN 'Promethean Gold'
                               END
--                        this will push into rare to account for no mythics for MOST weapons
                       WHEN type = 'WEAPON' THEN
                           CASE
                               WHEN faction.label = 'Boston Cybernetics'
                                   THEN 'Less-Than-Lethal'
                               WHEN faction.label = 'Zaibatsu Heavy Industries'
                                   THEN 'Rebellion'
                               WHEN faction.label = 'Red Mountain Offworld Mining Corporation'
                                   THEN 'Shark Skin'
                               END
                       END
        END;
END;
$$;

DROP FUNCTION IF EXISTS insert_weapon_skin_into_crate(i INTEGER, weaponCrate_id UUID, weaponType TEXT,
                                                      amount_of_type NUMERIC,
                                                      previous_crates NUMERIC, type TEXT, skin_label TEXT,
                                                      faction RECORD);
CREATE FUNCTION insert_weapon_skin_into_crate(i INTEGER, weaponcrate_id UUID, weapontype TEXT,
                                              amount_of_type NUMERIC,
                                              previous_crates NUMERIC, type TEXT, skin_label TEXT,
                                              faction RECORD) RETURNS VOID
    LANGUAGE plpgsql AS
$$
BEGIN
    INSERT INTO mystery_crate_blueprints (mystery_crate_id, blueprint_type, blueprint_id)
    VALUES (weaponcrate_id, 'WEAPON_SKIN', (SELECT id
                                            FROM blueprint_weapon_skin
                                            WHERE weapon_type = weapontype::WEAPON_TYPE
                                              AND blueprint_weapon_skin.weapon_model_id =
                                                  CASE
                                                      WHEN faction.label = 'Boston Cybernetics'
                                                          THEN (SELECT id
                                                                FROM weapon_models
                                                                WHERE weapon_type = weapontype::WEAPON_TYPE
                                                                  AND brand_id = (SELECT id FROM brands WHERE label = 'Archon Miltech'))
                                                      WHEN faction.label = 'Zaibatsu Heavy Industries'
                                                          THEN (SELECT id
                                                                FROM weapon_models
                                                                WHERE weapon_type = weapontype::WEAPON_TYPE
                                                                  AND brand_id = (SELECT id FROM brands WHERE label = 'Warsui'))
                                                      WHEN faction.label = 'Red Mountain Offworld Mining Corporation'
                                                          THEN (SELECT id
                                                                FROM weapon_models
                                                                WHERE weapon_type = weapontype::WEAPON_TYPE
                                                                  AND brand_id = (SELECT id FROM brands WHERE label = 'Pyrotronics'))
                                                      END
                                              AND label =
                                                  CASE
                                                      WHEN type = 'MECH'
                                                          THEN skin_label
                                                      ELSE get_mech_skin_label_rarity(i, 'WEAPON', amount_of_type,
                                                                                      previous_crates,
                                                                                      faction)
                                                      END
--
    ));
END;
$$;

DROP FUNCTION IF EXISTS insert_weapon_into_crate(crate_id UUID, weaponType TEXT, faction RECORD);
CREATE FUNCTION insert_weapon_into_crate(crate_id UUID, weapontype TEXT, faction RECORD) RETURNS VOID
    LANGUAGE plpgsql AS
$$
BEGIN
    INSERT INTO mystery_crate_blueprints (mystery_crate_id, blueprint_type, blueprint_id)
    VALUES (crate_id, 'WEAPON', (SELECT id
                                 FROM blueprint_weapons
                                 WHERE weapon_type = weapontype::WEAPON_TYPE
                                   AND brand_id =
                                       CASE
                                           WHEN faction.label = 'Boston Cybernetics'
                                               THEN (SELECT id FROM brands WHERE label = 'Archon Miltech')
                                           WHEN faction.label = 'Zaibatsu Heavy Industries'
                                               THEN (SELECT id FROM brands WHERE label = 'Warsui')
                                           WHEN faction.label = 'Red Mountain Offworld Mining Corporation'
                                               THEN (SELECT id FROM brands WHERE label = 'Pyrotronics')
                                           END));
END;
$$;


DO
$$
    DECLARE
        faction                 FACTIONS%ROWTYPE;
        DECLARE mechcrate       MYSTERY_CRATE%ROWTYPE;
        DECLARE weaponcrate     MYSTERY_CRATE%ROWTYPE;
        DECLARE i               INTEGER;
        DECLARE mechcratelen    INTEGER;
        DECLARE mech_skin_label TEXT;

    BEGIN
        --for each faction loop over the mystery crates of specified faction
        FOR faction IN SELECT * FROM factions
            LOOP
                i := 1;
                mechcratelen :=
                        (SELECT COUNT(*) FROM mystery_crate WHERE faction_id = faction.id AND type = 'MECH');
                -- for half of the Mechs, insert a mech object from the appropriate brand's bipedal mechs and a fitted power core
                FOR mechcrate IN SELECT * FROM mystery_crate WHERE faction_id = faction.id AND type = 'MECH'
                    LOOP

                        mech_skin_label := get_mech_skin_label_rarity(i, 'MECH', (.8 * mechcratelen), 0, faction);
                        CASE
                            WHEN i <= (mechcratelen * .8) -- seed humanoid mechs
                                THEN PERFORM insert_mech_into_crate('SMALL', mechcrate.id, faction);
                                     PERFORM insert_mech_skin_into_crate(mechcrate.id, 'HUMANOID',
                                                                         mech_skin_label, faction);

                                     INSERT INTO mystery_crate_blueprints (mystery_crate_id, blueprint_type, blueprint_id)
                                     VALUES (mechcrate.id, 'POWER_CORE', (SELECT id
                                                                          FROM blueprint_power_cores c
                                                                          WHERE c.label = 'Standard Energy Core'));

                                     PERFORM insert_weapon_into_crate(mechcrate.id, 'Flak', faction);
                                     PERFORM insert_weapon_skin_into_crate(i, mechcrate.id, 'Flak',
                                                                           (.8 * mechcratelen),
                                                                           0, 'MECH', mech_skin_label,
                                                                           faction);

                                     PERFORM insert_weapon_into_crate(mechcrate.id, 'Machine Gun', faction);
                                     PERFORM insert_weapon_skin_into_crate(i, mechcrate.id, 'Machine Gun',
                                                                           (.8 * mechcratelen),
                                                                           0, 'MECH', mech_skin_label,
                                                                           faction);


                                     i := i + 1;
                            -- for other half of the Mechs, insert a mech object from the appropriate brand's platform mechs and a fitted power core
                            ELSE mech_skin_label :=
                                         get_mech_skin_label_rarity(i, 'MECH', (.2 * mechcratelen), .8 * mechcratelen,
                                                                    faction);

                                 PERFORM insert_mech_into_crate('MEDIUM', mechcrate.id, faction);
                                 PERFORM insert_mech_skin_into_crate(mechcrate.id, 'PLATFORM',
                                                                     mech_skin_label, faction);

                                 INSERT INTO mystery_crate_blueprints (mystery_crate_id, blueprint_type, blueprint_id)
                                 VALUES (mechcrate.id, 'POWER_CORE',
                                         (SELECT id FROM blueprint_power_cores c WHERE c.size = 'MEDIUM'));


                                 PERFORM insert_weapon_into_crate(mechcrate.id, 'Flak', faction);
                                 PERFORM insert_weapon_skin_into_crate(i, mechcrate.id, 'Flak',
                                                                       (.2 * mechcratelen),
                                                                       (.8 * mechcratelen), 'MECH', mech_skin_label,
                                                                       faction);

                                 PERFORM insert_weapon_into_crate(mechcrate.id, 'Machine Gun', faction);
                                 PERFORM insert_weapon_skin_into_crate(i, mechcrate.id, 'Machine Gun',
                                                                       (.2 * mechcratelen),
                                                                       (.8 * mechcratelen), 'MECH', mech_skin_label,
                                                                       faction);
                                 i = i + 1;
                            END CASE;
                    END LOOP;

                -- for weapons crates of each faction, insert weapon blueprint.
                i := 1;
                FOR weaponcrate IN SELECT * FROM mystery_crate WHERE faction_id = faction.id AND type = 'WEAPON'
                    LOOP
                        CASE
                            --minigun: all factions
                            WHEN i <= 2000
                                THEN PERFORM insert_weapon_into_crate(weaponcrate.id, 'Minigun', faction);
                                     PERFORM insert_weapon_skin_into_crate(i, weaponcrate.id, 'Minigun',
                                                                           2000,
                                                                           0, 'WEAPON', '',
                                                                           faction);
                                     i := i + 1;
                            --missile launcher: all factions
                            WHEN i > 2000 AND i <= 4000
                                THEN PERFORM insert_weapon_into_crate(weaponcrate.id, 'Missile Launcher', faction);
                                     PERFORM insert_weapon_skin_into_crate(i, weaponcrate.id,
                                                                           'Missile Launcher',
                                                                           2000,
                                                                           2000, 'WEAPON', '',
                                                                           faction);
                                     i := i + 1;
                            --plasma gun: all factions
                            WHEN i > 4000 AND i <= 6000
                                THEN PERFORM insert_weapon_into_crate(weaponcrate.id, 'Plasma Gun', faction);
                                     PERFORM insert_weapon_skin_into_crate(i, weaponcrate.id, 'Plasma Gun',
                                                                           2000,
                                                                           4000, 'WEAPON', '',
                                                                           faction);
                                     i := i + 1;
                            --Laser beam: all factions
                            WHEN i > 6000 AND i <= 8000
                                THEN PERFORM insert_weapon_into_crate(weaponcrate.id, 'Laser Beam', faction);
                                     PERFORM insert_weapon_skin_into_crate(i, weaponcrate.id, 'Laser Beam',
                                                                           2000,
                                                                           6000, 'WEAPON', '',
                                                                           faction);
                                     i := i + 1;
                            --cannon: all factions
                            WHEN i > 8000 AND i <= 10000
                                THEN PERFORM insert_weapon_into_crate(weaponcrate.id, 'Cannon', faction);
                                     PERFORM insert_weapon_skin_into_crate(i, weaponcrate.id, 'Cannon',
                                                                           2000,
                                                                           8000, 'WEAPON', '',
                                                                           faction);
                                     i := i + 1;
                            --grenade launcher: all factions
                            WHEN i > 10000 AND i <= 12000
                                THEN PERFORM insert_weapon_into_crate(weaponcrate.id, 'Grenade Launcher', faction);
                                     PERFORM insert_weapon_skin_into_crate(i, weaponcrate.id, 'Grenade Launcher',
                                                                           2000,
                                                                           10000, 'WEAPON', '',
                                                                           faction);
                                     i := i + 1;
                            --BFG, flamethrower or Lightning Gun dependent on faction
                            WHEN i > 12000 AND i <= 13000
                                THEN PERFORM insert_weapon_into_crate(weaponcrate.id,
                                                                      CASE
                                                                          WHEN faction.label = 'Boston Cybernetics'
                                                                              THEN 'BFG'
                                                                          WHEN faction.label = 'Zaibatsu Heavy Industries'
                                                                              THEN 'Lightning Gun'
                                                                          WHEN faction.label = 'Red Mountain Offworld Mining Corporation'
                                                                              THEN 'Flamethrower'
                                                                          END, faction);
                                     CASE
                                         WHEN i > 12000 AND i <= 12700
                                             THEN PERFORM insert_weapon_skin_into_crate(i, mechcrate.id,
                                                                                        CASE
                                                                                            WHEN faction.label = 'Boston Cybernetics'
                                                                                                THEN 'BFG'
                                                                                            WHEN faction.label = 'Zaibatsu Heavy Industries'
                                                                                                THEN 'Lightning Gun'
                                                                                            WHEN faction.label = 'Red Mountain Offworld Mining Corporation'
                                                                                                THEN 'Flamethrower'
                                                                                            END,
                                                                                        0,
                                                                                        0,
                                                                                        'MECH',
                                                                                        CASE
                                                                                            WHEN faction.label = 'Boston Cybernetics'
                                                                                                THEN 'Ready To Quench'
                                                                                            WHEN faction.label = 'Zaibatsu Heavy Industries'
                                                                                                THEN 'Catastrophe'
                                                                                            WHEN faction.label = 'Red Mountain Offworld Mining Corporation'
                                                                                                THEN 'Watered Steel'
                                                                                            END,
                                                                                        faction);
                                         WHEN i > 12700 AND i <= 13000
                                             THEN PERFORM insert_weapon_skin_into_crate(i, mechcrate.id,
                                                                                        CASE
                                                                                            WHEN faction.label = 'Boston Cybernetics'
                                                                                                THEN 'BFG'
                                                                                            WHEN faction.label = 'Zaibatsu Heavy Industries'
                                                                                                THEN 'Lightning Gun'
                                                                                            WHEN faction.label = 'Red Mountain Offworld Mining Corporation'
                                                                                                THEN 'Flamethrower'
                                                                                            END,
                                                                                        0,
                                                                                        0,
                                                                                        'MECH',
                                                                                        CASE
                                                                                            WHEN faction.label = 'Boston Cybernetics'
                                                                                                THEN 'Lord of Hell'
                                                                                            WHEN faction.label = 'Zaibatsu Heavy Industries'
                                                                                                THEN 'Calm Before the Storm'
                                                                                            WHEN faction.label = 'Red Mountain Offworld Mining Corporation'
                                                                                                THEN 'Dantes Inferno'
                                                                                            END,
                                                                                        faction);
                                         END CASE;
                                     i := i + 1;
                            END CASE;
                    END LOOP;

            END LOOP;
    END;
$$;

--seeding storefront
-- for each faction, seed each type of crate and find how much are for sale

CREATE TABLE IF NOT EXISTS storefront_mystery_crates
(
    id                 uuid PRIMARY KEY         DEFAULT gen_random_uuid() NOT NULL,
    mystery_crate_type CRATE_TYPE                                         NOT NULL,
    price              numeric(28, 0)                                     NOT NULL,
    amount             integer                                            NOT NULL,
    amount_sold        integer                  DEFAULT 0                 NOT NULL,
    faction_id         uuid                                               NOT NULL REFERENCES factions (id),
    deleted_at         timestamp with time zone,
    updated_at         timestamp with time zone DEFAULT now()             NOT NULL,
    created_at         timestamp with time zone DEFAULT now()             NOT NULL,
    label              text                     DEFAULT ''::text          NOT NULL,
    description        text                     DEFAULT ''::text          NOT NULL,
    image_url          text,
    card_animation_url text,
    avatar_url         text,
    large_image_url    text,
    background_color   text,
    animation_url      text,
    youtube_url        text
);

DO
$$
    DECLARE
        faction FACTIONS%ROWTYPE;
    BEGIN
        FOR faction IN SELECT * FROM factions
            LOOP
                INSERT INTO storefront_mystery_crates (mystery_crate_type, amount, faction_id, price)
                VALUES ('MECH', (SELECT COUNT(*) FROM mystery_crate WHERE type = 'MECH' AND faction_id = faction.id),
                        faction.id, 3000000000000000000000);
                INSERT INTO storefront_mystery_crates (mystery_crate_type, amount, faction_id, price)
                VALUES ('WEAPON',
                        (SELECT COUNT(*) FROM mystery_crate WHERE type = 'WEAPON' AND faction_id = faction.id),
                        faction.id, 1800000000000000000000);
            END LOOP;
    END;
$$;<|MERGE_RESOLUTION|>--- conflicted
+++ resolved
@@ -32,605 +32,6 @@
     updated_at       TIMESTAMPTZ        NOT NULL DEFAULT NOW(),
     created_at       TIMESTAMPTZ        NOT NULL DEFAULT NOW()
 );
-<<<<<<< HEAD
-
-CREATE TABLE weapon_models
-(
-    id              UUID PRIMARY KEY     DEFAULT gen_random_uuid(),
-    faction_id      UUID REFERENCES factions (id),
-    brand_id        UUID REFERENCES brands (id),
-    label           TEXT        NOT NULL,
-    weapon_type     WEAPON_TYPE NOT NULL,
-    default_skin_id UUID,
-    deleted_at      TIMESTAMPTZ,
-    updated_at      TIMESTAMPTZ NOT NULL DEFAULT NOW(),
-    created_at      TIMESTAMPTZ NOT NULL DEFAULT NOW()
-);
-
-ALTER TABLE blueprint_weapon_skin
-    ADD COLUMN collection      TEXT NOT NULL DEFAULT 'supremacy-general',
-    ADD COLUMN weapon_model_id UUID NOT NULL REFERENCES weapon_models (id),
-    ADD COLUMN stat_modifier   NUMERIC(8);
-
-ALTER TABLE weapon_skin
-    ADD COLUMN weapon_model_id UUID NOT NULL REFERENCES weapon_models (id);
-
--- inserting brands
-INSERT INTO brands (faction_id, label)
-VALUES ((SELECT id FROM factions WHERE label = 'Boston Cybernetics'), 'Daison Avionics');
-INSERT INTO brands (faction_id, label)
-VALUES ((SELECT id FROM factions WHERE label = 'Boston Cybernetics'), 'Archon Miltech');
-
-INSERT INTO brands (faction_id, label)
-VALUES ((SELECT id FROM factions WHERE label = 'Zaibatsu Heavy Industries'), 'X3 Wartech');
-INSERT INTO brands (faction_id, label)
-VALUES ((SELECT id FROM factions WHERE label = 'Zaibatsu Heavy Industries'), 'Warsui');
-
-INSERT INTO brands (faction_id, label)
-VALUES ((SELECT id FROM factions WHERE label = 'Red Mountain Offworld Mining Corporation'),
-        'Unified Martian Corporation');
-INSERT INTO brands (faction_id, label)
-VALUES ((SELECT id FROM factions WHERE label = 'Red Mountain Offworld Mining Corporation'), 'Pyrotronics');
-
---Insert into weapon models
-
-DROP FUNCTION IF EXISTS insert_weapon_model(weapon_label TEXT, weapon TEXT, faction RECORD);
-CREATE FUNCTION insert_weapon_model(weapon_label TEXT, weapon TEXT, faction RECORD) RETURNS VOID
-    LANGUAGE plpgsql AS
-$$
-BEGIN
-    INSERT INTO weapon_models (label, faction_id, weapon_type, brand_id)
-    VALUES (weapon_label, faction.id, weapon::WEAPON_TYPE,
-            CASE
-                WHEN faction.label = 'Boston Cybernetics' THEN
-                        (SELECT id FROM brands WHERE label = 'Archon Miltech')
-                WHEN faction.label = 'Zaibatsu Heavy Industries' THEN
-                        (SELECT id FROM brands WHERE label = 'Warsui')
-                WHEN faction.label = 'Red Mountain Offworld Mining Corporation'
-                    THEN
-                        (SELECT id FROM brands WHERE label = 'Pyrotronics')
-                END);
-END;
-$$;
-
-DO
-$$
-    DECLARE
-        faction FACTIONS%ROWTYPE;
-    BEGIN
-        FOR faction IN SELECT * FROM factions
-            LOOP
-                CASE
-                    --BC
-                    WHEN faction.label = 'Boston Cybernetics'
-                        THEN PERFORM insert_weapon_model('ARCHON SPINSHOT MNG-549', 'Minigun', faction);
-                             PERFORM insert_weapon_model('ARCHON STORMLINE PLG-351', 'Plasma Gun', faction);
-                             PERFORM insert_weapon_model('ARCHON RUPTURE FSK-745', 'Flak', faction);
-                             PERFORM insert_weapon_model('ARCHON DEATH RUSH MCN-777', 'Machine Gun', faction);
-                             PERFORM insert_weapon_model('ARCHON REACH MLR-909', 'Missile Launcher', faction);
-                             PERFORM insert_weapon_model('ARCHON NEO LSG-636', 'Laser Beam', faction);
-                             PERFORM insert_weapon_model('ARCHON PATROL CNO-950', 'Cannon', faction);
-                             PERFORM insert_weapon_model('ARCHON AMBUSHER GLR-108', 'Grenade Launcher', faction);
-                             PERFORM insert_weapon_model('ARCHON HEAVY BFG-800', 'BFG', faction);
-
-                    --RM
-                    WHEN faction.label = 'Red Mountain Offworld Mining Corporation'
-                        THEN PERFORM insert_weapon_model('M17 SCORPION', 'Minigun', faction);
-                             PERFORM insert_weapon_model('P80 PANTHER', 'Plasma Gun', faction);
-                             PERFORM insert_weapon_model('K45 PULVERIZER', 'Flak', faction);
-                             PERFORM insert_weapon_model('G88 RAVAGER', 'Machine Gun', faction);
-                             PERFORM insert_weapon_model('M66 VORTEX', 'Missile Launcher', faction);
-                             PERFORM insert_weapon_model('L51 BRUTALIZER', 'Laser Beam', faction);
-                             PERFORM insert_weapon_model('C22 CULVERIN', 'Cannon', faction);
-                             PERFORM insert_weapon_model('A35 HOMEWRECKER', 'Grenade Launcher', faction);
-                             PERFORM insert_weapon_model('F75 HELLFIRE', 'Flamethrower', faction);
-
-                    --ZAI
-                    WHEN faction.label = 'Zaibatsu Heavy Industries'
-                        THEN PERFORM insert_weapon_model('SM-1400 BRUTE FORCE', 'Minigun', faction);
-                             PERFORM insert_weapon_model('SP-750 AVENGER', 'Plasma Gun', faction);
-                             PERFORM insert_weapon_model('SF-950 BUSHWHACKER', 'Flak', faction);
-                             PERFORM insert_weapon_model('SG-850 FURORE', 'Machine Gun', faction);
-                             PERFORM insert_weapon_model('SS-1500 VULCAN', 'Missile Launcher', faction);
-                             PERFORM insert_weapon_model('SL-900 SAMURAI', 'Laser Beam', faction);
-                             PERFORM insert_weapon_model('CSN-1000 ENDURO', 'Cannon', faction);
-                             PERFORM insert_weapon_model('ST-1250 VERSYS', 'Grenade Launcher', faction);
-                             PERFORM insert_weapon_model('SL-750 ELIMINATOR', 'Lightning Gun', faction);
-                    END CASE;
-            END LOOP;
-    END;
-$$;
-
--- insert genesis weapons that are not faction specific
-INSERT INTO weapon_models (label, weapon_type, brand_id)
-VALUES ('Plasma Rifle', 'Rifle', (SELECT id FROM brands WHERE label = 'Boston Cybernetics'));
-INSERT INTO weapon_models (label, weapon_type, brand_id)
-VALUES ('Auto Cannon', 'Cannon', (SELECT id FROM brands WHERE label = 'Red Mountain Offworld Mining Corporation'));
-INSERT INTO weapon_models (label, weapon_type, brand_id)
-VALUES ('Sniper Rifle', 'Sniper Rifle', (SELECT id FROM brands WHERE label = 'Zaibatsu Heavy Industries'));
-INSERT INTO weapon_models (label, weapon_type)
-VALUES ('Rocket Pod', 'Missile Launcher');
-INSERT INTO weapon_models (label, weapon_type, brand_id)
-VALUES ('Sword', 'Sword', (SELECT id FROM brands WHERE label = 'Boston Cybernetics'));
-INSERT INTO weapon_models (label, weapon_type, brand_id)
-VALUES ('Laser Sword', 'Sword', (SELECT id FROM brands WHERE label = 'Zaibatsu Heavy Industries'));
-
--- seed blueprint_weapons_skins
---genesis weapons w/o a faction
-INSERT INTO blueprint_weapon_skin (label, weapon_model_id, weapon_type)
-VALUES ('Plasma Rifle', (SELECT id FROM weapon_models WHERE label = 'Plasma Rifle'),
-        (SELECT weapon_type FROM weapon_models WHERE label = 'Plasma Rifle'));
-INSERT INTO blueprint_weapon_skin (label, weapon_model_id, weapon_type)
-VALUES ('Auto Cannon', (SELECT id FROM weapon_models WHERE label = 'Auto Cannon'),
-        (SELECT weapon_type FROM weapon_models WHERE label = 'Auto Cannon'));
-INSERT INTO blueprint_weapon_skin (label, weapon_model_id, weapon_type)
-VALUES ('Sniper Rifle', (SELECT id FROM weapon_models WHERE label = 'Sniper Rifle'),
-        (SELECT weapon_type FROM weapon_models WHERE label = 'Sniper Rifle'));
-INSERT INTO blueprint_weapon_skin (label, weapon_model_id, weapon_type)
-VALUES ('Rocket Pod', (SELECT id FROM weapon_models WHERE label = 'Rocket Pod'),
-        (SELECT weapon_type FROM weapon_models WHERE label = 'Rocket Pod'));
-INSERT INTO blueprint_weapon_skin (label, weapon_model_id, weapon_type)
-VALUES ('Sword', (SELECT id FROM weapon_models WHERE label = 'Sword'),
-        (SELECT weapon_type FROM weapon_models WHERE label = 'Sword'));
-INSERT INTO blueprint_weapon_skin (label, weapon_model_id, weapon_type)
-VALUES ('Laser Sword', (SELECT id FROM weapon_models WHERE label = 'Laser Sword'),
-        (SELECT weapon_type FROM weapon_models WHERE label = 'Laser Sword'));
-
--- TODO: change weapon crate skin placeholder names
-DO
-$$
-    DECLARE
-        weapon_model WEAPON_MODELS%ROWTYPE;
-    BEGIN
-        FOR weapon_model IN SELECT *
-                            FROM weapon_models
-                            WHERE faction_id = (SELECT id FROM factions WHERE label = 'Boston Cybernetics')
-            LOOP
-                INSERT INTO blueprint_weapon_skin (label, weapon_model_id, weapon_type, tier)
-                VALUES ('Daison Avionics', weapon_model.id, weapon_model.weapon_type, 'COLOSSAL');
-                INSERT INTO blueprint_weapon_skin (label, weapon_model_id, weapon_type, tier)
-                VALUES ('Raptor', weapon_model.id, weapon_model.weapon_type, 'COLOSSAL');
-                INSERT INTO blueprint_weapon_skin (label, weapon_model_id, weapon_type, tier)
-                VALUES ('Rexeon Guard', weapon_model.id, weapon_model.weapon_type, 'RARE');
-                INSERT INTO blueprint_weapon_skin (label, weapon_model_id, weapon_type, tier)
-                VALUES ('Gold', weapon_model.id, weapon_model.weapon_type, 'LEGENDARY');
-                INSERT INTO blueprint_weapon_skin (label, weapon_model_id, weapon_type, tier)
-                VALUES ('Paladin', weapon_model.id, weapon_model.weapon_type, 'EXOTIC');
-                INSERT INTO blueprint_weapon_skin (label, weapon_model_id, weapon_type, tier)
-                VALUES ('Hive', weapon_model.id, weapon_model.weapon_type, 'MYTHIC');
-
-                INSERT INTO blueprint_weapon_skin (label, weapon_model_id, weapon_type, tier)
-                VALUES ('BC', weapon_model.id, weapon_model.weapon_type, 'COLOSSAL');
-                INSERT INTO blueprint_weapon_skin (label, weapon_model_id, weapon_type, tier)
-                VALUES ('Space Marine', weapon_model.id, weapon_model.weapon_type, 'COLOSSAL');
-                INSERT INTO blueprint_weapon_skin (label, weapon_model_id, weapon_type, tier)
-                VALUES ('Nerf Gun', weapon_model.id, weapon_model.weapon_type, 'RARE');
-                INSERT INTO blueprint_weapon_skin (label, weapon_model_id, weapon_type, tier)
-                VALUES ('Celtic Knot', weapon_model.id, weapon_model.weapon_type, 'LEGENDARY');
-                INSERT INTO blueprint_weapon_skin (label, weapon_model_id, weapon_type, tier)
-                VALUES ('Cybernetics', weapon_model.id, weapon_model.weapon_type, 'EXOTIC');
-                INSERT INTO blueprint_weapon_skin (label, weapon_model_id, weapon_type, tier)
-                VALUES ('Doom', weapon_model.id, weapon_model.weapon_type, 'MYTHIC');
-            END LOOP;
-    END;
-$$;
-
-DO
-$$
-    DECLARE
-        weapon_model WEAPON_MODELS%ROWTYPE;
-    BEGIN
-        FOR weapon_model IN SELECT *
-                            FROM weapon_models
-                            WHERE faction_id = (SELECT id FROM factions WHERE label = 'Zaibatsu Heavy Industries')
-            LOOP
-                INSERT INTO blueprint_weapon_skin (label, weapon_model_id, weapon_type, tier)
-                VALUES ('X3W', weapon_model.id, weapon_model.weapon_type, 'COLOSSAL');
-                INSERT INTO blueprint_weapon_skin (label, weapon_model_id, weapon_type, tier)
-                VALUES ('XHANCR', weapon_model.id, weapon_model.weapon_type, 'COLOSSAL');
-                INSERT INTO blueprint_weapon_skin (label, weapon_model_id, weapon_type, tier)
-                VALUES ('2501 - Tachikoma', weapon_model.id, weapon_model.weapon_type, 'RARE');
-                INSERT INTO blueprint_weapon_skin (label, weapon_model_id, weapon_type, tier)
-                VALUES ('Gold', weapon_model.id, weapon_model.weapon_type, 'LEGENDARY');
-                INSERT INTO blueprint_weapon_skin (label, weapon_model_id, weapon_type, tier)
-                VALUES ('Shinobi', weapon_model.id, weapon_model.weapon_type, 'EXOTIC');
-                INSERT INTO blueprint_weapon_skin (label, weapon_model_id, weapon_type, tier)
-                VALUES ('Synth Punk', weapon_model.id, weapon_model.weapon_type, 'MYTHIC');
-
-
-                INSERT INTO blueprint_weapon_skin (label, weapon_model_id, weapon_type, tier)
-                VALUES ('Zaibatsu', weapon_model.id, weapon_model.weapon_type, 'COLOSSAL');
-                INSERT INTO blueprint_weapon_skin (label, weapon_model_id, weapon_type, tier)
-                VALUES ('Purple and White', weapon_model.id, weapon_model.weapon_type, 'COLOSSAL');
-                INSERT INTO blueprint_weapon_skin (label, weapon_model_id, weapon_type, tier)
-                VALUES ('Sonnō jōi', weapon_model.id, weapon_model.weapon_type, 'RARE');
-                INSERT INTO blueprint_weapon_skin (label, weapon_model_id, weapon_type, tier)
-                VALUES ('Logogram - Arrival', weapon_model.id, weapon_model.weapon_type, 'LEGENDARY');
-                INSERT INTO blueprint_weapon_skin (label, weapon_model_id, weapon_type, tier)
-                VALUES ('Neko', weapon_model.id, weapon_model.weapon_type, 'EXOTIC');
-                INSERT INTO blueprint_weapon_skin (label, weapon_model_id, weapon_type, tier)
-                VALUES ('BOTW', weapon_model.id, weapon_model.weapon_type, 'MYTHIC');
-            END LOOP;
-    END;
-$$;
-
-DO
-$$
-    DECLARE
-        weapon_model WEAPON_MODELS%ROWTYPE;
-    BEGIN
-        FOR weapon_model IN SELECT *
-                            FROM weapon_models
-                            WHERE faction_id =
-                                  (SELECT id FROM factions WHERE label = 'Red Mountain Offworld Mining Corporation')
-            LOOP
-                INSERT INTO blueprint_weapon_skin (label, weapon_model_id, weapon_type, tier)
-                VALUES ('UMC', weapon_model.id, weapon_model.weapon_type, 'COLOSSAL');
-                INSERT INTO blueprint_weapon_skin (label, weapon_model_id, weapon_type, tier)
-                VALUES ('Military', weapon_model.id, weapon_model.weapon_type, 'COLOSSAL');
-                INSERT INTO blueprint_weapon_skin (label, weapon_model_id, weapon_type, tier)
-                VALUES ('Mining', weapon_model.id, weapon_model.weapon_type, 'RARE');
-                INSERT INTO blueprint_weapon_skin (label, weapon_model_id, weapon_type, tier)
-                VALUES ('Gold', weapon_model.id, weapon_model.weapon_type, 'LEGENDARY');
-                INSERT INTO blueprint_weapon_skin (label, weapon_model_id, weapon_type, tier)
-                VALUES ('Heavy Metal', weapon_model.id, weapon_model.weapon_type, 'EXOTIC');
-                INSERT INTO blueprint_weapon_skin (label, weapon_model_id, weapon_type, tier)
-                VALUES ('Molten', weapon_model.id, weapon_model.weapon_type, 'MYTHIC');
-
-
-                INSERT INTO blueprint_weapon_skin (label, weapon_model_id, weapon_type, tier)
-                VALUES ('RM', weapon_model.id, weapon_model.weapon_type, 'COLOSSAL');
-                INSERT INTO blueprint_weapon_skin (label, weapon_model_id, weapon_type, tier)
-                VALUES ('Hazard', weapon_model.id, weapon_model.weapon_type, 'COLOSSAL');
-                INSERT INTO blueprint_weapon_skin (label, weapon_model_id, weapon_type, tier)
-                VALUES ('Martian Marine Core', weapon_model.id, weapon_model.weapon_type, 'RARE');
-                INSERT INTO blueprint_weapon_skin (label, weapon_model_id, weapon_type, tier)
-                VALUES ('Cassowary', weapon_model.id, weapon_model.weapon_type, 'LEGENDARY');
-                INSERT INTO blueprint_weapon_skin (label, weapon_model_id, weapon_type, tier)
-                VALUES ('Damascus', weapon_model.id, weapon_model.weapon_type, 'EXOTIC');
-                INSERT INTO blueprint_weapon_skin (label, weapon_model_id, weapon_type, tier)
-                VALUES ('Dantes Inferno', weapon_model.id, weapon_model.weapon_type, 'MYTHIC');
-            END LOOP;
-    END;
-$$;
-
--- each weapon model set default skin
-DO
-$$
-    DECLARE
-        weapon_model WEAPON_MODELS%ROWTYPE;
-    BEGIN
-        FOR weapon_model IN SELECT * FROM weapon_models
-            LOOP
-                CASE
-                    WHEN weapon_model.faction_id = (SELECT id FROM factions WHERE label = 'Zaibatsu Heavy Industries')
-                        THEN UPDATE weapon_models
-                             SET default_skin_id = (SELECT id
-                                                    FROM blueprint_weapon_skin
-                                                    WHERE weapon_model_id = weapon_model.id
-                                                      AND label = 'X3W')
-                             WHERE id = weapon_model.id;
-                    WHEN weapon_model.faction_id = (SELECT id FROM factions WHERE label = 'Boston Cybernetics')
-                        THEN UPDATE weapon_models
-                             SET default_skin_id = (SELECT id
-                                                    FROM blueprint_weapon_skin
-                                                    WHERE weapon_model_id = weapon_model.id
-                                                      AND label = 'Daison Avionics')
-                             WHERE id = weapon_model.id;
-                    WHEN weapon_model.faction_id =
-                         (SELECT id FROM factions WHERE label = 'Red Mountain Offworld Mining Corporation')
-                        THEN UPDATE weapon_models
-                             SET default_skin_id = (SELECT id
-                                                    FROM blueprint_weapon_skin
-                                                    WHERE weapon_model_id = weapon_model.id
-                                                      AND label = 'UMC')
-                             WHERE id = weapon_model.id;
-                    WHEN weapon_model.faction_id IS NULL THEN UPDATE weapon_models
-                                                              SET default_skin_id = (SELECT id
-                                                                                     FROM blueprint_weapon_skin
-                                                                                     WHERE weapon_model_id = weapon_model.id
-                                                                                       AND label = weapon_model.label)
-                                                              WHERE id = weapon_model.id;
-                    END CASE;
-            END LOOP;
-    END;
-$$;
-
-ALTER TABLE weapon_models
-    ALTER COLUMN default_skin_id SET NOT NULL;
-
-ALTER TABLE blueprint_weapons
-    ADD COLUMN weapon_model_id UUID REFERENCES weapon_models (id);
-
--- update existing blueprint_weapons (factionless)
-DO
-$$
-    DECLARE
-        blueprint_weapon BLUEPRINT_WEAPONS%ROWTYPE;
-    BEGIN
-        FOR blueprint_weapon IN SELECT * FROM blueprint_weapons
-            LOOP
-                UPDATE blueprint_weapons
-                SET weapon_model_id = (SELECT id
-                                       FROM weapon_models
-                                       WHERE label = blueprint_weapon.label
-                                         AND faction_id IS NULL)
-                WHERE label = blueprint_weapon.label;
-            END LOOP;
-    END;
-$$;
-
-ALTER TABLE blueprint_weapons
-    ALTER COLUMN weapon_model_id SET NOT NULL;
-
-DO
-$$
-    DECLARE
-        weapon_model WEAPON_MODELS%ROWTYPE;
-    BEGIN
-        FOR weapon_model IN SELECT * FROM weapon_models WHERE faction_id IS NOT NULL
-            LOOP
-                INSERT INTO blueprint_weapons (brand_id, label, slug, damage, weapon_type, is_melee, weapon_model_id)
-                VALUES (CASE
-                            WHEN weapon_model.faction_id = (SELECT id FROM factions WHERE label = 'Boston Cybernetics')
-                                THEN
-                                    (SELECT id FROM brands WHERE label = 'Archon Miltech')
-                            WHEN weapon_model.faction_id =
-                                 (SELECT id FROM factions WHERE label = 'Zaibatsu Heavy Industries') THEN
-                                    (SELECT id FROM brands WHERE label = 'Warsui')
-                            WHEN weapon_model.faction_id =
-                                 (SELECT id FROM factions WHERE label = 'Red Mountain Offworld Mining Corporation') THEN
-                                    (SELECT id FROM brands WHERE label = 'Pyrotronics')
-                            END,
-                        CONCAT((SELECT label FROM brands WHERE id = weapon_model.brand_id), ' ', weapon_model.label),
-                        LOWER(CONCAT(REPLACE((SELECT label FROM brands WHERE id = weapon_model.brand_id), ' ', '_'),
-                                     '_', REPLACE(weapon_model.label, ' ', '_'))),
-                        0,
-                        weapon_model.weapon_type,
-                        CASE
-                            WHEN weapon_model.weapon_type = 'Sword' THEN TRUE
-                            ELSE FALSE
-                            END,
-                        weapon_model.id);
-            END LOOP;
-    END;
-$$;
-
-ALTER TABLE weapons
-    ADD COLUMN weapon_model_id         UUID,
-    ADD COLUMN equipped_weapon_skin_id UUID;
-
---updating existing weapons
-UPDATE weapons
-SET weapon_model_id = (SELECT id FROM weapon_models WHERE label = 'Plasma Rifle' AND brand_id IS NULL)
-WHERE label = 'Plasma Rifle'
-  AND brand_id IS NULL;
-UPDATE weapons
-SET weapon_model_id = (SELECT id FROM weapon_models WHERE label = 'Auto Cannon' AND brand_id IS NULL)
-WHERE label = 'Auto Cannon'
-  AND brand_id IS NULL;
-UPDATE weapons
-SET weapon_model_id = (SELECT id FROM weapon_models WHERE label = 'Sniper Rifle' AND brand_id IS NULL)
-WHERE label = 'Sniper Rifle'
-  AND brand_id IS NULL;
-UPDATE weapons
-SET weapon_model_id = (SELECT id FROM weapon_models WHERE label = 'Sword' AND brand_id IS NULL)
-WHERE label = 'Sword'
-  AND brand_id IS NULL;
-UPDATE weapons
-SET weapon_model_id = (SELECT id FROM weapon_models WHERE label = 'Laser Sword' AND brand_id IS NULL)
-WHERE label = 'Laser Sword'
-  AND brand_id IS NULL;
-UPDATE weapons
-SET weapon_model_id = (SELECT id FROM weapon_models WHERE label = 'Rocket Pod' AND brand_id IS NULL)
-WHERE label = 'Rocket Pod'
-  AND brand_id IS NULL;
-
-ALTER TABLE weapons
-    ADD CONSTRAINT fk_weapon_models FOREIGN KEY (weapon_model_id) REFERENCES weapon_models (id);
-
--- MECHS
-
-ALTER TABLE mech_model
-    RENAME TO mech_models;
-
-ALTER TABLE mech_models
-    ADD COLUMN brand_id   UUID,
-    ADD COLUMN faction_id UUID,
-    ADD COLUMN mech_type  MECH_TYPE;
-
-UPDATE mech_models
-SET mech_type = 'HUMANOID';
-UPDATE mech_models
-SET faction_id = (SELECT id FROM factions WHERE label = 'Boston Cybernetics')
-WHERE label = 'Law Enforcer X-1000';
-UPDATE mech_models
-SET faction_id = (SELECT id FROM factions WHERE label = 'Zaibatsu Heavy Industries')
-WHERE label = 'Tenshi Mk1';
-UPDATE mech_models
-SET faction_id = (SELECT id FROM factions WHERE label = 'Red Mountain Offworld Mining Corporation')
-WHERE label = 'Olympus Mons LY07';
-
-INSERT INTO mech_models (id, label, mech_type, brand_id, faction_id)
-VALUES ('02ba91b7-55dc-450a-9fbd-e7337ae97a2b', 'WAR ENFORCER', 'HUMANOID', (SELECT id FROM brands WHERE label = 'Daison Avionics'),
-        (SELECT id FROM factions WHERE label = 'Boston Cybernetics'));
-INSERT INTO mech_models (id, label, mech_type, brand_id, faction_id)
-VALUES ('7068ab3e-89dc-4ac1-bcbb-1089096a5eda', 'ANNIHILATOR', 'PLATFORM', (SELECT id FROM brands WHERE label = 'Daison Avionics'),
-        (SELECT id FROM factions WHERE label = 'Boston Cybernetics'));
-
-INSERT INTO mech_models (id, label, mech_type, brand_id, faction_id)
-VALUES ('3dc5888b-f5ff-4d08-a520-26fd3681707f', 'KENJI', 'HUMANOID', (SELECT id FROM brands WHERE label = 'X3 Wartech'),
-        (SELECT id FROM factions WHERE label = 'Zaibatsu Heavy Industries'));
-INSERT INTO mech_models (id, label, mech_type, brand_id, faction_id)
-VALUES ('0639ebde-fbba-498b-88ac-f7122ead9c90', 'SHIROKUMA', 'PLATFORM', (SELECT id FROM brands WHERE label = 'X3 Wartech'),
-        (SELECT id FROM factions WHERE label = 'Zaibatsu Heavy Industries'));
-
-INSERT INTO mech_models (id, label, mech_type, brand_id, faction_id)
-VALUES ('fc9546d0-9682-468e-af1f-24eb1735315b', 'ARIES', 'HUMANOID', (SELECT id FROM brands WHERE label = 'Unified Martian Corporation'),
-        (SELECT id FROM factions WHERE label = 'Red Mountain Offworld Mining Corporation'));
-INSERT INTO mech_models (id, label, mech_type, brand_id, faction_id)
-VALUES ('df1ac803-0a90-4631-b9e0-b62a44bdadff', 'VIKING', 'PLATFORM', (SELECT id FROM brands WHERE label = 'Unified Martian Corporation'),
-        (SELECT id FROM factions WHERE label = 'Red Mountain Offworld Mining Corporation'));
-
-ALTER TABLE mech_models
-    ADD CONSTRAINT fk_brands FOREIGN KEY (brand_id) REFERENCES brands (id),
-    ADD CONSTRAINT fk_factions FOREIGN KEY (faction_id) REFERENCES factions (id);
-
-ALTER TABLE blueprint_mech_skin
-    ADD COLUMN mech_type     MECH_TYPE,
-    ADD COLUMN stat_modifier NUMERIC(8);
-
-UPDATE blueprint_mech_skin
-SET mech_type = 'HUMANOID';
-
--- for each mech_model, insert 6 skins
-DO
-$$
-    DECLARE
-        mech_model MECH_MODELS%ROWTYPE;
-    BEGIN
-        FOR mech_model IN SELECT * FROM mech_models WHERE brand_id IS NOT NULL
-            LOOP
-                CASE
-                    WHEN mech_model.faction_id = (SELECT id FROM factions WHERE label = 'Boston Cybernetics')
-                        THEN INSERT INTO blueprint_mech_skin (mech_model, label, mech_type, tier)
-                             VALUES (mech_model.id, 'Raptor', mech_model.mech_type, 'COLOSSAL');
-                             INSERT INTO blueprint_mech_skin (mech_model, label, mech_type, tier)
-                             VALUES (mech_model.id, 'Daison Avionics', mech_model.mech_type, 'COLOSSAL');
-                             INSERT INTO blueprint_mech_skin (mech_model, label, mech_type, tier)
-                             VALUES (mech_model.id, 'Rexeon Guard', mech_model.mech_type, 'RARE');
-                             INSERT INTO blueprint_mech_skin (mech_model, label, mech_type, tier)
-                             VALUES (mech_model.id, 'Paladin', mech_model.mech_type, 'EXOTIC');
-                             INSERT INTO blueprint_mech_skin (mech_model, label, mech_type, tier)
-                             VALUES (mech_model.id, 'Hive', mech_model.mech_type, 'MYTHIC');
-                             INSERT INTO blueprint_mech_skin (mech_model, label, mech_type, tier)
-                             VALUES (mech_model.id, 'Gold', mech_model.mech_type, 'LEGENDARY');
-
-                    WHEN mech_model.faction_id = (SELECT id FROM factions WHERE label = 'Zaibatsu Heavy Industries')
-                        THEN INSERT INTO blueprint_mech_skin (mech_model, label, mech_type, tier)
-                             VALUES (mech_model.id, 'XHANCR', mech_model.mech_type, 'COLOSSAL');
-                             INSERT INTO blueprint_mech_skin (mech_model, label, mech_type, tier)
-                             VALUES (mech_model.id, 'X3W', mech_model.mech_type, 'COLOSSAL');
-                             INSERT INTO blueprint_mech_skin (mech_model, label, mech_type, tier)
-                             VALUES (mech_model.id, '2501 - Tachikoma', mech_model.mech_type, 'RARE');
-                             INSERT INTO blueprint_mech_skin (mech_model, label, mech_type, tier)
-                             VALUES (mech_model.id, 'Shinobi', mech_model.mech_type, 'EXOTIC');
-                             INSERT INTO blueprint_mech_skin (mech_model, label, mech_type, tier)
-                             VALUES (mech_model.id, 'Synth Punk', mech_model.mech_type, 'MYTHIC');
-                             INSERT INTO blueprint_mech_skin (mech_model, label, mech_type, tier)
-                             VALUES (mech_model.id, 'Gold', mech_model.mech_type, 'LEGENDARY');
-
-                    WHEN mech_model.faction_id =
-                         (SELECT id FROM factions WHERE label = 'Red Mountain Offworld Mining Corporation')
-                        THEN INSERT INTO blueprint_mech_skin (mech_model, label, mech_type, tier)
-                             VALUES (mech_model.id, 'Military', mech_model.mech_type, 'COLOSSAL');
-                             INSERT INTO blueprint_mech_skin (mech_model, label, mech_type, tier)
-                             VALUES (mech_model.id, 'UMC', mech_model.mech_type, 'COLOSSAL');
-                             INSERT INTO blueprint_mech_skin (mech_model, label, mech_type, tier)
-                             VALUES (mech_model.id, 'Mining', mech_model.mech_type, 'RARE');
-                             INSERT INTO blueprint_mech_skin (mech_model, label, mech_type, tier)
-                             VALUES (mech_model.id, 'Heavy Metal', mech_model.mech_type, 'EXOTIC');
-                             INSERT INTO blueprint_mech_skin (mech_model, label, mech_type, tier)
-                             VALUES (mech_model.id, 'Molten', mech_model.mech_type, 'MYTHIC');
-                             INSERT INTO blueprint_mech_skin (mech_model, label, mech_type, tier)
-                             VALUES (mech_model.id, 'Gold', mech_model.mech_type, 'LEGENDARY');
-                    END CASE;
-            END LOOP;
-    END;
-$$;
-
--- set default skins for mech model
-
-DO
-$$
-    DECLARE
-        model MECH_MODELS%ROWTYPE;
-    BEGIN
-        FOR model IN SELECT * FROM mech_models WHERE default_chassis_skin_id IS NULL
-            LOOP
-                CASE
-                    WHEN model.faction_id = (SELECT id FROM factions WHERE label = 'Zaibatsu Heavy Industries')
-                        THEN UPDATE mech_models
-                             SET default_chassis_skin_id = (SELECT id
-                                                            FROM blueprint_mech_skin
-                                                            WHERE mech_model = model.id
-                                                              AND label = 'X3W')
-                             WHERE id = model.id;
-                    WHEN model.faction_id = (SELECT id FROM factions WHERE label = 'Boston Cybernetics')
-                        THEN UPDATE mech_models
-                             SET default_chassis_skin_id = (SELECT id
-                                                            FROM blueprint_mech_skin
-                                                            WHERE mech_model = model.id
-                                                              AND label = 'Daison Avionics')
-                             WHERE id = model.id;
-                    WHEN model.faction_id =
-                         (SELECT id FROM factions WHERE label = 'Red Mountain Offworld Mining Corporation')
-                        THEN UPDATE mech_models
-                             SET default_chassis_skin_id = (SELECT id
-                                                            FROM blueprint_mech_skin
-                                                            WHERE mech_model = model.id
-                                                              AND label = 'UMC')
-                             WHERE id = model.id;
-                    WHEN model.faction_id IS NULL THEN UPDATE mech_models
-                                                       SET default_chassis_skin_id = (SELECT id
-                                                                                      FROM blueprint_mech_skin
-                                                                                      WHERE mech_model = model.id
-                                                                                        AND label = model.label)
-                                                       WHERE id = model.id;
-                    END CASE;
-            END LOOP;
-    END;
-$$;
-
-ALTER TABLE mech_models
-    ALTER COLUMN default_chassis_skin_id SET NOT NULL;
-
-ALTER TABLE blueprint_mechs
-    DROP COLUMN skin;
-
-DO
-$$
-    DECLARE
-        mech_model MECH_MODELS%ROWTYPE;
-    BEGIN
-        FOR mech_model IN SELECT * FROM mech_models WHERE brand_id IS NOT NULL
-            LOOP
-                INSERT INTO blueprint_mechs (brand_id, label, slug, weapon_hardpoints, utility_slots, speed,
-                                             max_hitpoints, model_id, power_core_size)
-                VALUES (mech_model.brand_id,
-                        CONCAT((SELECT label FROM brands WHERE id = mech_model.brand_id), ' ', mech_model.label),
-                        LOWER(CONCAT(REPLACE((SELECT label FROM brands WHERE id = mech_model.brand_id), ' ', '_'), '_',
-                                     REPLACE(mech_model.label, ' ', '_'))),
-                        CASE --hardpoints
-                            WHEN mech_model.mech_type = 'PLATFORM' THEN 5
-                            ELSE 2
-                            END,
-                        CASE -- utility slots
-                            WHEN mech_model.mech_type = 'PLATFORM' THEN 2
-                            ELSE 4
-                            END,
-                        CASE --speed
-                            WHEN mech_model.mech_type = 'PLATFORM' THEN 1000
-                            ELSE 2000
-                            END,
-                        CASE --max_hitpoints
-                            WHEN mech_model.mech_type = 'PLATFORM' THEN 3000
-                            ELSE 1500
-                            END,
-                        mech_model.id,
-                        CASE --max_hitpoints
-                            WHEN mech_model.mech_type = 'PLATFORM' THEN 'MEDIUM'
-                            ELSE 'SMALL'
-                            END);
-            END LOOP;
-    END;
-$$;
-
-
-INSERT INTO blueprint_power_cores (collection, label, size, capacity, max_draw_rate, recharge_rate, armour,
-                                   max_hitpoints)
-VALUES ('supremacy-general', 'Medium Energy Core', 'MEDIUM', 1500, 150, 100, 0, 1500);
-=======
 --
 -- DO
 -- $$
@@ -694,18 +95,13 @@
 --             END LOOP;
 --     END;
 -- $$;
->>>>>>> bb6e7403
 
 -- seeding mystery crates
 -- looping over each type of mystery crate type for x amount of crates for each faction. can do 1 big loop if all crate types have the same amount
 DO
 $$
     BEGIN
-<<<<<<< HEAD
-        FOR count IN 1..5000 --change to 5000, -- dev changed to not take years
-=======
         FOR count IN 1..1000 --change to 5000, -- dev changed to not take years
->>>>>>> bb6e7403
             LOOP
                 INSERT INTO mystery_crate (type, faction_id, label)
                 VALUES ('MECH', (SELECT id FROM factions f WHERE f.label = 'Red Mountain Offworld Mining Corporation'),
@@ -723,11 +119,7 @@
 DO
 $$
     BEGIN
-<<<<<<< HEAD
-        FOR count IN 1..13000 -- change to 13000, -- dev changed to not take years
-=======
         FOR count IN 1..2600 -- change to 13000, -- dev changed to not take years
->>>>>>> bb6e7403
             LOOP
                 INSERT INTO mystery_crate (type, faction_id, label)
                 VALUES ('WEAPON',
