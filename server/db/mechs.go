package db

import (
	"errors"
	"fmt"
	"github.com/gofrs/uuid"
	"github.com/ninja-software/terror/v2"
	"github.com/volatiletech/null/v8"
	"github.com/volatiletech/sqlboiler/v4/boil"
	"github.com/volatiletech/sqlboiler/v4/queries/qm"
	"server"
	"server/benchmark"
	"server/db/boiler"
	"server/gamedb"
	"server/gamelog"
	"strconv"
)

type MechColumns string

func (c MechColumns) IsValid() error {
	switch string(c) {
	case boiler.MechColumns.Name:
		return nil
	}
	return terror.Error(fmt.Errorf("invalid mech column"))
}

const outroTableName = "outro"
const introTableName = "intro"
const weaponsTableName = "weapons"
const utilityTableName = "utility"

func getDefaultMechQueryMods() []qm.QueryMod {
	return []qm.QueryMod{
		qm.Select(
			qm.Rels(boiler.TableNames.CollectionItems, boiler.CollectionItemColumns.CollectionSlug),
			qm.Rels(boiler.TableNames.CollectionItems, boiler.CollectionItemColumns.Hash),
			qm.Rels(boiler.TableNames.CollectionItems, boiler.CollectionItemColumns.TokenID),
			qm.Rels(boiler.TableNames.CollectionItems, boiler.CollectionItemColumns.OwnerID),
			qm.Rels(boiler.TableNames.CollectionItems, boiler.CollectionItemColumns.Tier),
			qm.Rels(boiler.TableNames.CollectionItems, boiler.CollectionItemColumns.ItemType),
			qm.Rels(boiler.TableNames.CollectionItems, boiler.CollectionItemColumns.MarketLocked),
			qm.Rels(boiler.TableNames.CollectionItems, boiler.CollectionItemColumns.XsynLocked),
			qm.Rels(boiler.TableNames.CollectionItems, boiler.CollectionItemColumns.LockedToMarketplace),
			qm.Rels(boiler.TableNames.CollectionItems, boiler.CollectionItemColumns.AssetHidden),
			qm.Rels(boiler.TableNames.CollectionItems, boiler.CollectionItemColumns.ID),
			qm.Rels(boiler.TableNames.MechModelSkinCompatibilities, boiler.MechModelSkinCompatibilityColumns.ImageURL),
			qm.Rels(boiler.TableNames.MechModelSkinCompatibilities, boiler.MechModelSkinCompatibilityColumns.CardAnimationURL),
			qm.Rels(boiler.TableNames.MechModelSkinCompatibilities, boiler.MechModelSkinCompatibilityColumns.AvatarURL),
			qm.Rels(boiler.TableNames.MechModelSkinCompatibilities, boiler.MechModelSkinCompatibilityColumns.LargeImageURL),
			qm.Rels(boiler.TableNames.MechModelSkinCompatibilities, boiler.MechModelSkinCompatibilityColumns.BackgroundColor),
			qm.Rels(boiler.TableNames.MechModelSkinCompatibilities, boiler.MechModelSkinCompatibilityColumns.AnimationURL),
			qm.Rels(boiler.TableNames.MechModelSkinCompatibilities, boiler.MechModelSkinCompatibilityColumns.YoutubeURL),
			fmt.Sprintf(`COALESCE(%s, '')`, qm.Rels(boiler.TableNames.Players, boiler.PlayerColumns.Username)),
			fmt.Sprintf(`COALESCE(%s, 0)`, qm.Rels(boiler.TableNames.MechStats, boiler.MechStatColumns.TotalWins)),
			fmt.Sprintf(`COALESCE(%s, 0)`, qm.Rels(boiler.TableNames.MechStats, boiler.MechStatColumns.TotalDeaths)),
			fmt.Sprintf(`COALESCE(%s, 0)`, qm.Rels(boiler.TableNames.MechStats, boiler.MechStatColumns.TotalKills)),
			fmt.Sprintf(`COALESCE(%s, 0)`, qm.Rels(boiler.TableNames.MechStats, boiler.MechStatColumns.BattlesSurvived)),
			fmt.Sprintf(`COALESCE(%s, 0)`, qm.Rels(boiler.TableNames.MechStats, boiler.MechStatColumns.TotalLosses)),
			qm.Rels(boiler.TableNames.Mechs, boiler.MechColumns.ID),
			qm.Rels(boiler.TableNames.Mechs, boiler.MechColumns.Name),
			qm.Rels(boiler.TableNames.BlueprintMechs, boiler.BlueprintMechColumns.Label),
			qm.Rels(boiler.TableNames.BlueprintMechs, boiler.BlueprintMechColumns.WeaponHardpoints),
			qm.Rels(boiler.TableNames.BlueprintMechs, boiler.BlueprintMechColumns.UtilitySlots),
			qm.Rels(boiler.TableNames.BlueprintMechs, boiler.BlueprintMechColumns.Speed),
			qm.Rels(boiler.TableNames.BlueprintMechs, boiler.BlueprintMechColumns.MaxHitpoints),
			qm.Rels(boiler.TableNames.BlueprintMechs, boiler.BlueprintMechColumns.RepairBlocks),
			qm.Rels(boiler.TableNames.BlueprintMechs, boiler.BlueprintMechColumns.BoostStat),
			qm.Rels(boiler.TableNames.Mechs, boiler.MechColumns.IsDefault),
			qm.Rels(boiler.TableNames.Mechs, boiler.MechColumns.IsInsured),
			qm.Rels(boiler.TableNames.Mechs, boiler.MechColumns.GenesisTokenID),
			qm.Rels(boiler.TableNames.Mechs, boiler.MechColumns.LimitedReleaseTokenID),
			qm.Rels(boiler.TableNames.BlueprintMechs, boiler.BlueprintMechColumns.PowerCoreSize),
			qm.Rels(boiler.TableNames.Mechs, boiler.MechColumns.BlueprintID),
			qm.Rels(boiler.TableNames.BlueprintMechs, boiler.BlueprintMechColumns.BrandID),
			fmt.Sprintf("to_json(%s) as brand", boiler.TableNames.Brands),
			fmt.Sprintf("to_json(%s) as owner", boiler.TableNames.Players),
			qm.Rels(boiler.TableNames.Players, boiler.PlayerColumns.FactionID),
			fmt.Sprintf("to_json(%s) as faction", boiler.TableNames.Factions),
			qm.Rels(boiler.TableNames.Mechs, boiler.MechColumns.ChassisSkinID),
			fmt.Sprintf("to_json(%s) as chassis_skin", boiler.TableNames.MechSkin),
			qm.Rels(boiler.TableNames.Mechs, boiler.MechColumns.IntroAnimationID),
			fmt.Sprintf("to_json(%s) as intro_animation", introTableName),
			qm.Rels(boiler.TableNames.Mechs, boiler.MechColumns.OutroAnimationID),
			fmt.Sprintf("to_json(%s) as outro_animation", outroTableName),
			qm.Rels(boiler.TableNames.Mechs, boiler.MechColumns.PowerCoreID),
			fmt.Sprintf("to_json(%s) as power_core", boiler.TableNames.PowerCores),
			weaponsTableName,
			utilityTableName,
			fmt.Sprintf(` 
					(
						SELECT %s
						FROM %s _i
						WHERE %s = %s
							AND %s IS NULL
							AND %s IS NULL
							AND %s > NOW()
						LIMIT 1
					) AS item_sale_id`,
				qm.Rels("_i", boiler.ItemSaleColumns.ID),
				boiler.TableNames.ItemSales,
				qm.Rels("_i", boiler.ItemSaleColumns.CollectionItemID),
				qm.Rels(boiler.TableNames.CollectionItems, boiler.CollectionItemColumns.ID),
				qm.Rels("_i", boiler.ItemSaleColumns.SoldAt),
				qm.Rels("_i", boiler.ItemSaleColumns.DeletedAt),
				qm.Rels("_i", boiler.ItemSaleColumns.EndAt),
			),
			fmt.Sprintf(`
					(
						SELECT (%s IS NULL OR %s <= NOW())
						FROM %s _bm 
							LEFT JOIN %s _a ON %s = %s
						WHERE %s = %s
						LIMIT 1
					) AS battle_ready`,
				qm.Rels("_bm", boiler.BlueprintMechColumns.AvailabilityID),
				qm.Rels("_a", boiler.AvailabilityColumns.AvailableAt),
				boiler.TableNames.BlueprintMechs,
				boiler.TableNames.Availabilities,
				qm.Rels("_a", boiler.AvailabilityColumns.ID),
				qm.Rels("_bm", boiler.BlueprintMechColumns.AvailabilityID),
				qm.Rels("_bm", boiler.BlueprintMechColumns.ID),
				qm.Rels(boiler.TableNames.Mechs, boiler.MechColumns.BlueprintID),
			),
		),
		qm.From(boiler.TableNames.CollectionItems),
		// inner join mechs
		qm.InnerJoin(fmt.Sprintf("%s ON %s = %s",
			boiler.TableNames.Mechs,
			qm.Rels(boiler.TableNames.Mechs, boiler.MechColumns.ID),
			qm.Rels(boiler.TableNames.CollectionItems, boiler.CollectionItemColumns.ItemID),
		)),
		// inner join players
		qm.InnerJoin(fmt.Sprintf("%s ON %s = %s",
			boiler.TableNames.Players,
			qm.Rels(boiler.TableNames.Players, boiler.PlayerColumns.ID),
			qm.Rels(boiler.TableNames.CollectionItems, boiler.CollectionItemColumns.OwnerID),
		)),
		// outer join mech stats
		qm.LeftOuterJoin(fmt.Sprintf("%s ON %s = %s",
			boiler.TableNames.MechStats,
			qm.Rels(boiler.TableNames.MechStats, boiler.MechStatColumns.MechID),
			qm.Rels(boiler.TableNames.CollectionItems, boiler.CollectionItemColumns.ItemID),
		)),
		// outer join player faction
		qm.LeftOuterJoin(fmt.Sprintf("%s ON %s = %s",
			boiler.TableNames.Factions,
			qm.Rels(boiler.TableNames.Factions, boiler.FactionColumns.ID),
			qm.Rels(boiler.TableNames.Players, boiler.PlayerColumns.FactionID),
		)),
		// outer join power cores
		qm.LeftOuterJoin(fmt.Sprintf(`(
					SELECT _pc.*,_ci.hash, _ci.token_id, _ci.tier, _ci.owner_id, _bppc.image_url as image_url, _bppc.avatar_url as avatar_url, _bppc.card_animation_url as card_animation_url, _bppc.animation_url as animation_url
					FROM power_cores _pc
					INNER JOIN collection_items _ci on _ci.item_id = _pc.id
					INNER JOIN blueprint_power_cores _bppc on _pc.blueprint_id = _bppc.id
					) %s ON %s = %s`, // TODO: make this boiler/typesafe
			boiler.TableNames.PowerCores,
			qm.Rels(boiler.TableNames.PowerCores, boiler.PowerCoreColumns.ID),
			qm.Rels(boiler.TableNames.Mechs, boiler.MechColumns.PowerCoreID),
		)),
		// inner join mech blueprint
		qm.InnerJoin(fmt.Sprintf("%s ON %s = %s",
			boiler.TableNames.BlueprintMechs,
			qm.Rels(boiler.TableNames.BlueprintMechs, boiler.BlueprintMechColumns.ID),
			qm.Rels(boiler.TableNames.Mechs, boiler.MechColumns.BlueprintID),
		)),
		// inner join brand
		qm.InnerJoin(fmt.Sprintf("%s ON %s = %s",
			boiler.TableNames.Brands,
			qm.Rels(boiler.TableNames.Brands, boiler.BrandColumns.ID),
			qm.Rels(boiler.TableNames.BlueprintMechs, boiler.BlueprintMechColumns.BrandID),
		)),
		// inner join skin
		qm.InnerJoin(fmt.Sprintf(`(
					SELECT _ms.*, _ci.hash, _ci.token_id, _ci.tier, _ci.owner_id, _bpms.label
					FROM mech_skin _ms
					INNER JOIN collection_items _ci on _ci.item_id = _ms.id
					INNER JOIN blueprint_mech_skin _bpms on _bpms.id = _ms.blueprint_id
				 )%s ON %s = %s`, // TODO: make this boiler/typesafe
			boiler.TableNames.MechSkin,
			qm.Rels(boiler.TableNames.MechSkin, boiler.MechSkinColumns.ID),
			qm.Rels(boiler.TableNames.Mechs, boiler.MechColumns.ChassisSkinID),
		)),
		// inner join mech skin compatability table (to get images)
		qm.InnerJoin(fmt.Sprintf("%s ON %s = %s AND %s = %s",
			boiler.TableNames.MechModelSkinCompatibilities,
			qm.Rels(boiler.TableNames.MechModelSkinCompatibilities, boiler.MechModelSkinCompatibilityColumns.BlueprintMechSkinID),
			qm.Rels(boiler.TableNames.MechSkin, boiler.MechSkinColumns.BlueprintID),
			qm.Rels(boiler.TableNames.MechModelSkinCompatibilities, boiler.MechModelSkinCompatibilityColumns.MechModelID),
			qm.Rels(boiler.TableNames.BlueprintMechs, boiler.BlueprintMechColumns.ID),
		)),
		// left join outro
		qm.LeftOuterJoin(fmt.Sprintf("%s AS %s ON %s = %s",
			boiler.TableNames.MechAnimation,
			outroTableName,
			qm.Rels(outroTableName, boiler.MechAnimationColumns.ID),
			qm.Rels(boiler.TableNames.Mechs, boiler.MechColumns.OutroAnimationID),
		)),
		// left join intro
		qm.LeftOuterJoin(fmt.Sprintf("%s AS %s ON %s = %s",
			boiler.TableNames.MechAnimation,
			introTableName,
			qm.Rels(introTableName, boiler.MechAnimationColumns.ID),
			qm.Rels(boiler.TableNames.Mechs, boiler.MechColumns.IntroAnimationID),
		)),
		// left join weapons
		qm.LeftOuterJoin(
			// TODO: make this boiler/typesafe
			fmt.Sprintf(`
					(
						SELECT 
								mw.chassis_id, 
								json_agg(w2) as weapons
						FROM mech_weapons mw
						INNER JOIN
							(
<<<<<<< HEAD
								SELECT 	
										_w.*,
										_ci.hash,
										_ci.token_id,
										_ci.tier,
										_ci.owner_id,
										to_json(_ws) as weapon_skin,
										_bpw.label,
										_wmsc.image_url as image_url,
										_wmsc.avatar_url as avatar_url,
										_wmsc.card_animation_url as card_animation_url,
										_wmsc.animation_url as animation_url
=======
								SELECT _w.*, _ci.hash, _ci.token_id, _ci.tier, _ci.owner_id, to_json(_ws) as weapon_skin, _bpw.label, _bpw.weapon_model_id as weapon_model_id, _wmsc.image_url as image_url, _wmsc.avatar_url as avatar_url, _wmsc.card_animation_url as card_animation_url, _wmsc.animation_url as animation_url
>>>>>>> 6192f64b
								FROM weapons _w
								INNER JOIN collection_items _ci on _ci.item_id = _w.id
								INNER JOIN blueprint_weapons _bpw on _bpw.id = _w.blueprint_id
								INNER JOIN (
										SELECT 
												__ws.*,
												_ci.hash, 
												_ci.token_id, 
												_ci.tier, 
												_ci.owner_id
										FROM weapon_skin __ws
										INNER JOIN collection_items _ci on _ci.item_id = __ws.id
								) _ws ON _ws.equipped_on = _w.id
								INNER JOIN weapon_model_skin_compatibilities _wmsc on _wmsc.blueprint_weapon_skin_id = _ws.blueprint_id and _wmsc.weapon_model_id = _bpw.id
							) w2 ON mw.weapon_id = w2.id
						GROUP BY mw.chassis_id
				) %s on %s = %s `,
				weaponsTableName,
				qm.Rels(weaponsTableName, boiler.MechWeaponColumns.ChassisID),
				qm.Rels(boiler.TableNames.Mechs, boiler.MechColumns.ID),
			)),
		// left join utility
		qm.LeftOuterJoin(
			// TODO: make this boiler/typesafe
			fmt.Sprintf(`
				(
					SELECT 
							mw.chassis_id, 
							json_agg(_u) as utility
					FROM mech_utility mw
					INNER JOIN (
						SELECT
								_u.*,
								_ci.hash,
								_ci.token_id,
								_ci.tier,
								_ci.owner_id,
								_bpu.image_url as image_url,
								_bpu.avatar_url as avatar_url,
								_bpu.card_animation_url as card_animation_url,
								_bpu.animation_url as animation_url,
								_bpu.label as label,
								to_json(_us) as shield
						FROM utility _u
						INNER JOIN collection_items _ci on _ci.item_id = _u.id
						INNER JOIN blueprint_utility _bpu on _bpu.id = _u.blueprint_id
						INNER JOIN blueprint_utility_shield _us ON _us.blueprint_utility_id = _u.blueprint_id
					) _u ON mw.utility_id = _u.id
					GROUP BY mw.chassis_id
				) %s on %s = %s `,
				utilityTableName,
				qm.Rels(utilityTableName, boiler.MechUtilityColumns.ChassisID),
				qm.Rels(boiler.TableNames.Mechs, boiler.MechColumns.ID),
			),
		),
	}
}

func DefaultMechs() ([]*server.Mech, error) {
	idq := `SELECT id FROM mechs WHERE is_default=TRUE`

	result, err := gamedb.StdConn.Query(idq)
	if err != nil {
		gamelog.L.Error().Err(err).Msg("Failed to query default mechs")
		return nil, err
	}
	defer result.Close()

	var ids []string
	for result.Next() {
		id := ""
		err = result.Scan(&id)
		if err != nil {
			return nil, err
		}
		ids = append(ids, id)
	}

	return Mechs(ids...)
}

var ErrNotAllMechsReturned = fmt.Errorf("not all mechs returned")

func Mech(conn boil.Executor, mechID string) (*server.Mech, error) {
	bm := benchmark.New()
	bm.Start("db Mech")
	defer func(){
		bm.End("db Mech")
		bm.Alert(150)
	}()

	mc := &server.Mech{
		CollectionItem: &server.CollectionItem{},
		Stats:          &server.Stats{},
		Owner:          &server.User{},
		Images:         &server.Images{},
	}

	queryMods := getDefaultMechQueryMods()

	// Build query
	queryMods = append(queryMods,
		// where mech id in
		boiler.CollectionItemWhere.ItemID.EQ(mechID),
		// order by faction?
		qm.OrderBy(qm.Rels(boiler.TableNames.Players, boiler.PlayerColumns.FactionID)),
	)

	rows, err := boiler.NewQuery(
		queryMods...,
	).Query(conn)
	if err != nil {
		return nil, err
	}
	defer rows.Close()

	for rows.Next() {
		err = rows.Scan(
			&mc.CollectionItem.CollectionSlug,
			&mc.CollectionItem.Hash,
			&mc.CollectionItem.TokenID,
			&mc.CollectionItem.OwnerID,
			&mc.CollectionItem.Tier,
			&mc.CollectionItem.ItemType,
			&mc.CollectionItem.MarketLocked,
			&mc.CollectionItem.XsynLocked,
			&mc.CollectionItem.LockedToMarketplace,
			&mc.CollectionItem.AssetHidden,
			&mc.CollectionItemID,
			&mc.Images.ImageURL,
			&mc.Images.CardAnimationURL,
			&mc.Images.AvatarURL,
			&mc.Images.LargeImageURL,
			&mc.Images.BackgroundColor,
			&mc.Images.AnimationURL,
			&mc.Images.YoutubeURL,
			&mc.Owner.Username,
			&mc.Stats.TotalWins,
			&mc.Stats.TotalDeaths,
			&mc.Stats.TotalKills,
			&mc.Stats.BattlesSurvived,
			&mc.Stats.TotalLosses,
			&mc.ID,
			&mc.Name,
			&mc.Label,
			&mc.WeaponHardpoints,
			&mc.UtilitySlots,
			&mc.Speed,
			&mc.MaxHitpoints,
			&mc.RepairBlocks,
			&mc.BoostedStat,
			&mc.IsDefault,
			&mc.IsInsured,
			&mc.GenesisTokenID,
			&mc.LimitedReleaseTokenID,
			&mc.PowerCoreSize,
			&mc.BlueprintID,
			&mc.BrandID,
			&mc.Brand,
			&mc.Owner,
			&mc.FactionID,
			&mc.Faction,
			&mc.ChassisSkinID,
			&mc.ChassisSkin,
			&mc.IntroAnimationID,
			&mc.IntroAnimation,
			&mc.OutroAnimationID,
			&mc.OutroAnimation,
			&mc.PowerCoreID,
			&mc.PowerCore,
			&mc.Weapons,
			&mc.Utility,
			&mc.ItemSaleID,
			&mc.BattleReady,
		)
		if err != nil {
			gamelog.L.Error().Err(err).Msg("failed to get mech")
			return nil, err
		}
	}

	if mc.ID == "" {
		return nil, fmt.Errorf("unable to find mech with id %s", mechID)
	}

	err = mc.SetBoostedStats()
	if err != nil {
		gamelog.L.Error().Err(err).Interface("mech", mc).Msg("failed to set boosted stats")
		return nil, fmt.Errorf("failed to set stats for mech")
	}

	return mc, err
}

func Mechs(mechIDs ...string) ([]*server.Mech, error) {
	if len(mechIDs) == 0 {
		return nil, errors.New("no mech ids provided")
	}
	mcs := make([]*server.Mech, len(mechIDs))

	queryMods := getDefaultMechQueryMods()

	// Build query
	queryMods = append(queryMods,
		// where mech id in
		boiler.CollectionItemWhere.ItemID.IN(mechIDs),
		// order by faction?
		qm.OrderBy(qm.Rels(boiler.TableNames.Players, boiler.PlayerColumns.FactionID)),
	)

	rows, err := boiler.NewQuery(
		queryMods...,
	).Query(gamedb.StdConn)
	if err != nil {
		return nil, err
	}
	defer rows.Close()

	i := 0
	for rows.Next() {
		mc := &server.Mech{
			CollectionItem: &server.CollectionItem{},
			Stats:          &server.Stats{},
			Owner:          &server.User{},
			Images:         &server.Images{},
		}
		err = rows.Scan(
			&mc.CollectionItem.CollectionSlug,
			&mc.CollectionItem.Hash,
			&mc.CollectionItem.TokenID,
			&mc.CollectionItem.OwnerID,
			&mc.CollectionItem.Tier,
			&mc.CollectionItem.ItemType,
			&mc.CollectionItem.MarketLocked,
			&mc.CollectionItem.XsynLocked,
			&mc.CollectionItem.LockedToMarketplace,
			&mc.CollectionItem.AssetHidden,
			&mc.CollectionItemID,
			&mc.Images.ImageURL,
			&mc.Images.CardAnimationURL,
			&mc.Images.AvatarURL,
			&mc.Images.LargeImageURL,
			&mc.Images.BackgroundColor,
			&mc.Images.AnimationURL,
			&mc.Images.YoutubeURL,
			&mc.Owner.Username,
			&mc.Stats.TotalWins,
			&mc.Stats.TotalDeaths,
			&mc.Stats.TotalKills,
			&mc.Stats.BattlesSurvived,
			&mc.Stats.TotalLosses,
			&mc.ID,
			&mc.Name,
			&mc.Label,
			&mc.WeaponHardpoints,
			&mc.UtilitySlots,
			&mc.Speed,
			&mc.MaxHitpoints,
			&mc.RepairBlocks,
			&mc.BoostedStat,
			&mc.IsDefault,
			&mc.IsInsured,
			&mc.GenesisTokenID,
			&mc.LimitedReleaseTokenID,
			&mc.PowerCoreSize,
			&mc.BlueprintID,
			&mc.BrandID,
			&mc.Brand,
			&mc.Owner,
			&mc.FactionID,
			&mc.Faction,
			&mc.ChassisSkinID,
			&mc.ChassisSkin,
			&mc.IntroAnimationID,
			&mc.IntroAnimation,
			&mc.OutroAnimationID,
			&mc.OutroAnimation,
			&mc.PowerCoreID,
			&mc.PowerCore,
			&mc.Weapons,
			&mc.Utility,
			&mc.ItemSaleID,
			&mc.BattleReady,
		)
		if err != nil {
			return nil, err
		}
		mcs[i] = mc
		i++
	}

	if i < len(mechIDs) {
		mcs = mcs[:len(mcs)-i]
		return mcs, ErrNotAllMechsReturned
	}

	for _, mc := range mcs {
		err = mc.SetBoostedStats()
		if err != nil {
			gamelog.L.Error().Err(err).Interface("mech", mc).Msg("failed to set boosted stats")
			return nil, fmt.Errorf("failed to set stats for mech")
		}
	}

	return mcs, err
}

// MechIDFromHash retrieve a mech ID from a hash
func MechIDFromHash(hash string) (uuid.UUID, error) {
	q := `SELECT item_id FROM collection_items WHERE hash = $1`
	var id string
	err := gamedb.StdConn.QueryRow(q, hash).
		Scan(&id)
	if err != nil {
		return uuid.Nil, err
	}
	uid, err := uuid.FromString(id)

	if err != nil {
		return uuid.Nil, err
	}

	return uid, err
}

// MechIDsFromHash retrieve a slice mech IDs from hash variatic
func MechIDsFromHash(hashes ...string) ([]uuid.UUID, error) {
	var paramrefs string
	idintf := []interface{}{}
	for i, hash := range hashes {
		if hash != "" {
			paramrefs += `$` + strconv.Itoa(i+1) + `,`
			idintf = append(idintf, hash)
		}
	}
	paramrefs = paramrefs[:len(paramrefs)-1]
	q := `	SELECT ci.item_id, ci.hash 
			FROM collection_items ci
			WHERE ci.hash IN (` + paramrefs + `)`

	result, err := gamedb.StdConn.Query(q, idintf...)
	if err != nil {
		return nil, err
	}
	defer result.Close()

	ids := make([]uuid.UUID, len(hashes))
	i := 0
	for result.Next() {
		var idStr string
		var hash string
		err = result.Scan(&idStr, &hash)
		if err != nil {
			return nil, err
		}

		uid, err := uuid.FromString(idStr)
		if err != nil {
			gamelog.L.Error().Str("mechID", idStr).Str("db func", "MechIDsFromHash").Err(err).Msg("unable to convert id to uuid")
		}

		// set id in correct order
		for index, h := range hashes {
			if h == hash {
				ids[index] = uid
				i++
			}
		}
	}

	if i == 0 {
		return nil, errors.New("no ids were scanned from result")
	}

	return ids, err
}

type BattleQueuePosition struct {
	MechID        uuid.UUID `db:"mech_id"`
	QueuePosition int64     `db:"queue_position"`
}

func InsertNewMechAndSkin(tx boil.Executor, ownerID uuid.UUID, mechBlueprint *server.BlueprintMech, mechSkinBlueprint *server.BlueprintMechSkin) (*server.Mech, *server.MechSkin, error) {
	L := gamelog.L.With().Str("func", "InsertNewMech").Interface("mechBlueprint", mechBlueprint).Interface("mechSkinBlueprint", mechSkinBlueprint).Str("ownerID", ownerID.String()).Logger()

	// first insert the new skin
	mechSkin, err := InsertNewMechSkin(tx, ownerID, mechSkinBlueprint, &mechBlueprint.ID)
	if err != nil {
		L.Error().Err(err).Msg("failed to insert new mech skin")
		return nil, nil, terror.Error(err)
	}

	// first insert the mech
	newMech := boiler.Mech{
		BlueprintID:           mechBlueprint.ID,
		ChassisSkinID:         mechSkin.ID,
		IsDefault:             false,
		IsInsured:             false,
		Name:                  "",
		GenesisTokenID:        mechBlueprint.GenesisTokenID,
		LimitedReleaseTokenID: mechBlueprint.LimitedReleaseTokenID,
	}

	err = newMech.Insert(tx, boil.Infer())
	if err != nil {
		L.Error().Err(err).Interface("newMech", newMech).Msg("failed to insert new mech")
		return nil, nil, terror.Error(err)
	}

	_, err = InsertNewCollectionItem(tx,
		mechBlueprint.Collection,
		boiler.ItemTypeMech,
		newMech.ID,
		"",
		ownerID.String(),
	)
	if err != nil {
		L.Error().Err(err).Msg("failed to insert col item")
		return nil, nil, terror.Error(err)
	}

	// update skin to say equipped to this mech
	updated, err := boiler.MechSkins(
		boiler.MechSkinWhere.ID.EQ(mechSkin.ID),
	).UpdateAll(tx, boiler.M{
		boiler.MechSkinColumns.EquippedOn: newMech.ID,
	})
	if err != nil {
		L.Error().Err(err).Msg("failed to update mech skin")
		return nil, nil, terror.Error(err)
	}
	if updated != 1 {
		err = fmt.Errorf("updated %d, expected 1", updated)
		L.Error().Err(err).Msg("failed to update mech skin")
		return nil, nil, terror.Error(err)
	}

	mechSkin.EquippedOn = null.StringFrom(newMech.ID)

	mech, err := Mech(tx, newMech.ID)
	if err != nil {
		L.Error().Err(err).Str("newMechID", newMech.ID).Msg("failed to get mech")
		return nil, nil, terror.Error(err)
	}
	return mech, mechSkin, nil
}

func IsMechColumn(col string) bool {
	switch col {
	case boiler.MechColumns.ID,
		boiler.MechColumns.DeletedAt,
		boiler.MechColumns.UpdatedAt,
		boiler.MechColumns.CreatedAt,
		boiler.MechColumns.BlueprintID,
		boiler.MechColumns.IsDefault,
		boiler.MechColumns.IsInsured,
		boiler.MechColumns.Name,
		boiler.MechColumns.GenesisTokenID,
		boiler.MechColumns.LimitedReleaseTokenID,
		boiler.MechColumns.ChassisSkinID,
		boiler.MechColumns.PowerCoreID,
		boiler.MechColumns.IntroAnimationID,
		boiler.MechColumns.OutroAnimationID:
		return true
	default:
		return false
	}
}

type MechListOpts struct {
	Search              string
	Filter              *ListFilterRequest
	Sort                *ListSortRequest
	SortBy              string
	SortDir             SortByDir
	PageSize            int
	Page                int
	OwnerID             string
	QueueSort           *MechListQueueSortOpts
	DisplayXsynMechs    bool
	ExcludeMarketLocked bool
	IncludeMarketListed bool
	ExcludeDamagedMech  bool
	FilterRarities      []string `json:"rarities"`
	FilterStatuses      []string `json:"statuses"`
}

type MechListQueueSortOpts struct {
	FactionID string
	SortDir   SortByDir
}

func MechList(opts *MechListOpts) (int64, []*server.Mech, error) {
	var mechs []*server.Mech

	var queryMods []qm.QueryMod

	queryMods = append(queryMods,
		// where owner id = ?
		GenerateListFilterQueryMod(ListFilterRequestItem{
			Table:    boiler.TableNames.CollectionItems,
			Column:   boiler.CollectionItemColumns.OwnerID,
			Operator: OperatorValueTypeEquals,
			Value:    opts.OwnerID,
		}, 0, ""),
		// and item type = mech
		GenerateListFilterQueryMod(ListFilterRequestItem{
			Table:    boiler.TableNames.CollectionItems,
			Column:   boiler.CollectionItemColumns.ItemType,
			Operator: OperatorValueTypeEquals,
			Value:    boiler.ItemTypeMech,
		}, 0, "and"),
		// inner join mechs
		qm.InnerJoin(fmt.Sprintf("%s ON %s = %s",
			boiler.TableNames.Mechs,
			qm.Rels(boiler.TableNames.Mechs, boiler.MechColumns.ID),
			qm.Rels(boiler.TableNames.CollectionItems, boiler.CollectionItemColumns.ItemID),
		)),
		// inner join mechs skin
		qm.InnerJoin(fmt.Sprintf("%s ON %s = %s",
			boiler.TableNames.MechSkin,
			qm.Rels(boiler.TableNames.MechSkin, boiler.MechSkinColumns.ID),
			qm.Rels(boiler.TableNames.Mechs, boiler.MechColumns.ChassisSkinID),
		)),
		// inner join mechs skin blueprint
		qm.InnerJoin(fmt.Sprintf("%s ON %s = %s",
			boiler.TableNames.BlueprintMechSkin,
			qm.Rels(boiler.TableNames.BlueprintMechSkin, boiler.BlueprintMechSkinColumns.ID),
			qm.Rels(boiler.TableNames.MechSkin, boiler.MechSkinColumns.BlueprintID),
		)),
		// inner join mech blueprint
		qm.InnerJoin(fmt.Sprintf("%s ON %s = %s",
			boiler.TableNames.BlueprintMechs,
			qm.Rels(boiler.TableNames.BlueprintMechs, boiler.BlueprintMechColumns.ID),
			qm.Rels(boiler.TableNames.Mechs, boiler.MechColumns.BlueprintID),
		)),
	)

	if !opts.DisplayXsynMechs || !opts.IncludeMarketListed {
		queryMods = append(queryMods, GenerateListFilterQueryMod(ListFilterRequestItem{
			Table:    boiler.TableNames.CollectionItems,
			Column:   boiler.CollectionItemColumns.XsynLocked,
			Operator: OperatorValueTypeIsFalse,
		}, 0, ""))
	}
	if opts.ExcludeMarketLocked {
		queryMods = append(queryMods, GenerateListFilterQueryMod(ListFilterRequestItem{
			Table:    boiler.TableNames.CollectionItems,
			Column:   boiler.CollectionItemColumns.MarketLocked,
			Operator: OperatorValueTypeIsFalse,
		}, 0, ""))
	}
	if !opts.IncludeMarketListed {
		queryMods = append(queryMods, GenerateListFilterQueryMod(ListFilterRequestItem{
			Table:    boiler.TableNames.CollectionItems,
			Column:   boiler.CollectionItemColumns.LockedToMarketplace,
			Operator: OperatorValueTypeIsFalse,
		}, 0, ""))
	}
	if opts.ExcludeDamagedMech {
		queryMods = append(queryMods, qm.Where(
			fmt.Sprintf(
				"NOT EXISTS (SELECT 1 FROM %s WHERE %s = %s AND %s ISNULL AND %s * 2 < %s)",
				boiler.TableNames.RepairCases,
				qm.Rels(boiler.TableNames.RepairCases, boiler.RepairCaseColumns.MechID),
				qm.Rels(boiler.TableNames.CollectionItems, boiler.CollectionItemColumns.ItemID),
				qm.Rels(boiler.TableNames.RepairCases, boiler.RepairCaseColumns.CompletedAt),
				qm.Rels(boiler.TableNames.RepairCases, boiler.RepairCaseColumns.BlocksRepaired),
				qm.Rels(boiler.TableNames.RepairCases, boiler.RepairCaseColumns.BlocksRequiredRepair),
			),
		))
	}

	// Filters
	if opts.Filter != nil {
		// if we have filter
		for i, f := range opts.Filter.Items {
			// validate it is the right table and valid column
			if f.Table == boiler.TableNames.Mechs && IsMechColumn(f.Column) {
				queryMods = append(queryMods, GenerateListFilterQueryMod(*f, i+1, opts.Filter.LinkOperator))
			}

		}
	}
	if len(opts.FilterRarities) > 0 {
		vals := []interface{}{}
		for _, r := range opts.FilterRarities {
			vals = append(vals, r)
		}
		queryMods = append(queryMods, qm.AndIn(fmt.Sprintf("%s IN ?", qm.Rels(boiler.TableNames.BlueprintMechSkin, boiler.BlueprintMechSkinColumns.Tier)), vals...))
	}
	if len(opts.FilterStatuses) > 0 {
		hasIdleToggled := false
		hasInBattleToggled := false
		hasMarketplaceToggled := false
		hasInQueueToggled := false
		hasBattleReadyToggled := false

		statusFilters := []qm.QueryMod{}

		for _, s := range opts.FilterStatuses {
			if s == "IDLE" {
				if hasIdleToggled {
					continue
				}
				hasIdleToggled = true
				statusFilters = append(statusFilters, qm.Or(fmt.Sprintf(
					`NOT EXISTS (
						SELECT _bq.%s
						FROM %s _bq
						WHERE _bq.%s = %s
						LIMIT 1
					)`,
					boiler.BattleQueueColumns.ID,
					boiler.TableNames.BattleQueue,
					boiler.BattleQueueColumns.MechID,
					qm.Rels(boiler.TableNames.Mechs, boiler.MechColumns.ID),
				)))
			} else if s == "BATTLE" {
				if hasInBattleToggled {
					continue
				}
				hasInBattleToggled = true
				statusFilters = append(statusFilters, qm.Or(fmt.Sprintf(
					`EXISTS (
						SELECT _bq.%s
						FROM %s _bq
						WHERE _bq.%s = %s
							AND _bq.%s IS NOT NULL
						LIMIT 1
					)`,
					boiler.BattleQueueColumns.ID,
					boiler.TableNames.BattleQueue,
					boiler.BattleQueueColumns.MechID,
					qm.Rels(boiler.TableNames.Mechs, boiler.MechColumns.ID),
					boiler.BattleQueueColumns.BattleID,
				)))
			} else if s == "MARKET" {
				if hasMarketplaceToggled {
					continue
				}
				hasMarketplaceToggled = true
				statusFilters = append(statusFilters, qm.Or(fmt.Sprintf(
					`EXISTS (
						SELECT _i.%s
						FROM %s _i
						WHERE _i.%s = %s
							AND _i.%s IS NULL
							AND _i.%s IS NULL
							AND _i.%s > NOW()
						LIMIT 1
					)`,
					boiler.ItemSaleColumns.ID,
					boiler.TableNames.ItemSales,
					boiler.ItemSaleColumns.CollectionItemID,
					qm.Rels(boiler.TableNames.CollectionItems, boiler.CollectionItemColumns.ID),
					boiler.ItemSaleColumns.SoldAt,
					boiler.ItemSaleColumns.DeletedAt,
					boiler.ItemSaleColumns.EndAt,
				)))
			} else if s == "QUEUE" {
				if hasInQueueToggled {
					continue
				}
				hasInQueueToggled = true
				statusFilters = append(statusFilters, qm.Or(fmt.Sprintf(
					`EXISTS (
						SELECT _bq.%s
						FROM %s _bq
						WHERE _bq.%s = %s
							AND _bq.%s IS NULL
						LIMIT 1
					)`,
					boiler.BattleQueueColumns.ID,
					boiler.TableNames.BattleQueue,
					boiler.BattleQueueColumns.MechID,
					qm.Rels(boiler.TableNames.Mechs, boiler.MechColumns.ID),
					boiler.BattleQueueColumns.BattleID,
				)))
			} else if s == "BATTLE_READY" {
				if hasBattleReadyToggled {
					continue
				}
				hasBattleReadyToggled = true
				statusFilters = append(statusFilters, qm.Or(fmt.Sprintf(
					`EXISTS (
						SELECT 1 
						FROM %s _bm
							LEFT JOIN %s _a ON _a.%s = _bm.%s
						WHERE _bm.%s = %s 
							AND (
								_a.%s IS NULL
								OR _a.%s <= NOW()
							)
					)`,
					boiler.TableNames.BlueprintMechs,
					boiler.TableNames.Availabilities,
					boiler.AvailabilityColumns.ID,
					boiler.BlueprintMechColumns.AvailabilityID,
					boiler.BlueprintMechColumns.ID,
					qm.Rels(boiler.TableNames.Mechs, boiler.MechColumns.BlueprintID),
					boiler.AvailabilityColumns.ID,
					boiler.AvailabilityColumns.AvailableAt,
				)))
			}
			if hasIdleToggled && hasInBattleToggled && hasMarketplaceToggled && hasInQueueToggled && hasBattleReadyToggled {
				break
			}
		}

		if len(statusFilters) > 0 {
			queryMods = append(queryMods, qm.Expr(statusFilters...))
		}
	}

	//Search
	if opts.Search != "" {
		xSearch := ParseQueryText(opts.Search, true)
		if len(xSearch) > 0 {
			queryMods = append(queryMods,
				qm.And(fmt.Sprintf(
					"(to_tsvector('english', %s) @@ to_tsquery(?))",
					qm.Rels(boiler.TableNames.BlueprintMechs, boiler.BlueprintMechColumns.Label),
				),
					xSearch,
				))
		}
	}

	total, err := boiler.CollectionItems(
		queryMods...,
	).Count(gamedb.StdConn)
	if err != nil {
		return 0, nil, err
	}

	// Limit/Offset
	if opts.PageSize > 0 {
		queryMods = append(queryMods, qm.Limit(opts.PageSize))
	}
	if opts.Page > 0 {
		queryMods = append(queryMods, qm.Offset(opts.PageSize*(opts.Page-1)))
	}

	// Build query
	queryMods = append(queryMods,
		qm.Select(
			qm.Rels(boiler.TableNames.CollectionItems, boiler.CollectionItemColumns.CollectionSlug),
			qm.Rels(boiler.TableNames.CollectionItems, boiler.CollectionItemColumns.Hash),
			qm.Rels(boiler.TableNames.CollectionItems, boiler.CollectionItemColumns.TokenID),
			qm.Rels(boiler.TableNames.CollectionItems, boiler.CollectionItemColumns.OwnerID),
			qm.Rels(boiler.TableNames.CollectionItems, boiler.CollectionItemColumns.Tier),
			qm.Rels(boiler.TableNames.CollectionItems, boiler.CollectionItemColumns.ItemType),
			qm.Rels(boiler.TableNames.CollectionItems, boiler.CollectionItemColumns.MarketLocked),
			qm.Rels(boiler.TableNames.CollectionItems, boiler.CollectionItemColumns.XsynLocked),
			qm.Rels(boiler.TableNames.CollectionItems, boiler.CollectionItemColumns.LockedToMarketplace),
			qm.Rels(boiler.TableNames.CollectionItems, boiler.CollectionItemColumns.AssetHidden),
			qm.Rels(boiler.TableNames.CollectionItems, boiler.CollectionItemColumns.ID),
			qm.Rels(boiler.TableNames.Mechs, boiler.MechColumns.ID),
			qm.Rels(boiler.TableNames.Mechs, boiler.MechColumns.Name),
			qm.Rels(boiler.TableNames.BlueprintMechs, boiler.BlueprintMechColumns.Label),
			qm.Rels(boiler.TableNames.BlueprintMechs, boiler.BlueprintMechColumns.WeaponHardpoints),
			qm.Rels(boiler.TableNames.BlueprintMechs, boiler.BlueprintMechColumns.UtilitySlots),
			qm.Rels(boiler.TableNames.BlueprintMechs, boiler.BlueprintMechColumns.Speed),
			qm.Rels(boiler.TableNames.BlueprintMechs, boiler.BlueprintMechColumns.MaxHitpoints),
			qm.Rels(boiler.TableNames.BlueprintMechs, boiler.BlueprintMechColumns.RepairBlocks),
			qm.Rels(boiler.TableNames.BlueprintMechs, boiler.BlueprintMechColumns.BoostStat),
			qm.Rels(boiler.TableNames.Mechs, boiler.MechColumns.IsDefault),
			qm.Rels(boiler.TableNames.Mechs, boiler.MechColumns.IsInsured),
			qm.Rels(boiler.TableNames.Mechs, boiler.MechColumns.GenesisTokenID),
			qm.Rels(boiler.TableNames.Mechs, boiler.MechColumns.LimitedReleaseTokenID),
			qm.Rels(boiler.TableNames.BlueprintMechs, boiler.BlueprintMechColumns.PowerCoreSize),
			qm.Rels(boiler.TableNames.Mechs, boiler.MechColumns.PowerCoreID),
			qm.Rels(boiler.TableNames.Mechs, boiler.MechColumns.BlueprintID),
			qm.Rels(boiler.TableNames.Mechs, boiler.MechColumns.ChassisSkinID),
			qm.Rels(boiler.TableNames.Mechs, boiler.MechColumns.IntroAnimationID),
			qm.Rels(boiler.TableNames.Mechs, boiler.MechColumns.OutroAnimationID),
		),
		qm.From(boiler.TableNames.CollectionItems),
	)

	// Sort
	if opts.QueueSort != nil {
		queryMods = append(queryMods,
			qm.Select("_bq.queue_position AS queue_position"),
			qm.LeftOuterJoin(
				fmt.Sprintf(`(
					SELECT  _bq.mech_id, row_number () OVER (ORDER BY _bq.queued_at) AS queue_position
						from battle_queue _bq
						where _bq.faction_id = ?
							AND _bq.battle_id IS NULL
					) _bq ON _bq.mech_id = %s`,
					qm.Rels(boiler.TableNames.Mechs, boiler.MechColumns.ID),
				),
				opts.QueueSort.FactionID,
			),
			qm.OrderBy(fmt.Sprintf("queue_position %s NULLS LAST, %s, %s",
				opts.QueueSort.SortDir,
				qm.Rels(boiler.TableNames.Mechs, boiler.MechColumns.Name),
				qm.Rels(boiler.TableNames.Mechs, boiler.MechColumns.ID),
			)),
		)
	} else if opts.Sort != nil && opts.Sort.Table == boiler.TableNames.Mechs && IsMechColumn(opts.Sort.Column) && opts.Sort.Direction.IsValid() {
		queryMods = append(queryMods, qm.OrderBy(fmt.Sprintf("%s.%s %s", boiler.TableNames.Mechs, opts.Sort.Column, opts.Sort.Direction)))
	} else if opts.SortBy != "" && opts.SortDir.IsValid() {
		if opts.SortBy == "alphabetical" {
			queryMods = append(queryMods,
				qm.OrderBy(
					fmt.Sprintf("(CASE WHEN %[1]s IS NOT NULL AND %[1]s != '' THEN %[1]s ELSE %[2]s END) %[3]s",
						qm.Rels(boiler.TableNames.Mechs, boiler.MechColumns.Name),
						qm.Rels(boiler.TableNames.BlueprintMechs, boiler.BlueprintMechColumns.Label),
						opts.SortDir,
					)))
		} else if opts.SortBy == "rarity" {
			queryMods = append(queryMods, GenerateTierSort(qm.Rels(boiler.TableNames.BlueprintMechSkin, boiler.BlueprintMechSkinColumns.Tier), opts.SortDir))
		}
	} else {
		queryMods = append(queryMods,
			qm.OrderBy(
				fmt.Sprintf("(CASE WHEN %[1]s IS NOT NULL AND %[1]s != '' THEN %[1]s ELSE %[2]s END) ASC",
					qm.Rels(boiler.TableNames.Mechs, boiler.MechColumns.Name),
					qm.Rels(boiler.TableNames.BlueprintMechs, boiler.BlueprintMechColumns.Label),
				)))
	}
	rows, err := boiler.NewQuery(
		queryMods...,
	).Query(gamedb.StdConn)
	if err != nil {
		return 0, nil, err
	}
	defer rows.Close()

	for rows.Next() {
		mc := &server.Mech{
			CollectionItem: &server.CollectionItem{},
		}

		scanArgs := []interface{}{
			&mc.CollectionItem.CollectionSlug,
			&mc.CollectionItem.Hash,
			&mc.CollectionItem.TokenID,
			&mc.CollectionItem.OwnerID,
			&mc.CollectionItem.Tier,
			&mc.CollectionItem.ItemType,
			&mc.CollectionItem.MarketLocked,
			&mc.CollectionItem.XsynLocked,
			&mc.CollectionItem.LockedToMarketplace,
			&mc.CollectionItem.AssetHidden,
			&mc.CollectionItemID,
			&mc.ID,
			&mc.Name,
			&mc.Label,
			&mc.WeaponHardpoints,
			&mc.UtilitySlots,
			&mc.Speed,
			&mc.MaxHitpoints,
			&mc.RepairBlocks,
			&mc.BoostedStat,
			&mc.IsDefault,
			&mc.IsInsured,
			&mc.GenesisTokenID,
			&mc.LimitedReleaseTokenID,
			&mc.PowerCoreSize,
			&mc.PowerCoreID,
			&mc.BlueprintID,
			&mc.ChassisSkinID,
			&mc.IntroAnimationID,
			&mc.OutroAnimationID,
		}
		if opts.QueueSort != nil {
			scanArgs = append(scanArgs, &mc.QueuePosition)
		}
		err = rows.Scan(scanArgs...)
		if err != nil {
			return total, mechs, err
		}
		mechs = append(mechs, mc)
	}

	return total, mechs, nil
}

func MechRename(mechID string, ownerID string, name string) (string, error) {

	// get mech
	mech, err := boiler.FindMech(gamedb.StdConn, mechID)
	if err != nil {
		return "", terror.Error(err)
	}

	item, err := boiler.CollectionItems(boiler.CollectionItemWhere.ItemID.EQ(mech.ID)).One(gamedb.StdConn)
	if err != nil {
		return "", terror.Error(err)
	}

	// check owner
	if item.OwnerID != ownerID {
		err = fmt.Errorf("failed to update mech name, must be the owner of the mech")
		return "", terror.Error(err)
	}

	// update mech name
	mech.Name = name
	_, err = mech.Update(gamedb.StdConn, boil.Infer())
	if err != nil {
		return "", terror.Error(err)
	}

	return name, nil

}

func MechEquippedOnDetails(tx boil.Executor, equippedOnID string) (*server.EquippedOnDetails, error) {
	eid := &server.EquippedOnDetails{}

	err := boiler.NewQuery(
		qm.Select(
			boiler.CollectionItemColumns.ItemID,
			boiler.CollectionItemColumns.Hash,
			qm.Rels(boiler.TableNames.Mechs, boiler.MechColumns.Name),
			qm.Rels(boiler.TableNames.BlueprintMechs, boiler.BlueprintMechColumns.Label),
		),
		qm.From(boiler.TableNames.CollectionItems),
		qm.InnerJoin(fmt.Sprintf(
			"%s on %s = %s",
			boiler.TableNames.Mechs,
			qm.Rels(boiler.TableNames.Mechs, boiler.MechColumns.ID),
			qm.Rels(boiler.TableNames.CollectionItems, boiler.CollectionItemColumns.ItemID),
		)),
		qm.InnerJoin(fmt.Sprintf(
			"%s on %s = %s",
			boiler.TableNames.BlueprintMechs,
			qm.Rels(boiler.TableNames.BlueprintMechs, boiler.BlueprintMechColumns.ID),
			qm.Rels(boiler.TableNames.Mechs, boiler.MechColumns.BlueprintID),
		)),
		qm.Where(fmt.Sprintf("%s = ?", boiler.CollectionItemColumns.ItemID), equippedOnID),
	).QueryRow(tx).Scan(
		&eid.ID,
		&eid.Hash,
		&eid.Name,
		&eid.Label,
	)
	if err != nil {
		return nil, err
	}

	return eid, nil
}

// MechSetAllEquippedAssetsAsHidden marks all the attached items with the given asset_hidden reason
// passing in a null reason will update it to be unhidden
func MechSetAllEquippedAssetsAsHidden(trx boil.Executor, mechID string, reason null.String) error {
	tx := trx
	if trx == nil {
		tx = gamedb.StdConn
	}

	itemIDsToUpdate := []string{}

	// get equipped mech skin
	mSkins, err := boiler.MechSkins(
		boiler.MechSkinWhere.EquippedOn.EQ(null.StringFrom(mechID)),
	).All(tx)
	if err != nil {
		return err
	}
	for _, itm := range mSkins {
		itemIDsToUpdate = append(itemIDsToUpdate, itm.ID)
	}

	// get equipped mech animations
	mAnim, err := boiler.MechAnimations(
		boiler.MechAnimationWhere.EquippedOn.EQ(null.StringFrom(mechID)),
	).All(tx)
	if err != nil {
		return err
	}
	for _, itm := range mAnim {
		itemIDsToUpdate = append(itemIDsToUpdate, itm.ID)
	}

	// get equipped mech weapons
	mWpn, err := boiler.Weapons(
		boiler.WeaponWhere.EquippedOn.EQ(null.StringFrom(mechID)),
	).All(tx)
	if err != nil {
		return err
	}
	for _, itm := range mWpn {
		itemIDsToUpdate = append(itemIDsToUpdate, itm.ID)
		// get equipped mech weapon skins
		mWpnSkin, err := boiler.WeaponSkins(
			boiler.WeaponSkinWhere.EquippedOn.EQ(null.StringFrom(itm.ID)),
		).All(tx)
		if err != nil {
			return err
		}
		for _, itm := range mWpnSkin {
			itemIDsToUpdate = append(itemIDsToUpdate, itm.ID)
		}
	}

	// get equipped mech utilities
	mUtil, err := boiler.Utilities(
		boiler.UtilityWhere.EquippedOn.EQ(null.StringFrom(mechID)),
	).All(tx)
	if err != nil {
		return err
	}
	for _, itm := range mUtil {
		itemIDsToUpdate = append(itemIDsToUpdate, itm.ID)
	}

	// update!
	_, err = boiler.CollectionItems(
		boiler.CollectionItemWhere.ItemID.IN(itemIDsToUpdate),
	).UpdateAll(tx, boiler.M{
		"asset_hidden": reason,
	})
	if err != nil {
		return err
	}

	return nil
}

func MechBattleReady(mechID string) (bool, error) {
	q := `
		SELECT (_bm.availability_id IS NULL OR _a.available_at <= NOW())
		FROM blueprint_mechs _bm 
			LEFT JOIN availabilities _a ON _a.id = _bm.availability_id
		WHERE _bm.id = (SELECT m.blueprint_id FROM mechs m WHERE m.id = $1)
		LIMIT 1
	`

	battleReady := false

	err := gamedb.StdConn.QueryRow(q, mechID).Scan(&battleReady)
	if err != nil {
		return false, terror.Error(err, "Failed to load battle ready status")
	}

	return battleReady, nil
}

func GetPlayerMechModels(userID string) ([]*server.MechModel, error) {

	mechModels, err := boiler.MechModels(
		qm.InnerJoin(fmt.Sprintf("%s ON %s = %s",
			boiler.TableNames.BlueprintMechs,
			qm.Rels(boiler.TableNames.MechModels, boiler.MechModelColumns.ID),
			qm.Rels(boiler.TableNames.BlueprintMechs, boiler.BlueprintMechColumns.ModelID),
		)),
		qm.InnerJoin(fmt.Sprintf("%s ON %s = %s",
			boiler.TableNames.Mechs,
			qm.Rels(boiler.TableNames.BlueprintMechs, boiler.BlueprintMechColumns.ID),
			qm.Rels(boiler.TableNames.Mechs, boiler.MechColumns.BlueprintID),
		)),
		qm.InnerJoin(fmt.Sprintf("%s ON %s = %s",
			boiler.TableNames.CollectionItems,
			qm.Rels(boiler.TableNames.Mechs, boiler.MechColumns.ID),
			qm.Rels(boiler.TableNames.CollectionItems, boiler.CollectionItemColumns.ItemID),
		)),
		qm.Where(fmt.Sprintf("%s.%s = '%s'",
			boiler.TableNames.CollectionItems,
			boiler.CollectionItemColumns.OwnerID,
			userID,
		)),
		qm.GroupBy(fmt.Sprintf("%s.%s",
			boiler.TableNames.MechModels,
			boiler.MechModelColumns.ID,
		)),
	).All(gamedb.StdConn)
	if err != nil {
		boil.DebugMode = false
		gamelog.L.Error().Err(err).Msg("Could not get mech models.")
		return nil, err
	}

	serverMechModels := server.MechModelsFromBoiler(mechModels)

	return serverMechModels, nil
}<|MERGE_RESOLUTION|>--- conflicted
+++ resolved
@@ -216,7 +216,6 @@
 						FROM mech_weapons mw
 						INNER JOIN
 							(
-<<<<<<< HEAD
 								SELECT 	
 										_w.*,
 										_ci.hash,
@@ -229,9 +228,6 @@
 										_wmsc.avatar_url as avatar_url,
 										_wmsc.card_animation_url as card_animation_url,
 										_wmsc.animation_url as animation_url
-=======
-								SELECT _w.*, _ci.hash, _ci.token_id, _ci.tier, _ci.owner_id, to_json(_ws) as weapon_skin, _bpw.label, _bpw.weapon_model_id as weapon_model_id, _wmsc.image_url as image_url, _wmsc.avatar_url as avatar_url, _wmsc.card_animation_url as card_animation_url, _wmsc.animation_url as animation_url
->>>>>>> 6192f64b
 								FROM weapons _w
 								INNER JOIN collection_items _ci on _ci.item_id = _w.id
 								INNER JOIN blueprint_weapons _bpw on _bpw.id = _w.blueprint_id
@@ -1275,43 +1271,4 @@
 	}
 
 	return battleReady, nil
-}
-
-func GetPlayerMechModels(userID string) ([]*server.MechModel, error) {
-
-	mechModels, err := boiler.MechModels(
-		qm.InnerJoin(fmt.Sprintf("%s ON %s = %s",
-			boiler.TableNames.BlueprintMechs,
-			qm.Rels(boiler.TableNames.MechModels, boiler.MechModelColumns.ID),
-			qm.Rels(boiler.TableNames.BlueprintMechs, boiler.BlueprintMechColumns.ModelID),
-		)),
-		qm.InnerJoin(fmt.Sprintf("%s ON %s = %s",
-			boiler.TableNames.Mechs,
-			qm.Rels(boiler.TableNames.BlueprintMechs, boiler.BlueprintMechColumns.ID),
-			qm.Rels(boiler.TableNames.Mechs, boiler.MechColumns.BlueprintID),
-		)),
-		qm.InnerJoin(fmt.Sprintf("%s ON %s = %s",
-			boiler.TableNames.CollectionItems,
-			qm.Rels(boiler.TableNames.Mechs, boiler.MechColumns.ID),
-			qm.Rels(boiler.TableNames.CollectionItems, boiler.CollectionItemColumns.ItemID),
-		)),
-		qm.Where(fmt.Sprintf("%s.%s = '%s'",
-			boiler.TableNames.CollectionItems,
-			boiler.CollectionItemColumns.OwnerID,
-			userID,
-		)),
-		qm.GroupBy(fmt.Sprintf("%s.%s",
-			boiler.TableNames.MechModels,
-			boiler.MechModelColumns.ID,
-		)),
-	).All(gamedb.StdConn)
-	if err != nil {
-		boil.DebugMode = false
-		gamelog.L.Error().Err(err).Msg("Could not get mech models.")
-		return nil, err
-	}
-
-	serverMechModels := server.MechModelsFromBoiler(mechModels)
-
-	return serverMechModels, nil
 }