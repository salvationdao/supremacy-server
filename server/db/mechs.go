--- conflicted
+++ resolved
@@ -8,49 +8,23 @@
 	"server/gamedb"
 	"server/gamelog"
 	"strconv"
-<<<<<<< HEAD
-	"strings"
 
 	"github.com/gofrs/uuid"
 	"github.com/ninja-software/terror/v2"
-	"github.com/teris-io/shortid"
-	"github.com/volatiletech/null/v8"
-=======
-
-	"github.com/gofrs/uuid"
-	"github.com/ninja-software/terror/v2"
->>>>>>> 58b9044d
 	"github.com/volatiletech/sqlboiler/v4/boil"
 	"github.com/volatiletech/sqlboiler/v4/queries/qm"
 )
 
-<<<<<<< HEAD
 type MechColumns string
 
 func (c MechColumns) IsValid() error {
 	switch string(c) {
 	case boiler.MechColumns.Name:
-	case boiler.MechColumns.Tier:
 		return nil
 	}
 	return terror.Error(fmt.Errorf("invalid mech column"))
 }
 
-func MechsByOwnerID(ownerID uuid.UUID) ([]*server.MechContainer, error) {
-	mechs, err := boiler.Mechs(boiler.MechWhere.OwnerID.EQ(ownerID.String())).All(gamedb.StdConn)
-	if err != nil {
-		return nil, err
-	}
-	result := []*server.MechContainer{}
-	for _, mech := range mechs {
-		record, err := Mech(uuid.Must(uuid.FromString(mech.ID)))
-		if err != nil {
-			return nil, err
-		}
-		result = append(result, record)
-	}
-	return result, nil
-=======
 const CompleteMechQuery = `
 SELECT
 	collection_items.collection_slug,
@@ -161,7 +135,6 @@
 	//	result = append(result, record)
 	//}
 	return nil, nil
->>>>>>> 58b9044d
 }
 
 func MechSetName(mechID uuid.UUID, name string) error {
