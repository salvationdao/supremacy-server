--- conflicted
+++ resolved
@@ -78,11 +78,9 @@
 const KeyAutoRepairSlotCount KVKey = "auto_repair_slot_count"
 const KeyAutoRepairDurationSeconds KVKey = "auto_repair_duration_seconds"
 
-<<<<<<< HEAD
+const KeyFiatToSUPCut KVKey = "fiat_to_sup_cut" // TODO: find better name to describe: "20% cheaper than fiat pricing"
+
 const KeyDefaultPublicLobbyCount KVKey = "default_public_lobby_count"
-=======
-const KeyFiatToSUPCut KVKey = "fiat_to_sup_cut" // TODO: find better name to describe: "20% cheaper than fiat pricing"
->>>>>>> f1933e23
 
 func get(key KVKey) string {
 	kv, err := boiler.KVS(boiler.KVWhere.Key.EQ(string(key))).One(gamedb.StdConn)
