package db

import (
	"fmt"
<<<<<<< HEAD
	"github.com/volatiletech/sqlboiler/v4/boil"
=======
>>>>>>> 6754c840
	"server"
	"server/db/boiler"
	"server/gamelog"

	"github.com/volatiletech/null/v8"
	"github.com/volatiletech/sqlboiler/v4/boil"
	"github.com/volatiletech/sqlboiler/v4/queries/qm"

	"github.com/ninja-software/terror/v2"
)

// InsertNewCollectionItem inserts a collection item,
// It takes a TX and DOES NOT COMMIT, commit needs to be called in the parent function.
func InsertNewCollectionItem(tx boil.Executor,
	collectionSlug,
	itemType,
	itemID,
	tier,
	ownerID string,
) (*boiler.CollectionItem, error) {
	item := &boiler.CollectionItem{}

	// I couldn't find the boiler enum types for some reason, so just doing strings
	tokenClause := ""
	switch collectionSlug {
	case "supremacy-general":
		tokenClause = "NEXTVAL('collection_general')"
	case "supremacy-limited-release":
		tokenClause = "NEXTVAL('collection_limited_release')"
	case "supremacy-genesis":
		tokenClause = "NEXTVAL('collection_genesis')"
	case "supremacy-consumables":
		tokenClause = "NEXTVAL('collection_consumables')"
	default:
		return nil, fmt.Errorf("invalid collection slug %s", collectionSlug)
	}

	query := fmt.Sprintf(`
		INSERT INTO collection_items(
			collection_slug, 
			token_id, 
			item_type, 
			item_id, 
			tier, 
			owner_id
			)
		VALUES($1, %s, $2, $3, $4, $5) RETURNING 
			id,
			collection_slug,
			hash,
			token_id,
			item_type,
			item_id,
			tier,
			owner_id,
			market_locked,
			xsyn_locked
			`, tokenClause)

	err := tx.QueryRow(query,
		collectionSlug,
		itemType,
		itemID,
		tier,
		ownerID,
	).Scan(&item.ID,
		&item.CollectionSlug,
		&item.Hash,
		&item.TokenID,
		&item.ItemType,
		&item.ItemID,
		&item.Tier,
		&item.OwnerID,
		&item.MarketLocked,
		&item.XsynLocked,
	)

	if err != nil {
		gamelog.L.Error().Err(err).
			Str("itemType", itemType).
			Str("itemID", itemID).
			Str("tier", tier).
			Str("ownerID", ownerID).
			Msg("failed to insert new collection item")
		return nil, terror.Error(err)
	}

	return item, nil
}

func CollectionItemFromItemID(tx boil.Executor, id string) (*server.CollectionItem, error) {
	ci, err := boiler.CollectionItems(boiler.CollectionItemWhere.ItemID.EQ(id)).One(tx)
	if err != nil {
		return nil, terror.Error(err)
	}

	return &server.CollectionItem{
		CollectionSlug: ci.CollectionSlug,
		Hash:           ci.Hash,
		TokenID:        ci.TokenID,
		ItemType:       ci.ItemType,
		ItemID:         ci.ItemID,
		Tier:           ci.Tier,
		OwnerID:        ci.OwnerID,
		XsynLocked:     ci.XsynLocked,
		MarketLocked:   ci.MarketLocked,
	}, nil
}

func CollectionItemFromBoiler(ci *boiler.CollectionItem) *server.CollectionItem {
	return &server.CollectionItem{
		CollectionSlug: ci.CollectionSlug,
		Hash:           ci.Hash,
		TokenID:        ci.TokenID,
		ItemType:       ci.ItemType,
		ItemID:         ci.ItemID,
		Tier:           ci.Tier,
		OwnerID:        ci.OwnerID,
		XsynLocked:     ci.XsynLocked,
		MarketLocked:   ci.MarketLocked,
	}
}

func GenerateTierSort(col string, sortDir SortByDir) qm.QueryMod {
	return qm.OrderBy(fmt.Sprintf(`(
		CASE %s
			WHEN 'MEGA' THEN 1
			WHEN 'COLOSSAL' THEN 2
			WHEN 'RARE' THEN 3
			WHEN 'LEGENDARY' THEN 4
			WHEN 'ELITE_LEGENDARY' THEN 5
			WHEN 'ULTRA_RARE' THEN 6
			WHEN 'EXOTIC' THEN 7
			WHEN 'GUARDIAN' THEN 8
			WHEN 'MYTHIC' THEN 9
			WHEN 'DEUS_EX' THEN 10
			WHEN 'TITAN' THEN 11
		END
	) %s NULLS LAST`, col, sortDir))
}<|MERGE_RESOLUTION|>--- conflicted
+++ resolved
@@ -2,10 +2,6 @@
 
 import (
 	"fmt"
-<<<<<<< HEAD
-	"github.com/volatiletech/sqlboiler/v4/boil"
-=======
->>>>>>> 6754c840
 	"server"
 	"server/db/boiler"
 	"server/gamelog"
