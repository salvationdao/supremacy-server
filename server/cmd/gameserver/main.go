--- conflicted
+++ resolved
@@ -25,16 +25,10 @@
 	"server/telegram"
 	"server/xsyn_rpcclient"
 
-<<<<<<< HEAD
+	"github.com/volatiletech/null/v8"
+
 	"github.com/ninja-software/terror/v2"
-	"github.com/volatiletech/null/v8"
-
-=======
-	"github.com/volatiletech/null/v8"
-
-	"github.com/ninja-software/terror/v2"
-
->>>>>>> a561d2f1
+
 	"github.com/gofrs/uuid"
 	"github.com/pemistahl/lingua-go"
 	"github.com/urfave/cli/v2"
@@ -496,54 +490,6 @@
 					return nil
 				},
 			},
-			{
-				Name: "seed-avatars",
-				Flags: []cli.Flag{
-					&cli.StringFlag{Name: "database_user", Value: "gameserver", EnvVars: []string{envPrefix + "_DATABASE_USER", "DATABASE_USER"}, Usage: "The database user"},
-					&cli.StringFlag{Name: "database_pass", Value: "dev", EnvVars: []string{envPrefix + "_DATABASE_PASS", "DATABASE_PASS"}, Usage: "The database pass"},
-					&cli.StringFlag{Name: "database_host", Value: "localhost", EnvVars: []string{envPrefix + "_DATABASE_HOST", "DATABASE_HOST"}, Usage: "The database host"},
-					&cli.StringFlag{Name: "database_port", Value: "5437", EnvVars: []string{envPrefix + "_DATABASE_PORT", "DATABASE_PORT"}, Usage: "The database port"},
-					&cli.StringFlag{Name: "database_name", Value: "gameserver", EnvVars: []string{envPrefix + "_DATABASE_NAME", "DATABASE_NAME"}, Usage: "The database name"},
-				},
-				Action: func(c *cli.Context) error {
-					fmt.Println("SEEDING AVATARS")
-
-					databaseUser := c.String("database_user")
-					databasePass := c.String("database_pass")
-					databaseHost := c.String("database_host")
-					databasePort := c.String("database_port")
-					databaseName := c.String("database_name")
-					databaseAppName := c.String("database_application_name")
-					databaseMaxIdleConns := c.Int("database_max_idle_conns")
-					databaseMaxOpenConns := c.Int("database_max_open_conns")
-
-					params := url.Values{}
-					params.Add("sslmode", "disable")
-
-					sqlconn, err := sqlConnect(
-						databaseUser,
-						databasePass,
-						databaseHost,
-						databasePort,
-						databaseName,
-						databaseAppName,
-						Version,
-						databaseMaxIdleConns,
-						databaseMaxOpenConns,
-					)
-					if err != nil {
-						return terror.Panic(err)
-					}
-					err = SeedProfileAvatars(sqlconn)
-					if err != nil {
-						fmt.Println("Failed to seed player profile avatars.", err)
-						return err
-					}
-
-					fmt.Println("FINISH SEEDING AVATARS")
-					return nil
-				},
-			},
 		},
 	}
 
@@ -777,7 +723,6 @@
 
 }
 
-<<<<<<< HEAD
 func SeedProfileAvatars(conn *sql.DB) error {
 
 	// seed faction logos as avatars
@@ -880,8 +825,6 @@
 	return nil
 }
 
-func SetupAPI(ctxCLI *cli.Context, ctx context.Context, log *zerolog.Logger, battleArenaClient *battle.Arena, passport *xsyn_rpcclient.XsynXrpcClient, sms server.SMS, telegram server.Telegram, languageDetector lingua.LanguageDetector, pm *profanities.ProfanityManager, staticSyncURL string) (*api.API, error) {
-=======
 func SetupAPI(
 	ctxCLI *cli.Context,
 	ctx context.Context,
@@ -895,7 +838,6 @@
 	smm *system_messages.SystemMessagingManager,
 	staticSyncURL string,
 ) (*api.API, error) {
->>>>>>> a561d2f1
 	environment := ctxCLI.String("environment")
 	sentryDSNBackend := ctxCLI.String("sentry_dsn_backend")
 	sentryServerName := ctxCLI.String("sentry_server_name")
