--- conflicted
+++ resolved
@@ -161,13 +161,11 @@
 
 					&cli.StringFlag{Name: "github_token", Value: "", EnvVars: []string{envPrefix + "_GITHUB_ACCESS_TOKEN", "GITHUB_PAT"}, Usage: "Github token for access to private repo"},
 
-<<<<<<< HEAD
+					&cli.StringFlag{Name: "captcha_site_key", Value: "", EnvVars: []string{envPrefix + "_CAPTCHA_SITE_KEY", "CAPTCHA_SITE_KEY"}, Usage: "Captcha site key"},
+					&cli.StringFlag{Name: "captcha_secret", Value: "", EnvVars: []string{envPrefix + "_CAPTCHA_SECRET", "CAPTCHA_SECRET"}, Usage: "Captcha secret"},
+
 					&cli.StringFlag{Name: "zendesk_token", Value: "", EnvVars: []string{envPrefix + "_ZENDESK_TOKEN"}, Usage: "Zendesk token to write tickets/requests"},
 					&cli.StringFlag{Name: "zendesk_email", Value: "", EnvVars: []string{envPrefix + "_ZENDESK_EMAIL"}, Usage: "Zendesk email to write tickets/requests"},
-=======
-					&cli.StringFlag{Name: "captcha_site_key", Value: "", EnvVars: []string{envPrefix + "_CAPTCHA_SITE_KEY", "CAPTCHA_SITE_KEY"}, Usage: "Captcha site key"},
-					&cli.StringFlag{Name: "captcha_secret", Value: "", EnvVars: []string{envPrefix + "_CAPTCHA_SECRET", "CAPTCHA_SECRET"}, Usage: "Captcha secret"},
->>>>>>> 2dc31c53
 				},
 				Usage: "run server",
 				Action: func(c *cli.Context) error {
