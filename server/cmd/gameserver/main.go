--- conflicted
+++ resolved
@@ -323,14 +323,9 @@
 						return terror.Error(err, "SMS init failed")
 					}
 
-<<<<<<< HEAD
 					// initialise telegram client
 					telegram, err := telegram.NewTelegram()
 
-					// initialise net message bus
-					netMessageBus := messagebus.NewNetBus(log_helpers.NamedLogger(gamelog.L, "net_message_bus"))
-=======
->>>>>>> bcb724aa
 					// initialise message bus
 					messageBus := messagebus.NewMessageBus(log_helpers.NamedLogger(gamelog.L, "message_bus"))
 					gsHub := hub.New(&hub.Config{
@@ -353,31 +348,17 @@
 					gamelog.L.Info().Str("battle_arena_addr", battleArenaAddr).Msg("Set up hub")
 
 					ba := battle.NewArena(&battle.Opts{
-<<<<<<< HEAD
-						Addr:          battleArenaAddr,
-						Conn:          pgxconn,
-						NetMessageBus: netMessageBus,
-						MessageBus:    messageBus,
-						Hub:           gsHub,
-						RPCClient:     rpcClient,
-						SMS:           twilio,
-						Telegram:      telegram,
-					})
-					gamelog.L.Info().Str("battle_arena_addr", battleArenaAddr).Msg("set up arena")
-					gamelog.L.Info().Msg("Setting up webhook rest API")
-					api, err := SetupAPI(c, ctx, log_helpers.NamedLogger(gamelog.L, "API"), ba, pgxconn, rpcClient, messageBus, netMessageBus, gsHub, twilio, telegram)
-=======
 						Addr:       battleArenaAddr,
 						Conn:       pgxconn,
 						MessageBus: messageBus,
 						Hub:        gsHub,
 						RPCClient:  rpcClient,
 						SMS:        twilio,
+						Telegram:   telegram,
 					})
 					gamelog.L.Info().Str("battle_arena_addr", battleArenaAddr).Msg("set up arena")
 					gamelog.L.Info().Msg("Setting up webhook rest API")
-					api, err := SetupAPI(c, ctx, log_helpers.NamedLogger(gamelog.L, "API"), ba, pgxconn, rpcClient, messageBus, gsHub, twilio)
->>>>>>> bcb724aa
+					api, err := SetupAPI(c, ctx, log_helpers.NamedLogger(gamelog.L, "API"), ba, pgxconn, rpcClient, messageBus, gsHub, twilio, telegram)
 					if err != nil {
 						fmt.Println(err)
 						os.Exit(1)
@@ -550,11 +531,7 @@
 	}
 }
 
-<<<<<<< HEAD
-func SetupAPI(ctxCLI *cli.Context, ctx context.Context, log *zerolog.Logger, battleArenaClient *battle.Arena, conn *pgxpool.Pool, passport *rpcclient.PassportXrpcClient, messageBus *messagebus.MessageBus, netMessageBus *messagebus.NetBus, gsHub *hub.Hub, sms server.SMS, telegram server.Telegram) (*api.API, error) {
-=======
-func SetupAPI(ctxCLI *cli.Context, ctx context.Context, log *zerolog.Logger, battleArenaClient *battle.Arena, conn *pgxpool.Pool, passport *rpcclient.PassportXrpcClient, messageBus *messagebus.MessageBus, gsHub *hub.Hub, sms server.SMS) (*api.API, error) {
->>>>>>> bcb724aa
+func SetupAPI(ctxCLI *cli.Context, ctx context.Context, log *zerolog.Logger, battleArenaClient *battle.Arena, conn *pgxpool.Pool, passport *rpcclient.PassportXrpcClient, messageBus *messagebus.MessageBus, gsHub *hub.Hub, sms server.SMS, telegram server.Telegram) (*api.API, error) {
 	environment := ctxCLI.String("environment")
 	sentryDSNBackend := ctxCLI.String("sentry_dsn_backend")
 	sentryServerName := ctxCLI.String("sentry_server_name")
@@ -600,11 +577,7 @@
 	HTMLSanitizePolicy.AllowAttrs("class").OnElements("img", "table", "tr", "td", "p")
 
 	// API Server
-<<<<<<< HEAD
-	serverAPI := api.NewAPI(ctx, log, battleArenaClient, passport, apiAddr, HTMLSanitizePolicy, conn, config, messageBus, netMessageBus, gsHub, sms, telegram)
-=======
-	serverAPI := api.NewAPI(ctx, log, battleArenaClient, passport, apiAddr, HTMLSanitizePolicy, conn, config, messageBus, gsHub, sms)
->>>>>>> bcb724aa
+	serverAPI := api.NewAPI(ctx, log, battleArenaClient, passport, apiAddr, HTMLSanitizePolicy, conn, config, messageBus, gsHub, sms, telegram)
 	return serverAPI, nil
 }
 
