package main

import (
	"database/sql"
	"encoding/base64"
	"errors"
	"fmt"
	"log"
	"net/http"
	"net/url"
	"runtime"
	"server"
	"server/api"
	"server/battle"
	"server/comms"
	"server/gamedb"
	"server/gamelog"
	"server/sms"
	"server/supermigrate"
	"server/telegram"

	"server/rpcclient"

	zerologger "github.com/ninja-syndicate/hub/ext/zerolog"
	"nhooyr.io/websocket"

	"github.com/ninja-syndicate/hub"
	"github.com/ninja-syndicate/hub/ext/messagebus"

	"github.com/jackc/pgx/v4"
	"github.com/jackc/pgx/v4/pgxpool"
	"github.com/jackc/pgx/v4/stdlib"
	"github.com/microcosm-cc/bluemonday"
	"github.com/ninja-software/log_helpers"

	_ "net/http/pprof"
	rpprof "runtime/pprof"
	"time"

	"github.com/ninja-software/terror/v2"
	"github.com/rs/zerolog"
	"gopkg.in/DataDog/dd-trace-go.v1/ddtrace/tracer"

	"context"
	"os"

	"github.com/urfave/cli/v2"
)

// Variable passed in at compile time using `-ldflags`
var (
	Version          string // -X main.Version=$(git describe --tags --abbrev=0)
	GitHash          string // -X main.GitHash=$(git rev-parse HEAD)
	GitBranch        string // -X main.GitBranch=$(git rev-parse --abbrev-ref HEAD)
	BuildDate        string // -X main.BuildDate=$(date -u +%Y%m%d%H%M%S)
	UnCommittedFiles string // -X main.UnCommittedFiles=$(git status --porcelain | wc -l)"
)

const SentryReleasePrefix = "supremacy-gameserver"
const envPrefix = "GAMESERVER"

func main() {
	app := &cli.App{
		Compiled: time.Now(),
		Usage:    "Run the server server",
		Authors: []*cli.Author{
			{
				Name:  "Ninja Software",
				Email: "hello@ninjasoftware.com.au",
			},
		},
		Flags: []cli.Flag{},
		Commands: []*cli.Command{
			{
				// This is not using the built in version so ansible can more easily read the version
				Name: "version",
				Flags: []cli.Flag{
					&cli.BoolFlag{Name: "full", Usage: "Prints full version and build info", Value: false},
				},
				Action: func(c *cli.Context) error {
					if c.Bool("full") {
						fmt.Printf("Version=%s\n", Version)
						fmt.Printf("Commit=%s\n", GitHash)
						fmt.Printf("Branch=%s\n", GitBranch)
						fmt.Printf("BuildDate=%s\n", BuildDate)
						fmt.Printf("WorkingCopyState=%s uncommitted\n", UnCommittedFiles)
						return nil
					}
					fmt.Printf("%s\n", Version)
					return nil
				},
			},
			{
				Name:    "serve",
				Aliases: []string{"s"},
				Flags: []cli.Flag{
					&cli.Uint64Flag{Name: "gameclient_build_no", Value: 0, EnvVars: []string{envPrefix + "_GAMECLIENT_BUILD_NO", "GAMECLIENT_BUILD_NO"}, Usage: "The gameclient version the server is using."},

					&cli.StringFlag{Name: "database_user", Value: "gameserver", EnvVars: []string{envPrefix + "_DATABASE_USER", "DATABASE_USER"}, Usage: "The database user"},
					&cli.StringFlag{Name: "database_pass", Value: "dev", EnvVars: []string{envPrefix + "_DATABASE_PASS", "DATABASE_PASS"}, Usage: "The database pass"},
					&cli.StringFlag{Name: "database_host", Value: "localhost", EnvVars: []string{envPrefix + "_DATABASE_HOST", "DATABASE_HOST"}, Usage: "The database host"},
					&cli.StringFlag{Name: "database_port", Value: "5437", EnvVars: []string{envPrefix + "_DATABASE_PORT", "DATABASE_PORT"}, Usage: "The database port"},
					&cli.StringFlag{Name: "database_name", Value: "gameserver", EnvVars: []string{envPrefix + "_DATABASE_NAME", "DATABASE_NAME"}, Usage: "The database name"},
					&cli.StringFlag{Name: "database_application_name", Value: "API Server", EnvVars: []string{envPrefix + "_DATABASE_APPLICATION_NAME"}, Usage: "Postgres database name"},

					&cli.StringFlag{Name: "log_level", Value: "DebugLevel", EnvVars: []string{envPrefix + "_LOG_LEVEL"}, Usage: "Set the log level for zerolog (Options: PanicLevel, FatalLevel, ErrorLevel, WarnLevel, InfoLevel, DebugLevel, TraceLevel"},
					&cli.StringFlag{Name: "environment", Value: "development", DefaultText: "development", EnvVars: []string{envPrefix + "_ENVIRONMENT", "ENVIRONMENT"}, Usage: "This program environment (development, testing, training, staging, production), it sets the log levels"},
					&cli.StringFlag{Name: "sentry_dsn_backend", Value: "", EnvVars: []string{envPrefix + "_SENTRY_DSN_BACKEND", "SENTRY_DSN_BACKEND"}, Usage: "Sends error to remote server. If set, it will send error."},
					&cli.StringFlag{Name: "sentry_server_name", Value: "dev-pc", EnvVars: []string{envPrefix + "_SENTRY_SERVER_NAME", "SENTRY_SERVER_NAME"}, Usage: "The machine name that this program is running on."},
					&cli.Float64Flag{Name: "sentry_sample_rate", Value: 1, EnvVars: []string{envPrefix + "_SENTRY_SAMPLE_RATE", "SENTRY_SAMPLE_RATE"}, Usage: "The percentage of trace sample to collect (0.0-1)"},

					&cli.StringFlag{Name: "battle_arena_addr", Value: ":8083", EnvVars: []string{envPrefix + "_BA_ADDR", "API_ADDR"}, Usage: ":port to run the battle arena server"},
					&cli.StringFlag{Name: "passport_addr", Value: "ws://localhost:8086/api/ws", EnvVars: []string{envPrefix + "_PASSPORT_ADDR", "PASSPORT_ADDR"}, Usage: " address of the passport server, inc protocol"},
					&cli.StringFlag{Name: "api_addr", Value: ":8084", EnvVars: []string{envPrefix + "_API_ADDR"}, Usage: ":port to run the API"},
					&cli.StringFlag{Name: "twitch_ui_web_host_url", Value: "http://localhost:8081", EnvVars: []string{"TWITCH_HOST_URL_FRONTEND"}, Usage: "Twitch url for CORS"},

					&cli.StringFlag{Name: "rootpath", Value: "../web/build", EnvVars: []string{envPrefix + "_ROOTPATH"}, Usage: "folder path of index.html"},
					&cli.StringFlag{Name: "userauth_jwtsecret", Value: "872ab3df-d7c7-4eb6-a052-4146d0f4dd15", EnvVars: []string{envPrefix + "_USERAUTH_JWTSECRET"}, Usage: "JWT secret"},

					&cli.BoolFlag{Name: "cookie_secure", Value: true, EnvVars: []string{envPrefix + "_COOKIE_SECURE", "COOKIE_SECURE"}, Usage: "set cookie secure"},
					&cli.StringFlag{Name: "google_client_id", Value: "", EnvVars: []string{envPrefix + "_GOOGLE_CLIENT_ID", "GOOGLE_CLIENT_ID"}, Usage: "Google Client ID for OAuth functionaility."},

					// SMS stuff
					&cli.StringFlag{Name: "twilio_sid", Value: "", EnvVars: []string{envPrefix + "_TWILIO_ACCOUNT_SID"}, Usage: "Twilio account sid"},
					&cli.StringFlag{Name: "twilio_api_key", Value: "", EnvVars: []string{envPrefix + "_TWILIO_API_KEY"}, Usage: "Twilio api key"},
					&cli.StringFlag{Name: "twilio_api_secret", Value: "", EnvVars: []string{envPrefix + "_TWILIO_API_SECRET"}, Usage: "Twilio api secret"},
					&cli.StringFlag{Name: "sms_from_number", Value: "", EnvVars: []string{envPrefix + "_SMS_FROM_NUMBER"}, Usage: "Number to send SMS from"},

					// telegram bot token
					&cli.StringFlag{Name: "telegram_bot_token", Value: "", EnvVars: []string{envPrefix + "_TELEGRAM_BOT_TOKEN"}, Usage: "telegram bot token"},

					// TODO: clear up token
					&cli.BoolFlag{Name: "jwt_encrypt", Value: true, EnvVars: []string{envPrefix + "_JWT_ENCRYPT", "JWT_ENCRYPT"}, Usage: "set if to encrypt jwt tokens or not"},
					&cli.StringFlag{Name: "jwt_encrypt_key", Value: "ITF1vauAxvJlF0PLNY9btOO9ZzbUmc6X", EnvVars: []string{envPrefix + "_JWT_KEY", "JWT_KEY"}, Usage: "supports key sizes of 16, 24 or 32 bytes"},
					&cli.IntFlag{Name: "jwt_expiry_days", Value: 1, EnvVars: []string{envPrefix + "_JWT_EXPIRY_DAYS", "JWT_EXPIRY_DAYS"}, Usage: "expiry days for auth tokens"},
					&cli.StringFlag{Name: "jwt_key", Value: "9a5b8421bbe14e5a904cfd150a9951d3", EnvVars: []string{"STREAM_SITE_JWT_KEY"}, Usage: "JWT Key for signing token on stream site"},

					&cli.StringFlag{Name: "passport_server_token", Value: "e79422b7-7bfe-4463-897b-a1d22bf2e0bc", EnvVars: []string{envPrefix + "_PASSPORT_TOKEN"}, Usage: "Token to auth to passport server"},
					&cli.StringFlag{Name: "server_stream_key", Value: "6c7b4a82-7797-4847-836e-978399830878", EnvVars: []string{envPrefix + "_SERVER_STREAM_KEY"}, Usage: "Authorization key to crud servers"},
					&cli.StringFlag{Name: "passport_webhook_secret", Value: "e1BD3FF270804c6a9edJDzzDks87a8a4fde15c7=", EnvVars: []string{"PASSPORT_WEBHOOK_SECRET"}, Usage: "Authorization key to passport webhook"},

					&cli.IntFlag{Name: "database_max_pool_conns", Value: 2000, EnvVars: []string{envPrefix + "_DATABASE_MAX_POOL_CONNS"}, Usage: "Database max pool conns"},
					&cli.IntFlag{Name: "database_max_idle_conns", Value: 2000, EnvVars: []string{envPrefix + "_DATABASE_MAX_IDLE_CONNS"}, Usage: "Database max idle conns"},
					&cli.IntFlag{Name: "database_max_open_conns", Value: 2000, EnvVars: []string{envPrefix + "_DATABASE_MAX_OPEN_CONNS"}, Usage: "Database max open conns"},

					&cli.BoolFlag{Name: "pprof", Value: true, EnvVars: []string{envPrefix + "_PPROF"}, Usage: "record pprof at regular interval to help debug"},
					&cli.IntFlag{Name: "pprof_second", Value: 10, EnvVars: []string{envPrefix + "_PPROF_SECOND"}, Usage: "record pprof at x second interval"},
					&cli.IntFlag{Name: "pprof_port", Value: 6060, EnvVars: []string{envPrefix + "_PPROF_PORT"}, Usage: "pprof local listening port"},
				},
				Usage: "run server",
				Action: func(c *cli.Context) error {
					gameClientBuildNo := c.Uint64("gameclient_build_no")

					databaseMaxPoolConns := c.Int("database_max_pool_conns")
					databaseMaxIdleConns := c.Int("database_max_idle_conns")
					databaseMaxOpenConns := c.Int("database_max_open_conns")

					databaseUser := c.String("database_user")
					databasePass := c.String("database_pass")
					databaseHost := c.String("database_host")
					databasePort := c.String("database_port")
					databaseName := c.String("database_name")
					databaseAppName := c.String("database_application_name")

					twilioSid := c.String("twilio_sid")
					twilioApiKey := c.String("twilio_api_key")
					twilioApiSecrete := c.String("twilio_api_secret")
					smsFromNumber := c.String("sms_from_number")

					telegramBotToken := c.String("telegram_bot_token")

					passportAddr := c.String("passport_addr")
					passportClientToken := c.String("passport_server_token")

					ctx, cancel := context.WithCancel(c.Context)
					defer cancel()
					environment := c.String("environment")
					battleArenaAddr := c.String("battle_arena_addr")
					level := c.String("log_level")
					gamelog.New(environment, level)
					tracer.Start(
						tracer.WithEnv(environment),
						tracer.WithService(envPrefix),
						tracer.WithServiceVersion(Version),
					)
					defer tracer.Stop()

					if c.Bool("pprof") {
						pint := c.Int("pprof_second")
						pport := c.Int("pprof_port")
						// dumping pprof at period bases
						pprofMonitor(pint, pport)
					}

					pgxconn, err := pgxconnect(
						databaseUser,
						databasePass,
						databaseHost,
						databasePort,
						databaseName,
						databaseAppName,
						Version,
						databaseMaxPoolConns,
					)
					if err != nil {
						return terror.Panic(err)
					}
					sqlconn, err := sqlConnect(
						databaseUser,
						databasePass,
						databaseHost,
						databasePort,
						databaseName,
						databaseMaxIdleConns,
						databaseMaxOpenConns,
					)
					if err != nil {
						return terror.Panic(err)
					}
					err = gamedb.New(pgxconn, sqlconn)
					if err != nil {
						return terror.Panic(err)
					}

					u, err := url.Parse(passportAddr)
					if err != nil {
						return terror.Panic(err)
					}
					hostname := u.Hostname()
					rpcAddrs := []string{
						fmt.Sprintf("%s:10001", hostname),
						fmt.Sprintf("%s:10002", hostname),
						fmt.Sprintf("%s:10003", hostname),
						fmt.Sprintf("%s:10004", hostname),
						fmt.Sprintf("%s:10005", hostname),
						fmt.Sprintf("%s:10006", hostname),
						fmt.Sprintf("%s:10007", hostname),
						fmt.Sprintf("%s:10008", hostname),
						fmt.Sprintf("%s:10009", hostname),
						fmt.Sprintf("%s:10010", hostname),
						fmt.Sprintf("%s:10011", hostname),
						fmt.Sprintf("%s:10012", hostname),
						fmt.Sprintf("%s:10013", hostname),
						fmt.Sprintf("%s:10014", hostname),
						fmt.Sprintf("%s:10015", hostname),
						fmt.Sprintf("%s:10016", hostname),
						fmt.Sprintf("%s:10017", hostname),
						fmt.Sprintf("%s:10018", hostname),
						fmt.Sprintf("%s:10019", hostname),
						fmt.Sprintf("%s:10020", hostname),
						fmt.Sprintf("%s:10021", hostname),
						fmt.Sprintf("%s:10022", hostname),
						fmt.Sprintf("%s:10023", hostname),
						fmt.Sprintf("%s:10024", hostname),
						fmt.Sprintf("%s:10025", hostname),
						fmt.Sprintf("%s:10026", hostname),
						fmt.Sprintf("%s:10027", hostname),
						fmt.Sprintf("%s:10028", hostname),
						fmt.Sprintf("%s:10029", hostname),
						fmt.Sprintf("%s:10030", hostname),
						fmt.Sprintf("%s:10031", hostname),
						fmt.Sprintf("%s:10032", hostname),
						fmt.Sprintf("%s:10033", hostname),
						fmt.Sprintf("%s:10034", hostname),
						fmt.Sprintf("%s:10035", hostname),
					}
					gamelog.L.Info().Msg("start rpc client")
					rpcClient := rpcclient.NewPassportXrpcClient(passportClientToken, rpcAddrs)

					gamelog.L.Info().Msg("start rpc server")
					rpcServer := &comms.XrpcServer{}

					err = rpcServer.Listen(
						rpcClient,
						":11001",
						":11002",
						":11003",
						":11004",
						":11005",
						":11006",
						":11007",
						":11008",
						":11009",
						":11010",
						":11011",
						":11012",
						":11013",
						":11014",
						":11015",
						":11016",
						":11017",
						":11018",
						":11019",
						":11020",
						":11021",
						":11022",
						":11023",
						":11024",
						":11025",
						":11026",
						":11027",
						":11028",
						":11029",
						":11030",
						":11031",
						":11032",
						":11033",
						":11034",
						":11035",
					)
					if err != nil {
						return terror.Error(err)
					}
					//// Connect to passport
					//pp := passport.NewPassport(
					//	log_helpers.NamedLogger(gamelog.L, "passport"),
					//	passportAddr,
					//	passportClientToken,
					//	rpcClient,
					//)

					// sync user stats

					// Start Gameserver - Gameclient server
					// Passport
					gamelog.L.Info().Str("battle_arena_addr", battleArenaAddr).Msg("Setting up battle arena client")

					// initialise smser
					twilio, err := sms.NewTwilio(twilioSid, twilioApiKey, twilioApiSecrete, smsFromNumber, environment)
					if err != nil {
						return terror.Error(err, "SMS init failed")
					}
<<<<<<< HEAD

					// initialise telegram bot
					telebot, err := telegram.NewTelegram(telegramBotToken)
					if err != nil {
						return terror.Error(err, "Telegram init failed")
					}

=======
					
>>>>>>> 115eb347
					// initialise message bus
					messageBus := messagebus.NewMessageBus(log_helpers.NamedLogger(gamelog.L, "message_bus"))
					gsHub := hub.New(&hub.Config{
						Log:            zerologger.New(*log_helpers.NamedLogger(gamelog.L, "hub library")),
						LoggingEnabled: false,
						WelcomeMsg: &hub.WelcomeMsg{
							Key:     "WELCOME",
							Payload: nil,
						},
						AcceptOptions: &websocket.AcceptOptions{
							InsecureSkipVerify: true, // TODO: set this depending on environment
							OriginPatterns:     []string{"*"},
						},
						ClientOfflineFn: func(cl *hub.Client) {
							messageBus.UnsubAll(cl)
						},
						Tracer: &api.HubTracer{},
					})

					gamelog.L.Info().Str("battle_arena_addr", battleArenaAddr).Msg("Set up hub")

					ba := battle.NewArena(&battle.Opts{
<<<<<<< HEAD
						Addr:       battleArenaAddr,
						Conn:       pgxconn,
						MessageBus: messageBus,
						Hub:        gsHub,
						RPCClient:  rpcClient,
						SMS:        twilio,
						Telegram:   telebot,
=======
						Addr:              battleArenaAddr,
						Conn:              pgxconn,
						MessageBus:        messageBus,
						Hub:               gsHub,
						RPCClient:         rpcClient,
						SMS:               twilio,
						GameClientBuildNo: gameClientBuildNo,
>>>>>>> 115eb347
					})
					gamelog.L.Info().Str("battle_arena_addr", battleArenaAddr).Msg("set up arena")
					gamelog.L.Info().Msg("Setting up webhook rest API")
					api, err := SetupAPI(c, ctx, log_helpers.NamedLogger(gamelog.L, "API"), ba, pgxconn, rpcClient, messageBus, gsHub, twilio, telebot)
					if err != nil {
						fmt.Println(err)
						os.Exit(1)
					}

					gamelog.L.Info().Msg("Running telegram bot")
					go telegram.RunTelegram(telebot.Bot)

					gamelog.L.Info().Msg("Running webhook rest API")
					err = api.Run(ctx)
					if err != nil {
						fmt.Println(err)
						os.Exit(1)
					}
					log_helpers.TerrorEcho(ctx, err, gamelog.L)
					return nil
				},
			},
			{
				Name:  "sync",
				Usage: "sync users and assets from passport-server",
				Flags: []cli.Flag{
					&cli.StringFlag{Name: "passport_addr", Value: "ws://localhost:8086/api/ws", EnvVars: []string{envPrefix + "_PASSPORT_ADDR", "PASSPORT_ADDR"}, Usage: " address of the passport server, inc protocol"},
					&cli.StringFlag{Name: "database_user", Value: "gameserver", EnvVars: []string{envPrefix + "_DATABASE_USER", "DATABASE_USER"}, Usage: "The database user"},
					&cli.StringFlag{Name: "database_pass", Value: "dev", EnvVars: []string{envPrefix + "_DATABASE_PASS", "DATABASE_PASS"}, Usage: "The database pass"},
					&cli.StringFlag{Name: "database_host", Value: "localhost", EnvVars: []string{envPrefix + "_DATABASE_HOST", "DATABASE_HOST"}, Usage: "The database host"},
					&cli.StringFlag{Name: "database_port", Value: "5437", EnvVars: []string{envPrefix + "_DATABASE_PORT", "DATABASE_PORT"}, Usage: "The database port"},
					&cli.StringFlag{Name: "database_name", Value: "gameserver", EnvVars: []string{envPrefix + "_DATABASE_NAME", "DATABASE_NAME"}, Usage: "The database name"},
					&cli.StringFlag{Name: "database_application_name", Value: "API Server", EnvVars: []string{envPrefix + "_DATABASE_APPLICATION_NAME"}, Usage: "Postgres database name"},
					&cli.IntFlag{Name: "database_max_pool_conns", Value: 2000, EnvVars: []string{envPrefix + "_DATABASE_MAX_POOL_CONNS"}, Usage: "Database max pool conns"},
					&cli.IntFlag{Name: "database_max_idle_conns", Value: 2000, EnvVars: []string{envPrefix + "_DATABASE_MAX_IDLE_CONNS"}, Usage: "Database max idle conns"},
					&cli.IntFlag{Name: "database_max_open_conns", Value: 2000, EnvVars: []string{envPrefix + "_DATABASE_MAX_OPEN_CONNS"}, Usage: "Database max open conns"},
				},
				Action: func(c *cli.Context) error {

					databaseMaxPoolConns := c.Int("database_max_pool_conns")
					databaseMaxIdleConns := c.Int("database_max_idle_conns")
					databaseMaxOpenConns := c.Int("database_max_open_conns")

					databaseUser := c.String("database_user")
					databasePass := c.String("database_pass")
					databaseHost := c.String("database_host")
					databasePort := c.String("database_port")
					databaseName := c.String("database_name")
					databaseAppName := c.String("database_application_name")
					pgxconn, err := pgxconnect(
						databaseUser,
						databasePass,
						databaseHost,
						databasePort,
						databaseName,
						databaseAppName,
						Version,
						databaseMaxPoolConns,
					)
					if err != nil {
						return terror.Panic(err)
					}
					sqlconn, err := sqlConnect(
						databaseUser,
						databasePass,
						databaseHost,
						databasePort,
						databaseName,
						databaseMaxIdleConns,
						databaseMaxOpenConns,
					)
					if err != nil {
						return terror.Panic(err)
					}
					err = gamedb.New(pgxconn, sqlconn)
					if err != nil {
						return terror.Panic(err)
					}

					gamelog.New("development", "TraceLevel")
					passportAddr := c.String("passport_addr")
					u, err := url.Parse(passportAddr)
					if err != nil {
						return terror.Panic(err)
					}
					hostname := u.Hostname()
					rpcAddrs := []string{
						fmt.Sprintf("%s:10001", hostname),
						fmt.Sprintf("%s:10002", hostname),
						fmt.Sprintf("%s:10003", hostname),
						fmt.Sprintf("%s:10004", hostname),
						fmt.Sprintf("%s:10005", hostname),
						fmt.Sprintf("%s:10006", hostname),
						fmt.Sprintf("%s:10007", hostname),
						fmt.Sprintf("%s:10008", hostname),
						fmt.Sprintf("%s:10009", hostname),
						fmt.Sprintf("%s:10010", hostname),
						fmt.Sprintf("%s:10011", hostname),
						fmt.Sprintf("%s:10012", hostname),
						fmt.Sprintf("%s:10013", hostname),
						fmt.Sprintf("%s:10014", hostname),
						fmt.Sprintf("%s:10015", hostname),
						fmt.Sprintf("%s:10016", hostname),
						fmt.Sprintf("%s:10017", hostname),
						fmt.Sprintf("%s:10018", hostname),
						fmt.Sprintf("%s:10019", hostname),
						fmt.Sprintf("%s:10020", hostname),
						fmt.Sprintf("%s:10021", hostname),
						fmt.Sprintf("%s:10022", hostname),
						fmt.Sprintf("%s:10023", hostname),
						fmt.Sprintf("%s:10024", hostname),
						fmt.Sprintf("%s:10025", hostname),
						fmt.Sprintf("%s:10026", hostname),
						fmt.Sprintf("%s:10027", hostname),
						fmt.Sprintf("%s:10028", hostname),
						fmt.Sprintf("%s:10029", hostname),
						fmt.Sprintf("%s:10030", hostname),
						fmt.Sprintf("%s:10031", hostname),
						fmt.Sprintf("%s:10032", hostname),
						fmt.Sprintf("%s:10033", hostname),
						fmt.Sprintf("%s:10034", hostname),
						fmt.Sprintf("%s:10035", hostname),
					}
					passportRPCclient := &rpcclient.XrpcClient{
						Addrs: rpcAddrs,
					}

					result := &rpcclient.GetAll{}
					err = passportRPCclient.Call("S.SuperMigrate", rpcclient.GetAllReq{}, result)
					if err != nil {
						return terror.Error(err)
					}
					metadataPayload := []*supermigrate.MetadataPayload{}
					err = result.MetadataPayload.Unmarshal(&metadataPayload)
					if err != nil {
						return terror.Error(err)
					}
					assetPayload := []*supermigrate.AssetPayload{}
					err = result.AssetPayload.Unmarshal(&assetPayload)
					if err != nil {
						return terror.Error(err)
					}
					storePayload := []*supermigrate.StorePayload{}
					err = result.StorePayload.Unmarshal(&storePayload)
					if err != nil {
						return terror.Error(err)
					}
					factionPayload := []*supermigrate.FactionPayload{}
					err = result.FactionPayload.Unmarshal(&factionPayload)
					if err != nil {
						return terror.Error(err)
					}
					userPayload := []*supermigrate.UserPayload{}
					err = result.UserPayload.Unmarshal(&userPayload)
					if err != nil {
						return terror.Error(err)
					}

					err = supermigrate.MigrateUsers(metadataPayload, assetPayload, storePayload, factionPayload, userPayload)
					if err != nil {
						return fmt.Errorf("failed to migrate users: %w", err)
					}
					err = supermigrate.MigrateAssets(metadataPayload, assetPayload, storePayload, factionPayload, userPayload)
					if err != nil {
						return fmt.Errorf("failed to migrate assets: %w", err)
					}
					return nil
				},
			},
		},
	}

	err := app.Run(os.Args)
	if err != nil {
		log.Fatal(err)
		os.Exit(1) // so ci knows it no good
	}
}

func SetupAPI(ctxCLI *cli.Context, ctx context.Context, log *zerolog.Logger, battleArenaClient *battle.Arena, conn *pgxpool.Pool, passport *rpcclient.PassportXrpcClient, messageBus *messagebus.MessageBus, gsHub *hub.Hub, sms server.SMS, telegram server.Telegram) (*api.API, error) {
	environment := ctxCLI.String("environment")
	sentryDSNBackend := ctxCLI.String("sentry_dsn_backend")
	sentryServerName := ctxCLI.String("sentry_server_name")
	sentryTraceRate := ctxCLI.Float64("sentry_sample_rate")
	sentryRelease := fmt.Sprintf("%s@%s", SentryReleasePrefix, Version)
	err := log_helpers.SentryInit(sentryDSNBackend, sentryServerName, sentryRelease, environment, sentryTraceRate, log)
	switch errors.Unwrap(err) {
	case log_helpers.ErrSentryInitEnvironment:
		return nil, terror.Error(err, fmt.Sprintf("got environment %s", environment))
	case log_helpers.ErrSentryInitDSN, log_helpers.ErrSentryInitVersion:
		if terror.GetLevel(err) == terror.ErrLevelPanic {
			// if the level is panic then in a prod environment
			// so keep panicing
			return nil, terror.Panic(err)
		}
	default:
		if err != nil {
			return nil, terror.Error(err)
		}
	}

	jwtKey := ctxCLI.String("jwt_key")
	jwtKeyByteArray, err := base64.StdEncoding.DecodeString(jwtKey)
	if err != nil {
		return nil, terror.Error(err)
	}

	apiAddr := ctxCLI.String("api_addr")

	config := &server.Config{
		CookieSecure:          ctxCLI.Bool("cookie_secure"),
		EncryptTokens:         ctxCLI.Bool("jwt_encrypt"),
		EncryptTokensKey:      ctxCLI.String("jwt_encrypt_key"),
		TokenExpirationDays:   ctxCLI.Int("jwt_expiry_days"),
		TwitchUIHostURL:       ctxCLI.String("twitch_ui_web_host_url"),
		ServerStreamKey:       ctxCLI.String("server_stream_key"),
		PassportWebhookSecret: ctxCLI.String("passport_webhook_secret"),
		JwtKey:                jwtKeyByteArray,
	}

	// HTML Sanitizer
	HTMLSanitizePolicy := bluemonday.UGCPolicy()
	HTMLSanitizePolicy.AllowAttrs("class").OnElements("img", "table", "tr", "td", "p")

	// API Server
	serverAPI := api.NewAPI(ctx, log, battleArenaClient, passport, apiAddr, HTMLSanitizePolicy, conn, config, messageBus, gsHub, sms, telegram)
	return serverAPI, nil
}

func pgxconnect(
	DatabaseUser string,
	DatabasePass string,
	DatabaseHost string,
	DatabasePort string,
	DatabaseName string,
	DatabaseApplicationName string,
	APIVersion string,
	maxPoolConns int,
) (*pgxpool.Pool, error) {
	params := url.Values{}
	params.Add("sslmode", "disable")
	if DatabaseApplicationName != "" {
		params.Add("application_name", fmt.Sprintf("%s %s", DatabaseApplicationName, APIVersion))
	}

	connString := fmt.Sprintf("postgres://%s:%s@%s:%s/%s?%s",
		DatabaseUser,
		DatabasePass,
		DatabaseHost,
		DatabasePort,
		DatabaseName,
		params.Encode(),
	)

	poolConfig, err := pgxpool.ParseConfig(connString)
	if err != nil {
		return nil, terror.Panic(err, "could not initialise database")
	}

	poolConfig.ConnConfig.LogLevel = pgx.LogLevelTrace

	poolConfig.MaxConns = int32(maxPoolConns)

	ctx := context.Background()
	conn, err := pgxpool.ConnectConfig(ctx, poolConfig)
	if err != nil {
		return nil, terror.Panic(err, "could not initialise database")
	}

	return conn, nil
}

func sqlConnect(
	databaseTxUser string,
	databaseTxPass string,
	databaseHost string,
	databasePort string,
	databaseName string,
	maxIdle int,
	maxOpen int,
) (*sql.DB, error) {
	params := url.Values{}
	params.Add("sslmode", "disable")
	connString := fmt.Sprintf("postgres://%s:%s@%s:%s/%s?%s",
		databaseTxUser,
		databaseTxPass,
		databaseHost,
		databasePort,
		databaseName,
		params.Encode(),
	)
	cfg, err := pgx.ParseConfig(connString)
	if err != nil {
		return nil, err
	}

	conn := stdlib.OpenDB(*cfg)
	if err != nil {
		return nil, err
	}
	conn.SetMaxIdleConns(maxIdle)
	conn.SetMaxOpenConns(maxOpen)
	return conn, nil

}

// pprofMonitor monitor to help debug some invisible issues
func pprofMonitor(intervalSecond, listenPort int) {
	if intervalSecond < 10 {
		intervalSecond = 10
	}
	if listenPort <= 0 || listenPort >= 65535 {
		listenPort = 6060
	}

	// auto record at interval
	err := os.Mkdir("/tmp/gameserver-pprof", 0755)
	if err != nil {
		log.Println("ERROR pprof mkdir fail", err)
	}

	go func() {
		lists := []string{
			"allocs",
			"block",
			"goroutine",
			"heap",
			"mutex",
			"threadcreate",
			"goroutine",
		}
		for {
			log.Printf("total goroutines %d\n", runtime.NumGoroutine())

			for _, list := range lists {
				t := time.Now().Format("2006-01-02T15:04:05")
				fName := fmt.Sprintf("/tmp/gameserver-pprof/%s-%s.dump", t, list)

				f, err := os.Create(fName)
				if err != nil {
					log.Println("ERROR failed to create pprof file", err)
					continue
				}

				err = rpprof.Lookup(list).WriteTo(f, 1)
				if err != nil {
					log.Println("ERROR failed to write pprof file", err)
					continue
				}

				err = f.Close()
				if err != nil {
					log.Println("ERROR failed to close pprof file", err)
					continue
				}
			}

			time.Sleep(time.Duration(intervalSecond) * time.Second)
		}
	}()
	// pprof for quick web check
	go func() {
		log.Println(
			http.ListenAndServe(
				fmt.Sprintf("localhost:%d", listenPort),
				nil,
			),
		)
	}()
}<|MERGE_RESOLUTION|>--- conflicted
+++ resolved
@@ -330,7 +330,6 @@
 					if err != nil {
 						return terror.Error(err, "SMS init failed")
 					}
-<<<<<<< HEAD
 
 					// initialise telegram bot
 					telebot, err := telegram.NewTelegram(telegramBotToken)
@@ -338,9 +337,6 @@
 						return terror.Error(err, "Telegram init failed")
 					}
 
-=======
-					
->>>>>>> 115eb347
 					// initialise message bus
 					messageBus := messagebus.NewMessageBus(log_helpers.NamedLogger(gamelog.L, "message_bus"))
 					gsHub := hub.New(&hub.Config{
@@ -363,23 +359,14 @@
 					gamelog.L.Info().Str("battle_arena_addr", battleArenaAddr).Msg("Set up hub")
 
 					ba := battle.NewArena(&battle.Opts{
-<<<<<<< HEAD
-						Addr:       battleArenaAddr,
-						Conn:       pgxconn,
-						MessageBus: messageBus,
-						Hub:        gsHub,
-						RPCClient:  rpcClient,
-						SMS:        twilio,
-						Telegram:   telebot,
-=======
 						Addr:              battleArenaAddr,
 						Conn:              pgxconn,
 						MessageBus:        messageBus,
 						Hub:               gsHub,
 						RPCClient:         rpcClient,
 						SMS:               twilio,
+						Telegram:          telebot,
 						GameClientBuildNo: gameClientBuildNo,
->>>>>>> 115eb347
 					})
 					gamelog.L.Info().Str("battle_arena_addr", battleArenaAddr).Msg("set up arena")
 					gamelog.L.Info().Msg("Setting up webhook rest API")
