--- conflicted
+++ resolved
@@ -768,14 +768,10 @@
 	HTMLSanitizePolicy.AllowAttrs("class").OnElements("img", "table", "tr", "td", "p")
 
 	// API Server
-<<<<<<< HEAD
-	serverAPI, err := api.NewAPI(ctx, battleArenaClient, passport, HTMLSanitizePolicy, config, sms, telegram, languageDetector, pm)
+	serverAPI, err := api.NewAPI(ctx, battleArenaClient, passport, HTMLSanitizePolicy, config, sms, telegram, languageDetector, pm,syncConfig)
 	if err != nil {
 		return nil, err
 	}
-=======
-	serverAPI := api.NewAPI(ctx, battleArenaClient, passport, HTMLSanitizePolicy, config, sms, telegram, languageDetector, pm, syncConfig)
->>>>>>> f2bebdae
 	return serverAPI, nil
 }
 
