--- conflicted
+++ resolved
@@ -365,24 +365,14 @@
 					gamelog.L.Info().Str("battle_arena_addr", battleArenaAddr).Msg("Set up hub")
 
 					ba := battle.NewArena(&battle.Opts{
-<<<<<<< HEAD
-						Addr:              battleArenaAddr,
-						Conn:              pgxconn,
-						MessageBus:        messageBus,
-						Hub:               gsHub,
-						RPCClient:         rpcClient,
-						SMS:               twilio,
-						Telegram:          telebot,
-						GameClientBuildNo: gameClientBuildNo,
-=======
 						Addr:                     battleArenaAddr,
 						Conn:                     pgxconn,
 						MessageBus:               messageBus,
 						Hub:                      gsHub,
 						RPCClient:                rpcClient,
 						SMS:                      twilio,
+						Telegram:                 telebot,
 						GameClientMinimumBuildNo: gameClientMinimumBuildNo,
->>>>>>> f21837b7
 					})
 					gamelog.L.Info().Str("battle_arena_addr", battleArenaAddr).Msg("set up arena")
 					gamelog.L.Info().Msg("Setting up webhook rest API")
