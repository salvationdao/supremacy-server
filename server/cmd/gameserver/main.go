--- conflicted
+++ resolved
@@ -1,15 +1,11 @@
 package main
 
 import (
+	"database/sql"
 	"encoding/base64"
 	"encoding/csv"
 	"errors"
 	"fmt"
-<<<<<<< HEAD
-=======
-	"github.com/ninja-software/terror/v2"
-	"github.com/volatiletech/null/v8"
->>>>>>> 537dbf62
 	"log"
 	"net/url"
 	"runtime"
@@ -28,12 +24,9 @@
 	"server/telegram"
 	"server/xsyn_rpcclient"
 
-<<<<<<< HEAD
 	"github.com/ninja-software/terror/v2"
-
-	"github.com/ethereum/go-ethereum/common"
-=======
->>>>>>> 537dbf62
+	"github.com/volatiletech/null/v8"
+
 	"github.com/gofrs/uuid"
 	"github.com/pemistahl/lingua-go"
 	"github.com/urfave/cli/v2"
