package main

import (
	"database/sql"
	"encoding/base64"
	"encoding/csv"
	"errors"
	"fmt"
	"github.com/ninja-software/terror/v2"
	"log"
	"net/url"
	"runtime"
	"server"
	"server/api"
	"server/asset"
	"server/battle"
	"server/comms"
	"server/db"
	"server/db/boiler"
	"server/gamedb"
	"server/gamelog"
	"server/profanities"
	"server/sms"
<<<<<<< HEAD
	"server/system_messages"
=======
	"server/synctool"
>>>>>>> 5be1ff48
	"server/telegram"
	"server/xsyn_rpcclient"

	"github.com/ethereum/go-ethereum/common"
	"github.com/gofrs/uuid"
	"github.com/pemistahl/lingua-go"
	"github.com/urfave/cli/v2"
	"github.com/volatiletech/sqlboiler/v4/boil"

	"github.com/ninja-syndicate/ws"

	"github.com/volatiletech/sqlboiler/v4/queries/qm"

	_ "net/http/pprof"
	"time"

	"github.com/jackc/pgx/v4"
	"github.com/jackc/pgx/v4/stdlib"
	"github.com/microcosm-cc/bluemonday"
	"github.com/ninja-software/log_helpers"
	"github.com/rs/zerolog"
	"gopkg.in/DataDog/dd-trace-go.v1/ddtrace/tracer"
	"gopkg.in/DataDog/dd-trace-go.v1/profiler"

	"context"
	"os"
)

// Variable passed in at compile time using `-ldflags`
var (
	Version          string // -X main.Version=$(git describe --tags --abbrev=0)
	GitHash          string // -X main.GitHash=$(git rev-parse HEAD)
	GitBranch        string // -X main.GitBranch=$(git rev-parse --abbrev-ref HEAD)
	BuildDate        string // -X main.BuildDate=$(date -u +%Y%m%d%H%M%S)
	UnCommittedFiles string // -X main.UnCommittedFiles=$(git status --porcelain | wc -l)"
)

const SentryReleasePrefix = "supremacy-gameserver"
const envPrefix = "GAMESERVER"

func main() {
	runtime.GOMAXPROCS(2)
	app := &cli.App{
		Compiled: time.Now(),
		Usage:    "Run the server server",
		Authors: []*cli.Author{
			{
				Name:  "Ninja Software",
				Email: "hello@ninjasoftware.com.au",
			},
		},
		Flags: []cli.Flag{},
		Commands: []*cli.Command{
			{
				// This is not using the built in version so ansible can more easily read the version
				Name: "version",
				Flags: []cli.Flag{
					&cli.BoolFlag{Name: "full", Usage: "Prints full version and build info", Value: false},
				},
				Action: func(c *cli.Context) error {
					if c.Bool("full") {
						fmt.Printf("Version=%s\n", Version)
						fmt.Printf("Commit=%s\n", GitHash)
						fmt.Printf("Branch=%s\n", GitBranch)
						fmt.Printf("BuildDate=%s\n", BuildDate)
						fmt.Printf("WorkingCopyState=%s uncommitted\n", UnCommittedFiles)
						return nil
					}
					fmt.Printf("%s\n", Version)
					return nil
				},
			},
			{
				Name:    "serve",
				Aliases: []string{"s"},
				Flags: []cli.Flag{
					&cli.Uint64Flag{Name: "game_client_minimum_build_no", EnvVars: []string{envPrefix + "_GAMECLIENT_MINIMUM_BUILD_NO", "GAMECLIENT_MINIMUM_BUILD_NO"}, Usage: "The gameclient version the server is using."},

					&cli.StringFlag{Name: "database_user", Value: "gameserver", EnvVars: []string{envPrefix + "_DATABASE_USER", "DATABASE_USER"}, Usage: "The database user"},
					&cli.StringFlag{Name: "database_pass", Value: "dev", EnvVars: []string{envPrefix + "_DATABASE_PASS", "DATABASE_PASS"}, Usage: "The database pass"},
					&cli.StringFlag{Name: "database_host", Value: "localhost", EnvVars: []string{envPrefix + "_DATABASE_HOST", "DATABASE_HOST"}, Usage: "The database host"},
					&cli.StringFlag{Name: "database_port", Value: "5437", EnvVars: []string{envPrefix + "_DATABASE_PORT", "DATABASE_PORT"}, Usage: "The database port"},
					&cli.StringFlag{Name: "database_name", Value: "gameserver", EnvVars: []string{envPrefix + "_DATABASE_NAME", "DATABASE_NAME"}, Usage: "The database name"},
					&cli.StringFlag{Name: "database_application_name", Value: "API Server", EnvVars: []string{envPrefix + "_DATABASE_APPLICATION_NAME"}, Usage: "Postgres database name"},

					&cli.StringFlag{Name: "log_level", Value: "DebugLevel", EnvVars: []string{envPrefix + "_LOG_LEVEL"}, Usage: "Set the log level for zerolog (Options: PanicLevel, FatalLevel, ErrorLevel, WarnLevel, InfoLevel, DebugLevel, TraceLevel"},
					&cli.StringFlag{Name: "environment", Value: "development", DefaultText: "development", EnvVars: []string{envPrefix + "_ENVIRONMENT", "ENVIRONMENT"}, Usage: "This program environment (development, testing, training, staging, production), it sets the log levels"},
					&cli.StringFlag{Name: "sentry_dsn_backend", Value: "", EnvVars: []string{envPrefix + "_SENTRY_DSN_BACKEND", "SENTRY_DSN_BACKEND"}, Usage: "Sends error to remote server. If set, it will send error."},
					&cli.StringFlag{Name: "sentry_server_name", Value: "dev-pc", EnvVars: []string{envPrefix + "_SENTRY_SERVER_NAME", "SENTRY_SERVER_NAME"}, Usage: "The machine name that this program is running on."},
					&cli.Float64Flag{Name: "sentry_sample_rate", Value: 1, EnvVars: []string{envPrefix + "_SENTRY_SAMPLE_RATE", "SENTRY_SAMPLE_RATE"}, Usage: "The percentage of trace sample to collect (0.0-1)"},

					&cli.StringFlag{Name: "battle_arena_addr", Value: ":8083", EnvVars: []string{envPrefix + "_BA_ADDR", "API_ADDR"}, Usage: ":port to run the battle arena server"},
					&cli.StringFlag{Name: "passport_addr", Value: "ws://localhost:8086/api/ws", EnvVars: []string{envPrefix + "_PASSPORT_ADDR", "PASSPORT_ADDR"}, Usage: " address of the passport server, inc protocol"},
					&cli.StringFlag{Name: "api_addr", Value: ":8084", EnvVars: []string{envPrefix + "_API_ADDR"}, Usage: ":port to run the API"},
					&cli.StringFlag{Name: "twitch_ui_web_host_url", Value: "http://localhost:8081", EnvVars: []string{"TWITCH_HOST_URL_FRONTEND"}, Usage: "Twitch url for CORS"},

					&cli.StringFlag{Name: "rootpath", Value: "../web/build", EnvVars: []string{envPrefix + "_ROOTPATH"}, Usage: "folder path of index.html"},
					&cli.StringFlag{Name: "userauth_jwtsecret", Value: "872ab3df-d7c7-4eb6-a052-4146d0f4dd15", EnvVars: []string{envPrefix + "_USERAUTH_JWTSECRET"}, Usage: "JWT secret"},

					&cli.BoolFlag{Name: "cookie_secure", Value: true, EnvVars: []string{envPrefix + "_COOKIE_SECURE", "COOKIE_SECURE"}, Usage: "set cookie secure"},

					&cli.StringFlag{Name: "cookie_key", Value: "asgk236tkj2kszaxfj.,.135j25khsafkahfgiu215hi2htkjahsgfih13kj56hkqhkahgbkashgk312ht5lk2qhafga", EnvVars: []string{envPrefix + "_COOKIE_KEY", "COOKIE_KEY"}, Usage: "cookie encryption key"},
					&cli.StringFlag{Name: "google_client_id", Value: "", EnvVars: []string{envPrefix + "_GOOGLE_CLIENT_ID", "GOOGLE_CLIENT_ID"}, Usage: "Google Client ID for OAuth functionaility."},

					// SMS stuff
					&cli.StringFlag{Name: "twilio_sid", Value: "", EnvVars: []string{envPrefix + "_TWILIO_ACCOUNT_SID"}, Usage: "Twilio account sid"},
					&cli.StringFlag{Name: "twilio_api_key", Value: "", EnvVars: []string{envPrefix + "_TWILIO_API_KEY"}, Usage: "Twilio api key"},
					&cli.StringFlag{Name: "twilio_api_secret", Value: "", EnvVars: []string{envPrefix + "_TWILIO_API_SECRET"}, Usage: "Twilio api secret"},
					&cli.StringFlag{Name: "sms_from_number", Value: "", EnvVars: []string{envPrefix + "_SMS_FROM_NUMBER"}, Usage: "Number to send SMS from"},

					// telegram bot token
					&cli.StringFlag{Name: "telegram_bot_token", Value: "", EnvVars: []string{envPrefix + "_TELEGRAM_BOT_TOKEN"}, Usage: "telegram bot token"},

					// TODO: clear up token
					&cli.BoolFlag{Name: "jwt_encrypt", Value: true, EnvVars: []string{envPrefix + "_JWT_ENCRYPT", "JWT_ENCRYPT"}, Usage: "set if to encrypt jwt tokens or not"},
					&cli.StringFlag{Name: "jwt_encrypt_key", Value: "ITF1vauAxvJlF0PLNY9btOO9ZzbUmc6X", EnvVars: []string{envPrefix + "_JWT_KEY", "JWT_KEY"}, Usage: "supports key sizes of 16, 24 or 32 bytes"},
					&cli.IntFlag{Name: "jwt_expiry_days", Value: 1, EnvVars: []string{envPrefix + "_JWT_EXPIRY_DAYS", "JWT_EXPIRY_DAYS"}, Usage: "expiry days for auth tokens"},
					&cli.StringFlag{Name: "jwt_key", Value: "9a5b8421bbe14e5a904cfd150a9951d3", EnvVars: []string{"STREAM_SITE_JWT_KEY"}, Usage: "JWT Key for signing token on stream site"},

					&cli.StringFlag{Name: "passport_server_token", Value: "e79422b7-7bfe-4463-897b-a1d22bf2e0bc", EnvVars: []string{envPrefix + "_PASSPORT_TOKEN"}, Usage: "Token to auth to passport server"},
					&cli.StringFlag{Name: "server_stream_key", Value: "6c7b4a82-7797-4847-836e-978399830878", EnvVars: []string{envPrefix + "_SERVER_STREAM_KEY"}, Usage: "Authorization key to crud servers"},
					&cli.StringFlag{Name: "passport_webhook_secret", Value: "e1BD3FF270804c6a9edJDzzDks87a8a4fde15c7=", EnvVars: []string{"PASSPORT_WEBHOOK_SECRET"}, Usage: "Authorization key to passport webhook"},

					&cli.IntFlag{Name: "database_max_idle_conns", Value: 40, EnvVars: []string{envPrefix + "_DATABASE_MAX_IDLE_CONNS"}, Usage: "Database max idle conns"},
					&cli.IntFlag{Name: "database_max_open_conns", Value: 50, EnvVars: []string{envPrefix + "_DATABASE_MAX_OPEN_CONNS"}, Usage: "Database max open conns"},

					&cli.BoolFlag{Name: "pprof_datadog", Value: true, EnvVars: []string{envPrefix + "_PPROF_DATADOG"}, Usage: "Use datadog pprof to collect debug info"},
					&cli.StringSliceFlag{Name: "pprof_datadog_profiles", Value: cli.NewStringSlice("cpu", "heap"), EnvVars: []string{envPrefix + "_PPROF_DATADOG_PROFILES"}, Usage: "Comma seprated list of profiles to collect. Options: cpu,heap,block,mutex,goroutine,metrics"},
					&cli.DurationFlag{Name: "pprof_datadog_interval_sec", Value: 60, EnvVars: []string{envPrefix + "_PPROF_DATADOG_INTERVAL_SEC"}, Usage: "Specifies the period at which profiles will be collected"},
					&cli.DurationFlag{Name: "pprof_datadog_duration_sec", Value: 60, EnvVars: []string{envPrefix + "_PPROF_DATADOG_DURATION_SEC"}, Usage: "Specifies the length of the CPU profile snapshot"},

					&cli.StringFlag{Name: "auth_callback_url", Value: "https://play.supremacygame.io/login-redirect", EnvVars: []string{envPrefix + "_AUTH_CALLBACK_URL"}, Usage: "The url for gameserver to redirect after completing the auth flow"},
					&cli.StringFlag{Name: "auth_hangar_callback_url", Value: "https://hangar.supremacygame.io", EnvVars: []string{envPrefix + "_AUTH_HANGAR_CALLBACK_URL"}, Usage: "The url for gameserver to redirect after completing the auth flow"},

					&cli.BoolFlag{Name: "sync_keycards", Value: false, EnvVars: []string{envPrefix + "_SYNC_KEYCARDS"}, Usage: "Sync keycard data from .csv file"},
					&cli.StringFlag{Name: "keycard_csv_path", Value: "", EnvVars: []string{envPrefix + "_KEYCARD_CSV_PATH"}, Usage: "File path for csv to sync keycards"},

					&cli.StringFlag{Name: "github_token", Value: "", EnvVars: []string{envPrefix + "_GITHUB_ACCESS_TOKEN", "GITHUB_PAT"}, Usage: "Github token for access to private repo"},
				},
				Usage: "run server",
				Action: func(c *cli.Context) error {
					start := time.Now()

					gameClientMinimumBuildNo := c.Uint64("game_client_minimum_build_no")

					databaseMaxIdleConns := c.Int("database_max_idle_conns")
					databaseMaxOpenConns := c.Int("database_max_open_conns")

					databaseUser := c.String("database_user")
					databasePass := c.String("database_pass")
					databaseHost := c.String("database_host")
					databasePort := c.String("database_port")
					databaseName := c.String("database_name")
					databaseAppName := c.String("database_application_name")

					twilioSid := c.String("twilio_sid")
					twilioApiKey := c.String("twilio_api_key")
					twilioApiSecrete := c.String("twilio_api_secret")
					smsFromNumber := c.String("sms_from_number")
					githubToken := c.String("github_token")

					telegramBotToken := c.String("telegram_bot_token")

					passportAddr := c.String("passport_addr")
					passportClientToken := c.String("passport_server_token")

					syncKeycard := c.Bool("sync_keycards")
					keycardCSVPath := c.String("keycard_csv_path")

					ctx, cancel := context.WithCancel(c.Context)
					defer cancel()
					environment := c.String("environment")

					server.SetEnv(environment)

					battleArenaAddr := c.String("battle_arena_addr")
					level := c.String("log_level")
					gamelog.New(environment, level)

					// initialise ws package
					ws.Init(&ws.Config{
						Logger:        gamelog.L,
						SkipRateLimit: environment == "staging" || environment == "development",
					})

					tracer.Start(
						tracer.WithEnv(environment),
						tracer.WithService(envPrefix),
						tracer.WithServiceVersion(Version),
						tracer.WithLogger(gamelog.DatadogLog{L: gamelog.L}), // configure before profiler so profiler will use this logger
					)
					defer tracer.Stop()

					// Datadog Tracing an profiling
					if c.Bool("pprof_datadog") {
						// Decode Profile types
						active := c.StringSlice("pprof_datadog_profiles")
						profilers := []profiler.ProfileType{}
						for _, act := range active {
							switch act {
							case profiler.CPUProfile.String():
								gamelog.L.Debug().Msgf("Adding Datadog profiler: %s", profiler.CPUProfile)
								profilers = append(profilers, profiler.CPUProfile)
							case profiler.HeapProfile.String():
								gamelog.L.Debug().Msgf("Adding Datadog profiler: %s", profiler.HeapProfile)
								profilers = append(profilers, profiler.HeapProfile)
							case profiler.BlockProfile.String():
								gamelog.L.Debug().Msgf("Adding Datadog profiler: %s", profiler.BlockProfile)
								profilers = append(profilers, profiler.BlockProfile)
							case profiler.MutexProfile.String():
								gamelog.L.Debug().Msgf("Adding Datadog profiler: %s", profiler.MutexProfile)
								profilers = append(profilers, profiler.MutexProfile)
							case profiler.GoroutineProfile.String():
								gamelog.L.Debug().Msgf("Adding Datadog profiler: %s", profiler.GoroutineProfile)
								profilers = append(profilers, profiler.GoroutineProfile)
							case profiler.MetricsProfile.String():
								gamelog.L.Debug().Msgf("Adding Datadog profiler: %s", profiler.MetricsProfile)
								profilers = append(profilers, profiler.MetricsProfile)
							}
						}
						if environment != "development" {
							err := profiler.Start(
								// Service configuration
								profiler.WithService(envPrefix),
								profiler.WithVersion(Version),
								profiler.WithEnv(environment),
								// This doesn't have a WithLogger option but it can use the tracer logger if tracer is configured first.
								// Profiler configuration
								profiler.WithPeriod(c.Duration("pprof_datadog_interval_sec")*time.Second),
								profiler.CPUDuration(c.Duration("pprof_datadog_duration_sec")*time.Second),
								profiler.WithProfileTypes(
									profilers...,
								),
							)
							if err != nil {
								gamelog.L.Error().Err(err).Msg("Failed to start Datadog Profiler")
							}
							gamelog.L.Info().Strs("with", active).Msg("Starting datadog profiler")
							defer profiler.Stop()
						}

					}

					if gameClientMinimumBuildNo == 0 {
						gamelog.L.Panic().Msg("game_client_minimum_build_no not set or zero value")
					}

					sqlconn, err := sqlConnect(
						databaseUser,
						databasePass,
						databaseHost,
						databasePort,
						databaseName,
						databaseAppName,
						Version,
						databaseMaxIdleConns,
						databaseMaxOpenConns,
					)
					if err != nil {
						return terror.Panic(err)
					}
					err = gamedb.New(sqlconn)
					if err != nil {
						return terror.Panic(err)
					}

					u, err := url.Parse(passportAddr)
					if err != nil {
						return terror.Panic(err)
					}

					gamelog.L.Info().Msg("start rpc client")
					rpcClient := xsyn_rpcclient.NewXsynXrpcClient(passportClientToken, u.Hostname(), 10001, 34)

					gamelog.L.Info().Msg("start rpc server")
					rpcServer := &comms.XrpcServer{}

					err = rpcServer.Listen(rpcClient, 11001, 34)
					if err != nil {
						return err
					}

					gamelog.L.Info().Msg("Setting twilio client")
					// initialise smser
					twilio, err := sms.NewTwilio(twilioSid, twilioApiKey, twilioApiSecrete, smsFromNumber, environment)
					if err != nil {
						return terror.Error(err, "SMS init failed")
					}
					gamelog.L.Info().Msgf("twilio took %s", time.Since(start))
					start = time.Now()

					gamelog.L.Info().Msg("Setting up telegram bot")
					// initialise telegram bot
					telebot, err := telegram.NewTelegram(telegramBotToken, environment, func(owner string, success bool) {
						ws.PublishMessage(fmt.Sprintf("/user/%s", owner), telegram.HubKeyTelegramShortcodeRegistered, success)
					})
					if err != nil {
						return terror.Error(err, "Telegram init failed")
					}
					gamelog.L.Info().Msgf("Telegram took %s", time.Since(start))
					start = time.Now()
					//initialize lingua language detector
					languages := []lingua.Language{
						lingua.English,
						lingua.Tagalog,
					}
					gamelog.L.Info().Msg("Setting new NewLanguageDetectorBuilder")

					if environment != "development" {
						languages = append(languages,
							[]lingua.Language{
								lingua.French,
								lingua.German,
								lingua.Spanish,
								lingua.Italian,
								lingua.Vietnamese,
								lingua.Japanese,
								lingua.Chinese,
								lingua.Russian,
								lingua.Indonesian,
								lingua.Hindi,
								lingua.Portuguese,
								lingua.Dutch,
								lingua.Croatian,
							}...)
					}

					detector := lingua.NewLanguageDetectorBuilder().FromLanguages(languages...).WithPreloadedLanguageModels().Build()
					gamelog.L.Info().Msgf("NewLanguageDetectorBuilder took %s", time.Since(start))

					start = time.Now()
					// initialise profanity manager
					gamelog.L.Info().Msg("Setting up profanity manager")
					pm, err := profanities.NewProfanityManager()
					if err != nil {
						return terror.Error(err, "Profanity manager init failed")
					}
					gamelog.L.Info().Msgf("Profanity manager took %s", time.Since(start))

					start = time.Now()
					// initialise system messaging manager
					gamelog.L.Info().Msg("Setting up profanity manager")
					smm := system_messages.NewSystemMessagingManager()
					gamelog.L.Info().Msgf("Profanity manager took %s", time.Since(start))

					start = time.Now()
					// initialise battle arena
					gamelog.L.Info().Str("battle_arena_addr", battleArenaAddr).Msg("Setting up battle arena")
					ba := battle.NewArena(&battle.Opts{
						Addr:                     battleArenaAddr,
						RPCClient:                rpcClient,
						SMS:                      twilio,
						Telegram:                 telebot,
						GameClientMinimumBuildNo: gameClientMinimumBuildNo,
						SystemMessagingManager:   smm,
					})

					gamelog.L.Info().Msgf("Battle arena took %s", time.Since(start))
					start = time.Now()

					staticDataURL := fmt.Sprintf("https://%s@raw.githubusercontent.com/ninja-syndicate/supremacy-static-data", githubToken)

					gamelog.L.Info().Msg("Setting up API")
<<<<<<< HEAD
					api, err := SetupAPI(c, ctx, log_helpers.NamedLogger(gamelog.L, "API"), ba, rpcClient, twilio, telebot, detector, pm, smm)
=======
					api, err := SetupAPI(c, ctx, log_helpers.NamedLogger(gamelog.L, "API"), ba, rpcClient, twilio, telebot, detector, pm, staticDataURL)
>>>>>>> 5be1ff48
					if err != nil {
						fmt.Println(err)
						os.Exit(1)
					}
					gamelog.L.Info().Msgf("API took %s", time.Since(start))

					if environment == "production" || environment == "staging" {
						gamelog.L.Info().Msg("Running telegram bot")
						go telebot.RunTelegram(telebot.Bot)
					}

					// we need to update some IDs on passport server, just the once,
					// TODO: After deploying composable migration, talk to vinnie about removing this
					gamelog.L.Info().Msg("Running one off funcs")
					asset.RegisterAllNewAssets(rpcClient)
					gamelog.L.Info().Msgf("RegisterAllNewAssets took %s", time.Since(start))
					start = time.Now()
					UpdateXsynStoreItemTemplates(rpcClient)
					gamelog.L.Info().Msgf("UpdateXsynStoreItemTemplates took %s", time.Since(start))
					start = time.Now()

					if syncKeycard { // TODO: Remove after syncing keycards
						UpdateKeycard(rpcClient, keycardCSVPath)
						gamelog.L.Info().Msgf("UpdateKeycard took %s", time.Since(start))
						start = time.Now()
					}
					gamelog.L.Info().Msg("One off funcs finished")

					gamelog.L.Info().Msg("Running asset transfers")
					asset.SyncAssetOwners(rpcClient)
					gamelog.L.Info().Msgf("Asset transfers took %s", time.Since(start))

					gamelog.L.Info().Msg("Running API")
					err = api.Run(ctx)
					if err != nil {
						fmt.Println(err)
						os.Exit(1)
					}
					log_helpers.TerrorEcho(ctx, err, gamelog.L)
					return nil
				},
			},
			{
				Name:    "sync",
				Aliases: []string{"sy"},
				Flags: []cli.Flag{
					&cli.StringFlag{Name: "database_user", Value: "gameserver", EnvVars: []string{envPrefix + "_DATABASE_USER", "DATABASE_USER"}, Usage: "The database user"},
					&cli.StringFlag{Name: "database_pass", Value: "dev", EnvVars: []string{envPrefix + "_DATABASE_PASS", "DATABASE_PASS"}, Usage: "The database pass"},
					&cli.StringFlag{Name: "database_host", Value: "localhost", EnvVars: []string{envPrefix + "_DATABASE_HOST", "DATABASE_HOST"}, Usage: "The database host"},
					&cli.StringFlag{Name: "database_port", Value: "5437", EnvVars: []string{envPrefix + "_DATABASE_PORT", "DATABASE_PORT"}, Usage: "The database port"},
					&cli.StringFlag{Name: "database_name", Value: "gameserver", EnvVars: []string{envPrefix + "_DATABASE_NAME", "DATABASE_NAME"}, Usage: "The database name"},
					&cli.StringFlag{Name: "database_application_name", Value: "API Sync", EnvVars: []string{envPrefix + "_DATABASE_APPLICATION_NAME"}, Usage: "Postgres database name"},
					&cli.StringFlag{Name: "static_path", Value: "./synctool/temp-sync/supremacy-static-data/", EnvVars: []string{envPrefix + "_STATIC_PATH"}, Usage: "Static path to file"},
					&cli.IntFlag{Name: "database_max_idle_conns", Value: 40, EnvVars: []string{envPrefix + "_DATABASE_MAX_IDLE_CONNS"}, Usage: "Database max idle conns"},
					&cli.IntFlag{Name: "database_max_open_conns", Value: 50, EnvVars: []string{envPrefix + "_DATABASE_MAX_OPEN_CONNS"}, Usage: "Database max open conns"},
				},
				Usage: "sync static data",
				Action: func(c *cli.Context) error {
					fmt.Println("Running Sync")
					databaseUser := c.String("database_user")
					databasePass := c.String("database_pass")
					databaseHost := c.String("database_host")
					databasePort := c.String("database_port")
					databaseName := c.String("database_name")
					databaseAppName := c.String("database_application_name")
					databaseMaxIdleConns := c.Int("database_max_idle_conns")
					databaseMaxOpenConns := c.Int("database_max_open_conns")

					filePath := c.String("static_path")

					sqlconn, err := sqlConnect(
						databaseUser,
						databasePass,
						databaseHost,
						databasePort,
						databaseName,
						databaseAppName,
						Version,
						databaseMaxIdleConns,
						databaseMaxOpenConns,
					)
					if err != nil {
						return terror.Panic(err)
					}

					err = sqlconn.Ping()
					if err != nil {
						return terror.Panic(err, "Failed to ping to DB")
					}

					dt := &synctool.StaticSyncTool{
						DB:       sqlconn,
						FilePath: filePath,
					}

					err = synctool.SyncTool(dt)
					if err != nil {
						return err
					}

					return nil
				},
			},
		},
	}

	err := app.Run(os.Args)
	if err != nil {
		log.Fatal(err)
		os.Exit(1) // so ci knows it no good
	}
}

func UpdateXsynStoreItemTemplates(pp *xsyn_rpcclient.XsynXrpcClient) {
	updated := db.GetBoolWithDefault("UPDATED_TEMPLATE_ITEMS_IDS", false)
	if !updated {
		var assets []*xsyn_rpcclient.TemplatesToUpdate
		query := `
			SELECT tpo.id as old_template_id, tpbp.template_id as new_template_id
			FROM templates_old tpo
			INNER JOIN blueprint_mechs bm ON tpo.blueprint_chassis_id = bm.id
			INNER JOIN template_blueprints tpbp ON tpbp.blueprint_id = bm.id; `
		err := boiler.NewQuery(qm.SQL(query)).Bind(nil, gamedb.StdConn, &assets)
		if err != nil {
			gamelog.L.Error().Err(err).Msg("issue getting template ids")
			return
		}

		err = pp.UpdateStoreItemIDs(assets)
		if err != nil {
			gamelog.L.Error().Err(err).Msg("issue updating template ids on passport")
			return
		}
		gamelog.L.Info().Msg("Successfully updated xsyn store template items")
		db.PutBool("UPDATED_TEMPLATE_ITEMS_IDS", true)
	}

}

type KeyCardUpdate struct {
	PublicAddress string
	BlueprintID   string
}

func UpdateKeycard(pp *xsyn_rpcclient.XsynXrpcClient, filePath string) {
	gamelog.L.Info().Msg("Syncing Keycards with Passport")
	updated := db.GetBoolWithDefault("UPDATED_KEYCARD_ITEMS", false)
	if !updated {
		f, err := os.OpenFile(filePath, os.O_RDONLY, 0755)
		if err != nil {
			gamelog.L.Error().Err(err).Msg("issue updating keycards")
			return
		}

		defer f.Close()

		r := csv.NewReader(f)

		if _, err := r.Read(); err != nil {
			return
		}

		records, err := r.ReadAll()
		if err != nil {
			gamelog.L.Error().Err(err).Msg("issue reading csv")
			return
		}

		var KeyCardUpdates []KeyCardUpdate
		for _, record := range records {
			keyCardUpdate := &KeyCardUpdate{
				PublicAddress: record[0],
				BlueprintID:   record[1],
			}

			KeyCardUpdates = append(KeyCardUpdates, *keyCardUpdate)
		}

		failed := 0
		success := 0

		var keycardAssets xsyn_rpcclient.UpdateUser1155AssetReq
		var keyCardData []xsyn_rpcclient.Supremacy1155Asset
		for i, KeyCardUpdate := range KeyCardUpdates {
			keycard, err := boiler.BlueprintKeycards(boiler.BlueprintKeycardWhere.ID.EQ(KeyCardUpdate.BlueprintID)).One(gamedb.StdConn)
			if err != nil {
				gamelog.L.Error().Err(err).Msg("failed to get keycard blueprint")
				continue
			}

			if i == 0 {
				keycardAssets.PublicAddress = KeyCardUpdate.PublicAddress

				attrValue := "N/A"
				if keycard.Syndicate.Valid {
					attrValue = keycard.Syndicate.String
				}

				keyCardData = append(keyCardData, xsyn_rpcclient.Supremacy1155Asset{
					BlueprintID:    keycard.ID,
					Label:          keycard.Label,
					Description:    keycard.Description,
					CollectionSlug: "supremacy-achievements",
					TokenID:        keycard.KeycardTokenID,
					Count:          1,
					ImageURL:       keycard.ImageURL,
					AnimationURL:   keycard.AnimationURL.String,
					KeycardGroup:   keycard.KeycardGroup,
					Attributes: []xsyn_rpcclient.SupremacyKeycardAttribute{
						xsyn_rpcclient.SupremacyKeycardAttribute{
							TraitType: "Syndicate",
							Value:     attrValue,
						},
					},
				})
				continue
			}

			if KeyCardUpdate.PublicAddress == KeyCardUpdates[i-1].PublicAddress {
				attrValue := "N/A"
				if keycard.Syndicate.Valid {
					attrValue = keycard.Syndicate.String
				}

				keyCardData = append(keyCardData, xsyn_rpcclient.Supremacy1155Asset{
					BlueprintID:    keycard.ID,
					Label:          keycard.Label,
					Description:    keycard.Description,
					CollectionSlug: "supremacy-achievements",
					TokenID:        keycard.KeycardTokenID,
					Count:          1,
					ImageURL:       keycard.ImageURL,
					AnimationURL:   keycard.AnimationURL.String,
					KeycardGroup:   keycard.KeycardGroup,
					Attributes: []xsyn_rpcclient.SupremacyKeycardAttribute{
						xsyn_rpcclient.SupremacyKeycardAttribute{
							TraitType: "Syndicate",
							Value:     attrValue,
						},
					},
				})
				continue
			}

			keycardAssets.AssetData = keyCardData
			resp, err := pp.UpdateKeycardItem(&keycardAssets)
			if err != nil {
				gamelog.L.Error().Err(err).Msg("Failed to update key card item from passport server")
				failed++
				for _, assetData := range keycardAssets.AssetData {
					failedSync := &boiler.FailedPlayerKeycardsSync{
						PublicAddress:      keycardAssets.PublicAddress,
						BlueprintKeycardID: assetData.BlueprintID,
						Count:              assetData.Count,
						Reason:             "Passport RPC Error",
					}

					if err := failedSync.Insert(gamedb.StdConn, boil.Infer()); err != nil {
						gamelog.L.Error().Str("public_address", keycardAssets.PublicAddress).Str("blueprint_id", assetData.BlueprintID).Msg("Failed to insert failed sync item")
						continue
					}
				}
				continue
			}
			factionID := uuid.Nil
			if resp.FactionID.Valid {
				factionID = uuid.Must(uuid.FromString(resp.FactionID.String))
			}

			_, err = db.PlayerRegister(uuid.Must(uuid.FromString(resp.UserID)), resp.Username, factionID, common.HexToAddress(resp.PublicAddress.String))
			if err != nil {
				gamelog.L.Error().Err(err).Str("public_address", keycardAssets.PublicAddress).Str("factionID", factionID.String()).Str("resp.Username", resp.Username).Str("resp.UserID", resp.UserID).Msg("failed to register player")
			}

			for _, assetData := range keyCardData {
				playerKeycard := boiler.PlayerKeycard{
					PlayerID:           resp.UserID,
					BlueprintKeycardID: assetData.BlueprintID,
					Count:              assetData.Count,
				}

				err := playerKeycard.Insert(gamedb.StdConn, boil.Infer())
				if err != nil {
					failed++
					gamelog.L.Error().Interface("PlayerKeycard", playerKeycard).Err(err).Msg("failed to insert new player keycard")
					failedSync := &boiler.FailedPlayerKeycardsSync{
						PublicAddress:      keycardAssets.PublicAddress,
						BlueprintKeycardID: assetData.BlueprintID,
						Count:              assetData.Count,
						Reason:             fmt.Sprintf("Gameserver Insert Error: %s", err.Error()),
					}

					if failedSync.Insert(gamedb.StdConn, boil.Infer()) != nil {
						gamelog.L.Error().Str("public_address", keycardAssets.PublicAddress).Str("blueprint_id", assetData.BlueprintID).Msg("Failed to insert failed sync item")
						continue
					}
					continue
				}
				success++
			}

			keyCardData = nil

			keycardAssets.PublicAddress = KeyCardUpdate.PublicAddress
			attrValue := "N/A"
			if keycard.Syndicate.Valid {
				attrValue = keycard.Syndicate.String
			}

			keyCardData = append(keyCardData, xsyn_rpcclient.Supremacy1155Asset{
				BlueprintID:    keycard.ID,
				Label:          keycard.Label,
				Description:    keycard.Description,
				CollectionSlug: "supremacy-achievements",
				TokenID:        keycard.KeycardTokenID,
				Count:          1,
				ImageURL:       keycard.ImageURL,
				AnimationURL:   keycard.AnimationURL.String,
				KeycardGroup:   keycard.KeycardGroup,
				Attributes: []xsyn_rpcclient.SupremacyKeycardAttribute{
					xsyn_rpcclient.SupremacyKeycardAttribute{
						TraitType: "Syndicate",
						Value:     attrValue,
					},
				},
			})

		}

		db.PutBool("UPDATED_KEYCARD_ITEMS", true)

		gamelog.L.Info().Int("Success", success).Int("Failed", failed).Msg("Completed importing text game non-minted assets")
	}

}

<<<<<<< HEAD
func SetupAPI(
	ctxCLI *cli.Context,
	ctx context.Context,
	log *zerolog.Logger,
	battleArenaClient *battle.Arena,
	passport *xsyn_rpcclient.XsynXrpcClient,
	sms server.SMS,
	telegram server.Telegram,
	languageDetector lingua.LanguageDetector,
	pm *profanities.ProfanityManager,
	smm *system_messages.SystemMessagingManager,
) (*api.API, error) {
=======
func SetupAPI(ctxCLI *cli.Context, ctx context.Context, log *zerolog.Logger, battleArenaClient *battle.Arena, passport *xsyn_rpcclient.XsynXrpcClient, sms server.SMS, telegram server.Telegram, languageDetector lingua.LanguageDetector, pm *profanities.ProfanityManager, staticSyncURL string) (*api.API, error) {
>>>>>>> 5be1ff48
	environment := ctxCLI.String("environment")
	sentryDSNBackend := ctxCLI.String("sentry_dsn_backend")
	sentryServerName := ctxCLI.String("sentry_server_name")
	sentryTraceRate := ctxCLI.Float64("sentry_sample_rate")
	sentryRelease := fmt.Sprintf("%s@%s", SentryReleasePrefix, Version)
	err := log_helpers.SentryInit(sentryDSNBackend, sentryServerName, sentryRelease, environment, sentryTraceRate, log)
	switch errors.Unwrap(err) {
	case log_helpers.ErrSentryInitEnvironment:
		return nil, terror.Error(err, fmt.Sprintf("got environment %s", environment))
	case log_helpers.ErrSentryInitDSN, log_helpers.ErrSentryInitVersion:
		if terror.GetLevel(err) == terror.ErrLevelPanic {
			// if the level is panic then in a prod environment
			// so keep panicing
			return nil, terror.Panic(err)
		}
	default:
		if err != nil {
			return nil, err
		}
	}

	jwtKey := ctxCLI.String("jwt_key")
	jwtKeyByteArray, err := base64.StdEncoding.DecodeString(jwtKey)
	if err != nil {
		return nil, err
	}

	apiAddr := ctxCLI.String("api_addr")

	config := &server.Config{
		CookieSecure:          ctxCLI.Bool("cookie_secure"),
		EncryptTokens:         ctxCLI.Bool("jwt_encrypt"),
		EncryptTokensKey:      ctxCLI.String("jwt_encrypt_key"),
		TokenExpirationDays:   ctxCLI.Int("jwt_expiry_days"),
		TwitchUIHostURL:       ctxCLI.String("twitch_ui_web_host_url"),
		ServerStreamKey:       ctxCLI.String("server_stream_key"),
		PassportWebhookSecret: ctxCLI.String("passport_webhook_secret"),
		CookieKey:             ctxCLI.String("cookie_key"),
		JwtKey:                jwtKeyByteArray,
		Environment:           environment,
		Address:               apiAddr,
		AuthCallbackURL:       ctxCLI.String("auth_callback_url"),
		AuthHangarCallbackURL: ctxCLI.String("auth_hangar_callback_url"),
	}

	syncConfig := &synctool.StaticSyncTool{
		FilePath: staticSyncURL,
	}

	// HTML Sanitizer
	HTMLSanitizePolicy := bluemonday.UGCPolicy()
	HTMLSanitizePolicy.AllowAttrs("class").OnElements("img", "table", "tr", "td", "p")

	// API Server
<<<<<<< HEAD
	serverAPI := api.NewAPI(ctx, battleArenaClient, passport, HTMLSanitizePolicy, config, sms, telegram, languageDetector, pm, smm)
=======
	serverAPI := api.NewAPI(ctx, battleArenaClient, passport, HTMLSanitizePolicy, config, sms, telegram, languageDetector, pm, syncConfig)
>>>>>>> 5be1ff48
	return serverAPI, nil
}

func sqlConnect(
	databaseTxUser string,
	databaseTxPass string,
	databaseHost string,
	databasePort string,
	databaseName string,
	DatabaseApplicationName string,
	APIVersion string,
	maxIdle int,
	maxOpen int,
) (*sql.DB, error) {
	params := url.Values{}
	params.Add("sslmode", "disable")
	if DatabaseApplicationName != "" {
		params.Add("application_name", fmt.Sprintf("%s %s", DatabaseApplicationName, APIVersion))
	}
	connString := fmt.Sprintf("postgres://%s:%s@%s:%s/%s?%s",
		databaseTxUser,
		databaseTxPass,
		databaseHost,
		databasePort,
		databaseName,
		params.Encode(),
	)
	cfg, err := pgx.ParseConfig(connString)
	if err != nil {
		return nil, err
	}

	conn := stdlib.OpenDB(*cfg)
	if err != nil {
		return nil, err
	}
	conn.SetMaxIdleConns(maxIdle)
	conn.SetMaxOpenConns(maxOpen)
	return conn, nil

}<|MERGE_RESOLUTION|>--- conflicted
+++ resolved
@@ -21,11 +21,8 @@
 	"server/gamelog"
 	"server/profanities"
 	"server/sms"
-<<<<<<< HEAD
 	"server/system_messages"
-=======
 	"server/synctool"
->>>>>>> 5be1ff48
 	"server/telegram"
 	"server/xsyn_rpcclient"
 
@@ -389,11 +386,7 @@
 					staticDataURL := fmt.Sprintf("https://%s@raw.githubusercontent.com/ninja-syndicate/supremacy-static-data", githubToken)
 
 					gamelog.L.Info().Msg("Setting up API")
-<<<<<<< HEAD
-					api, err := SetupAPI(c, ctx, log_helpers.NamedLogger(gamelog.L, "API"), ba, rpcClient, twilio, telebot, detector, pm, smm)
-=======
-					api, err := SetupAPI(c, ctx, log_helpers.NamedLogger(gamelog.L, "API"), ba, rpcClient, twilio, telebot, detector, pm, staticDataURL)
->>>>>>> 5be1ff48
+					api, err := SetupAPI(c, ctx, log_helpers.NamedLogger(gamelog.L, "API"), ba, rpcClient, twilio, telebot, detector, pm, smm, staticDataURL)
 					if err != nil {
 						fmt.Println(err)
 						os.Exit(1)
@@ -730,7 +723,6 @@
 
 }
 
-<<<<<<< HEAD
 func SetupAPI(
 	ctxCLI *cli.Context,
 	ctx context.Context,
@@ -742,10 +734,8 @@
 	languageDetector lingua.LanguageDetector,
 	pm *profanities.ProfanityManager,
 	smm *system_messages.SystemMessagingManager,
+	staticSyncURL string
 ) (*api.API, error) {
-=======
-func SetupAPI(ctxCLI *cli.Context, ctx context.Context, log *zerolog.Logger, battleArenaClient *battle.Arena, passport *xsyn_rpcclient.XsynXrpcClient, sms server.SMS, telegram server.Telegram, languageDetector lingua.LanguageDetector, pm *profanities.ProfanityManager, staticSyncURL string) (*api.API, error) {
->>>>>>> 5be1ff48
 	environment := ctxCLI.String("environment")
 	sentryDSNBackend := ctxCLI.String("sentry_dsn_backend")
 	sentryServerName := ctxCLI.String("sentry_server_name")
@@ -800,11 +790,7 @@
 	HTMLSanitizePolicy.AllowAttrs("class").OnElements("img", "table", "tr", "td", "p")
 
 	// API Server
-<<<<<<< HEAD
-	serverAPI := api.NewAPI(ctx, battleArenaClient, passport, HTMLSanitizePolicy, config, sms, telegram, languageDetector, pm, smm)
-=======
-	serverAPI := api.NewAPI(ctx, battleArenaClient, passport, HTMLSanitizePolicy, config, sms, telegram, languageDetector, pm, syncConfig)
->>>>>>> 5be1ff48
+	serverAPI := api.NewAPI(ctx, battleArenaClient, passport, HTMLSanitizePolicy, config, sms, telegram, languageDetector, pm, smm, syncConfig)
 	return serverAPI, nil
 }
 
