package system_messages

import (
	"context"
	"encoding/json"
	"fmt"
	"html"
	"server"
	"server/db/boiler"
	"server/gamedb"
	"server/gamelog"

	"github.com/microcosm-cc/bluemonday"
	"github.com/ninja-syndicate/ws"
	"github.com/volatiletech/null/v8"
	"github.com/volatiletech/sqlboiler/v4/boil"
	"github.com/volatiletech/sqlboiler/v4/queries/qm"
)

type SystemMessagingManager struct {
}

type SystemMessageDataType string

const (
	SystemMessageDataTypeMechQueue             SystemMessageDataType = "MECH_QUEUE"
	SystemMessageDataTypeMechBattleComplete    SystemMessageDataType = "MECH_BATTLE_COMPLETE"
	SystemMessageDataTypeMechOwnerBattleReward SystemMessageDataType = "MECH_OWNER_BATTLE_REWARD"
	SystemMessageDataTypeGlobal                SystemMessageDataType = "GLOBAL"
	SystemMessageDataTypeFaction               SystemMessageDataType = "FACTION"
)

var bm = bluemonday.StrictPolicy()

func BroadcastGlobalSystemMessage(title string, message string, dataType SystemMessageDataType, data *interface{}) error {
	l := gamelog.L.With().Str("func", "BroadcastGlobalSystemMessage").Logger()

	players, err := boiler.Players().All(gamedb.StdConn)
	if err != nil {
		l.Error().Err(err).Msg("failed to get players from db")
		return err
	}
	l = l.With().Interface("players", players).Logger()

	sanitisedTitle := html.UnescapeString(bm.Sanitize(title))
	sanitisedMsg := html.UnescapeString(bm.Sanitize(message))
	template := &boiler.SystemMessage{
		SenderID: server.SupremacySystemAdminUserID,
		Title:    sanitisedTitle,
		Message:  sanitisedMsg,
	}

	if dataType != "" {
		template.DataType = null.StringFrom(string(dataType))
	}

	if data != nil {
		marshalled, err := json.Marshal(data)
		if err != nil {
			l.Error().Err(err).Interface("objectToMarshal", data).Msg("failed to marshal global system message data")
			return err
		}
		template.Data = null.JSONFrom(marshalled)
	}
	l = l.With().Interface("templateMsg", template).Logger()

	for _, p := range players {
		msg := &boiler.SystemMessage{
			PlayerID: p.ID,
			SenderID: template.SenderID,
			Title:    template.Title,
			Message:  template.Message,
			Data:     template.Data,
			DataType: template.DataType,
		}
		err := msg.Insert(gamedb.StdConn, boil.Infer())
		if err != nil {
			l.Error().Err(err).Interface("newSystemMessage", msg).Msg("failed to insert new global system message into db")
			return err
		}

		ws.PublishMessage(fmt.Sprintf("/user/%s/system_messages", p.ID), server.HubKeySystemMessageListUpdatedSubscribe, true)
	}
	return nil
}

<<<<<<< HEAD
func (smm *SystemMessagingManager) BroadcastMechQueueMessage(queue []*boiler.BattleQueue) {
	for _, q := range queue {
		mech, err := q.Mech(
			qm.Load(boiler.MechRels.Blueprint),
			).One(gamedb.StdConn)
=======
func BroadcastFactionSystemMessage(factionID string, title string, message string, dataType SystemMessageDataType, data *interface{}) error {
	l := gamelog.L.With().Str("func", "BroadcastGlobalSystemMessage").Logger()

	players, err := boiler.Players(boiler.PlayerWhere.FactionID.EQ(null.StringFrom(factionID))).All(gamedb.StdConn)
	if err != nil {
		l.Error().Err(err).Msg("failed to get players from db")
		return err
	}
	l = l.With().Interface("players", players).Logger()

	sender, err := boiler.Players(
		boiler.PlayerWhere.FactionID.EQ(null.StringFrom(factionID)),
		boiler.PlayerWhere.ID.IN([]string{server.RedMountainPlayerID, server.BostonCyberneticsPlayerID, server.ZaibatsuPlayerID}),
	).One(gamedb.StdConn)
	if err != nil {
		l.Error().Err(err).Str("factionID", factionID).Msg("failed to get faction user from faction ID")
		return err
	}

	sanitisedTitle := html.UnescapeString(bm.Sanitize(title))
	sanitisedMsg := html.UnescapeString(bm.Sanitize(message))
	template := &boiler.SystemMessage{
		SenderID: sender.ID,
		Title:    sanitisedTitle,
		Message:  sanitisedMsg,
	}

	if dataType != "" {
		template.DataType = null.StringFrom(string(dataType))
	}

	if data != nil {
		marshalled, err := json.Marshal(data)
>>>>>>> d6fdb95a
		if err != nil {
			l.Error().Err(err).Interface("objectToMarshal", data).Msg("failed to marshal faction system message data")
			return err
		}
		template.Data = null.JSONFrom(marshalled)
	}
	l = l.With().Interface("templateMsg", template).Logger()

<<<<<<< HEAD
		label := ""
		if mech.R != nil && mech.R.Blueprint != nil {
			label = mech.R.Blueprint.Label
		}
		if mech.Name != "" {
			label = mech.Name
=======
	for _, p := range players {
		if p.FactionID.String != factionID {
			continue
>>>>>>> d6fdb95a
		}

		msg := &boiler.SystemMessage{
			PlayerID: p.ID,
			SenderID: template.SenderID,
			Title:    template.Title,
			Message:  template.Message,
			Data:     template.Data,
			DataType: template.DataType,
		}
		err := msg.Insert(gamedb.StdConn, boil.Infer())
		if err != nil {
			l.Error().Err(err).Interface("newSystemMessage", msg).Msg("failed to insert new global system message into db")
			return err
		}

		ws.PublishMessage(fmt.Sprintf("/user/%s/system_messages", p.ID), server.HubKeySystemMessageListUpdatedSubscribe, true)
	}

	return nil
}

func BroadcastMechQueueMessage(queue []*boiler.BattleQueue) {
	l := gamelog.L.With().Str("func", "BroadcastMechQueueMessage").Logger()

	for _, q := range queue {
		if q.BattleID.Valid {
			continue
		}
		if q.SystemMessageNotified {
			continue
		}

		func() {
			tx, err := gamedb.StdConn.Begin()
			if err != nil {
				l.Error().Err(err).Msg("unable to begin tx")
				return
			}
			defer tx.Rollback()

			mech, err := q.Mech().One(tx)
			if err != nil {
				l.Error().Err(err).Interface("battleQueue", q).Msg("failed to find a mech associated with battle queue")
				return
			}

			label := mech.Label
			if mech.Name != "" {
				label = mech.Name
			}

			msg := &boiler.SystemMessage{
				PlayerID: q.OwnerID,
				SenderID: server.SupremacyBattleUserID,
				DataType: null.StringFrom(string(SystemMessageDataTypeMechQueue)),
				Title:    "Queue Update",
				Message:  fmt.Sprintf("Your mech, %s, is about to enter the battle arena.", label),
			}
			err = msg.Insert(tx, boil.Infer())
			if err != nil {
				l.Error().Err(err).Interface("newSystemMessage", msg).Msg("failed to insert new system message into db")
				return
			}

			q.SystemMessageNotified = true
			_, err = q.Update(tx, boil.Whitelist(boiler.BattleQueueColumns.SystemMessageNotified))
			if err != nil {
				l.Error().Err(err).Interface("battleQueue", q).Msg("failed to update system_message_notified field of battle_queue in db")
				return
			}

			err = tx.Commit()
			if err != nil {
				l.Error().Err(err).Msg("failed to commit transaction")
				return
			}

			ws.PublishMessage(fmt.Sprintf("/user/%s/system_messages", q.OwnerID), server.HubKeySystemMessageListUpdatedSubscribe, true)
		}()
	}
}

type SystemMessageDataMechBattleComplete struct {
	MechID     string             `json:"mech_id"`
	FactionWon bool               `json:"faction_won"`
	Briefs     []*MechBattleBrief `json:"briefs"`
}

type MechBattleBrief struct {
	MechID     string    `boiler:"mech_id" json:"mech_id"`
	FactionID  string    `boiler:"faction_id" json:"faction_id"`
	FactionWon bool      `boiler:"faction_won" json:"faction_won"`
	Kills      int       `boiler:"kills" json:"kills"`
	Killed     null.Time `boiler:"killed" json:"killed,omitempty"`
	Label      string    `boiler:"label" json:"label"`
	Name       string    `boiler:"name" json:"name"`
}

func BroadcastMechBattleCompleteMessage(queue []*boiler.BattleQueue, battleID string) {
	query := fmt.Sprintf(`
	select 
		bm.mech_id,
		bm.faction_id,
		bm.faction_won,
		bm.kills,
		bm.killed,
		m."label",
		m."name"
	from battle_mechs bm 
	inner join mechs m on m.id = bm.mech_id
	where battle_id = $1;
`)
	results := []*MechBattleBrief{}
	err := boiler.NewQuery(qm.SQL(query, battleID)).Bind(context.Background(), gamedb.StdConn, &results)
	if err != nil {
		gamelog.L.Error().Err(err).Str("battleID", battleID).Msg("failed to create mech battle brief from battle id")
		return
	}

	wonFactionID := ""
	for _, r := range results {
		if r.FactionWon {
			wonFactionID = r.FactionID
			break
		}
	}

	for _, q := range queue {
		mech, err := q.Mech(
			qm.Load(boiler.MechRels.Blueprint),
		).One(gamedb.StdConn)
		if err != nil {
			gamelog.L.Error().Err(err).Interface("battleQueue", q).Msg("failed to find a mech associated with battle queue")
			continue
		}

		label := ""
		if mech.R != nil && mech.R.Blueprint != nil {
			label = mech.R.Blueprint.Label
		}
		if mech.Name != "" {
			label = mech.Name
		}

		toMarshal := SystemMessageDataMechBattleComplete{
			MechID:     q.MechID,
			FactionWon: wonFactionID == q.FactionID,
			Briefs:     results,
		}
		data, err := json.Marshal(toMarshal)
		if err != nil {
			gamelog.L.Error().Err(err).Interface("objectToMarshal", toMarshal).Msg("failed to marshal system message data")
			continue
		}

		msg := &boiler.SystemMessage{
			PlayerID: q.OwnerID,
			SenderID: server.SupremacyBattleUserID,
			DataType: null.StringFrom(string(SystemMessageDataTypeMechBattleComplete)),
			Title:    "Battle Update",
			Message:  fmt.Sprintf("Your mech, %s, has just completed a battle in the arena.", label),
			Data:     null.JSONFrom(data),
		}
		err = msg.Insert(gamedb.StdConn, boil.Infer())
		if err != nil {
			gamelog.L.Error().Err(err).Interface("newSystemMessage", msg).Msg("failed to insert new system message into db")
			continue
		}

		ws.PublishMessage(fmt.Sprintf("/user/%s/system_messages", q.OwnerID), server.HubKeySystemMessageListUpdatedSubscribe, true)
	}
}<|MERGE_RESOLUTION|>--- conflicted
+++ resolved
@@ -84,13 +84,6 @@
 	return nil
 }
 
-<<<<<<< HEAD
-func (smm *SystemMessagingManager) BroadcastMechQueueMessage(queue []*boiler.BattleQueue) {
-	for _, q := range queue {
-		mech, err := q.Mech(
-			qm.Load(boiler.MechRels.Blueprint),
-			).One(gamedb.StdConn)
-=======
 func BroadcastFactionSystemMessage(factionID string, title string, message string, dataType SystemMessageDataType, data *interface{}) error {
 	l := gamelog.L.With().Str("func", "BroadcastGlobalSystemMessage").Logger()
 
@@ -124,7 +117,6 @@
 
 	if data != nil {
 		marshalled, err := json.Marshal(data)
->>>>>>> d6fdb95a
 		if err != nil {
 			l.Error().Err(err).Interface("objectToMarshal", data).Msg("failed to marshal faction system message data")
 			return err
@@ -133,18 +125,9 @@
 	}
 	l = l.With().Interface("templateMsg", template).Logger()
 
-<<<<<<< HEAD
-		label := ""
-		if mech.R != nil && mech.R.Blueprint != nil {
-			label = mech.R.Blueprint.Label
-		}
-		if mech.Name != "" {
-			label = mech.Name
-=======
 	for _, p := range players {
 		if p.FactionID.String != factionID {
 			continue
->>>>>>> d6fdb95a
 		}
 
 		msg := &boiler.SystemMessage{
@@ -186,13 +169,18 @@
 			}
 			defer tx.Rollback()
 
-			mech, err := q.Mech().One(tx)
+			mech, err := q.Mech(
+				qm.Load(boiler.MechRels.Blueprint),
+			).One(gamedb.StdConn)
 			if err != nil {
 				l.Error().Err(err).Interface("battleQueue", q).Msg("failed to find a mech associated with battle queue")
 				return
 			}
 
-			label := mech.Label
+			label := ""
+			if mech.R != nil && mech.R.Blueprint != nil {
+				label = mech.R.Blueprint.Label
+			}
 			if mech.Name != "" {
 				label = mech.Name
 			}
