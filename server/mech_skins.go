package server

import (
	"encoding/json"
	"fmt"
	"server/db/boiler"
	"time"

	"github.com/volatiletech/null/v8"
)

type MechSkin struct {
	*CollectionItem
	*Images
	ID                    string      `json:"id"`
	BlueprintID           string      `json:"blueprint_id"`
	GenesisTokenID        null.Int64  `json:"genesis_token_id,omitempty"`
	LimitedReleaseTokenID null.Int64  `json:"limited_release_token_id,omitempty"`
	Label                 string      `json:"label"`
	Level                 int         `json:"level"`
	EquippedOn            null.String `json:"equipped_on,omitempty"`
	LockedToMech          bool        `json:"locked_to_mech"`
	CreatedAt             time.Time   `json:"created_at"`

	EquippedOnDetails *EquippedOnDetails
}

func (b *MechSkin) Scan(value interface{}) error {
	v, ok := value.([]byte)
	if !ok {
		return fmt.Errorf("unable to scan value into byte array")
	}
	return json.Unmarshal(v, b)
}

type BlueprintMechSkin struct {
<<<<<<< HEAD
	ID           string    `json:"id"`
	Collection   string    `json:"collection"`
	Label        string    `json:"label"`
	Tier         string    `json:"tier,omitempty"`
	CreatedAt    time.Time `json:"created_at"`
	DefaultLevel int       `json:"default_level"`
=======
	ID         string    `json:"id"`
	Collection string    `json:"collection"`
	Label      string    `json:"label"`
	Tier       string    `json:"tier,omitempty"`
	CreatedAt  time.Time `json:"created_at"`
>>>>>>> 6192f64b

	// only used on inserting new mechs/items, since we are still giving away some limited released and genesis
	GenesisTokenID        null.Int64 `json:"genesis_token_id,omitempty"`
	LimitedReleaseTokenID null.Int64 `json:"limited_release_token_id,omitempty"`
}

func (b *BlueprintMechSkin) Scan(value interface{}) error {
	v, ok := value.([]byte)
	if !ok {
		return fmt.Errorf("unable to scan value into byte array")
	}
	return json.Unmarshal(v, b)
}

func BlueprintMechSkinFromBoiler(mechSkin *boiler.BlueprintMechSkin) *BlueprintMechSkin {
	return &BlueprintMechSkin{
<<<<<<< HEAD
		ID:           mechSkin.ID,
		Collection:   mechSkin.Collection,
		Label:        mechSkin.Label,
		Tier:         mechSkin.Tier,
		DefaultLevel: mechSkin.DefaultLevel,
		CreatedAt:    mechSkin.CreatedAt,
=======
		ID:         mechSkin.ID,
		Collection: mechSkin.Collection,
		Label:      mechSkin.Label,
		Tier:       mechSkin.Tier,
		CreatedAt:  mechSkin.CreatedAt,
>>>>>>> 6192f64b
	}
}

func MechSkinFromBoiler(skin *boiler.MechSkin, collection *boiler.CollectionItem, skinDetails *boiler.MechModelSkinCompatibility) *MechSkin {
	mskin := &MechSkin{
		CollectionItem: &CollectionItem{
			CollectionSlug: collection.CollectionSlug,
			Hash:           collection.Hash,
			TokenID:        collection.TokenID,
			ItemType:       collection.ItemType,
			ItemID:         collection.ItemID,
			Tier:           collection.Tier,
			OwnerID:        collection.OwnerID,
			MarketLocked:   collection.MarketLocked,
			XsynLocked:     collection.XsynLocked,
			AssetHidden:    collection.AssetHidden,
		},
		Images: &Images{
			ImageURL:         skinDetails.ImageURL,
			CardAnimationURL: skinDetails.CardAnimationURL,
			AvatarURL:        skinDetails.AvatarURL,
			LargeImageURL:    skinDetails.LargeImageURL,
			BackgroundColor:  skinDetails.BackgroundColor,
			AnimationURL:     skinDetails.AnimationURL,
			YoutubeURL:       skinDetails.YoutubeURL,
		},
		Label:          skin.R.Blueprint.Label,
		ID:             skin.ID,
		BlueprintID:    skin.BlueprintID,
		GenesisTokenID: skin.GenesisTokenID,
		EquippedOn:     skin.EquippedOn,
		CreatedAt:      skin.CreatedAt,
	}

	return mskin
}<|MERGE_RESOLUTION|>--- conflicted
+++ resolved
@@ -34,20 +34,12 @@
 }
 
 type BlueprintMechSkin struct {
-<<<<<<< HEAD
 	ID           string    `json:"id"`
 	Collection   string    `json:"collection"`
 	Label        string    `json:"label"`
 	Tier         string    `json:"tier,omitempty"`
 	CreatedAt    time.Time `json:"created_at"`
 	DefaultLevel int       `json:"default_level"`
-=======
-	ID         string    `json:"id"`
-	Collection string    `json:"collection"`
-	Label      string    `json:"label"`
-	Tier       string    `json:"tier,omitempty"`
-	CreatedAt  time.Time `json:"created_at"`
->>>>>>> 6192f64b
 
 	// only used on inserting new mechs/items, since we are still giving away some limited released and genesis
 	GenesisTokenID        null.Int64 `json:"genesis_token_id,omitempty"`
@@ -64,20 +56,12 @@
 
 func BlueprintMechSkinFromBoiler(mechSkin *boiler.BlueprintMechSkin) *BlueprintMechSkin {
 	return &BlueprintMechSkin{
-<<<<<<< HEAD
 		ID:           mechSkin.ID,
 		Collection:   mechSkin.Collection,
 		Label:        mechSkin.Label,
 		Tier:         mechSkin.Tier,
 		DefaultLevel: mechSkin.DefaultLevel,
 		CreatedAt:    mechSkin.CreatedAt,
-=======
-		ID:         mechSkin.ID,
-		Collection: mechSkin.Collection,
-		Label:      mechSkin.Label,
-		Tier:       mechSkin.Tier,
-		CreatedAt:  mechSkin.CreatedAt,
->>>>>>> 6192f64b
 	}
 }
 
