package discord

import (
	"fmt"
	"server/db"
	"server/gamelog"

	"github.com/bwmarrin/discordgo"
	"github.com/ninja-software/terror/v2"
)

type DiscordSession struct {
	s                  *discordgo.Session
	registeredCommands []*discordgo.ApplicationCommand
	appID              string
	guildID            string
	IsActive           bool
}

var Session *DiscordSession

func NewDiscordBot(token, appID string, isBotBinary bool) (*DiscordSession, error) {
	session := &DiscordSession{
		IsActive: true,
	}
	Session = session

	guildID := db.GetStrWithDefault(db.KeyDiscordGuildID, "927761469775441930")
<<<<<<< HEAD

=======
	if server.IsDevelopmentEnv() {
		guildID = "1034448717006258186"
	} else if server.IsStagingEnv() {
		guildID = "685421530477232138"
	}
>>>>>>> 4b1280d9
	session.guildID = guildID

	bot, err := discordgo.New(fmt.Sprintf("Bot %s", token))
	if err != nil {
		return nil, terror.Error(err, "Failed to initialize discord bot")
	}

	session.s = bot
	session.appID = appID

	if isBotBinary {
		commands := []*discordgo.ApplicationCommand{{}}
		session.s.AddHandler(func(DiscordSession *discordgo.Session, r *discordgo.Ready) {
			gamelog.L.Info().Msg("Discord session ready")
		})

		err = session.s.Open()
		if err != nil {
			gamelog.L.Err(err).Msg("Discord session failed to open")
			return nil, err
		}

		for _, command := range commands {
			session.s.ApplicationCommandCreate(appID, Session.guildID, command)
			session.registeredCommands = append(session.registeredCommands, command)
		}
	}

	return Session, nil
}

func (s *DiscordSession) CloseSession() {
	if !s.IsActive || s.guildID == "" {
		return
	}

	registeredCommands, err := s.s.ApplicationCommands(s.appID, s.guildID)
	if err != nil {
		gamelog.L.Err(err).Msg("failed to get all apps command")
	}

	if len(registeredCommands) > 0 {
		for _, cmd := range registeredCommands {
			err := s.s.ApplicationCommandDelete(s.appID, Session.guildID, cmd.ID)
			if err != nil {
				gamelog.L.Err(err).Interface("command", cmd).Msg("failed to delete app command")
			}
		}

	}

	s.s.Close()
}

func (s *DiscordSession) SendDiscordMessage(message string) error {
	if !s.IsActive {
		return nil
	}

<<<<<<< HEAD
	channelID := db.GetStrWithDefault(db.KeyDiscordChannelID, "946873011368251412")
=======
	channelID := db.GetStrWithDefault(db.KeyDiscordChannelID, "928914251404443678")
	if server.IsDevelopmentEnv() {
		channelID = "1034448717006258189"
	} else if server.IsStagingEnv() {
		channelID = "685850676534050860"
	}
>>>>>>> 4b1280d9

	_, err := s.s.ChannelMessageSend(channelID, message)
	if err != nil {
		gamelog.L.Error().Err(err).Msg("failed to get send discord message for announcing")
		return err
	}

	return nil
}<|MERGE_RESOLUTION|>--- conflicted
+++ resolved
@@ -26,15 +26,6 @@
 	Session = session
 
 	guildID := db.GetStrWithDefault(db.KeyDiscordGuildID, "927761469775441930")
-<<<<<<< HEAD
-
-=======
-	if server.IsDevelopmentEnv() {
-		guildID = "1034448717006258186"
-	} else if server.IsStagingEnv() {
-		guildID = "685421530477232138"
-	}
->>>>>>> 4b1280d9
 	session.guildID = guildID
 
 	bot, err := discordgo.New(fmt.Sprintf("Bot %s", token))
@@ -94,16 +85,7 @@
 		return nil
 	}
 
-<<<<<<< HEAD
 	channelID := db.GetStrWithDefault(db.KeyDiscordChannelID, "946873011368251412")
-=======
-	channelID := db.GetStrWithDefault(db.KeyDiscordChannelID, "928914251404443678")
-	if server.IsDevelopmentEnv() {
-		channelID = "1034448717006258189"
-	} else if server.IsStagingEnv() {
-		channelID = "685850676534050860"
-	}
->>>>>>> 4b1280d9
 
 	_, err := s.s.ChannelMessageSend(channelID, message)
 	if err != nil {
