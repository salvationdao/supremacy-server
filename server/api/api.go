package api

import (
	"context"
	"errors"
	"fmt"
	"net"
	"net/http"
	"server"
	"server/battle"
	"server/db"
	"server/gamelog"
	"server/rpcclient"
	"time"

	sentryhttp "github.com/getsentry/sentry-go/http"
	"github.com/go-chi/chi"
	"github.com/go-chi/chi/middleware"
	"github.com/go-chi/cors"
	"github.com/gofrs/uuid"
	"github.com/jackc/pgx/v4"
	"github.com/jackc/pgx/v4/pgxpool"
	"github.com/microcosm-cc/bluemonday"
	"github.com/ninja-software/log_helpers"
	"github.com/ninja-software/terror/v2"
	"github.com/ninja-software/tickle"
	"github.com/ninja-syndicate/hub"
	"github.com/ninja-syndicate/hub/ext/auth"
	"github.com/ninja-syndicate/hub/ext/messagebus"
	"github.com/prometheus/client_golang/prometheus/promhttp"
	"github.com/rs/zerolog"
	"github.com/sasha-s/go-deadlock"
)

// WelcomePayload is the response sent when a client connects to the server
type WelcomePayload struct {
	Message string `json:"message"`
}

type BroadcastPayload struct {
	Key     hub.HubCommandKey `json:"key"`
	Payload interface{}       `json:"payload"`
}

type LiveVotingData struct {
	deadlock.Mutex
	TotalVote server.BigInt
}

type VotePriceSystem struct {
	VotePriceUpdater *tickle.Tickle

	GlobalVotePerTick []int64 // store last 100 tick total vote
	GlobalTotalVote   int64

	FactionVotePriceMap map[server.FactionID]*FactionVotePrice
}

type FactionVotePrice struct {
	// priority lock
	OuterLock      deadlock.Mutex
	NextAccessLock deadlock.Mutex
	DataLock       deadlock.Mutex

	// price
	CurrentVotePriceSups server.BigInt
	CurrentVotePerTick   int64
}

// API server
type API struct {
	ctx    context.Context
	server *http.Server
	*auth.Auth
<<<<<<< HEAD
	Log          *zerolog.Logger
	Routes       chi.Router
	Addr         string
	BattleArena  *battle.Arena
	HTMLSanitize *bluemonday.Policy
	Hub          *hub.Hub
	Conn         *pgxpool.Pool
	MessageBus   *messagebus.MessageBus
	Passport     *rpcclient.PassportXrpcClient
	SMS          server.SMS
=======
	Log           *zerolog.Logger
	Routes        chi.Router
	Addr          string
	BattleArena   *battle.Arena
	HTMLSanitize  *bluemonday.Policy
	Hub           *hub.Hub
	Conn          *pgxpool.Pool
	MessageBus    *messagebus.MessageBus
	NetMessageBus *messagebus.MessageBus
	Passport      *passport.Passport
	SMS           server.SMS
>>>>>>> c51af12d

	// ring check auth
	RingCheckAuthMap *RingCheckAuthMap
}

// NewAPI registers routes
func NewAPI(
	ctx context.Context,
	log *zerolog.Logger,
	battleArenaClient *battle.Arena,
	pp *rpcclient.PassportXrpcClient,
	addr string,
	HTMLSanitize *bluemonday.Policy,
	conn *pgxpool.Pool,
	config *server.Config,
	messageBus *messagebus.MessageBus,
<<<<<<< HEAD
=======
	netMessageBus *messagebus.MessageBus,
>>>>>>> c51af12d
	gsHub *hub.Hub,
	sms server.SMS,
) *API {

	// initialise api
	api := &API{
		ctx:              ctx,
		Log:              log_helpers.NamedLogger(log, "api"),
		Routes:           chi.NewRouter(),
		Passport:         pp,
		Addr:             addr,
		MessageBus:       messageBus,
		HTMLSanitize:     HTMLSanitize,
		BattleArena:      battleArenaClient,
		Conn:             conn,
		Hub:              gsHub,
		RingCheckAuthMap: NewRingCheckMap(),
		SMS:              sms,
	}

	battleArenaClient.SetMessageBus(messageBus)

	api.Routes.Use(middleware.RequestID)
	api.Routes.Use(middleware.RealIP)
	api.Routes.Use(middleware.Logger)
	api.Routes.Use(cors.New(cors.Options{AllowedOrigins: []string{"*"}}).Handler)

	api.Routes.Handle("/metrics", promhttp.Handler())
	api.Routes.Route("/api", func(r chi.Router) {
		r.Group(func(r chi.Router) {
			sentryHandler := sentryhttp.New(sentryhttp.Options{})
			r.Use(sentryHandler.Handle)
		})
		r.Mount("/check", CheckRouter(log_helpers.NamedLogger(log, "check router"), conn, battleArenaClient))
		r.Mount("/stat", AssetStatsRouter(log, conn, api))
		r.Mount(fmt.Sprintf("/%s/Supremacy_game", server.SupremacyGameUserID), PassportWebhookRouter(log, conn, config.PassportWebhookSecret, api))

		// Web sockets are long-lived, so we don't want the sentry performance tracer running for the life-time of the connection.
		// See roothub.ServeHTTP for the setup of sentry on this route.
		r.Handle("/ws", api.Hub)

		//TODO ALEX reimplement handlers

		//r.Get("/battlequeue", WithError(api.BattleArena.GetBattleQueue))
		//r.Get("/events", WithError(api.BattleArena.GetEvents))
		//r.Get("/faction_stats", WithError(api.BattleArena.FactionStats))
		//r.Get("/user_stats", WithError(api.BattleArena.UserStats))
		//r.Get("/abilities", WithError(api.BattleArena.GetAbility))

		r.Get("/blobs/{id}", WithError(api.IconDisplay))
		r.Post("/video_server", WithToken(config.ServerStreamKey, WithError((api.CreateStreamHandler))))
		r.Get("/video_server", WithToken(config.ServerStreamKey, WithError((api.GetStreamsHandler))))
		r.Delete("/video_server", WithToken(config.ServerStreamKey, WithError((api.DeleteStreamHandler))))
		r.Post("/close_stream", WithToken(config.ServerStreamKey, WithError(api.CreateStreamCloseHandler)))
		r.Get("/faction_data", WithError(api.GetFactionData))
		r.Get("/trigger/ability_file_upload", WithError(api.GetFactionData))

		r.Post("/global_announcement", WithToken(config.ServerStreamKey, WithError(api.GlobalAnnouncementSend)))
		r.Delete("/global_announcement", WithToken(config.ServerStreamKey, WithError(api.GlobalAnnouncementDelete)))
	})

	///////////////////////////
	//		 Controllers	 //
	///////////////////////////
	_ = NewCheckController(log, conn, api)
	_ = NewUserController(log, conn, api)
	_ = NewAuthController(log, conn, api, config)
	// _ = NewFactionController(log, conn, api)
	_ = NewGameController(log, conn, api)
	_ = NewStreamController(log, conn, api)
	_ = NewPlayerController(log, conn, api)

	// create a tickle that update faction mvp every day 00:00 am
	factionMvpUpdate := tickle.New("Calculate faction mvp player", 24*60*60, func() (int, error) {
		// set red mountain mvp player
		gamelog.L.Info().Str("faction_id", server.RedMountainFactionID.String()).Msg("Recalculate Red Mountain mvp player")
		err := db.FactionStatMVPUpdate(server.RedMountainFactionID.String())
		if err != nil {
			gamelog.L.Error().Str("faction_id", server.RedMountainFactionID.String()).Err(err).Msg("Failed to recalculate Red Mountain mvp player")
		}

		// set boston mvp player
		gamelog.L.Info().Str("faction_id", server.BostonCyberneticsFactionID.String()).Msg("Recalculate Boston mvp player")
		err = db.FactionStatMVPUpdate(server.BostonCyberneticsFactionID.String())
		if err != nil {
			gamelog.L.Error().Str("faction_id", server.BostonCyberneticsFactionID.String()).Err(err).Msg("Failed to recalculate Boston mvp player")
		}

		// set Zaibatsu mvp player
		gamelog.L.Info().Str("faction_id", server.ZaibatsuFactionID.String()).Msg("Recalculate Zaibatsu mvp player")
		err = db.FactionStatMVPUpdate(server.ZaibatsuFactionID.String())
		if err != nil {
			gamelog.L.Error().Str("faction_id", server.ZaibatsuFactionID.String()).Err(err).Msg("Failed to recalculate Zaibatsu mvp player")
		}

		return http.StatusOK, nil
	})
	err := factionMvpUpdate.SetIntervalAt(24*time.Hour, 0, 0)
	if err != nil {
		gamelog.L.Error().Err(err).Msg("Failed to set up faction mvp user update tickle")
	}

	return api
}

// Run the API service
func (api *API) Run(ctx context.Context) error {
	api.server = &http.Server{
		Addr:    api.Addr,
		Handler: api.Routes,
		BaseContext: func(_ net.Listener) context.Context {
			return ctx
		},
	}

	api.Log.Info().Msgf("Starting API Server on %v", api.server.Addr)

	go func() {
		<-ctx.Done()
		api.Close()
	}()

	return api.server.ListenAndServe()
}

func (api *API) Close() {
	ctx, cancel := context.WithTimeout(api.ctx, 5*time.Second)
	defer cancel()
	api.Log.Info().Msg("Stopping API")
	err := api.server.Shutdown(ctx)
	if err != nil {
		api.Log.Warn().Err(err).Msg("")
	}
}

func (api *API) IconDisplay(w http.ResponseWriter, r *http.Request) (int, error) {
	defer r.Body.Close()

	// Get blob id
	idStr := chi.URLParam(r, "id")
	if idStr == "" {
		return http.StatusBadRequest, terror.Error(terror.ErrInvalidInput, "no id provided")
	}
	id, err := uuid.FromString(idStr)
	blobID := server.BlobID(id)
	if err != nil {
		return http.StatusBadRequest, terror.Error(terror.ErrInvalidInput, "invalid id provided")
	}

	var blob server.Blob

	// Get blob
	err = db.FindBlob(context.Background(), api.Conn, &blob, blobID)
	if err != nil {
		if errors.Is(err, pgx.ErrNoRows) {
			return http.StatusNotFound, terror.Error(err, "attachment not found")
		}
		return http.StatusInternalServerError, terror.Error(err, "could not get attachment")
	}

	// Get disposition
	disposition := "attachment"
	isViewDisposition := r.URL.Query().Get("view")
	if isViewDisposition == "true" {
		disposition = "inline"
	}

	// tell the browser the returned content should be downloaded/inline
	if blob.MimeType != "" && blob.MimeType != "unknown" {
		w.Header().Add("Content-Type", blob.MimeType)
	}
	w.Header().Add("Content-Disposition", fmt.Sprintf("%s;filename=%s", disposition, blob.FileName))
	_, err = w.Write(blob.File)
	if err != nil {
		return http.StatusInternalServerError, err
	}

	return http.StatusOK, nil
}

/**********************
* Auth Ring Check Map *
**********************/

type RingCheckAuthMap struct {
	deadlock.Map
}

func NewRingCheckMap() *RingCheckAuthMap {
	return &RingCheckAuthMap{
		deadlock.Map{},
	}
}

func (rcm *RingCheckAuthMap) Record(key string, cl *hub.Client) {
	rcm.Store(key, cl)
}

func (rcm *RingCheckAuthMap) Remove(key string) {
	rcm.Delete(key)
}

func (rcm *RingCheckAuthMap) Check(key string) (*hub.Client, error) {
	value, ok := rcm.Load(key)
	if !ok {
		gamelog.L.Error().Str("key", key).Msg("hub client not found")
		return nil, terror.Error(fmt.Errorf("hub client not found"))
	}

	hubc, ok := value.(*hub.Client)
	if !ok {
		return nil, terror.Error(fmt.Errorf("hub client not found"))
	}

	return hubc, nil
}<|MERGE_RESOLUTION|>--- conflicted
+++ resolved
@@ -72,7 +72,6 @@
 	ctx    context.Context
 	server *http.Server
 	*auth.Auth
-<<<<<<< HEAD
 	Log          *zerolog.Logger
 	Routes       chi.Router
 	Addr         string
@@ -81,21 +80,8 @@
 	Hub          *hub.Hub
 	Conn         *pgxpool.Pool
 	MessageBus   *messagebus.MessageBus
+	SMS          server.SMS
 	Passport     *rpcclient.PassportXrpcClient
-	SMS          server.SMS
-=======
-	Log           *zerolog.Logger
-	Routes        chi.Router
-	Addr          string
-	BattleArena   *battle.Arena
-	HTMLSanitize  *bluemonday.Policy
-	Hub           *hub.Hub
-	Conn          *pgxpool.Pool
-	MessageBus    *messagebus.MessageBus
-	NetMessageBus *messagebus.MessageBus
-	Passport      *passport.Passport
-	SMS           server.SMS
->>>>>>> c51af12d
 
 	// ring check auth
 	RingCheckAuthMap *RingCheckAuthMap
@@ -112,10 +98,6 @@
 	conn *pgxpool.Pool,
 	config *server.Config,
 	messageBus *messagebus.MessageBus,
-<<<<<<< HEAD
-=======
-	netMessageBus *messagebus.MessageBus,
->>>>>>> c51af12d
 	gsHub *hub.Hub,
 	sms server.SMS,
 ) *API {
@@ -125,7 +107,6 @@
 		ctx:              ctx,
 		Log:              log_helpers.NamedLogger(log, "api"),
 		Routes:           chi.NewRouter(),
-		Passport:         pp,
 		Addr:             addr,
 		MessageBus:       messageBus,
 		HTMLSanitize:     HTMLSanitize,
@@ -133,6 +114,7 @@
 		Conn:             conn,
 		Hub:              gsHub,
 		RingCheckAuthMap: NewRingCheckMap(),
+		Passport:         pp,
 		SMS:              sms,
 	}
 
