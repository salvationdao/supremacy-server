--- conflicted
+++ resolved
@@ -184,14 +184,12 @@
 	_ = NewCheckController(log, conn, api)
 	_ = NewUserController(log, conn, api)
 	_ = NewAuthController(log, conn, api, config)
+	// _ = NewFactionController(log, conn, api)
 	_ = NewGameController(log, conn, api)
 	_ = NewStreamController(log, conn, api)
 	_ = NewPlayerController(log, conn, api)
-<<<<<<< HEAD
+	_ = NewChatController(log, conn, api)
 	_ = NewBattleController(log, conn, api)
-=======
-	_ = NewChatController(log, conn, api)
->>>>>>> 190e3485
 
 	// create a tickle that update faction mvp every day 00:00 am
 	factionMvpUpdate := tickle.New("Calculate faction mvp player", 24*60*60, func() (int, error) {
