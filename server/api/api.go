--- conflicted
+++ resolved
@@ -130,7 +130,7 @@
 		RingCheckAuthMap: NewRingCheckMap(),
 		Passport:         pp,
 		SMS:              sms,
-<<<<<<< HEAD
+		Telegram:         telegram,
 
 		FactionPunishVote:    make(map[string]*PunishVoteTracker),
 		FactionActivePlayers: make(map[string]*ActivePlayers),
@@ -140,9 +140,6 @@
 		RedMountainChat: NewChatroom(&server.RedMountainFactionID),
 		BostonChat:      NewChatroom(&server.BostonCyberneticsFactionID),
 		ZaibatsuChat:    NewChatroom(&server.ZaibatsuFactionID),
-=======
-		Telegram:         telegram,
->>>>>>> 307847ab
 	}
 
 	battleArenaClient.SetMessageBus(messageBus)
