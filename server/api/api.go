package api

import (
	"context"
	"fmt"
	"net"
	"net/http"
	"server"
	"server/battle"
	"server/db"
	"server/db/boiler"
	"server/gamedb"
	"server/gamelog"
	"server/marketplace"
	"server/player_abilities"
	"server/profanities"
<<<<<<< HEAD
	"server/system_messages"
=======
	"server/synctool"
>>>>>>> 5be1ff48
	"server/xsyn_rpcclient"
	"sync"
	"time"

	DatadogTracer "github.com/ninja-syndicate/hub/ext/datadog"
	"github.com/pemistahl/lingua-go"
	"github.com/volatiletech/null/v8"

	sentryhttp "github.com/getsentry/sentry-go/http"
	"github.com/go-chi/chi/v5"
	"github.com/go-chi/chi/v5/middleware"
	"github.com/go-chi/cors"
	"github.com/meehow/securebytes"
	"github.com/microcosm-cc/bluemonday"
	"github.com/ninja-software/tickle"
	"github.com/ninja-syndicate/ws"
	"github.com/prometheus/client_golang/prometheus/promhttp"
	"github.com/rs/zerolog"
)

// WelcomePayload is the response sent when a client connects to the server
type WelcomePayload struct {
	Message string `json:"message"`
}

type LiveVotingData struct {
	sync.Mutex
	TotalVote server.BigInt
}

type VotePriceSystem struct {
	VotePriceUpdater *tickle.Tickle

	GlobalVotePerTick []int64 // store last 100 tick total vote
	GlobalTotalVote   int64

	FactionVotePriceMap  map[server.FactionID]*FactionVotePrice
	FactionActivePlayers map[server.FactionID]*ActivePlayers
}

type FactionVotePrice struct {
	// priority lock
	OuterLock      sync.Mutex
	NextAccessLock sync.Mutex
	DataLock       sync.Mutex

	// price
	CurrentVotePriceSups server.BigInt
	CurrentVotePerTick   int64
}

// API server
type API struct {
	ctx                        context.Context
	server                     *http.Server
	Routes                     chi.Router
	BattleArena                *battle.Arena
	HTMLSanitize               *bluemonday.Policy
	SMS                        server.SMS
	Passport                   *xsyn_rpcclient.XsynXrpcClient
	Telegram                   server.Telegram
	LanguageDetector           lingua.LanguageDetector
	Cookie                     *securebytes.SecureBytes
	IsCookieSecure             bool
	SalePlayerAbilitiesManager *player_abilities.SalePlayerAbilityManager
	SystemMessagingManager     *system_messages.SystemMessagingManager
	Commander                  *ws.Commander
	SecureUserCommander        *ws.Commander
	SecureFactionCommander     *ws.Commander

	// punish vote
	FactionPunishVote map[string]*PunishVoteTracker

	FactionActivePlayers map[string]*ActivePlayers

	// Marketplace
	MarketplaceController *marketplace.MarketplaceController

	// chatrooms
	GlobalChat       *Chatroom
	RedMountainChat  *Chatroom
	BostonChat       *Chatroom
	ZaibatsuChat     *Chatroom
	ProfanityManager *profanities.ProfanityManager

	Config *server.Config

	SyncConfig *synctool.StaticSyncTool
}

// NewAPI registers routes
func NewAPI(
	ctx context.Context,
	battleArenaClient *battle.Arena,
	pp *xsyn_rpcclient.XsynXrpcClient,
	HTMLSanitize *bluemonday.Policy,
	config *server.Config,
	sms server.SMS,
	telegram server.Telegram,
	languageDetector lingua.LanguageDetector,
	pm *profanities.ProfanityManager,
<<<<<<< HEAD
	smm *system_messages.SystemMessagingManager,
=======
	syncConfig *synctool.StaticSyncTool,
>>>>>>> 5be1ff48
) *API {
	// initialise api
	api := &API{
		Config:                     config,
		ctx:                        ctx,
		Routes:                     chi.NewRouter(),
		HTMLSanitize:               HTMLSanitize,
		BattleArena:                battleArenaClient,
		Passport:                   pp,
		SMS:                        sms,
		Telegram:                   telegram,
		LanguageDetector:           languageDetector,
		IsCookieSecure:             config.CookieSecure,
		SalePlayerAbilitiesManager: player_abilities.NewSalePlayerAbilitiesSystem(),
		SystemMessagingManager:     smm,
		Cookie: securebytes.New(
			[]byte(config.CookieKey),
			securebytes.ASN1Serializer{}),
		FactionPunishVote:    make(map[string]*PunishVoteTracker),
		FactionActivePlayers: make(map[string]*ActivePlayers),

		// marketplace
		MarketplaceController: marketplace.NewMarketplaceController(pp),

		// chatroom
		GlobalChat:       NewChatroom(""),
		RedMountainChat:  NewChatroom(server.RedMountainFactionID),
		BostonChat:       NewChatroom(server.BostonCyberneticsFactionID),
		ZaibatsuChat:     NewChatroom(server.ZaibatsuFactionID),
		ProfanityManager: pm,
		SyncConfig:       syncConfig,
	}

	api.Commander = ws.NewCommander(func(c *ws.Commander) {
		c.RestBridge("/rest")
	})
	api.SecureUserCommander = ws.NewCommander(func(c *ws.Commander) {
		c.RestBridge("/rest")
	})
	api.SecureFactionCommander = ws.NewCommander(func(c *ws.Commander) {
		c.RestBridge("/rest")
	})

	///////////////////////////
	//		 Controllers	 //
	///////////////////////////
	_ = NewCheckController(api)
	//_ = NewUserController(api)
	sc := NewStreamController(api)
	pc := NewPlayerController(api)
	cc := NewChatController(api)
	ssc := NewStoreController(api)
	_ = NewBattleController(api)
	mc := NewMarketplaceController(api)
	pac := NewPlayerAbilitiesController(api)
	pasc := NewPlayerAssetsController(api)
	_ = NewHangarController(api)
	_ = NewCouponsController(api)
	_ = NewLeaderboardController(api)

	api.Routes.Use(middleware.RequestID)
	api.Routes.Use(middleware.RealIP)
	api.Routes.Use(gamelog.ChiLogger(zerolog.DebugLevel))
	api.Routes.Use(cors.New(
		cors.Options{
			AllowedOrigins:   []string{"https://*", "http://*"},
			AllowedHeaders:   []string{"*"},
			AllowCredentials: true,
		}).Handler,
	)

	api.Routes.Handle("/metrics", promhttp.Handler())
	api.Routes.Route("/api", func(r chi.Router) {
		r.Group(func(r chi.Router) {
			sentryHandler := sentryhttp.New(sentryhttp.Options{})
			r.Use(sentryHandler.Handle)
		})
		r.Mount("/check", CheckRouter(battleArenaClient, telegram, battleArenaClient.IsClientConnected))
		r.Mount("/stat", AssetStatsRouter(api))
		r.Mount(fmt.Sprintf("/%s/Supremacy_game", server.SupremacyGameUserID), PassportWebhookRouter(config.PassportWebhookSecret, api))

		// Web sockets are long-lived, so we don't want the sentry performance tracer running for the life-time of the connection.
		// See roothub.ServeHTTP for the setup of sentry on this route.
		//TODO ALEX reimplement handlers

		r.Group(func(r chi.Router) {
			if config.Environment != "development" {
				// TODO: Create new tracer not using HUB
				r.Use(DatadogTracer.Middleware())

			}

			if config.Environment == "development" {
				r.Get("/give_crates/{crate_type}/{public_address}", WithError(WithDev(api.DevGiveCrates)))
			}

			r.Post("/video_server", WithToken(config.ServerStreamKey, WithError(api.CreateStreamHandler)))
			r.Get("/video_server", WithError(api.GetStreamsHandler))
			r.Delete("/video_server", WithToken(config.ServerStreamKey, WithError(api.DeleteStreamHandler)))
			r.Post("/close_stream", WithToken(config.ServerStreamKey, WithError(api.CreateStreamCloseHandler)))
			r.Get("/max_weapon_stats", WithError(api.GetMaxWeaponStats))
			r.Mount("/faction", FactionRouter(api))
			r.Mount("/feature", FeatureRouter(api))
			r.Mount("/auth", AuthRouter(api))
			r.Mount("/player_abilities", PlayerAbilitiesRouter(api))
			r.Mount("/sale_abilities", SaleAbilitiesRouter(api))

			r.Mount("/battle", BattleRouter(battleArenaClient))
			r.Post("/global_announcement", WithToken(config.ServerStreamKey, WithError(api.GlobalAnnouncementSend)))
			r.Delete("/global_announcement", WithToken(config.ServerStreamKey, WithError(api.GlobalAnnouncementDelete)))

			r.Get("/telegram/shortcode_registered", WithToken(config.ServerStreamKey, WithError(api.PlayerGetTelegramShortcodeRegistered)))

			r.Post("/chat_shadowban", WithToken(config.ServerStreamKey, WithError(api.ShadowbanChatPlayer)))
			r.Post("/chat_shadowban/remove", WithToken(config.ServerStreamKey, WithError(api.ShadowbanChatPlayerRemove)))
			r.Get("/chat_shadowban/list", WithToken(config.ServerStreamKey, WithError(api.ShadowbanChatPlayerList)))

		})

		r.Post("/sync_data/{branch}", WithToken(config.ServerStreamKey, WithError(api.SyncStaticData)))
		r.Post("/profanities/add", WithToken(config.ServerStreamKey, WithError(api.AddPhraseToProfanityDictionary)))

		r.Route("/ws", func(r chi.Router) {
			r.Use(ws.TrimPrefix("/api/ws"))

			// public route ws
			r.Mount("/public", ws.NewServer(func(s *ws.Server) {
				s.Use(api.AuthWS(false, false))

				s.Mount("/commander", api.Commander)
				s.WS("/global_chat", HubKeyGlobalChatSubscribe, cc.GlobalChatUpdatedSubscribeHandler)
				s.WS("/global_announcement", server.HubKeyGlobalAnnouncementSubscribe, sc.GlobalAnnouncementSubscribe)

				// endpoint for demoing battle ability showcase to non-login player
				s.WS("/battle_ability", battle.HubKeyBattleAbilityUpdated, api.BattleArena.PublicBattleAbilityUpdateSubscribeHandler)

				s.WS("/minimap", battle.HubKeyMinimapUpdatesSubscribe, api.BattleArena.MinimapUpdatesSubscribeHandler)

				s.WS("/sale_abilities", server.HubKeySaleAbilitiesList, server.MustSecure(pac.SaleAbilitiesListHandler), MustLogin)

				// come from battle
				s.WS("/notification", battle.HubKeyGameNotification, nil)

				s.WS("/mech", battle.HubKeyWarMachineStatUpdated, nil)
			}))

			// battle arena route ws
			r.Mount("/battle", ws.NewServer(func(s *ws.Server) {
				s.WS("/*", battle.HubKeyGameSettingsUpdated, battleArenaClient.SendSettings)
				s.WS("/bribe_stage", battle.HubKeyBribeStageUpdateSubscribe, battleArenaClient.BribeStageSubscribe)
				s.WS("/live_data", "", nil)
			}))

			// secured user route ws
			r.Mount("/user/{user_id}", ws.NewServer(func(s *ws.Server) {
				s.Use(api.AuthWS(true, true))
				s.Mount("/user_commander", api.SecureUserCommander)
				s.WSTrack("/*", "user_id", HubKeyUserSubscribe, server.MustSecure(pc.PlayersSubscribeHandler))
				s.WS("/multipliers", battle.HubKeyMultiplierSubscribe, server.MustSecure(battleArenaClient.MultiplierUpdate))
				s.WS("/player_abilities", server.HubKeyPlayerAbilitiesList, server.MustSecure(pac.PlayerAbilitiesListHandler))
				s.WS("/punishment_list", HubKeyPlayerPunishmentList, server.MustSecure(pc.PlayerPunishmentList))
				s.WS("/player_weapons", server.HubKeyPlayerWeaponsList, server.MustSecure(pasc.PlayerWeaponsListHandler))
				s.WS("/system_messages", server.HubKeySystemMessageSubscribe, nil)
			}))

			// secured faction route ws
			r.Mount("/faction/{faction_id}", ws.NewServer(func(s *ws.Server) {
				s.Use(api.AuthUserFactionWS(true))
				s.WS("/*", HubKeyFactionActivePlayersSubscribe, server.MustSecureFaction(pc.FactionActivePlayersSubscribeHandler))
				s.Mount("/faction_commander", api.SecureFactionCommander)
				s.WS("/punish_vote", HubKeyPunishVoteSubscribe, server.MustSecureFaction(pc.PunishVoteSubscribeHandler))
				s.WS("/punish_vote/{punish_vote_id}/command_override", HubKeyPunishVoteCommandOverrideCountSubscribe, server.MustSecureFaction(pc.PunishVoteCommandOverrideCountSubscribeHandler))
				s.WS("/faction_chat", HubKeyFactionChatSubscribe, server.MustSecureFaction(cc.FactionChatUpdatedSubscribeHandler))
				s.WS("/marketplace/{id}", HubKeyMarketplaceSalesItemUpdate, server.MustSecureFaction(mc.SalesItemUpdateSubscriber))

				// subscription from battle
				s.WS("/queue", battle.WSQueueStatusSubscribe, server.MustSecureFaction(battleArenaClient.QueueStatusSubscribeHandler))
				s.WS("/queue/{mech_id}", battle.WSPlayerAssetMechQueueSubscribe, server.MustSecureFaction(battleArenaClient.PlayerAssetMechQueueSubscribeHandler))
				s.WS("/queue-update", battle.WSPlayerAssetMechQueueUpdateSubscribe, nil)
				s.WS("/crate/{crate_id}", HubKeyMysteryCrateSubscribe, server.MustSecureFaction(ssc.MysteryCrateSubscribeHandler))

				s.WS("/mech_command/{hash}", battle.HubKeyMechMoveCommandSubscribe, server.MustSecureFaction(api.BattleArena.MechMoveCommandSubscriber))
				s.WS("/mech_commands", battle.HubKeyMechCommandsSubscribe, server.MustSecureFaction(api.BattleArena.MechCommandsSubscriber))
				s.WS("/mech_command_notification", battle.HubKeyGameNotification, nil)

				s.WS("/battle_ability", battle.HubKeyBattleAbilityUpdated, server.MustSecureFaction(battleArenaClient.BattleAbilityUpdateSubscribeHandler))
				s.WS("/faction_ability", battle.HubKeyFactionUniqueAbilitiesUpdated, server.MustSecureFaction(battleArenaClient.FactionAbilitiesUpdateSubscribeHandler))
				s.WS("/mech/{slotNumber}/abilities", battle.HubKeyWarMachineAbilitiesUpdated, server.MustSecureFaction(battleArenaClient.WarMachineAbilitiesUpdateSubscribeHandler))
				s.WS("/mech/{slotNumber}/abilities/{mech_ability_id}/cool_down_seconds", battle.HubKeyWarMachineAbilitySubscribe, server.MustSecureFaction(battleArenaClient.WarMachineAbilitySubscribe))
			}))
		})
	})

	// create a tickle that update faction mvp every day 00:00 am
	factionMvpUpdate := tickle.New("Calculate faction mvp player", 24*60*60, func() (int, error) {
		// set red mountain mvp player
		gamelog.L.Info().Str("faction_id", server.RedMountainFactionID).Msg("Recalculate Red Mountain mvp player")
		err := db.FactionStatMVPUpdate(server.RedMountainFactionID)
		if err != nil {
			gamelog.L.Error().Str("faction_id", server.RedMountainFactionID).Err(err).Msg("Failed to recalculate Red Mountain mvp player")
		}

		// set boston mvp player
		gamelog.L.Info().Str("faction_id", server.BostonCyberneticsFactionID).Msg("Recalculate Boston mvp player")
		err = db.FactionStatMVPUpdate(server.BostonCyberneticsFactionID)
		if err != nil {
			gamelog.L.Error().Str("faction_id", server.BostonCyberneticsFactionID).Err(err).Msg("Failed to recalculate Boston mvp player")
		}

		// set Zaibatsu mvp player
		gamelog.L.Info().Str("faction_id", server.ZaibatsuFactionID).Msg("Recalculate Zaibatsu mvp player")
		err = db.FactionStatMVPUpdate(server.ZaibatsuFactionID)
		if err != nil {
			gamelog.L.Error().Str("faction_id", server.ZaibatsuFactionID).Err(err).Msg("Failed to recalculate Zaibatsu mvp player")
		}

		return http.StatusOK, nil
	})
	factionMvpUpdate.Log = gamelog.L

	err := factionMvpUpdate.SetIntervalAt(24*time.Hour, 0, 0)
	if err != nil {
		gamelog.L.Error().Err(err).Msg("Failed to set up faction mvp user update tickle")
	}

	// spin up a punish vote handlers for each faction
	err = api.PunishVoteTrackerSetup()
	if err != nil {
		gamelog.L.Error().Err(err).Msg("Failed to setup punish vote tracker")
	}

	api.FactionActivePlayerSetup()

	return api
}

// Run the API service
func (api *API) Run(ctx context.Context) error {
	api.server = &http.Server{
		Addr:    api.Config.Address,
		Handler: api.Routes,
		BaseContext: func(_ net.Listener) context.Context {
			return ctx
		},
	}

	gamelog.L.Info().Msgf("Starting API Server on %v", api.server.Addr)

	go func() {
		<-ctx.Done()
		api.Close()
	}()

	api.BattleArena.Serve()

	return api.server.ListenAndServe()
}

func (api *API) Close() {
	ctx, cancel := context.WithTimeout(api.ctx, 5*time.Second)
	defer cancel()
	gamelog.L.Info().Msg("Stopping API")
	err := api.server.Shutdown(ctx)
	if err != nil {
		gamelog.L.Warn().Err(err).Msg("")
	}
}

func (api *API) AuthUserFactionWS(factionIDMustMatch bool) func(next http.Handler) http.Handler {
	return func(next http.Handler) http.Handler {
		fn := func(w http.ResponseWriter, r *http.Request) {
			var token string
			var ok bool

			cookie, err := r.Cookie("xsyn-token")
			if err != nil {
				token = r.URL.Query().Get("token")
				if token == "" {
					token, ok = r.Context().Value("token").(string)
					if !ok || token == "" {
						http.Error(w, "Unauthorized", http.StatusUnauthorized)
						return
					}
				}
			} else {
				if err = api.Cookie.DecryptBase64(cookie.Value, &token); err != nil {
					gamelog.L.Error().Err(err).Msg("decrypting cookie error")
					return
				}
			}

			user, err := api.TokenLogin(token)
			if err != nil {
				fmt.Fprintf(w, "authentication error: %v", err)
				return
			}

			// get ip
			ip := r.Header.Get("X-Forwarded-For")
			if ip == "" {
				ipaddr, _, _ := net.SplitHostPort(r.RemoteAddr)
				userIP := net.ParseIP(ipaddr)
				if userIP == nil {
					ip = ipaddr
				} else {
					ip = userIP.String()
				}
			}

			// upsert player ip logs
			err = db.PlayerIPUpsert(user.ID, ip)
			if err != nil {
				gamelog.L.Error().Err(err).Msg("Failed to log player ip")
				fmt.Fprintf(w, "invalid ip address")
				return
			}

			if !user.FactionID.Valid {
				fmt.Fprintf(w, "authentication error: user has not enlisted in one of the factions")
				return
			}

			if factionIDMustMatch {
				factionID := chi.URLParam(r, "faction_id")
				if factionID == "" || factionID != user.FactionID.String {
					fmt.Fprintf(w, "faction id check failed... url faction id: %s, user faction id: %s, url:%s", factionID, user.FactionID.String, r.URL.Path)
					return
				}
			}

			ctxWithUserID := context.WithValue(r.Context(), "user_id", user.ID)
			ctx := context.WithValue(ctxWithUserID, "faction_id", user.FactionID.String)
			*r = *r.WithContext(ctx)
			next.ServeHTTP(w, r)
		}

		return http.HandlerFunc(fn)
	}
}

func (api *API) AuthWS(required bool, userIDMustMatch bool) func(next http.Handler) http.Handler {
	return func(next http.Handler) http.Handler {
		fn := func(w http.ResponseWriter, r *http.Request) {
			var token string
			var ok bool

			cookie, err := r.Cookie("xsyn-token")
			if err != nil {
				token = r.URL.Query().Get("token")
				if token == "" {
					token, ok = r.Context().Value("token").(string)
					if !ok || token == "" {
						if required {
							gamelog.L.Debug().Err(err).Msg("missing token and cookie")
							http.Error(w, "Unauthorized", http.StatusUnauthorized)
							return
						}
					}
				}
			} else {
				if err = api.Cookie.DecryptBase64(cookie.Value, &token); err != nil {
					if required {
						gamelog.L.Debug().Err(err).Msg("decrypting cookie error")
						return
					}
					next.ServeHTTP(w, r)
					return
				}
			}

			user, err := api.TokenLogin(token)
			if err != nil {
				if required {
					gamelog.L.Debug().Err(err).Msg("authentication error")
					return
				}
				next.ServeHTTP(w, r)
				return
			}

			// get ip
			ip := r.Header.Get("X-Forwarded-For")
			if ip == "" {
				ipaddr, _, _ := net.SplitHostPort(r.RemoteAddr)
				userIP := net.ParseIP(ipaddr)
				if userIP == nil {
					ip = ipaddr
				} else {
					ip = userIP.String()
				}
			}

			// upsert player ip logs
			err = db.PlayerIPUpsert(user.ID, ip)
			if err != nil {
				gamelog.L.Error().Err(err).Msg("Failed to log player ip")
				return
			}

			if userIDMustMatch {
				userID := chi.URLParam(r, "user_id")
				if userID == "" || userID != user.ID {
					gamelog.L.Debug().Err(fmt.Errorf("user id check failed")).
						Str("userID", userID).
						Str("user.ID", user.ID).
						Str("r.URL.Path", r.URL.Path).
						Msg("user id check failed")
					return
				}
			}

			ctx := context.WithValue(r.Context(), "user_id", user.ID)
			*r = *r.WithContext(ctx)
			next.ServeHTTP(w, r)
			return
		}
		return http.HandlerFunc(fn)
	}
}

// TokenLogin gets a user from the token
func (api *API) TokenLogin(tokenBase64 string) (*server.Player, error) {
	userResp, err := api.Passport.TokenLogin(tokenBase64)
	if err != nil {
		if err.Error() == "session is expired" {
			gamelog.L.Debug().Err(err).Msg("Failed to login with token")
		}
		gamelog.L.Error().Err(err).Msg("Failed to login with token")
		return nil, err
	}

	err = api.UpsertPlayer(userResp.ID, null.StringFrom(userResp.Username), userResp.PublicAddress, userResp.FactionID, nil)
	if err != nil {
		gamelog.L.Error().Err(err).Msg("Failed to update player detail")
		return nil, err
	}

	player, err := boiler.FindPlayer(gamedb.StdConn, userResp.ID)

	features, err := db.GetPlayerFeaturesByID(player.ID)
	if err != nil {
		gamelog.L.Error().Err(err).Msg("Failed to find features")
		return nil, err
	}

	serverPlayer, err := server.PlayerFromBoiler(player, features)
	if err != nil {
		gamelog.L.Error().Err(err).Msg("Failed to get player by ID")
		return nil, err
	}

	return serverPlayer, nil
}<|MERGE_RESOLUTION|>--- conflicted
+++ resolved
@@ -14,11 +14,8 @@
 	"server/marketplace"
 	"server/player_abilities"
 	"server/profanities"
-<<<<<<< HEAD
+	"server/synctool"
 	"server/system_messages"
-=======
-	"server/synctool"
->>>>>>> 5be1ff48
 	"server/xsyn_rpcclient"
 	"sync"
 	"time"
@@ -72,22 +69,22 @@
 
 // API server
 type API struct {
-	ctx                        context.Context
-	server                     *http.Server
-	Routes                     chi.Router
-	BattleArena                *battle.Arena
-	HTMLSanitize               *bluemonday.Policy
-	SMS                        server.SMS
-	Passport                   *xsyn_rpcclient.XsynXrpcClient
-	Telegram                   server.Telegram
-	LanguageDetector           lingua.LanguageDetector
-	Cookie                     *securebytes.SecureBytes
-	IsCookieSecure             bool
-	SalePlayerAbilitiesManager *player_abilities.SalePlayerAbilityManager
-	SystemMessagingManager     *system_messages.SystemMessagingManager
-	Commander                  *ws.Commander
-	SecureUserCommander        *ws.Commander
-	SecureFactionCommander     *ws.Commander
+	ctx                      context.Context
+	server                   *http.Server
+	Routes                   chi.Router
+	BattleArena              *battle.Arena
+	HTMLSanitize             *bluemonday.Policy
+	SMS                      server.SMS
+	Passport                 *xsyn_rpcclient.XsynXrpcClient
+	Telegram                 server.Telegram
+	LanguageDetector         lingua.LanguageDetector
+	Cookie                   *securebytes.SecureBytes
+	IsCookieSecure           bool
+	SalePlayerAbilityManager *player_abilities.SalePlayerAbilityManager
+	SystemMessagingManager   *system_messages.SystemMessagingManager
+	Commander                *ws.Commander
+	SecureUserCommander      *ws.Commander
+	SecureFactionCommander   *ws.Commander
 
 	// punish vote
 	FactionPunishVote map[string]*PunishVoteTracker
@@ -120,26 +117,23 @@
 	telegram server.Telegram,
 	languageDetector lingua.LanguageDetector,
 	pm *profanities.ProfanityManager,
-<<<<<<< HEAD
 	smm *system_messages.SystemMessagingManager,
-=======
 	syncConfig *synctool.StaticSyncTool,
->>>>>>> 5be1ff48
 ) *API {
 	// initialise api
 	api := &API{
-		Config:                     config,
-		ctx:                        ctx,
-		Routes:                     chi.NewRouter(),
-		HTMLSanitize:               HTMLSanitize,
-		BattleArena:                battleArenaClient,
-		Passport:                   pp,
-		SMS:                        sms,
-		Telegram:                   telegram,
-		LanguageDetector:           languageDetector,
-		IsCookieSecure:             config.CookieSecure,
-		SalePlayerAbilitiesManager: player_abilities.NewSalePlayerAbilitiesSystem(),
-		SystemMessagingManager:     smm,
+		Config:                   config,
+		ctx:                      ctx,
+		Routes:                   chi.NewRouter(),
+		HTMLSanitize:             HTMLSanitize,
+		BattleArena:              battleArenaClient,
+		Passport:                 pp,
+		SMS:                      sms,
+		Telegram:                 telegram,
+		LanguageDetector:         languageDetector,
+		IsCookieSecure:           config.CookieSecure,
+		SalePlayerAbilityManager: player_abilities.NewSalePlayerAbilitiesSystem(),
+		SystemMessagingManager:   smm,
 		Cookie: securebytes.New(
 			[]byte(config.CookieKey),
 			securebytes.ASN1Serializer{}),
