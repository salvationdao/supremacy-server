--- conflicted
+++ resolved
@@ -160,15 +160,11 @@
 	cc := NewChatController(api)
 	ssc := NewStoreController(api)
 	_ = NewBattleController(api)
-<<<<<<< HEAD
+	mc := NewMarketplaceController(api)
 	pac := NewPlayerAbilitiesController(api)
-=======
-	mc := NewMarketplaceController(api)
-	_ = NewPlayerAbilitiesController(api)
 	_ = NewPlayerAssetsController(api)
 	_ = NewHangarController(api)
 	_ = NewCouponsController(api)
->>>>>>> a4c62e4f
 
 	api.Routes.Use(middleware.RequestID)
 	api.Routes.Use(middleware.RealIP)
@@ -222,22 +218,18 @@
 				s.Mount("/commander", api.Commander)
 				s.WS("/global_chat", HubKeyGlobalChatSubscribe, cc.GlobalChatUpdatedSubscribeHandler)
 				s.WS("/global_announcement", server.HubKeyGlobalAnnouncementSubscribe, sc.GlobalAnnouncementSubscribe)
-<<<<<<< HEAD
+
+				// endpoint for demoing battle ability showcase to non-login player
+				s.WS("/battle_ability", battle.HubKeyPublicBattleAbilityUpdated, api.BattleArena.PublicBattleAbilityUpdateSubscribeHandler)
+
+				// come from battle
+				s.WS("/notification", battle.HubKeyGameNotification, nil)
+				s.WSBatch("/mech/{slotNumber}", "/public/mech", battle.HubKeyWarMachineStatUpdated, battleArenaClient.WarMachineStatUpdatedSubscribe)
 			}))
 
 			r.Mount("/secure_public", ws.NewServer(func(s *ws.Server) {
 				s.Use(api.AuthWS(true, false))
 				s.WS("/sale_abilities", server.HubKeySaleAbilitiesList, server.MustSecure(pac.SaleAbilitiesListHandler))
-=======
-				s.WS("/live_data", server.HubKeySaleAbilityPriceSubscribe, nil)
-
-				// endpoint for demoing battle ability showcase to non-login player
-				s.WS("/battle_ability", battle.HubKeyPublicBattleAbilityUpdated, api.BattleArena.PublicBattleAbilityUpdateSubscribeHandler)
-
-				// come from battle
-				s.WS("/notification", battle.HubKeyGameNotification, nil)
-				s.WSBatch("/mech/{slotNumber}", "/public/mech", battle.HubKeyWarMachineStatUpdated, battleArenaClient.WarMachineStatUpdatedSubscribe)
->>>>>>> a4c62e4f
 			}))
 
 			// battle arena route ws
@@ -252,14 +244,10 @@
 				s.Use(api.AuthWS(true, true))
 				s.Mount("/user_commander", api.SecureUserCommander)
 				s.WS("/*", HubKeyUserSubscribe, server.MustSecure(pc.PlayersSubscribeHandler))
-<<<<<<< HEAD
-				s.WS("/multipliers", battle.HubKeyMultiplierSubscribe, server.MustSecure(api.BattleArena.MultiplierUpdate))
-				s.WS("/player_abilities", server.HubKeyPlayerAbilitiesList, server.MustSecure(pac.PlayerAbilitiesListHandler))
-=======
 				s.WS("/multipliers", battle.HubKeyMultiplierSubscribe, server.MustSecure(battleArenaClient.MultiplierUpdate))
 				s.WS("/mystery_crates", HubKeyMysteryCrateOwnershipSubscribe, server.MustSecure(ssc.MysteryCrateOwnershipSubscribeHandler))
-
->>>>>>> a4c62e4f
+				s.WS("/player_abilities", server.HubKeyPlayerAbilitiesList, server.MustSecure(pac.PlayerAbilitiesListHandler))
+
 			}))
 
 			// secured faction route ws
