package api

import (
	"context"
	"fmt"
	"github.com/volatiletech/null/v8"
	"net"
	"net/http"
	"server"
	"server/battle"
	"server/db"
	"server/db/boiler"
	"server/gamedb"
	"server/gamelog"
	"server/marketplace"
	"server/player_abilities"
	"server/xsyn_rpcclient"
	"time"

	DatadogTracer "github.com/ninja-syndicate/hub/ext/datadog"

	sentryhttp "github.com/getsentry/sentry-go/http"
	"github.com/go-chi/chi/v5"
	"github.com/go-chi/chi/v5/middleware"
	"github.com/go-chi/cors"
	"github.com/meehow/securebytes"
	"github.com/microcosm-cc/bluemonday"
	"github.com/ninja-software/tickle"
	"github.com/ninja-syndicate/ws"
	"github.com/pemistahl/lingua-go"
	"github.com/prometheus/client_golang/prometheus/promhttp"
	"github.com/rs/zerolog"
	"github.com/sasha-s/go-deadlock"
)

// WelcomePayload is the response sent when a client connects to the server
type WelcomePayload struct {
	Message string `json:"message"`
}

type LiveVotingData struct {
	deadlock.Mutex
	TotalVote server.BigInt
}

type VotePriceSystem struct {
	VotePriceUpdater *tickle.Tickle

	GlobalVotePerTick []int64 // store last 100 tick total vote
	GlobalTotalVote   int64

	FactionVotePriceMap  map[server.FactionID]*FactionVotePrice
	FactionActivePlayers map[server.FactionID]*ActivePlayers
}

type FactionVotePrice struct {
	// priority lock
	OuterLock      deadlock.Mutex
	NextAccessLock deadlock.Mutex
	DataLock       deadlock.Mutex

	// price
	CurrentVotePriceSups server.BigInt
	CurrentVotePerTick   int64
}

// API server
type API struct {
	ctx                       context.Context
	server                    *http.Server
	Routes                    chi.Router
	BattleArena               *battle.Arena
	HTMLSanitize              *bluemonday.Policy
	SMS                       server.SMS
	Passport                  *xsyn_rpcclient.XsynXrpcClient
	Telegram                  server.Telegram
	LanguageDetector          lingua.LanguageDetector
	Cookie                    *securebytes.SecureBytes
	IsCookieSecure            bool
	SalePlayerAbilitiesSystem *player_abilities.SalePlayerAbilitiesSystem
	Commander                 *ws.Commander
	SecureUserCommander       *ws.Commander
	SecureFactionCommander    *ws.Commander

	// punish vote
	FactionPunishVote map[string]*PunishVoteTracker

	FactionActivePlayers map[string]*ActivePlayers

	// Marketplace
	AuctionManager *marketplace.AuctionController

	// chatrooms
	GlobalChat      *Chatroom
	RedMountainChat *Chatroom
	BostonChat      *Chatroom
	ZaibatsuChat    *Chatroom

	Config *server.Config
}

// NewAPI registers routes
func NewAPI(
	ctx context.Context,
	battleArenaClient *battle.Arena,
	pp *xsyn_rpcclient.XsynXrpcClient,
	HTMLSanitize *bluemonday.Policy,
	config *server.Config,
	sms server.SMS,
	telegram server.Telegram,
	languageDetector lingua.LanguageDetector,
) *API {

	// initialise api
	api := &API{
		Config:                    config,
		ctx:                       ctx,
		Routes:                    chi.NewRouter(),
		HTMLSanitize:              HTMLSanitize,
		BattleArena:               battleArenaClient,
		Passport:                  pp,
		SMS:                       sms,
		Telegram:                  telegram,
		LanguageDetector:          languageDetector,
		IsCookieSecure:            config.CookieSecure,
		SalePlayerAbilitiesSystem: player_abilities.NewSalePlayerAbilitiesSystem(),
		Cookie: securebytes.New(
			[]byte(config.CookieKey),
			securebytes.ASN1Serializer{}),
		FactionPunishVote:    make(map[string]*PunishVoteTracker),
		FactionActivePlayers: make(map[string]*ActivePlayers),

		// marketplace
		AuctionManager: marketplace.NewAuctionController(pp),

		// chatroom
		GlobalChat:      NewChatroom(""),
		RedMountainChat: NewChatroom(server.RedMountainFactionID),
		BostonChat:      NewChatroom(server.BostonCyberneticsFactionID),
		ZaibatsuChat:    NewChatroom(server.ZaibatsuFactionID),
	}

	api.Commander = ws.NewCommander(func(c *ws.Commander) {
		c.RestBridge("/rest")
	})
	api.SecureUserCommander = ws.NewCommander(func(c *ws.Commander) {
		c.RestBridge("/rest")
	})
	api.SecureFactionCommander = ws.NewCommander(func(c *ws.Commander) {
		c.RestBridge("/rest")
	})

	///////////////////////////
	//		 Controllers	 //
	///////////////////////////
	_ = NewCheckController(api)
	//_ = NewUserController(api)
	sc := NewStreamController(api)
	pc := NewPlayerController(api)
	cc := NewChatController(api)
<<<<<<< HEAD
	mc := NewMarketplaceController(api)
=======
	ssc := NewStoreController(api)
>>>>>>> edab681f
	_ = NewBattleController(api)
	_ = NewPlayerAbilitiesController(api)
	_ = NewPlayerAssetsController(api)

	api.Routes.Use(middleware.RequestID)
	api.Routes.Use(middleware.RealIP)
	api.Routes.Use(gamelog.ChiLogger(zerolog.DebugLevel))
	api.Routes.Use(cors.New(
		cors.Options{
			AllowedOrigins:   []string{"https://*", "http://*"},
			AllowedHeaders:   []string{"*"},
			AllowCredentials: true,
		}).Handler,
	)
	// TODO: Create new tracer not using HUB
	api.Routes.Use(DatadogTracer.Middleware())

	api.Routes.Handle("/metrics", promhttp.Handler())
	api.Routes.Route("/api", func(r chi.Router) {
		r.Group(func(r chi.Router) {
			sentryHandler := sentryhttp.New(sentryhttp.Options{})
			r.Use(sentryHandler.Handle)
		})
		r.Mount("/check", CheckRouter(battleArenaClient, telegram, battleArenaClient.IsClientConnected))
		r.Mount("/stat", AssetStatsRouter(api))
		r.Mount(fmt.Sprintf("/%s/Supremacy_game", server.SupremacyGameUserID), PassportWebhookRouter(config.PassportWebhookSecret, api))

		// Web sockets are long-lived, so we don't want the sentry performance tracer running for the life-time of the connection.
		// See roothub.ServeHTTP for the setup of sentry on this route.
		//TODO ALEX reimplement handlers

		r.Post("/video_server", WithToken(config.ServerStreamKey, WithError(api.CreateStreamHandler)))
		r.Get("/video_server", WithCookie(api, WithError(api.GetStreamsHandler)))
		r.Delete("/video_server", WithToken(config.ServerStreamKey, WithError(api.DeleteStreamHandler)))
		r.Post("/close_stream", WithToken(config.ServerStreamKey, WithError(api.CreateStreamCloseHandler)))
		r.Mount("/faction", FactionRouter(api))
		r.Mount("/auth", AuthRouter(api))

		r.Mount("/battle", BattleRouter(battleArenaClient))
		r.Post("/global_announcement", WithToken(config.ServerStreamKey, WithError(api.GlobalAnnouncementSend)))
		r.Delete("/global_announcement", WithToken(config.ServerStreamKey, WithError(api.GlobalAnnouncementDelete)))

		r.Get("/telegram/shortcode_registered", WithToken(config.ServerStreamKey, WithError(api.PlayerGetTelegramShortcodeRegistered)))

		r.Route("/ws", func(r chi.Router) {
			r.Use(ws.TrimPrefix("/api/ws"))

			// public route ws
			r.Mount("/public", ws.NewServer(func(s *ws.Server) {
				s.Mount("/commander", api.Commander)
				s.WS("/global_chat", HubKeyGlobalChatSubscribe, cc.GlobalChatUpdatedSubscribeHandler)
				s.WS("/global_announcement", server.HubKeyGlobalAnnouncementSubscribe, sc.GlobalAnnouncementSubscribe)
				s.WS("/live_data", server.HubKeySaleAbilityPriceSubscribe, nil)

				// come from battle
				s.WS("/notification", battle.HubKeyGameNotification, nil)
				s.WS("/mech/{slotNumber}", battle.HubKeyWarMachineStatUpdated, battleArenaClient.WarMachineStatUpdatedSubscribe)
			}))

			// battle arena route ws
			r.Mount("/battle", ws.NewServer(func(s *ws.Server) {
				s.WS("/*", battle.HubKeyGameSettingsUpdated, battleArenaClient.SendSettings)
				s.WS("/bribe_stage", battle.HubKeyBribeStageUpdateSubscribe, battleArenaClient.BribeStageSubscribe)
				s.WS("/live_data", "", nil)
			}))

			// secured user route ws
			r.Mount("/user/{user_id}", ws.NewServer(func(s *ws.Server) {
				s.Use(api.AuthWS(true, true))
				s.Mount("/user_commander", api.SecureUserCommander)
				s.WS("/*", HubKeyUserSubscribe, server.MustSecure(pc.PlayersSubscribeHandler))
				s.WS("/multipliers", battle.HubKeyMultiplierSubscribe, server.MustSecure(battleArenaClient.MultiplierUpdate))
			}))

			// secured faction route ws
			r.Mount("/faction/{faction_id}", ws.NewServer(func(s *ws.Server) {
				s.Use(api.AuthUserFactionWS(true))
				s.WS("/*", HubKeyFactionActivePlayersSubscribe, server.MustSecureFaction(pc.FactionActivePlayersSubscribeHandler))
				s.Mount("/faction_commander", api.SecureFactionCommander)
				s.WS("/punish_vote", HubKeyPunishVoteSubscribe, server.MustSecureFaction(pc.PunishVoteSubscribeHandler))
				s.WS("/faction_chat", HubKeyFactionChatSubscribe, server.MustSecureFaction(cc.FactionChatUpdatedSubscribeHandler))
				s.WS("/marketplace/{id}", HubKeyMarketplaceSalesItemUpdate, server.MustSecureFaction(mc.SalesItemUpdateSubscriber))

				// subscription from battle
				s.WS("/queue", battle.WSQueueStatusSubscribe, server.MustSecureFaction(battleArenaClient.QueueStatusSubscribeHandler))
				s.WS("/crate/{crate_id}", HubKeyMysteryCrateSubscribe, server.MustSecureFaction(ssc.MysteryCrateSubscribeHandler))
			}))

			// handle abilities ws
			r.Mount("/ability/{faction_id}", ws.NewServer(func(s *ws.Server) {
				s.Use(api.AuthUserFactionWS(true))
				s.WS("/*", battle.HubKeyBattleAbilityUpdated, server.MustSecureFaction(battleArenaClient.BattleAbilityUpdateSubscribeHandler))
				s.WS("/faction", battle.HubKeyFactionUniqueAbilitiesUpdated, server.MustSecureFaction(battleArenaClient.FactionAbilitiesUpdateSubscribeHandler))
				s.WS("/mech/{slotNumber}", battle.HubKeyWarMachineAbilitiesUpdated, server.MustSecureFaction(battleArenaClient.WarMachineAbilitiesUpdateSubscribeHandler))
			}))

		})
	})

	// create a tickle that update faction mvp every day 00:00 am
	factionMvpUpdate := tickle.New("Calculate faction mvp player", 24*60*60, func() (int, error) {
		// set red mountain mvp player
		gamelog.L.Info().Str("faction_id", server.RedMountainFactionID).Msg("Recalculate Red Mountain mvp player")
		err := db.FactionStatMVPUpdate(server.RedMountainFactionID)
		if err != nil {
			gamelog.L.Error().Str("faction_id", server.RedMountainFactionID).Err(err).Msg("Failed to recalculate Red Mountain mvp player")
		}

		// set boston mvp player
		gamelog.L.Info().Str("faction_id", server.BostonCyberneticsFactionID).Msg("Recalculate Boston mvp player")
		err = db.FactionStatMVPUpdate(server.BostonCyberneticsFactionID)
		if err != nil {
			gamelog.L.Error().Str("faction_id", server.BostonCyberneticsFactionID).Err(err).Msg("Failed to recalculate Boston mvp player")
		}

		// set Zaibatsu mvp player
		gamelog.L.Info().Str("faction_id", server.ZaibatsuFactionID).Msg("Recalculate Zaibatsu mvp player")
		err = db.FactionStatMVPUpdate(server.ZaibatsuFactionID)
		if err != nil {
			gamelog.L.Error().Str("faction_id", server.ZaibatsuFactionID).Err(err).Msg("Failed to recalculate Zaibatsu mvp player")
		}

		return http.StatusOK, nil
	})
	factionMvpUpdate.Log = gamelog.L

	err := factionMvpUpdate.SetIntervalAt(24*time.Hour, 0, 0)
	if err != nil {
		gamelog.L.Error().Err(err).Msg("Failed to set up faction mvp user update tickle")
	}

	// spin up a punish vote handlers for each faction
	err = api.PunishVoteTrackerSetup()
	if err != nil {
		gamelog.L.Error().Err(err).Msg("Failed to setup punish vote tracker")
	}

	api.FactionActivePlayerSetup()

	return api
}

// Run the API service
func (api *API) Run(ctx context.Context) error {
	api.server = &http.Server{
		Addr:    api.Config.Address,
		Handler: api.Routes,
		BaseContext: func(_ net.Listener) context.Context {
			return ctx
		},
	}

	gamelog.L.Info().Msgf("Starting API Server on %v", api.server.Addr)

	go func() {
		<-ctx.Done()
		api.Close()
	}()

	return api.server.ListenAndServe()
}

func (api *API) Close() {
	ctx, cancel := context.WithTimeout(api.ctx, 5*time.Second)
	defer cancel()
	gamelog.L.Info().Msg("Stopping API")
	err := api.server.Shutdown(ctx)
	if err != nil {
		gamelog.L.Warn().Err(err).Msg("")
	}
}

func (api *API) AuthUserFactionWS(factionIDMustMatch bool) func(next http.Handler) http.Handler {
	return func(next http.Handler) http.Handler {
		fn := func(w http.ResponseWriter, r *http.Request) {
			var token string
			var ok bool

			cookie, err := r.Cookie("xsyn-token")
			if err != nil {
				token = r.URL.Query().Get("token")
				if token == "" {
					token, ok = r.Context().Value("token").(string)
					if !ok || token == "" {
						http.Error(w, "Unauthorized", http.StatusUnauthorized)
						return
					}
				}
			} else {
				if err = api.Cookie.DecryptBase64(cookie.Value, &token); err != nil {
					gamelog.L.Error().Err(err).Msg("decrypting cookie error")
					return
				}
			}

			user, err := api.TokenLogin(token)
			if err != nil {
				fmt.Fprintf(w, "authentication error: %v", err)
				return
			}

			if !user.FactionID.Valid {
				fmt.Fprintf(w, "authentication error: user has not enlisted in one of the faction")
				return
			}

			if factionIDMustMatch {
				factionID := chi.URLParam(r, "faction_id")
				if factionID == "" || factionID != user.FactionID.String {
					fmt.Fprintf(w, "faction id check failed... url faction id: %s, user faction id: %s, url:%s", factionID, user.FactionID.String, r.URL.Path)
					return
				}
			}

			ctxWithUserID := context.WithValue(r.Context(), "user_id", user.ID)
			ctx := context.WithValue(ctxWithUserID, "faction_id", user.FactionID.String)
			*r = *r.WithContext(ctx)
			next.ServeHTTP(w, r)
		}

		return http.HandlerFunc(fn)
	}
}

func (api *API) AuthWS(required bool, userIDMustMatch bool) func(next http.Handler) http.Handler {
	return func(next http.Handler) http.Handler {
		fn := func(w http.ResponseWriter, r *http.Request) {
			var token string
			var ok bool

			cookie, err := r.Cookie("xsyn-token")
			if err != nil {
				token = r.URL.Query().Get("token")
				if token == "" {
					token, ok = r.Context().Value("token").(string)
					if !ok || token == "" {
						http.Error(w, "Unauthorized", http.StatusUnauthorized)
						return
					}
				}
			} else {
				if err = api.Cookie.DecryptBase64(cookie.Value, &token); err != nil {
					if required {
						gamelog.L.Error().Err(err).Msg("decrypting cookie error")
						return
					}
					next.ServeHTTP(w, r)
					return
				}
			}

			user, err := api.TokenLogin(token)
			if err != nil {
				if required {
					gamelog.L.Error().Err(err).Msg("authentication error")
					return
				}
				next.ServeHTTP(w, r)
				return
			}

			if userIDMustMatch {
				userID := chi.URLParam(r, "user_id")
				if userID == "" || userID != user.ID {
					gamelog.L.Error().Err(fmt.Errorf("user id check failed")).
						Str("userID", userID).
						Str("user.ID", user.ID).
						Str("r.URL.Path", r.URL.Path).
						Msg("user id check failed")
					return
				}
			}

			ctx := context.WithValue(r.Context(), "user_id", user.ID)
			*r = *r.WithContext(ctx)
			next.ServeHTTP(w, r)
			return
		}
		return http.HandlerFunc(fn)
	}
}

// TokenLogin gets a user from the token
func (api *API) TokenLogin(tokenBase64 string) (*boiler.Player, error) {
	userResp, err := api.Passport.TokenLogin(tokenBase64)
	if err != nil {
		gamelog.L.Error().Err(err).Msg("Failed to login with token")
		return nil, err
	}

	err = api.UpsertPlayer(userResp.ID, null.StringFrom(userResp.Username), userResp.PublicAddress, userResp.FactionID)
	if err != nil {
		gamelog.L.Error().Err(err).Msg("Failed to update player detail")
		return nil, err
	}

	return boiler.FindPlayer(gamedb.StdConn, userResp.ID)
}<|MERGE_RESOLUTION|>--- conflicted
+++ resolved
@@ -3,7 +3,6 @@
 import (
 	"context"
 	"fmt"
-	"github.com/volatiletech/null/v8"
 	"net"
 	"net/http"
 	"server"
@@ -16,6 +15,8 @@
 	"server/player_abilities"
 	"server/xsyn_rpcclient"
 	"time"
+
+	"github.com/volatiletech/null/v8"
 
 	DatadogTracer "github.com/ninja-syndicate/hub/ext/datadog"
 
@@ -158,12 +159,9 @@
 	sc := NewStreamController(api)
 	pc := NewPlayerController(api)
 	cc := NewChatController(api)
-<<<<<<< HEAD
+	ssc := NewStoreController(api)
+	_ = NewBattleController(api)
 	mc := NewMarketplaceController(api)
-=======
-	ssc := NewStoreController(api)
->>>>>>> edab681f
-	_ = NewBattleController(api)
 	_ = NewPlayerAbilitiesController(api)
 	_ = NewPlayerAssetsController(api)
 
