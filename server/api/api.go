--- conflicted
+++ resolved
@@ -15,11 +15,8 @@
 	"server/player_abilities"
 	"server/profanities"
 	"server/synctool"
-<<<<<<< HEAD
+	"server/system_messages"
 	"server/syndicate"
-=======
-	"server/system_messages"
->>>>>>> e5fa4cc8
 	"server/xsyn_rpcclient"
 	"sync"
 	"time"
@@ -193,11 +190,8 @@
 	_ = NewCouponsController(api)
 	sdc := NewSyndicateController(api)
 	_ = NewLeaderboardController(api)
-<<<<<<< HEAD
 	NewWSWarMachineController(api)
-=======
 	_ = NewSystemMessagesController(api)
->>>>>>> e5fa4cc8
 
 	api.Routes.Use(middleware.RequestID)
 	api.Routes.Use(middleware.RealIP)
@@ -268,12 +262,8 @@
 
 			// public route ws
 			r.Mount("/public", ws.NewServer(func(s *ws.Server) {
-<<<<<<< HEAD
-				s.Use(api.AuthWS(false, false))
-=======
 				s.Use(api.AuthWS(false, false, "/sale_abilities"))
 
->>>>>>> e5fa4cc8
 				s.Mount("/commander", api.Commander)
 				s.WS("/online", "", nil)
 				s.WS("/global_chat", HubKeyGlobalChatSubscribe, cc.GlobalChatUpdatedSubscribeHandler)
@@ -287,21 +277,12 @@
 
 				// come from battle
 				s.WS("/notification", battle.HubKeyGameNotification, nil)
-<<<<<<< HEAD
+				s.WS("/mech/{mech_id}/details", HubKeyPlayerAssetMechDetailPublic, pasc.PlayerAssetMechDetailPublic)
+
+				s.WS("/game_settings", battle.HubKeyGameSettingsUpdated, battleArenaClient.SendSettings)
 				s.WSBatch("/mech/{slotNumber}", "/public/mech", battle.HubKeyWarMachineStatUpdated, battleArenaClient.WarMachineStatSubscribe)
-=======
-				s.WSBatch("/mech/{slotNumber}", "/public/mech", battle.HubKeyWarMachineStatUpdated, nil)
-				s.WS("/mech/{mech_id}/details", HubKeyPlayerAssetMechDetailPublic, pasc.PlayerAssetMechDetailPublic)
-
-				s.WS("/game_settings", battle.HubKeyGameSettingsUpdated, battleArenaClient.SendSettings)
->>>>>>> e5fa4cc8
 				s.WS("/bribe_stage", battle.HubKeyBribeStageUpdateSubscribe, battleArenaClient.BribeStageSubscribe)
-				s.WS("/game_settings", battle.HubKeyGameSettingsUpdated, battleArenaClient.SendSettings)
 				s.WS("/live_data", "", nil)
-				s.WS("/online", "", nil)
-
-				s.WS("/sale_abilities", server.HubKeySaleAbilitiesList, server.MustSecure(pac.SaleAbilitiesListHandler), MustLogin)
-				//s.WSBatch("/mech/{slotNumber}", "/public/mech", battle.HubKeyWarMachineStatUpdated, api.BattleArena.WarMachineStatUpdatedSubscribe)
 			}))
 
 			// secured user route ws
@@ -313,11 +294,8 @@
 				s.WS("/player_abilities", server.HubKeyPlayerAbilitiesList, server.MustSecure(pac.PlayerAbilitiesListHandler))
 				s.WS("/punishment_list", HubKeyPlayerPunishmentList, server.MustSecure(pc.PlayerPunishmentList))
 				s.WS("/player_weapons", server.HubKeyPlayerWeaponsList, server.MustSecure(pasc.PlayerWeaponsListHandler))
-<<<<<<< HEAD
 				s.WS("/battle_ability/check_opt_in", battle.HubKeyBattleAbilityOptInCheck, server.MustSecure(battleArenaClient.BattleAbilityOptInSubscribeHandler), MustHaveFaction)
-=======
 				s.WS("/system_messages", server.HubKeySystemMessageListUpdatedSubscribe, nil)
->>>>>>> e5fa4cc8
 			}))
 
 			// secured faction route ws
@@ -537,17 +515,6 @@
 				}
 			}
 
-<<<<<<< HEAD
-			if !required && token == "" {
-				next.ServeHTTP(w, r)
-				return
-			}
-
-			user, err := api.TokenLogin(token, !required)
-			if err != nil {
-				if required {
-					gamelog.L.Debug().Err(err).Msg("authentication error")
-=======
 			if !required {
 				path := r.URL.Path
 
@@ -561,7 +528,6 @@
 
 				if !exists {
 					next.ServeHTTP(w, r)
->>>>>>> e5fa4cc8
 					return
 				}
 			}
