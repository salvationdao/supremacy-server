--- conflicted
+++ resolved
@@ -171,6 +171,7 @@
 	sc := NewStreamController(api)
 	pc := NewPlayerController(api)
 	cc := NewChatController(api)
+	_ = NewMarketplaceController(api)
 	_ = NewBattleController(api)
 	_ = NewPlayerAbilitiesController(api)
 
@@ -245,23 +246,6 @@
 		})
 	})
 
-<<<<<<< HEAD
-	///////////////////////////
-	//		 Controllers	 //
-	///////////////////////////
-	_ = NewCheckController(api)
-	_ = NewUserController(api)
-	_ = NewAuthController(api)
-	_ = NewGameController(api)
-	_ = NewStreamController(api)
-	_ = NewPlayerController(api)
-	_ = NewChatController(api)
-	_ = NewBattleController(api)
-	_ = NewPlayerAbilitiesController(api)
-	_ = NewMarketplaceController(api)
-
-=======
->>>>>>> 4aa00fb8
 	// create a tickle that update faction mvp every day 00:00 am
 	factionMvpUpdate := tickle.New("Calculate faction mvp player", 24*60*60, func() (int, error) {
 		// set red mountain mvp player
