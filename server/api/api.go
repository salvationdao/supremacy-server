--- conflicted
+++ resolved
@@ -261,7 +261,7 @@
 	api.Passport.Events.AddEventHandler(passport.EventUserSupsMultiplierGet, api.PassportUserSupsMultiplierGetHandler)
 	api.Passport.Events.AddEventHandler(passport.EventUserStatGet, api.PassportUserStatGetHandler)
 
-	go api.SetupAfterConnections(ctx, conn)
+	api.SetupAfterConnections(ctx, conn)
 
 	return api
 }
@@ -269,20 +269,6 @@
 func (api *API) SetupAfterConnections(ctx context.Context, conn *pgxpool.Pool) {
 	var factions []*server.Faction
 
-<<<<<<< HEAD
-	for !api.Passport.Connected {
-		time.Sleep(5 * time.Second)
-	}
-
-	b := &backoff.Backoff{
-		Min:    1 * time.Second,
-		Max:    30 * time.Second,
-		Factor: 2,
-	}
-
-	// get factions from passport, retrying every 10 seconds until we ge them.
-=======
->>>>>>> b3a3d972
 	for len(factions) <= 0 {
 		wg := sync.WaitGroup{}
 		wg.Add(1)
