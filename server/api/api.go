--- conflicted
+++ resolved
@@ -81,11 +81,8 @@
 	Conn         *pgxpool.Pool
 	MessageBus   *messagebus.MessageBus
 	SMS          server.SMS
-<<<<<<< HEAD
+	Passport     *rpcclient.PassportXrpcClient
 	Telegram     server.Telegram
-=======
-	Passport     *rpcclient.PassportXrpcClient
->>>>>>> 115eb347
 
 	// ring check auth
 	RingCheckAuthMap *RingCheckAuthMap
