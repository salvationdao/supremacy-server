package api

import (
	"context"
	"encoding/json"
	"errors"
	"fmt"
	"math/big"
	"net"
	"net/http"
	"os"
	"server"
	"server/battle_arena"
	"server/db"
	"server/passport"
	"time"

	"github.com/gofrs/uuid"
	"github.com/ninja-syndicate/hub/ext/messagebus"
	"github.com/sasha-s/go-deadlock"
	"nhooyr.io/websocket"

	sentryhttp "github.com/getsentry/sentry-go/http"
	"github.com/go-chi/chi"
	"github.com/go-chi/chi/middleware"
	"github.com/go-chi/cors"
	"github.com/jackc/pgx/v4"
	"github.com/jackc/pgx/v4/pgxpool"
	"github.com/microcosm-cc/bluemonday"
	"github.com/ninja-software/log_helpers"
	"github.com/ninja-software/terror/v2"
	"github.com/ninja-software/tickle"
	"github.com/ninja-syndicate/hub"
	"github.com/ninja-syndicate/hub/ext/auth"
	zerologger "github.com/ninja-syndicate/hub/ext/zerolog"
	"github.com/prometheus/client_golang/prometheus/promhttp"
	"github.com/rs/zerolog"
)

// WelcomePayload is the response sent when a client connects to the server
type WelcomePayload struct {
	Message string `json:"message"`
}

type BroadcastPayload struct {
	Key     hub.HubCommandKey `json:"key"`
	Payload interface{}       `json:"payload"`
}

type LiveVotingData struct {
	deadlock.Mutex
	TotalVote server.BigInt
}

type VotePriceSystem struct {
	VotePriceUpdater *tickle.Tickle

	GlobalVotePerTick []int64 // store last 100 tick total vote
	GlobalTotalVote   int64

	FactionVotePriceMap map[server.FactionID]*FactionVotePrice
}

type FactionVotePrice struct {
	// priority lock
	OuterLock      deadlock.Mutex
	NextAccessLock deadlock.Mutex
	DataLock       deadlock.Mutex

	// price
	CurrentVotePriceSups server.BigInt
	CurrentVotePerTick   int64
}

type BattleEndInfo struct {
	BattleID                     server.BattleID           `json:"battleID"`
	StartedAt                    time.Time                 `json:"startedAt"`
	EndedAt                      time.Time                 `json:"endedAt"`
	BattleIdentifier             int64                     `json:"battleIdentifier"`
	WinningCondition             string                    `json:"winningCondition"`
	WinningFaction               *server.FactionBrief      `json:"winningFaction"`
	WinningWarMachines           []*server.WarMachineBrief `json:"winningWarMachines"`
	TopSupsContributeFactions    []*server.FactionBrief    `json:"topSupsContributeFactions"`
	TopSupsContributors          []*server.UserBrief       `json:"topSupsContributors"`
	MostFrequentAbilityExecutors []*server.UserBrief       `json:"mostFrequentAbilityExecutors"`
}

// API server
type API struct {
	ctx    context.Context
	server *http.Server
	*auth.Auth
	Log           *zerolog.Logger
	Routes        chi.Router
	Addr          string
	BattleArena   *battle_arena.BattleArena
	HTMLSanitize  *bluemonday.Policy
	Hub           *hub.Hub
	Conn          *pgxpool.Pool
	MessageBus    *messagebus.MessageBus
	NetMessageBus *messagebus.NetBus
	Passport      *passport.Passport
	VotingCycle   func(func(*VoteAbility, FactionUserVoteMap, *FactionTransactions, *FactionTotalVote, *VoteWinner, *VotingCycleTicker, UserVoteMap))
	factionMap    map[server.FactionID]*server.Faction

	// voting channels
	liveSupsSpend map[server.FactionID]*LiveVotingData

	// client channels
	// onlineClientMap chan *ClientUpdate

	UserMultiplier *UserMultiplier
	// client detail
	UserMap *UserMap
	// ring check auth
	RingCheckAuthMap *RingCheckAuthMap

	// voting channels
	votePhaseChecker *VotePhaseChecker
	votePriceSystem  *VotePriceSystem

	// faction abilities
	gameAbilityPool map[server.FactionID]func(func(*deadlock.Map))

	// viewer live count
	ViewerLiveCount *ViewerLiveCount

	GlobalAnnouncement *server.GlobalAnnouncement

	battleEndInfo *BattleEndInfo
}

const SupremacyGameUserID = "4fae8fdf-584f-46bb-9cb9-bb32ae20177e"

// NewAPI registers routes
func NewAPI(
	ctx context.Context,
	log *zerolog.Logger,
	battleArenaClient *battle_arena.BattleArena,
	pp *passport.Passport,
	addr string,
	HTMLSanitize *bluemonday.Policy,
	conn *pgxpool.Pool,
	config *server.Config,
) *API {

	netMessageBus := messagebus.NewNetBus(log_helpers.NamedLogger(log, "net_message_bus"))

	// initialise message bus
	messageBus := messagebus.NewMessageBus(log_helpers.NamedLogger(log, "message_bus"))
	// initialise api
	api := &API{
		ctx:           ctx,
		Log:           log_helpers.NamedLogger(log, "api"),
		Routes:        chi.NewRouter(),
		Passport:      pp,
		Addr:          addr,
		MessageBus:    messageBus,
		NetMessageBus: netMessageBus,
		HTMLSanitize:  HTMLSanitize,
		BattleArena:   battleArenaClient,
		Conn:          conn,
		Hub: hub.New(&hub.Config{
			Log: zerologger.New(*log_helpers.NamedLogger(log, "hub library")),
			WelcomeMsg: &hub.WelcomeMsg{
				Key:     "WELCOME",
				Payload: nil,
			},
			AcceptOptions: &websocket.AcceptOptions{
				InsecureSkipVerify: true, // TODO: set this depending on environment
				OriginPatterns:     []string{config.TwitchUIHostURL},
			},
			ClientOfflineFn: func(cl *hub.Client) {
				netMessageBus.UnsubAll(cl)
				messageBus.UnsubAll(cl)
			},
		}),
		// channel for faction voting system
		liveSupsSpend: make(map[server.FactionID]*LiveVotingData),

		// channel for handling hub client
		// onlineClientMap: make(chan *ClientUpdate),

		// ring check auth
		RingCheckAuthMap: NewRingCheckMap(),

		// game ability pool
		gameAbilityPool: make(map[server.FactionID]func(func(*deadlock.Map))),

		// faction viewer count
		battleEndInfo: &BattleEndInfo{},
	}

	battleArenaClient.SetMessageBus(messageBus)

	api.Routes.Use(middleware.RequestID)
	api.Routes.Use(middleware.RealIP)
	api.Routes.Use(middleware.Logger)
	api.Routes.Use(cors.New(cors.Options{AllowedOrigins: []string{config.TwitchUIHostURL}}).Handler)

	api.Routes.Handle("/metrics", promhttp.Handler())
	api.Routes.Route("/api", func(r chi.Router) {
		r.Group(func(r chi.Router) {
			sentryHandler := sentryhttp.New(sentryhttp.Options{})
			r.Use(sentryHandler.Handle)
		})
		r.Mount("/check", CheckRouter(log_helpers.NamedLogger(log, "check router"), conn))
		r.Mount(fmt.Sprintf("/%s/Supremacy_game", SupremacyGameUserID), PassportWebhookRouter(log, conn, config.PassportWebhookSecret, api))

		// Web sockets are long-lived, so we don't want the sentry performance tracer running for the life-time of the connection.
		// See roothub.ServeHTTP for the setup of sentry on this route.
		r.Handle("/ws", api.Hub)
		r.Get("/battlequeue", WithError(api.BattleArena.GetBattleQueue))
		r.Get("/events", WithError(api.BattleArena.GetEvents))
		r.Get("/faction_stats", WithError(api.BattleArena.FactionStats))
		r.Get("/user_stats", WithError(api.BattleArena.UserStats))
		r.Get("/abilities", WithError(api.BattleArena.GetAbility))
		r.Get("/blobs/{id}", WithError(api.BattleArena.GetBlob))
		r.Post("/video_server", WithToken(config.ServerStreamKey, WithError((api.CreateStreamHandler))))
		r.Get("/video_server", WithToken(config.ServerStreamKey, WithError((api.GetStreamsHandler))))
		r.Delete("/video_server", WithToken(config.ServerStreamKey, WithError((api.DeleteStreamHandler))))
		r.Post("/close_stream", WithToken(config.ServerStreamKey, WithError(api.CreateStreamCloseHandler)))
		r.Get("/faction_data", WithError(api.GetFactionData))
		r.Get("/trigger/ability_file_upload", WithError(api.GetFactionData))
		r.Post("/global_announcement", WithToken(config.ServerStreamKey, WithError(api.GlobalAnnouncementSend)))
		r.Delete("/global_announcement", WithToken(config.ServerStreamKey, WithError(api.GlobalAnnouncementDelete)))

	})

	// set viewer live count
	api.ViewerLiveCount = NewViewerLiveCount(api.NetMessageBus)
	api.UserMap = NewUserMap(api.ViewerLiveCount)
	api.UserMultiplier = NewUserMultiplier(api.UserMap, api.Passport, api.BattleArena)

	///////////////////////////
	//		 Controllers	 //
	///////////////////////////
	_ = NewCheckController(log, conn, api)
	_ = NewUserController(log, conn, api)
	_ = NewAuthController(log, conn, api)
	_ = NewVoteController(log, conn, api)
	_ = NewFactionController(log, conn, api)
	_ = NewGameController(log, conn, api)
	_ = NewStreamController(log, conn, api)

	///////////////////////////
	//		 Hub Events		 //
	///////////////////////////
	api.Hub.Events.AddEventHandler(hub.EventOnline, api.onlineEventHandler, func(e error) {})
	api.Hub.Events.AddEventHandler(hub.EventOffline, api.offlineEventHandler, func(e error) {})

	///////////////////////////
	//	Battle Arena Events	 //
	///////////////////////////
	api.BattleArena.Events.AddEventHandler(battle_arena.EventGameInit, api.BattleInitSignal)
	api.BattleArena.Events.AddEventHandler(battle_arena.EventGameStart, api.BattleStartSignal)
	api.BattleArena.Events.AddEventHandler(battle_arena.EventGameEnd, api.BattleEndSignal)
	api.BattleArena.Events.AddEventHandler(battle_arena.EventWarMachineDestroyed, api.WarMachineDestroyedBroadcast)
	api.BattleArena.Events.AddEventHandler(battle_arena.EventWarMachinePositionChanged, api.UpdateWarMachinePosition)
	api.BattleArena.Events.AddEventHandler(battle_arena.EventAISpawned, api.AISpawnedBroadcast)

	api.SetupAfterConnections(ctx, conn)

	return api
}

func (api *API) SetupAfterConnections(ctx context.Context, conn *pgxpool.Pool) {
	api.factionMap = make(map[server.FactionID]*server.Faction)

	factions, err := api.Passport.FactionAll()
	if err != nil {
		api.Log.Fatal().Err(err).Msg("issue reading from passport connection.")
		os.Exit(-1)
	}
	for _, f := range factions {
		api.factionMap[f.ID] = f
	}

	if len(api.factionMap) == 0 {
		api.Log.Fatal().Err(err).Msg("issue reading from passport connection.")
		os.Exit(-1)
	}

	go api.startSpoilOfWarBroadcaster(ctx)

	// build faction map for main server
	for _, faction := range api.factionMap {
		err := db.FactionVotePriceGet(context.Background(), conn, faction)
		if err != nil {
			api.Log.Err(err).Msg("unable to get faction vote price")
		}

		api.factionMap[faction.ID] = faction

		// start live voting ticker
		api.liveSupsSpend[faction.ID] = &LiveVotingData{deadlock.Mutex{}, server.BigInt{Int: *big.NewInt(0)}}

		// game ability pool

		go api.StartGameAbilityPool(ctx, faction.ID, conn)
	}

	// initialise vote price system
	go api.startVotePriceSystem(ctx, conn)

	// initialise voting cycle
	go api.StartVotingCycle(ctx)

	// set faction map for battle arena server
	api.BattleArena.SetFactionMap(api.factionMap)

	// declare live sups spend broadcaster
	tickle.MinDurationOverride = true
	liveVotingBroadcasterLogger := log_helpers.NamedLogger(api.Log, "Live Sups spend Broadcaster").Level(zerolog.Disabled)
	liveVotingBroadcaster := tickle.New("Live Sups spend Broadcaster", 0.2, func() (int, error) {
		totalVote := server.BigInt{Int: *big.NewInt(0)}
		totalVoteMutex := deadlock.Mutex{}
		for _, faction := range api.factionMap {
			voteCount := big.NewInt(0)
			api.liveSupsSpend[faction.ID].Lock()
			voteCount.Add(voteCount, &api.liveSupsSpend[faction.ID].TotalVote.Int)
			api.liveSupsSpend[faction.ID].TotalVote = server.BigInt{Int: *big.NewInt(0)}
			api.liveSupsSpend[faction.ID].Unlock()

			// protect total vote
			totalVoteMutex.Lock()
			totalVote.Add(&totalVote.Int, voteCount)
			totalVoteMutex.Unlock()
		}

		// prepare payload
		payload := []byte{}
		payload = append(payload, byte(battle_arena.NetMessageTypeLiveVotingTick))
		payload = append(payload, []byte(totalVote.Int.String())...)

		api.NetMessageBus.Send(ctx, messagebus.NetBusKey(HubKeyLiveVoteUpdated), payload)

		return http.StatusOK, nil
	})
	liveVotingBroadcaster.Log = &liveVotingBroadcasterLogger

	// start live voting broadcaster
	liveVotingBroadcaster.Start()

	// get global announcement from db
	globalAnnouncement, err := db.AnnouncementGet(ctx, api.Conn)
	if err != nil && !errors.Is(err, pgx.ErrNoRows) {
		api.Log.Err(err).Msg("unable to get global announcement")
	}

	api.GlobalAnnouncement = globalAnnouncement

	// global announcement ticker
	globalAnnouncementTicker := tickle.New("global announcement ticker", 60, func() (int, error) {
		// check if a global announcement exist
		if api.GlobalAnnouncement != nil {
			now := time.Now()

			// check if a announcement "show_until" has passed
			if api.GlobalAnnouncement.ShowUntil != nil && api.GlobalAnnouncement.ShowUntil.Before(now) {
				api.GlobalAnnouncement = nil
				err := db.AnnouncementDelete(ctx, api.Conn)
				if err != nil {
					return http.StatusInternalServerError, err
				}
				go api.MessageBus.Send(context.Background(), messagebus.BusKey(HubKeyGlobalAnnouncementSubscribe), nil)
			}
		}

		return http.StatusOK, nil
	})

	go globalAnnouncementTicker.Start()
}

// Event handlers
func (api *API) onlineEventHandler(ctx context.Context, wsc *hub.Client) error {
	// initialise a client detail channel if not on the list
	api.ViewerLiveCount.Add(server.FactionID(uuid.Nil))

	// broadcast current game state
<<<<<<< HEAD
	go func() {
		ba := api.BattleArena.GetCurrentState()
		// delay 2 second to wait frontend setup key map
		time.Sleep(3 * time.Second)

		// marshal payload
		gsr := &GameSettingsResponse{
			GameMap:     ba.GameMap,
			WarMachines: ba.WarMachines,
			SpawnedAI:   ba.SpawnedAI,
		}
		if ba.BattleHistory != nil && len(ba.BattleHistory) > 0 {
			gsr.WarMachineLocation = ba.BattleHistory[0]
		}
		gameSettingsData, err := json.Marshal(&BroadcastPayload{
			Key:     HubKeyGameSettingsUpdated,
			Payload: gsr,
		})
=======
	ba := api.BattleArena.GetCurrentState()
	// delay 2 second to wait frontend setup key map
	time.Sleep(3 * time.Second)

	// marshal payload
	gsr := &GameSettingsResponse{
		GameMap:     ba.GameMap,
		WarMachines: ba.WarMachines,
		SpawnedAI:   ba.SpawnedAI,
	}
	if ba.BattleHistory != nil && len(ba.BattleHistory) > 0 {
		gsr.WarMachineLocation = ba.BattleHistory[0]
	}
	gameSettingsData, err := json.Marshal(&BroadcastPayload{
		Key:     HubKeyGameSettingsUpdated,
		Payload: gsr,
	})
>>>>>>> 1af692a4

	if err != nil {
		api.Log.Err(err).Msg("failed to marshal data")
		return err
	}

	wsc.Send(gameSettingsData)
	return err
}

func (api *API) offlineEventHandler(ctx context.Context, wsc *hub.Client) error {
	currentUser := api.UserMap.GetUserDetail(wsc)

	noClientLeft := false
	if currentUser != nil {
		// remove client multipliers
		api.ViewerLiveCount.Sub(currentUser.FactionID)
		api.UserMultiplier.Offline(currentUser.ID)
		// clean up the client detail map
		noClientLeft = api.UserMap.Remove(wsc)
	} else {
		api.ViewerLiveCount.Sub(server.FactionID(uuid.Nil))
	}

	// set client offline
	// noClientLeft := api.ClientOffline(wsc)

	// check vote if there is not client instances of the offline user
	if noClientLeft && currentUser != nil && api.votePhaseChecker.Phase == VotePhaseLocationSelect {
		// check the user is selecting ability location
		api.VotingCycle(func(va *VoteAbility, fuvm FactionUserVoteMap, fts *FactionTransactions, ftv *FactionTotalVote, vw *VoteWinner, vct *VotingCycleTicker, uvm UserVoteMap) {
			if len(vw.List) > 0 && vw.List[0].String() == currentUser.ID.String() {
				// pop out the first user of the list
				if len(vw.List) > 1 {
					vw.List = vw.List[1:]
				} else {
					vw.List = []server.UserID{}
				}

				// get next winner
				nextUser, winnerClientID := api.getNextWinnerDetail(vw)
				if nextUser == nil {
					// if no winner left, enter cooldown phase
					go api.BroadcastGameNotificationLocationSelect(ctx, &GameNotificationLocationSelect{
						Type:    LocationSelectTypeCancelledDisconnect,
						Ability: va.BattleAbility.Brief(),
					})

					// get random ability collection set
					battleAbility, factionAbilityMap, err := api.BattleArena.RandomBattleAbility()
					if err != nil {
						api.Log.Err(err)
					}

					go api.MessageBus.Send(ctx, messagebus.BusKey(HubKeyVoteBattleAbilityUpdated), battleAbility)

					// initialise new ability collection
					va.BattleAbility = battleAbility

					// initialise new game ability map
					for fid, ability := range factionAbilityMap {
						va.FactionAbilityMap[fid] = ability
					}

					// voting phase change
					api.votePhaseChecker.Lock()
					api.votePhaseChecker.Phase = VotePhaseVoteCooldown
					api.votePhaseChecker.EndTime = time.Now().Add(time.Duration(va.BattleAbility.CooldownDurationSecond) * time.Second)
					if os.Getenv("GAMESERVER_ENVIRONMENT") == "development" || os.Getenv("GAMESERVER_ENVIRONMENT") == "staging" {
						api.votePhaseChecker.EndTime = time.Now().Add(5 * time.Second)
					}
					api.votePhaseChecker.Unlock()

					// stop vote price update when cooldown
					if api.votePriceSystem.VotePriceUpdater.NextTick != nil {
						api.votePriceSystem.VotePriceUpdater.Stop()
					}

					// broadcast current stage to faction users
					go api.MessageBus.Send(ctx, messagebus.BusKey(HubKeyVoteStageUpdated), api.votePhaseChecker)

					return
				}

				// otherwise, choose next winner
				api.votePhaseChecker.Lock()
				endTime := time.Now().Add(LocationSelectDurationSecond * time.Second)
				api.votePhaseChecker.Phase = VotePhaseLocationSelect
				api.votePhaseChecker.EndTime = endTime
				api.votePhaseChecker.Unlock()

				// otherwise announce another winner
				go api.MessageBus.Send(ctx, messagebus.BusKey(fmt.Sprintf("%s:%s", HubKeyVoteWinnerAnnouncement, winnerClientID)), &WinnerSelectAbilityLocation{
					GameAbility: va.FactionAbilityMap[nextUser.FactionID],
					EndTime:     endTime,
				})

				// broadcast winner select location
				go api.BroadcastGameNotificationLocationSelect(ctx, &GameNotificationLocationSelect{
					Type:        LocationSelectTypeFailedDisconnect,
					Ability:     va.BattleAbility.Brief(),
					CurrentUser: currentUser.Brief(),
					NextUser:    nextUser.Brief(),
				})

				// broadcast current stage to faction users
				go api.MessageBus.Send(ctx, messagebus.BusKey(HubKeyVoteStageUpdated), api.votePhaseChecker)
			}
		})
	}
	return nil
}

// Run the API service
func (api *API) Run(ctx context.Context) error {
	api.server = &http.Server{
		Addr:    api.Addr,
		Handler: api.Routes,
		BaseContext: func(_ net.Listener) context.Context {
			return ctx
		},
	}

	api.Log.Info().Msgf("Starting API Server on %v", api.server.Addr)

	go func() {
		<-ctx.Done()
		api.Close()
	}()

	return api.server.ListenAndServe()
}

func (api *API) Close() {
	ctx, cancel := context.WithTimeout(api.ctx, 5*time.Second)
	defer cancel()
	api.Log.Info().Msg("Stopping API")
	err := api.server.Shutdown(ctx)
	if err != nil {
		api.Log.Warn().Err(err).Msg("")
	}
}

func (api *API) GlobalAnnouncementSend(w http.ResponseWriter, r *http.Request) (int, error) {
	req := &server.GlobalAnnouncement{}
	err := json.NewDecoder(r.Body).Decode(req)
	if err != nil {
		return http.StatusInternalServerError, terror.Error(fmt.Errorf("invaid request %w", err))
	}

	defer r.Body.Close()

	if req.Message == "" {
		return http.StatusInternalServerError, terror.Error(fmt.Errorf("message cannot be empty %w", err))
	}
	if req.Title == "" {
		return http.StatusInternalServerError, terror.Error(fmt.Errorf("title cannot be empty %w", err))
	}

	// delete old announcements
	err = db.AnnouncementDelete(api.ctx, api.Conn)
	if err != nil {
		return http.StatusInternalServerError, terror.Error(fmt.Errorf("failed to delete announcement %w", err))
	}

	// insert to db
	if req.GamesUntil != nil || req.ShowUntil != nil {
		err = db.AnnouncementCreate(api.ctx, api.Conn, req)
		if err != nil {
			return http.StatusInternalServerError, terror.Error(fmt.Errorf("failed to create announcement %w", err))
		}
	}

	// store in memory
	api.GlobalAnnouncement = req

	go api.MessageBus.Send(r.Context(), messagebus.BusKey(HubKeyGlobalAnnouncementSubscribe), req)

	return http.StatusOK, nil
}

func (api *API) GlobalAnnouncementDelete(w http.ResponseWriter, r *http.Request) (int, error) {
	defer r.Body.Close()

	// delete from db
	err := db.AnnouncementDelete(api.ctx, api.Conn)
	if err != nil {
		return http.StatusInternalServerError, terror.Error(fmt.Errorf("failed to delete announcement %w", err))
	}

	// remove from memory
	api.GlobalAnnouncement = nil

	go api.MessageBus.Send(r.Context(), messagebus.BusKey(HubKeyGlobalAnnouncementSubscribe), nil)

	return http.StatusOK, nil
}<|MERGE_RESOLUTION|>--- conflicted
+++ resolved
@@ -379,26 +379,6 @@
 	api.ViewerLiveCount.Add(server.FactionID(uuid.Nil))
 
 	// broadcast current game state
-<<<<<<< HEAD
-	go func() {
-		ba := api.BattleArena.GetCurrentState()
-		// delay 2 second to wait frontend setup key map
-		time.Sleep(3 * time.Second)
-
-		// marshal payload
-		gsr := &GameSettingsResponse{
-			GameMap:     ba.GameMap,
-			WarMachines: ba.WarMachines,
-			SpawnedAI:   ba.SpawnedAI,
-		}
-		if ba.BattleHistory != nil && len(ba.BattleHistory) > 0 {
-			gsr.WarMachineLocation = ba.BattleHistory[0]
-		}
-		gameSettingsData, err := json.Marshal(&BroadcastPayload{
-			Key:     HubKeyGameSettingsUpdated,
-			Payload: gsr,
-		})
-=======
 	ba := api.BattleArena.GetCurrentState()
 	// delay 2 second to wait frontend setup key map
 	time.Sleep(3 * time.Second)
@@ -416,7 +396,6 @@
 		Key:     HubKeyGameSettingsUpdated,
 		Payload: gsr,
 	})
->>>>>>> 1af692a4
 
 	if err != nil {
 		api.Log.Err(err).Msg("failed to marshal data")
