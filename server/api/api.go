--- conflicted
+++ resolved
@@ -422,11 +422,7 @@
 	if noClientLeft && currentUser != nil && api.votePhaseChecker.Phase == VotePhaseLocationSelect {
 		// check the user is selecting ability location
 		select {
-<<<<<<< HEAD
-		case api.votingCycle <- func(vs *VoteStage, va *VoteAbility, fuvm FactionUserVoteMap, ftv *FactionTotalVote, vw *VoteWinner, vct *VotingCycleTicker, uvm UserVoteMap) {
-=======
 		case api.votingCycle <- func(vs *VoteStage, va *VoteAbility, fuvm FactionUserVoteMap, fts *FactionTransactions, ftv *FactionTotalVote, vw *VoteWinner, vct *VotingCycleTicker, uvm UserVoteMap) {
->>>>>>> b0aa6696
 			if len(vw.List) > 0 && vw.List[0].String() == wsc.Identifier() {
 				if err != nil {
 					api.Log.Err(err).Msg("failed to get user")
