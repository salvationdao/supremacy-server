--- conflicted
+++ resolved
@@ -2,17 +2,12 @@
 
 import (
 	"context"
-	"encoding/json"
 	"fmt"
-	"io/ioutil"
 	"net"
 	"net/http"
-	"net/url"
 	"server"
 	"server/battle"
 	"server/db"
-	"server/db/boiler"
-	"server/gamedb"
 	"server/gamelog"
 	"server/marketplace"
 	"server/profanities"
@@ -22,13 +17,7 @@
 	"server/syndicate"
 	"server/xsyn_rpcclient"
 	"server/zendesk"
-	"sync"
 	"time"
-
-	"github.com/ninja-software/terror/v2"
-
-	"github.com/pemistahl/lingua-go"
-	"github.com/volatiletech/null/v8"
 
 	sentryhttp "github.com/getsentry/sentry-go/http"
 	"github.com/go-chi/chi/v5"
@@ -38,40 +27,10 @@
 	"github.com/microcosm-cc/bluemonday"
 	"github.com/ninja-software/tickle"
 	"github.com/ninja-syndicate/ws"
+	"github.com/pemistahl/lingua-go"
 	"github.com/prometheus/client_golang/prometheus/promhttp"
 	"github.com/rs/zerolog"
 )
-
-// WelcomePayload is the response sent when a client connects to the server
-type WelcomePayload struct {
-	Message string `json:"message"`
-}
-
-type LiveVotingData struct {
-	sync.Mutex
-	TotalVote server.BigInt
-}
-
-type VotePriceSystem struct {
-	VotePriceUpdater *tickle.Tickle
-
-	GlobalVotePerTick []int64 // store last 100 tick total vote
-	GlobalTotalVote   int64
-
-	FactionVotePriceMap  map[server.FactionID]*FactionVotePrice
-	FactionActivePlayers map[server.FactionID]*ActivePlayers
-}
-
-type FactionVotePrice struct {
-	// priority lock
-	OuterLock      sync.Mutex
-	NextAccessLock sync.Mutex
-	DataLock       sync.Mutex
-
-	// price
-	CurrentVotePriceSups server.BigInt
-	CurrentVotePerTick   int64
-}
 
 // API server
 type API struct {
@@ -430,294 +389,4 @@
 	if err != nil {
 		gamelog.L.Warn().Err(err).Msg("")
 	}
-}
-
-func (api *API) AuthUserFactionWS(factionIDMustMatch bool) func(next http.Handler) http.Handler {
-	return func(next http.Handler) http.Handler {
-		fn := func(w http.ResponseWriter, r *http.Request) {
-			var token string
-			var ok bool
-
-			cookie, err := r.Cookie("xsyn-token")
-			if err != nil {
-				token = r.URL.Query().Get("token")
-				if token == "" {
-					token, ok = r.Context().Value("token").(string)
-					if !ok || token == "" {
-						http.Error(w, "Unauthorized", http.StatusUnauthorized)
-						return
-					}
-				}
-			} else {
-				if err = api.Cookie.DecryptBase64(cookie.Value, &token); err != nil {
-					gamelog.L.Error().Err(err).Msg("decrypting cookie error")
-					return
-				}
-			}
-
-			user, err := api.TokenLogin(token)
-			if err != nil {
-				fmt.Fprintf(w, "authentication error: %v", err)
-				return
-			}
-
-			// get ip
-			ip := r.Header.Get("X-Forwarded-For")
-			if ip == "" {
-				ipaddr, _, _ := net.SplitHostPort(r.RemoteAddr)
-				userIP := net.ParseIP(ipaddr)
-				if userIP == nil {
-					ip = ipaddr
-				} else {
-					ip = userIP.String()
-				}
-			}
-
-			// upsert player ip logs
-			err = db.PlayerIPUpsert(user.ID, ip)
-			if err != nil {
-				gamelog.L.Error().Err(err).Msg("Failed to log player ip")
-				fmt.Fprintf(w, "invalid ip address")
-				return
-			}
-
-			if !user.FactionID.Valid {
-				fmt.Fprintf(w, "authentication error: user has not enlisted in one of the factions")
-				return
-			}
-
-			if factionIDMustMatch {
-				factionID := chi.URLParam(r, "faction_id")
-				if factionID == "" || factionID != user.FactionID.String {
-					fmt.Fprintf(w, "faction id check failed... url faction id: %s, user faction id: %s, url:%s", factionID, user.FactionID.String, r.URL.Path)
-					return
-				}
-			}
-
-			ctxWithUserID := context.WithValue(r.Context(), "auth_user_id", user.ID)
-			ctx := context.WithValue(ctxWithUserID, "faction_id", user.FactionID.String)
-			*r = *r.WithContext(ctx)
-			next.ServeHTTP(w, r)
-		}
-
-		return http.HandlerFunc(fn)
-	}
-}
-
-<<<<<<< HEAD
-func (api *API) AuthWS(userIDMustMatch bool) func(next http.Handler) http.Handler {
-	return func(next http.Handler) http.Handler {
-		fn := func(w http.ResponseWriter, r *http.Request) {
-			var token string
-			var ok bool
-
-			cookie, err := r.Cookie("xsyn-token")
-			if err != nil {
-				token = r.URL.Query().Get("token")
-				if token == "" {
-					token, ok = r.Context().Value("token").(string)
-					if !ok || token == "" {
-						gamelog.L.Debug().Err(err).Msg("missing token and cookie")
-						http.Error(w, "Unauthorized", http.StatusUnauthorized)
-						return
-					}
-				}
-			} else {
-				if err = api.Cookie.DecryptBase64(cookie.Value, &token); err != nil {
-					gamelog.L.Debug().Err(err).Msg("decrypting cookie error")
-					return
-				}
-			}
-
-			user, err := api.TokenLogin(token)
-			if err != nil {
-				gamelog.L.Debug().Err(err).Msg("authentication error")
-				return
-			}
-
-			if userIDMustMatch {
-				userID := chi.URLParam(r, "user_id")
-				if userID == "" || userID != user.ID {
-					gamelog.L.Debug().Err(fmt.Errorf("user id check failed")).
-						Str("userID", userID).
-						Str("user.ID", user.ID).
-						Str("r.URL.Path", r.URL.Path).
-						Msg("user id check failed")
-					return
-				}
-			}
-
-			// get ip
-			ip := r.Header.Get("X-Forwarded-For")
-			if ip == "" {
-				ipaddr, _, _ := net.SplitHostPort(r.RemoteAddr)
-				userIP := net.ParseIP(ipaddr)
-				if userIP == nil {
-					ip = ipaddr
-				} else {
-					ip = userIP.String()
-				}
-			}
-
-			// upsert player ip logs
-			err = db.PlayerIPUpsert(user.ID, ip)
-			if err != nil {
-				gamelog.L.Error().Err(err).Msg("Failed to log player ip")
-				return
-			}
-
-			ctx := context.WithValue(r.Context(), "auth_user_id", user.ID)
-			*r = *r.WithContext(ctx)
-			next.ServeHTTP(w, r)
-			return
-		}
-		return http.HandlerFunc(fn)
-	}
-}
-
-=======
->>>>>>> 86ee6739
-// TokenLogin gets a user from the token
-func (api *API) TokenLogin(tokenBase64 string, ignoreErr ...bool) (*server.Player, error) {
-	ignoreError := len(ignoreErr) > 0 && ignoreErr[0] == true
-
-	userResp, err := api.Passport.TokenLogin(tokenBase64)
-	if err != nil {
-		if !ignoreError {
-			if err.Error() == "session is expired" {
-				gamelog.L.Debug().Err(err).Msg("Failed to login with token")
-			}
-			gamelog.L.Error().Err(err).Msg("Failed to login with token")
-		}
-		return nil, err
-	}
-
-	err = api.UpsertPlayer(userResp.ID, null.StringFrom(userResp.Username), userResp.PublicAddress, userResp.FactionID, nil)
-	if err != nil {
-		if !ignoreError {
-			gamelog.L.Error().Err(err).Msg("Failed to update player detail")
-		}
-		return nil, err
-	}
-
-	serverPlayer, err := db.GetPlayer(userResp.ID)
-	if err != nil {
-		if !ignoreError {
-			gamelog.L.Error().Err(err).Msg("Failed to get player by ID")
-		}
-		return nil, err
-	}
-
-	return serverPlayer, nil
-}
-
-type captcha struct {
-	secret    string
-	siteKey   string
-	verifyUrl string
-}
-
-func (c *captcha) verify(token string) error {
-	if token == "" {
-		return terror.Error(fmt.Errorf("token is empty"), "Token is empty.")
-	}
-
-	resp, err := http.PostForm(c.verifyUrl, url.Values{
-		"secret":   {c.secret},
-		"response": {token},
-	})
-
-	if err != nil {
-		return terror.Error(err, "Failed to verify token")
-	}
-
-	body, err := ioutil.ReadAll(resp.Body)
-	defer resp.Body.Close()
-	if err != nil {
-		return terror.Error(err, "Read token")
-	}
-
-	type captchaResp struct {
-		Success   bool   `json:"success"`
-		ErrorCode string `json:"error-codes"`
-	}
-
-	cr := &captchaResp{}
-	err = json.Unmarshal(body, cr)
-	if err != nil {
-		return terror.Error(err, "Failed to read captcha response")
-	}
-
-	if cr.ErrorCode != "" {
-		gamelog.L.Debug().Msg(cr.ErrorCode)
-	}
-
-	if !cr.Success {
-		return terror.Error(fmt.Errorf("verification failed"), "Failed to verify captcha token")
-	}
-
-	return nil
-}
-
-func (api *API) LiveViewerCount(ctx context.Context, key string, payload []byte, reply ws.ReplyFunc) error {
-	reply(&ViewerLiveCount{})
-	api.ViewerUpdateChan <- true
-	return nil
-}
-
-type ViewerLiveCount struct {
-	RedMountain int64 `json:"red_mountain"`
-	Boston      int64 `json:"boston"`
-	Zaibatsu    int64 `json:"zaibatsu"`
-	Other       int64 `json:"other"`
-}
-
-const HubKeyViewerLiveCountUpdated = "VIEWER:LIVE:COUNT:UPDATED"
-
-func (api *API) debounceSendingViewerCount() {
-	defer func() {
-		if r := recover(); r != nil {
-			gamelog.LogPanicRecovery("panic! panic! panic! Panic at the debounceSendingViewerCount!", r)
-		}
-	}()
-
-	interval := 1 * time.Second
-	timer := time.NewTimer(interval)
-	for {
-		select {
-		case <-api.ViewerUpdateChan:
-			timer.Reset(interval)
-		case <-ws.ClientDisconnectedChan:
-			timer.Reset(interval)
-		case <-timer.C:
-			// get user ids from ws connection
-			playerIDs := ws.TrackedIdents()
-
-			// cal current online player
-			if len(playerIDs) > 0 {
-				ps, err := boiler.Players(
-					boiler.PlayerWhere.ID.IN(playerIDs),
-				).All(gamedb.StdConn)
-				if err != nil {
-					gamelog.L.Debug().Strs("playerIDs", playerIDs).Msg("Failed to query players.")
-					continue
-				}
-
-				result := &ViewerLiveCount{}
-				for _, p := range ps {
-					switch p.FactionID.String {
-					case server.RedMountainFactionID:
-						result.RedMountain += 1
-					case server.BostonCyberneticsFactionID:
-						result.Boston += 1
-					case server.ZaibatsuFactionID:
-						result.Zaibatsu += 1
-					default:
-						result.Other += 1
-					}
-				}
-				ws.PublishMessage("/public/live_viewer_count", HubKeyViewerLiveCountUpdated, result)
-			}
-		}
-	}
 }