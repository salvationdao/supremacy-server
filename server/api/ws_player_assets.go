package api

import (
	"context"
	"database/sql"
	"encoding/json"
	"fmt"
	"regexp"
	"server"
	"server/db"
	"server/db/boiler"
	"server/gamedb"
	"server/gamelog"
	"server/rpctypes"
	"strings"
	"time"
	"unicode"

	"github.com/kevinms/leakybucket-go"
	"github.com/volatiletech/sqlboiler/v4/boil"

	goaway "github.com/TwiN/go-away"
	"github.com/friendsofgo/errors"
	"github.com/gofrs/uuid"
	"github.com/jackc/pgx/v4/pgxpool"
	"github.com/ninja-software/terror/v2"
	"github.com/ninja-syndicate/ws"
	"github.com/rs/zerolog"
	"github.com/volatiletech/null/v8"
	"github.com/volatiletech/sqlboiler/v4/queries/qm"
)

type PlayerAssetsControllerWS struct {
	Conn *pgxpool.Pool
	Log  *zerolog.Logger
	API  *API
}

func NewPlayerAssetsController(api *API) *PlayerAssetsControllerWS {
	pac := &PlayerAssetsControllerWS{
		API: api,
	}

	api.SecureUserCommand(HubKeyPlayerAssetMechList, pac.PlayerAssetMechListHandler)

	api.SecureUserCommand(HubKeyPlayerAssetWeaponList, pac.PlayerAssetWeaponListHandler)
	api.SecureUserCommand(HubKeyPlayerAssetMysteryCrateList, pac.PlayerAssetMysteryCrateListHandler)
	api.SecureUserCommand(HubKeyPlayerAssetMysteryCrateGet, pac.PlayerAssetMysteryCrateGetHandler)
	api.SecureUserFactionCommand(HubKeyPlayerAssetMechDetail, pac.PlayerAssetMechDetail)
	api.SecureUserFactionCommand(HubKeyPlayerAssetWeaponDetail, pac.PlayerAssetWeaponDetail)
	api.SecureUserCommand(HubKeyPlayerAssetKeycardList, pac.PlayerAssetKeycardListHandler)
	api.SecureUserCommand(HubKeyPlayerAssetKeycardGet, pac.PlayerAssetKeycardGetHandler)
	api.SecureUserCommand(HubKeyPlayerAssetRename, pac.PlayerMechRenameHandler)
	api.SecureUserFactionCommand(HubKeyOpenCrate, pac.OpenCrateHandler)

	// public profile
	api.Command(HubKeyPlayerAssetMechListPublic, pac.PlayerAssetMechListPublicHandler)
	api.Command(HubKeyPlayerAssetMechDetailPublic, pac.PlayerAssetMechDetailPublic)

	return pac
}

const HubKeyPlayerAssetMechList = "PLAYER:ASSET:MECH:LIST"

type PlayerAssetMechListRequest struct {
	Payload struct {
		Search              string                `json:"search"`
		Filter              *db.ListFilterRequest `json:"filter"`
		Sort                *db.ListSortRequest   `json:"sort"`
		PageSize            int                   `json:"page_size"`
		Page                int                   `json:"page"`
		DisplayXsynMechs    bool                  `json:"display_xsyn_mechs"`
		ExcludeMarketLocked bool                  `json:"exclude_market_locked"`
		IncludeMarketListed bool                  `json:"include_market_listed"`
		QueueSort           db.SortByDir          `json:"queue_sort"`
		FilterRarities      []string              `json:"rarities"`
		FilterStatuses      []string              `json:"statuses"`
	} `json:"payload"`
}

type PlayerAssetMech struct {
	CollectionSlug      string      `json:"collection_slug"`
	Hash                string      `json:"hash"`
	TokenID             int64       `json:"token_id"`
	ItemType            string      `json:"item_type"`
	Tier                string      `json:"tier"`
	OwnerID             string      `json:"owner_id"`
	ImageURL            null.String `json:"image_url,omitempty"`
	CardAnimationURL    null.String `json:"card_animation_url,omitempty"`
	AvatarURL           null.String `json:"avatar_url,omitempty"`
	LargeImageURL       null.String `json:"large_image_url,omitempty"`
	BackgroundColor     null.String `json:"background_color,omitempty"`
	AnimationURL        null.String `json:"animation_url,omitempty"`
	YoutubeURL          null.String `json:"youtube_url,omitempty"`
	MarketLocked        bool        `json:"market_locked"`
	XsynLocked          bool        `json:"xsyn_locked"`
	LockedToMarketplace bool        `json:"locked_to_marketplace"`
	QueuePosition       null.Int    `json:"queue_position"`

	ID                    string     `json:"id"`
	Label                 string     `json:"label"`
	WeaponHardpoints      int        `json:"weapon_hardpoints"`
	UtilitySlots          int        `json:"utility_slots"`
	Speed                 int        `json:"speed"`
	MaxHitpoints          int        `json:"max_hitpoints"`
	IsDefault             bool       `json:"is_default"`
	IsInsured             bool       `json:"is_insured"`
	Name                  string     `json:"name"`
	GenesisTokenID        null.Int64 `json:"genesis_token_id,omitempty"`
	LimitedReleaseTokenID null.Int64 `json:"limited_release_token_id,omitempty"`
	PowerCoreSize         string     `json:"power_core_size"`
	BlueprintID           string     `json:"blueprint_id"`
	BrandID               string     `json:"brand_id"`
	FactionID             string     `json:"faction_id"`
	ModelID               string     `json:"model_id"`

	// Connected objects
	DefaultChassisSkinID string      `json:"default_chassis_skin_id"`
	ChassisSkinID        null.String `json:"chassis_skin_id,omitempty"`
	IntroAnimationID     null.String `json:"intro_animation_id,omitempty"`
	OutroAnimationID     null.String `json:"outro_animation_id,omitempty"`
	PowerCoreID          null.String `json:"power_core_id,omitempty"`

	UpdatedAt time.Time `json:"updated_at"`
	CreatedAt time.Time `json:"created_at"`
}

type PlayerAssetMechListResp struct {
	Total int64              `json:"total"`
	Mechs []*PlayerAssetMech `json:"mechs"`
}

func (pac *PlayerAssetsControllerWS) PlayerAssetMechListHandler(ctx context.Context, user *boiler.Player, key string, payload []byte, reply ws.ReplyFunc) error {
	req := &PlayerAssetMechListRequest{}
	err := json.Unmarshal(payload, req)
	if err != nil {
		return terror.Error(err, "Invalid request received.")
	}

	if !user.FactionID.Valid {
		return terror.Error(fmt.Errorf("user has no faction"), "You need a faction to see assets.")
	}

	listOpts := &db.MechListOpts{
		Search:              req.Payload.Search,
		Filter:              req.Payload.Filter,
		Sort:                req.Payload.Sort,
		PageSize:            req.Payload.PageSize,
		Page:                req.Payload.Page,
		OwnerID:             user.ID,
		DisplayXsynMechs:    req.Payload.DisplayXsynMechs,
		ExcludeMarketLocked: req.Payload.ExcludeMarketLocked,
		IncludeMarketListed: req.Payload.IncludeMarketListed,
		FilterRarities:      req.Payload.FilterRarities,
		FilterStatuses:      req.Payload.FilterStatuses,
	}
	if req.Payload.QueueSort.IsValid() && user.FactionID.Valid {
		listOpts.QueueSort = &db.MechListQueueSortOpts{
			FactionID: user.FactionID.String,
			SortDir:   req.Payload.QueueSort,
		}
	}

	total, mechs, err := db.MechList(listOpts)
	if err != nil {
		gamelog.L.Error().Interface("req.Payload", req.Payload).Err(err).Msg("issue getting mechs")
		return terror.Error(err, "Failed to find your War Machine assets, please try again or contact support.")
	}

	playerAssetMechs := []*PlayerAssetMech{}

	for _, m := range mechs {
		playerAssetMechs = append(playerAssetMechs, &PlayerAssetMech{
			ID:                    m.ID,
			Label:                 m.Label,
			WeaponHardpoints:      m.WeaponHardpoints,
			UtilitySlots:          m.UtilitySlots,
			Speed:                 m.Speed,
			MaxHitpoints:          m.MaxHitpoints,
			IsDefault:             m.IsDefault,
			IsInsured:             m.IsInsured,
			Name:                  m.Name,
			GenesisTokenID:        m.GenesisTokenID,
			LimitedReleaseTokenID: m.LimitedReleaseTokenID,
			PowerCoreSize:         m.PowerCoreSize,
			BlueprintID:           m.BlueprintID,
			BrandID:               m.BrandID,
			FactionID:             m.FactionID.String,
			ModelID:               m.ModelID,
			DefaultChassisSkinID:  m.DefaultChassisSkinID,
			ChassisSkinID:         m.ChassisSkinID,
			IntroAnimationID:      m.IntroAnimationID,
			OutroAnimationID:      m.OutroAnimationID,
			PowerCoreID:           m.PowerCoreID,
			UpdatedAt:             m.UpdatedAt,
			CreatedAt:             m.CreatedAt,
			CollectionSlug:        m.CollectionItem.CollectionSlug,
			Hash:                  m.CollectionItem.Hash,
			TokenID:               m.CollectionItem.TokenID,
			ItemType:              m.CollectionItem.ItemType,
			Tier:                  m.CollectionItem.Tier,
			OwnerID:               m.CollectionItem.OwnerID,
			XsynLocked:            m.CollectionItem.XsynLocked,
			MarketLocked:          m.CollectionItem.MarketLocked,
			LockedToMarketplace:   m.CollectionItem.LockedToMarketplace,
			QueuePosition:         m.QueuePosition,
			ImageURL:              m.CollectionItem.ImageURL,
			CardAnimationURL:      m.CollectionItem.CardAnimationURL,
			AvatarURL:             m.CollectionItem.AvatarURL,
			LargeImageURL:         m.CollectionItem.LargeImageURL,
			BackgroundColor:       m.CollectionItem.BackgroundColor,
			AnimationURL:          m.CollectionItem.AnimationURL,
			YoutubeURL:            m.CollectionItem.YoutubeURL,
		})
	}

	reply(&PlayerAssetMechListResp{
		Total: total,
		Mechs: playerAssetMechs,
	})
	return nil
}

const HubKeyPlayerAssetMechListPublic = "PLAYER:ASSET:MECH:LIST:PUBLIC"

type PlayerAssetMechListPublicRequest struct {
	Payload struct {
		PlayerID            string                `json:"player_id"`
		Search              string                `json:"search"`
		Filter              *db.ListFilterRequest `json:"filter"`
		Sort                *db.ListSortRequest   `json:"sort"`
		PageSize            int                   `json:"page_size"`
		Page                int                   `json:"page"`
		DisplayXsynMechs    bool                  `json:"display_xsyn_mechs"`
		ExcludeMarketLocked bool                  `json:"exclude_market_locked"`
		IncludeMarketListed bool                  `json:"include_market_listed"`
		QueueSort           db.SortByDir          `json:"queue_sort"`
	} `json:"payload"`
}

func (pac *PlayerAssetsControllerWS) PlayerAssetMechListPublicHandler(ctx context.Context, key string, payload []byte, reply ws.ReplyFunc) error {
	req := &PlayerAssetMechListPublicRequest{}
	err := json.Unmarshal(payload, req)
	if err != nil {
		return terror.Error(err, "Invalid request received.")
	}

	// get player
	player, err := boiler.FindPlayer(gamedb.StdConn, req.Payload.PlayerID)
	if err != nil {
		return terror.Error(fmt.Errorf("cant find player"), "Failed to fetch player.")
	}

	listOpts := &db.MechListOpts{
		Search:              req.Payload.Search,
		Filter:              req.Payload.Filter,
		Sort:                req.Payload.Sort,
		PageSize:            req.Payload.PageSize,
		Page:                req.Payload.Page,
		OwnerID:             player.ID,
		DisplayXsynMechs:    req.Payload.DisplayXsynMechs,
		ExcludeMarketLocked: req.Payload.ExcludeMarketLocked,
		IncludeMarketListed: req.Payload.IncludeMarketListed,
	}

	total, mechs, err := db.MechList(listOpts)
	if err != nil {
		gamelog.L.Error().Interface("req.Payload", req.Payload).Err(err).Msg("issue getting mechs")
		return terror.Error(err, "Failed to find your War Machine assets, please try again or contact support.")
	}

	playerAssetMechs := []*PlayerAssetMech{}

	for _, m := range mechs {
		playerAssetMechs = append(playerAssetMechs, &PlayerAssetMech{
			ID:                    m.ID,
			Label:                 m.Label,
			WeaponHardpoints:      m.WeaponHardpoints,
			UtilitySlots:          m.UtilitySlots,
			Speed:                 m.Speed,
			MaxHitpoints:          m.MaxHitpoints,
			IsDefault:             m.IsDefault,
			IsInsured:             m.IsInsured,
			Name:                  m.Name,
			GenesisTokenID:        m.GenesisTokenID,
			LimitedReleaseTokenID: m.LimitedReleaseTokenID,
			PowerCoreSize:         m.PowerCoreSize,
			BlueprintID:           m.BlueprintID,
			BrandID:               m.BrandID,
			FactionID:             m.FactionID.String,
			ModelID:               m.ModelID,
			DefaultChassisSkinID:  m.DefaultChassisSkinID,
			ChassisSkinID:         m.ChassisSkinID,
			IntroAnimationID:      m.IntroAnimationID,
			OutroAnimationID:      m.OutroAnimationID,
			PowerCoreID:           m.PowerCoreID,
			UpdatedAt:             m.UpdatedAt,
			CreatedAt:             m.CreatedAt,
			CollectionSlug:        m.CollectionItem.CollectionSlug,
			Hash:                  m.CollectionItem.Hash,
			TokenID:               m.CollectionItem.TokenID,
			ItemType:              m.CollectionItem.ItemType,
			Tier:                  m.CollectionItem.Tier,
			OwnerID:               m.CollectionItem.OwnerID,
			XsynLocked:            m.CollectionItem.XsynLocked,
			MarketLocked:          m.CollectionItem.MarketLocked,
			LockedToMarketplace:   m.CollectionItem.LockedToMarketplace,
			QueuePosition:         m.QueuePosition,
			ImageURL:              m.CollectionItem.ImageURL,
			CardAnimationURL:      m.CollectionItem.CardAnimationURL,
			AvatarURL:             m.CollectionItem.AvatarURL,
			LargeImageURL:         m.CollectionItem.LargeImageURL,
			BackgroundColor:       m.CollectionItem.BackgroundColor,
			AnimationURL:          m.CollectionItem.AnimationURL,
			YoutubeURL:            m.CollectionItem.YoutubeURL,
		})
	}

	reply(&PlayerAssetMechListResp{
		Total: total,
		Mechs: playerAssetMechs,
	})
	return nil
}

type PlayerAssetMechDetailRequest struct {
	Payload struct {
		MechID string `json:"mech_id"`
	} `json:"payload"`
}

const HubKeyPlayerAssetMechDetail = "PLAYER:ASSET:MECH:DETAIL"

func (pac *PlayerAssetsControllerWS) PlayerAssetMechDetail(ctx context.Context, user *boiler.Player, fID string, key string, payload []byte, reply ws.ReplyFunc) error {
	req := &PlayerAssetMechDetailRequest{}
	err := json.Unmarshal(payload, req)
	if err != nil {
		return terror.Error(err, "Invalid request received.")
	}

	// get collection and check ownership
	collectionItem, err := boiler.CollectionItems(
		boiler.CollectionItemWhere.ItemID.EQ(req.Payload.MechID),
		qm.InnerJoin(
			fmt.Sprintf(
				"%s on %s = %s",
				boiler.TableNames.Players,
				qm.Rels(boiler.TableNames.Players, boiler.PlayerColumns.ID),
				qm.Rels(boiler.TableNames.CollectionItems, boiler.CollectionItemColumns.OwnerID),
			),
		),
		boiler.PlayerWhere.FactionID.EQ(null.StringFrom(fID)),
	).One(gamedb.StdConn)
	if err != nil {
		return terror.Error(err, "Failed to find mech from the collection")
	}

	// get mech
	mech, err := db.Mech(gamedb.StdConn, collectionItem.ItemID)
	if err != nil {
		return terror.Error(err, "Failed to find mech from db")
	}

	reply(mech)
	return nil
}

const HubKeyPlayerAssetMechDetailPublic = "PLAYER:ASSET:MECH:DETAIL:PUBLIC"

func (pac *PlayerAssetsControllerWS) PlayerAssetMechDetailPublic(ctx context.Context, key string, payload []byte, reply ws.ReplyFunc) error {
	req := &PlayerAssetMechDetailRequest{}
	err := json.Unmarshal(payload, req)
	if err != nil {
		return terror.Error(err, "Invalid request received.")
	}

	// get collection and check ownership
	collectionItem, err := boiler.CollectionItems(
		boiler.CollectionItemWhere.ItemID.EQ(req.Payload.MechID),
		qm.InnerJoin(
			fmt.Sprintf(
				"%s on %s = %s",
				boiler.TableNames.Players,
				qm.Rels(boiler.TableNames.Players, boiler.PlayerColumns.ID),
				qm.Rels(boiler.TableNames.CollectionItems, boiler.CollectionItemColumns.OwnerID),
			),
		),
	).One(gamedb.StdConn)
	if err != nil {
		return terror.Error(err, "Failed to find mech from the collection")
	}

	// get mech
	mech, err := db.Mech(gamedb.StdConn, collectionItem.ItemID)
	if err != nil {
		return terror.Error(err, "Failed to find mech from db")
	}
	reply(mech)
	return nil
}

type PlayerAssetWeaponDetailRequest struct {
	Payload struct {
		WeaponID string `json:"weapon_id"`
	} `json:"payload"`
}

const HubKeyPlayerAssetWeaponDetail = "PLAYER:ASSET:WEAPON:DETAIL"

func (pac *PlayerAssetsControllerWS) PlayerAssetWeaponDetail(ctx context.Context, user *boiler.Player, fID string, key string, payload []byte, reply ws.ReplyFunc) error {
	req := &PlayerAssetWeaponDetailRequest{}
	err := json.Unmarshal(payload, req)
	if err != nil {
		return terror.Error(err, "Invalid request received.")
	}
	// get collection and check ownership
	collectionItem, err := boiler.CollectionItems(
		boiler.CollectionItemWhere.ItemType.EQ(boiler.ItemTypeWeapon),
		boiler.CollectionItemWhere.ItemID.EQ(req.Payload.WeaponID),
		qm.InnerJoin(
			fmt.Sprintf(
				"%s on %s = %s",
				boiler.TableNames.Players,
				qm.Rels(boiler.TableNames.Players, boiler.PlayerColumns.ID),
				qm.Rels(boiler.TableNames.CollectionItems, boiler.CollectionItemColumns.OwnerID),
			),
		),
		boiler.PlayerWhere.FactionID.EQ(null.StringFrom(fID)),
	).One(gamedb.StdConn)
	if err != nil {
		return terror.Error(err, "Failed to find weapon from the collection")
	}

	// get weapon
	weapon, err := db.Weapon(nil, collectionItem.ItemID)
	if err != nil {
		return terror.Error(err, "Failed to find weapon from db")
	}

	reply(weapon)
	return nil
}

func (pac *PlayerAssetsControllerWS) PlayerWeaponsListHandler(ctx context.Context, user *boiler.Player, key string, payload []byte, reply ws.ReplyFunc) error {
	pas, err := db.PlayerWeaponsList(user.ID)
	if err != nil {
		gamelog.L.Error().Str("db func", "TalliedPlayerWeaponsList").Str("userID", user.ID).Err(err).Msg("unable to get player weapons")
		return terror.Error(err, "Unable to retrieve weapons, try again or contact support.")
	}

	reply(pas)
	return nil
}

const HubKeyPlayerAssetMysteryCrateList = "PLAYER:ASSET:MYSTERY_CRATE:LIST"

type PlayerAssetMysteryCrateListRequest struct {
	Payload struct {
		Search              string              `json:"search"`
		Sort                *db.ListSortRequest `json:"sort"`
		PageSize            int                 `json:"page_size"`
		Page                int                 `json:"page"`
		SortDir             db.SortByDir        `json:"sort_dir"`
		SortBy              string              `json:"sort_by"`
		ExcludeOpened       bool                `json:"exclude_opened"`
		IncludeMarketListed bool                `json:"include_market_listed"`
		ExcludeMarketLocked bool                `json:"exclude_market_locked"`
	} `json:"payload"`
}

type PlayerAssetMysteryCrateListResponse struct {
	Total         int64                  `json:"total"`
	MysteryCrates []*server.MysteryCrate `json:"mystery_crates"`
}

func (pac *PlayerAssetsControllerWS) PlayerAssetMysteryCrateListHandler(tx context.Context, user *boiler.Player, key string, payload []byte, reply ws.ReplyFunc) error {
	req := &PlayerAssetMysteryCrateListRequest{}
	err := json.Unmarshal(payload, req)
	if err != nil {
		return terror.Error(err, "Invalid request received.")
	}

	if !req.Payload.SortDir.IsValid() {
		req.Payload.SortDir = db.SortByDirDesc
	}

	total, records, err := db.PlayerMysteryCrateList(
		req.Payload.Search,
		req.Payload.ExcludeOpened,
		req.Payload.IncludeMarketListed,
		req.Payload.ExcludeMarketLocked,
		&user.ID,
		req.Payload.Page,
		req.Payload.PageSize,
		req.Payload.SortBy,
		req.Payload.SortDir,
	)
	if err != nil {
		gamelog.L.Error().Err(err).Msg("Failed to get list of mystery crate assets")
		return terror.Error(err, "Failed to get list of mystery crate assets")
	}

	resp := &PlayerAssetMysteryCrateListResponse{
		Total:         total,
		MysteryCrates: records,
	}
	reply(resp)

	return nil
}

const HubKeyPlayerAssetKeycardList = "PLAYER:ASSET:KEYCARD:LIST"

type PlayerAssetKeycardListRequest struct {
	Payload struct {
		Search              string                `json:"search"`
		Filter              *db.ListFilterRequest `json:"filter"`
		Sort                *db.ListSortRequest   `json:"sort"`
		PageSize            int                   `json:"page_size"`
		Page                int                   `json:"page"`
		SortDir             db.SortByDir          `json:"sort_dir"`
		SortBy              string                `json:"sort_by"`
		IncludeMarketListed bool                  `json:"include_market_listed"`
	} `json:"payload"`
}

type PlayerAssetKeycardListResponse struct {
	Total    int64                  `json:"total"`
	Keycards []*server.AssetKeycard `json:"keycards"`
}

func (pac *PlayerAssetsControllerWS) PlayerAssetKeycardListHandler(tx context.Context, user *boiler.Player, key string, payload []byte, reply ws.ReplyFunc) error {
	req := &PlayerAssetKeycardListRequest{}
	err := json.Unmarshal(payload, req)
	if err != nil {
		return terror.Error(err, "Invalid request received.")
	}

	if !req.Payload.SortDir.IsValid() {
		req.Payload.SortDir = db.SortByDirDesc
	}

	total, records, err := db.PlayerKeycardList(
		req.Payload.Search,
		req.Payload.Filter,
		req.Payload.IncludeMarketListed,
		&user.ID,
		req.Payload.Page,
		req.Payload.PageSize,
		req.Payload.SortBy,
		req.Payload.SortDir,
	)
	if err != nil {
		gamelog.L.Error().Err(err).Msg("Failed to get list of keycard assets")
		return terror.Error(err, "Failed to get list of keycard assets")
	}

	resp := &PlayerAssetKeycardListResponse{
		Total:    total,
		Keycards: records,
	}
	reply(resp)

	return nil
}

const (
	HubKeyPlayerAssetMysteryCrateGet = "PLAYER:ASSET:MYSTERY_CRATE:GET"
	HubKeyPlayerAssetKeycardGet      = "PLAYER:ASSET:KEYCARD:GET"
)

type PlayerAssetGetRequest struct {
	Payload struct {
		ID uuid.UUID `json:"id"`
	} `json:"payload"`
}

func (pac *PlayerAssetsControllerWS) PlayerAssetMysteryCrateGetHandler(tx context.Context, user *boiler.Player, key string, payload []byte, reply ws.ReplyFunc) error {
	req := &PlayerAssetGetRequest{}
	err := json.Unmarshal(payload, req)
	if err != nil {
		return terror.Error(err, "Invalid request received.")
	}

	crate, err := db.PlayerMysteryCrate(req.Payload.ID)
	if errors.Is(err, sql.ErrNoRows) {
		return terror.Error(err, "Mystery Crate not found.")
	}
	if err != nil {
		return terror.Error(err, "Failed to get Mystery Crate.")
	}

	reply(crate)

	return nil
}

func (pac *PlayerAssetsControllerWS) PlayerAssetKeycardGetHandler(tx context.Context, user *boiler.Player, key string, payload []byte, reply ws.ReplyFunc) error {
	req := &PlayerAssetGetRequest{}
	err := json.Unmarshal(payload, req)
	if err != nil {
		return terror.Error(err, "Invalid request received.")
	}

	keycard, err := db.PlayerKeycard(req.Payload.ID)
	if errors.Is(err, sql.ErrNoRows) {
		return terror.Error(err, "Keycard not found.")
	}
	if err != nil {
		return terror.Error(err, "Failed to get keycard.")
	}

	reply(keycard)

	return nil
}

const (
	HubKeyPlayerAssetRename = "PLAYER:MECH:RENAME"
)

type PlayerMechRenameRequest struct {
	Payload struct {
		MechID  uuid.UUID `json:"mech_id"`
		NewName string    `json:"new_name"`
	} `json:"payload"`
}

func (pac *PlayerAssetsControllerWS) PlayerMechRenameHandler(tx context.Context, user *boiler.Player, key string, payload []byte, reply ws.ReplyFunc) error {
	req := &PlayerMechRenameRequest{}
	err := json.Unmarshal(payload, req)
	if err != nil {
		return terror.Error(err, "Invalid request received.")
	}

	// check valid name
	err = IsValidMechName(req.Payload.NewName)
	if err != nil {
		return terror.Error(err, "Invalid mech name")
	}

	mech, err := db.MechRename(req.Payload.MechID.String(), user.ID, req.Payload.NewName)
	if err != nil {
		return terror.Error(err, "Failed to rename mech")
	}

	reply(mech)
	return nil
}

// PrintableLen counts how many printable characters are in a string.
func PrintableLen(s string) int {
	sLen := 0
	runes := []rune(s)
	for _, r := range runes {
		if unicode.IsPrint(r) {
			sLen += 1
		}
	}
	return sLen
}

var UsernameRegExp = regexp.MustCompile("[`~!@#$%^&*()+=\\[\\]{};':\"\\|,.<>\\/?]")

func IsValidMechName(name string) error {
	// Must contain at least 3 characters
	// Cannot contain more than 15 characters
	// Cannot contain profanity
	// Can only contain the following symbols: _
	hasDisallowedSymbol := false
	if UsernameRegExp.Match([]byte(name)) {
		hasDisallowedSymbol = true
	}

	//err := fmt.Errorf("username does not meet requirements")
	if TrimName(name) == "" {
		return terror.Error(fmt.Errorf("name cannot be empty"), "Invalid name. Your name cannot be empty.")
	}
	if PrintableLen(TrimName(name)) < 3 {
		return terror.Error(fmt.Errorf("name must be at least characters long"), "Invalid name. Your name must be at least 3 characters long.")
	}
	if PrintableLen(TrimName(name)) > 30 {
		return terror.Error(fmt.Errorf("name cannot be more than 30 characters long"), "Invalid name. Your name cannot be more than 30 characters long.")
	}
	if hasDisallowedSymbol {
		return terror.Error(fmt.Errorf("name cannot contain disallowed symbols"), "Invalid name. Your name contains a disallowed symbol.")
	}

	profanityDetector := goaway.NewProfanityDetector()
	profanityDetector = profanityDetector.WithSanitizeLeetSpeak(false)

	if profanityDetector.IsProfane(name) {
		return terror.Error(fmt.Errorf("name contains profanity"), "Invalid name. Your name contains profanity.")
	}

	return nil
}

// TrimName removes misuse of invisible characters.
func TrimName(username string) string {
	// Check if entire string is nothing not non-printable characters
	isEmpty := true
	runes := []rune(username)
	for _, r := range runes {
		if unicode.IsPrint(r) && !unicode.IsSpace(r) {
			isEmpty = false
			break
		}
	}
	if isEmpty {
		return ""
	}

	// Remove Spaces like characters Around String (keep mark ones)
	output := strings.Trim(username, " \u00A0\u180E\u2000\u2001\u2002\u2003\u2004\u2005\u2006\u2007\u2008\u2009\u200A\u200B\u202F\u205F\u3000\uFEFF\u2423\u2422\u2420")

	return output
}

type OpenCrateRequest struct {
	Payload struct {
		Id       string `json:"id"`
		IsHangar bool   `json:"is_hangar"`
	} `json:"payload"`
}

type OpenCrateResponse struct {
	Mech       *server.Mech       `json:"mech,omitempty"`
	MechSkin   *server.MechSkin   `json:"mech_skin,omitempty"`
	Weapons    []*server.Weapon   `json:"weapon,omitempty"`
	WeaponSkin *server.WeaponSkin `json:"weapon_skin,omitempty"`
	PowerCore  *server.PowerCore  `json:"power_core,omitempty"`
}

const HubKeyOpenCrate = "CRATE:OPEN"

var openCrateBucket = leakybucket.NewLeakyBucket(0.5, 1)

func (pac *PlayerAssetsControllerWS) OpenCrateHandler(ctx context.Context, user *boiler.Player, factionID string, key string, payload []byte, reply ws.ReplyFunc) error {
	v := openCrateBucket.Add(1)
	if v == 0 {
		return terror.Error(fmt.Errorf("too many requests"), "Currently handling request, please try again.")
	}

	req := &OpenCrateRequest{}
	err := json.Unmarshal(payload, req)
	if err != nil {
		return terror.Error(err, "Invalid request received.")
	}

	var collectionItem *boiler.CollectionItem
	if req.Payload.IsHangar {
		collectionItem, err = boiler.CollectionItems(
			boiler.CollectionItemWhere.ID.EQ(req.Payload.Id),
			boiler.CollectionItemWhere.ItemType.EQ(boiler.ItemTypeMysteryCrate),
		).One(gamedb.StdConn)
	} else {
		collectionItem, err = boiler.CollectionItems(
			boiler.CollectionItemWhere.ItemID.EQ(req.Payload.Id),
			boiler.CollectionItemWhere.ItemType.EQ(boiler.ItemTypeMysteryCrate),
		).One(gamedb.StdConn)
	}
	if err != nil {
		return terror.Error(err, "Could not find collection item, try again or contact support.")
	}

	//checks
	if collectionItem.OwnerID != user.ID {
		return terror.Error(fmt.Errorf("user: %s attempted to open crate: %s belonging to owner: %s", user.ID, req.Payload.Id, collectionItem.OwnerID), "This crate does not belong to this user, try again or contact support.")
	}
	if collectionItem.MarketLocked {
		return terror.Error(fmt.Errorf("user: %s attempted to open crate: %s while market locked", user.ID, req.Payload.Id), "This crate is still on Marketplace, try again or contact support.")
	}
	if collectionItem.XsynLocked {
		return terror.Error(fmt.Errorf("user: %s attempted to open crate: %s while XSYN locked", user.ID, req.Payload.Id), "This crate is locked to XSYN, move asset to Supremacy and try again.")
	}

	crate := boiler.MysteryCrate{}

	q := `
		UPDATE mystery_crate
		SET opened = TRUE
		WHERE id = $1 AND opened = FALSE AND locked_until <= NOW()
		RETURNING id, type, faction_id, label, opened, locked_until, purchased, deleted_at, updated_at, created_at, description`
	err = gamedb.StdConn.
		QueryRow(q, collectionItem.ItemID).
		Scan(
			&crate.ID,
			&crate.Type,
			&crate.FactionID,
			&crate.Label,
			&crate.Opened,
			&crate.LockedUntil,
			&crate.Purchased,
			&crate.DeletedAt,
			&crate.UpdatedAt,
			&crate.CreatedAt,
			&crate.Description,
		)
	if err != nil {
		return terror.Error(err, "Could not find crate, try again or contact support.")
	}

	crateRollback := func() {
		crate.Opened = false
		_, err = crate.Update(gamedb.StdConn, boil.Infer())
		if err != nil {
			gamelog.L.Error().Err(err).Interface("crate", crate).Msg(fmt.Sprintf("failed rollback crate opened: %s", crate.ID))
		}
	}

	items := OpenCrateResponse{}

	tx, err := gamedb.StdConn.Begin()
	if err != nil {
		return fmt.Errorf("start tx: %w", err)
	}
	defer tx.Rollback()

	blueprintItems, err := crate.MysteryCrateBlueprints().All(gamedb.StdConn)
	if err != nil {
		crateRollback()
		gamelog.L.Error().Err(err).Msg(fmt.Sprintf("failed to get blueprint relationships from crate: %s, for user: %s, CRATE:OPEN", crate.ID, user.ID))
		return terror.Error(err, "Could not get mech during crate opening, try again or contact support.")
	}

	xsynAsserts := []*rpctypes.XsynAsset{}

	for _, blueprintItem := range blueprintItems {
		switch blueprintItem.BlueprintType {
		case boiler.TemplateItemTypeMECH:
			bp, err := db.BlueprintMech(blueprintItem.BlueprintID)
			if err != nil {
				crateRollback()
				gamelog.L.Error().Err(err).Interface("crate", crate).Interface("crate blueprint", blueprintItem).Msg(fmt.Sprintf("failed to get mech blueprint from crate: %s, for user: %s, CRATE:OPEN", crate.ID, user.ID))
				return terror.Error(err, "Could not get mech during crate opening, try again or contact support.")
			}

			mech, err := db.InsertNewMech(tx, uuid.FromStringOrNil(user.ID), bp)
			if err != nil {
				crateRollback()
				gamelog.L.Error().Err(err).Interface("crate", crate).Interface("crate blueprint", blueprintItem).Msg(fmt.Sprintf("failed to insert new mech from crate: %s, for user: %s, CRATE:OPEN", crate.ID, user.ID))
				return terror.Error(err, "Could not get mech during crate opening, try again or contact support.")
			}

			items.Mech = mech
		case boiler.TemplateItemTypeWEAPON:
			bp, err := db.BlueprintWeapon(blueprintItem.BlueprintID)
			if err != nil {
				crateRollback()
				gamelog.L.Error().Err(err).Interface("crate", crate).Interface("crate blueprint", blueprintItem).Msg(fmt.Sprintf("failed to get weapon blueprint from crate: %s, for user: %s, CRATE:OPEN", crate.ID, user.ID))
				return terror.Error(err, "Could not get weapon blueprint during crate opening, try again or contact support.")
			}

			weapon, err := db.InsertNewWeapon(tx, uuid.FromStringOrNil(user.ID), bp)
			if err != nil {
				crateRollback()
				gamelog.L.Error().Err(err).Interface("crate", crate).Interface("crate blueprint", blueprintItem).Msg(fmt.Sprintf("failed to insert new weapon from crate: %s, for user: %s, CRATE:OPEN", crate.ID, user.ID))
				return terror.Error(err, "Could not get weapon during crate opening, try again or contact support.")
			}
			items.Weapons = append(items.Weapons, weapon)
		case boiler.TemplateItemTypeMECH_SKIN:
			bp, err := db.BlueprintMechSkinSkin(blueprintItem.BlueprintID)
			if err != nil {
				crateRollback()
				gamelog.L.Error().Err(err).Interface("crate", crate).Interface("crate blueprint", blueprintItem).Msg(fmt.Sprintf("failed to get mech skin blueprint from crate: %s, for user: %s, CRATE:OPEN", crate.ID, user.ID))
				return terror.Error(err, "Could not get mech skin blueprint during crate opening, try again or contact support.")
			}

			mechSkin, err := db.InsertNewMechSkin(tx, uuid.FromStringOrNil(user.ID), bp)
			if err != nil {
				crateRollback()
				gamelog.L.Error().Err(err).Interface("crate", crate).Interface("crate blueprint", blueprintItem).Msg(fmt.Sprintf("failed to insert new mech skin from crate: %s, for user: %s, CRATE:OPEN", crate.ID, user.ID))
				return terror.Error(err, "Could not get mech skin during crate opening, try again or contact support.")
			}
			items.MechSkin = mechSkin
		case boiler.TemplateItemTypeWEAPON_SKIN:
			bp, err := db.BlueprintWeaponSkin(blueprintItem.BlueprintID)
			if err != nil {
				crateRollback()
				gamelog.L.Error().Err(err).Interface("crate", crate).Interface("crate blueprint", blueprintItem).Msg(fmt.Sprintf("failed to get weapon skin blueprint from crate: %s, for user: %s, CRATE:OPEN", crate.ID, user.ID))
				return terror.Error(err, "Could not get weapon skin blueprint during crate opening, try again or contact support.")
			}
			weaponSkin, err := db.InsertNewWeaponSkin(tx, uuid.FromStringOrNil(user.ID), bp)
			if err != nil {
				crateRollback()
				gamelog.L.Error().Err(err).Interface("crate", crate).Interface("crate blueprint", blueprintItem).Msg(fmt.Sprintf("failed to insert new weapon skin from crate: %s, for user: %s, CRATE:OPEN", crate.ID, user.ID))
				return terror.Error(err, "Could not get weapon skin during crate opening, try again or contact support.")
			}
			items.WeaponSkin = weaponSkin
		case boiler.TemplateItemTypePOWER_CORE:
			bp, err := db.BlueprintPowerCore(blueprintItem.BlueprintID)
			if err != nil {
				crateRollback()
				gamelog.L.Error().Err(err).Interface("crate", crate).Interface("crate blueprint", blueprintItem).Msg(fmt.Sprintf("failed to get powercore blueprint from crate: %s, for user: %s, CRATE:OPEN", crate.ID, user.ID))
				return terror.Error(err, "Could not get powercore blueprint during crate opening, try again or contact support.")
			}

			powerCore, err := db.InsertNewPowerCore(tx, uuid.FromStringOrNil(user.ID), bp)
			if err != nil {
				crateRollback()
				gamelog.L.Error().Err(err).Interface("crate", crate).Interface("crate blueprint", blueprintItem).Msg(fmt.Sprintf("failed to insert new powercore from crate: %s, for user: %s, CRATE:OPEN", crate.ID, user.ID))
				return terror.Error(err, "Could not get powercore during crate opening, try again or contact support.")
			}
			items.PowerCore = powerCore
		}
	}
	var hangarResp *db.SiloType
	if crate.Type == boiler.CrateTypeMECH {
		eod, err := db.MechEquippedOnDetails(tx, items.Mech.ID)
		if err != nil {
			crateRollback()
			gamelog.L.Error().Err(err).Interface("crate", crate).Msg(fmt.Sprintf("failed to get MechEquippedOnDetails during CRATE:OPEN crate: %s", crate.ID))
			return terror.Error(err, "Could not open crate, try again or contact support.")
		}

		//attach mech_skin to mech - mech
		err = db.AttachMechSkinToMech(tx, user.ID, items.Mech.ID, items.MechSkin.ID, false)
		if err != nil {
			crateRollback()
			gamelog.L.Error().Err(err).Interface("crate", crate).Msg(fmt.Sprintf("failed to attach mech skin to mech during CRATE:OPEN crate: %s", crate.ID))
			return terror.Error(err, "Could not open crate, try again or contact support.")
		}
		items.MechSkin.EquippedOn = null.StringFrom(items.Mech.ID)
		items.MechSkin.EquippedOnDetails = eod
		xsynAsserts = append(xsynAsserts, rpctypes.ServerMechSkinsToXsynAsset([]*server.MechSkin{items.MechSkin})...)

		err = db.AttachPowerCoreToMech(tx, user.ID, items.Mech.ID, items.PowerCore.ID)
		if err != nil {
			crateRollback()
			gamelog.L.Error().Err(err).Interface("crate", crate).Msg(fmt.Sprintf("failed to attach powercore to mech during CRATE:OPEN crate: %s", crate.ID))
			return terror.Error(err, "Could not open crate, try again or contact support.")
		}
		items.PowerCore.EquippedOn = null.StringFrom(items.Mech.ID)
		items.PowerCore.EquippedOnDetails = eod
		xsynAsserts = append(xsynAsserts, rpctypes.ServerPowerCoresToXsynAsset([]*server.PowerCore{items.PowerCore})...)

		//attach weapons to mech -mech
		for _, weapon := range items.Weapons {
			err = db.AttachWeaponToMech(tx, user.ID, items.Mech.ID, weapon.ID)
			if err != nil {
				crateRollback()
				gamelog.L.Error().Err(err).Interface("crate", crate).Msg(fmt.Sprintf("failed to attach weapons to mech during CRATE:OPEN crate: %s", crate.ID))
				return terror.Error(err, "Could not open crate, try again or contact support.")
			}
			weapon.EquippedOn = null.StringFrom(items.Mech.ID)
			weapon.EquippedOnDetails = eod
		}
		xsynAsserts = append(xsynAsserts, rpctypes.ServerWeaponsToXsynAsset(items.Weapons)...)

		mech, err := db.Mech(tx, items.Mech.ID)
		if err != nil {
			crateRollback()
			gamelog.L.Error().Err(err).Interface("crate", crate).Msg(fmt.Sprintf("failed to get final mech during CRATE:OPEN crate: %s", crate.ID))
			return terror.Error(err, "Could not open crate, try again or contact support.")
		}
		mech.ChassisSkin = items.MechSkin
		xsynAsserts = append(xsynAsserts, rpctypes.ServerMechsToXsynAsset([]*server.Mech{mech})...)

<<<<<<< HEAD
		err = db.GiveMechAvatar(mech.OwnerID, mech.ID)
		if err != nil {
			gamelog.L.Error().Err(err).Interface("crate", crate).Msg(fmt.Sprintf("failed to get final mech during CRATE:OPEN crate: %s", crate.ID))
			return terror.Error(err, "Could not open crate, try again or contact support.")
		}
=======
		if req.Payload.IsHangar {
			hangarResp, err = db.GetUserMechHangarItemsWithMechID(mech, user.ID, tx)
			if err != nil {
				crateRollback()
				gamelog.L.Error().Err(err).Msg("Failed to get mech hangar items while opening crate")
				return terror.Error(err, "Failed to get user mech hangar from items")
			}
		}

>>>>>>> 3085dfc4
	}

	if crate.Type == boiler.CrateTypeWEAPON {
		wod, err := db.WeaponEquippedOnDetails(tx, items.Weapons[0].ID)
		if err != nil {
			crateRollback()
			gamelog.L.Error().Err(err).Interface("crate", crate).Msg(fmt.Sprintf("failed to get WeaponEquippedOnDetails during CRATE:OPEN crate: %s", crate.ID))
			return terror.Error(err, "Could not open crate, try again or contact support.")
		}

		//attach weapon_skin to weapon -weapon
		if len(items.Weapons) != 1 {
			crateRollback()
			gamelog.L.Error().Err(err).Interface("crate", crate).Msg(fmt.Sprintf("too many weapons in crate: %s", crate.ID))
			return terror.Error(fmt.Errorf("too many weapons in weapon crate"), "Could not open crate, try again or contact support.")
		}
		err = db.AttachWeaponSkinToWeapon(tx, user.ID, items.Weapons[0].ID, items.WeaponSkin.ID)
		if err != nil {
			crateRollback()
			gamelog.L.Error().Err(err).Interface("crate", crate).Msg(fmt.Sprintf("failed to attach weapon skin to weapon during CRATE:OPEN crate: %s", crate.ID))
			return terror.Error(err, "Could not open crate, try again or contact support.")
		}
		items.WeaponSkin.EquippedOn = null.StringFrom(items.Weapons[0].ID)
		items.WeaponSkin.EquippedOnDetails = wod
		xsynAsserts = append(xsynAsserts, rpctypes.ServerWeaponSkinsToXsynAsset([]*server.WeaponSkin{items.WeaponSkin})...)

		weapon, err := db.Weapon(tx, items.Weapons[0].ID)
		if err != nil {
			crateRollback()
			gamelog.L.Error().Err(err).Interface("crate", crate).Msg(fmt.Sprintf("failed to get final mech during CRATE:OPEN crate: %s", crate.ID))
			return terror.Error(err, "Could not open crate, try again or contact support.")
		}
		xsynAsserts = append(xsynAsserts, rpctypes.ServerWeaponsToXsynAsset([]*server.Weapon{weapon})...)

		if req.Payload.IsHangar {
			hangarResp, err = db.GetUserWeaponHangarItemsWithID(weapon, user.ID, tx)
			if err != nil {
				crateRollback()
				gamelog.L.Error().Err(err).Msg("Failed to get weapon hangar items while opening crate")
				return terror.Error(err, "Failed to get user mech hangar from items")
			}
		}
	}

	err = pac.API.Passport.AssetsRegister(xsynAsserts) // register new assets
	if err != nil {
		gamelog.L.Error().Err(err).Msg("issue inserting new mechs to xsyn for RegisterAllNewAssets")
		crateRollback()
		return terror.Error(err, "Could not get mech during crate opening, try again or contact support.")
	}

	// delete crate on xsyn
	err = pac.API.Passport.DeleteAssetXSYN(crate.ID)
	if err != nil {
		gamelog.L.Error().Err(err).Msg("issue inserting new mechs to xsyn for RegisterAllNewAssets - DeleteAssetXSYN")
		crateRollback()
		return terror.Error(err, "Could not get mech during crate opening, try again or contact support.")
	}

	err = tx.Commit()
	if err != nil {
		crateRollback()
		gamelog.L.Error().Err(err).Interface("crate", crate).Msg("failed to open mystery crate")
		return terror.Error(err, "Could not open mystery crate, please try again or contact support.")
	}

	if req.Payload.IsHangar {
		reply(hangarResp)
		return nil
	}

	reply(items)

	return nil
}

const HubKeyPlayerAssetWeaponList = "PLAYER:ASSET:WEAPON:LIST"

type PlayerAssetWeaponListRequest struct {
	Payload struct {
		Search                        string                    `json:"search"`
		Filter                        *db.ListFilterRequest     `json:"filter"`
		Sort                          *db.ListSortRequest       `json:"sort"`
		PageSize                      int                       `json:"page_size"`
		Page                          int                       `json:"page"`
		DisplayXsynMechs              bool                      `json:"display_xsyn_mechs"`
		ExcludeMarketLocked           bool                      `json:"exclude_market_locked"`
		IncludeMarketListed           bool                      `json:"include_market_listed"`
		FilterRarities                []string                  `json:"rarities"`
		FilterWeaponTypes             []string                  `json:"weapon_types"`
		FilterEquippedStatuses        []string                  `json:"equipped_statuses"`
		FilterStatAmmo                *db.WeaponStatFilterRange `json:"stat_ammo"`
		FilterStatDamage              *db.WeaponStatFilterRange `json:"stat_damage"`
		FilterStatDamageFalloff       *db.WeaponStatFilterRange `json:"stat_damage_falloff"`
		FilterStatDamageFalloffRate   *db.WeaponStatFilterRange `json:"stat_damage_falloff_rate"`
		FilterStatRadius              *db.WeaponStatFilterRange `json:"stat_radius"`
		FilterStatRadiusDamageFalloff *db.WeaponStatFilterRange `json:"stat_radius_damage_falloff"`
		FilterStatRateOfFire          *db.WeaponStatFilterRange `json:"stat_rate_of_fire"`
		FilterStatEnergyCosts         *db.WeaponStatFilterRange `json:"stat_energy_cost"`
		FilterStatProjectileSpeed     *db.WeaponStatFilterRange `json:"stat_projectile_speed"`
		FilterStatSpread              *db.WeaponStatFilterRange `json:"stat_spread"`
	} `json:"payload"`
}

type PlayerAssetWeaponListResp struct {
	Total   int64                `json:"total"`
	Weapons []*PlayerAssetWeapon `json:"weapons"`
}

type PlayerAssetWeapon struct {
	CollectionSlug      string      `json:"collection_slug"`
	Hash                string      `json:"hash"`
	TokenID             int64       `json:"token_id"`
	Tier                string      `json:"tier"`
	OwnerID             string      `json:"owner_id"`
	ImageURL            null.String `json:"image_url,omitempty"`
	CardAnimationURL    null.String `json:"card_animation_url,omitempty"`
	AvatarURL           null.String `json:"avatar_url,omitempty"`
	LargeImageURL       null.String `json:"large_image_url,omitempty"`
	BackgroundColor     null.String `json:"background_color,omitempty"`
	AnimationURL        null.String `json:"animation_url,omitempty"`
	YoutubeURL          null.String `json:"youtube_url,omitempty"`
	MarketLocked        bool        `json:"market_locked"`
	XsynLocked          bool        `json:"xsyn_locked"`
	LockedToMarketplace bool        `json:"locked_to_marketplace"`

	ID    string `json:"id"`
	Label string `json:"label"`
	Name  string `json:"name"`

	UpdatedAt time.Time `json:"updated_at"`
	CreatedAt time.Time `json:"created_at"`
}

func (pac *PlayerAssetsControllerWS) PlayerAssetWeaponListHandler(ctx context.Context, user *boiler.Player, key string, payload []byte, reply ws.ReplyFunc) error {
	req := &PlayerAssetWeaponListRequest{}
	err := json.Unmarshal(payload, req)
	if err != nil {
		return terror.Error(err, "Invalid request received.")
	}

	if !user.FactionID.Valid {
		return terror.Error(fmt.Errorf("user has no faction"), "You need a faction to see assets.")
	}

	listOpts := &db.WeaponListOpts{
		Search:                        req.Payload.Search,
		Filter:                        req.Payload.Filter,
		Sort:                          req.Payload.Sort,
		PageSize:                      req.Payload.PageSize,
		Page:                          req.Payload.Page,
		OwnerID:                       user.ID,
		DisplayXsynMechs:              req.Payload.DisplayXsynMechs,
		ExcludeMarketLocked:           req.Payload.ExcludeMarketLocked,
		IncludeMarketListed:           req.Payload.IncludeMarketListed,
		FilterRarities:                req.Payload.FilterRarities,
		FilterWeaponTypes:             req.Payload.FilterWeaponTypes,
		FilterEquippedStatuses:        req.Payload.FilterEquippedStatuses,
		FilterStatAmmo:                req.Payload.FilterStatAmmo,
		FilterStatDamage:              req.Payload.FilterStatDamage,
		FilterStatDamageFalloff:       req.Payload.FilterStatDamageFalloff,
		FilterStatDamageFalloffRate:   req.Payload.FilterStatDamageFalloffRate,
		FilterStatRadius:              req.Payload.FilterStatRadius,
		FilterStatRadiusDamageFalloff: req.Payload.FilterStatRadiusDamageFalloff,
		FilterStatRateOfFire:          req.Payload.FilterStatRateOfFire,
		FilterStatEnergyCosts:         req.Payload.FilterStatEnergyCosts,
		FilterStatProjectileSpeed:     req.Payload.FilterStatProjectileSpeed,
		FilterStatSpread:              req.Payload.FilterStatSpread,
	}

	total, weapons, err := db.WeaponList(listOpts)
	if err != nil {
		gamelog.L.Error().Interface("req.Payload", req.Payload).Err(err).Msg("issue getting mechs")
		return terror.Error(err, "Failed to find your War Machine assets, please try again or contact support.")
	}

	playerAssWeapons := []*PlayerAssetWeapon{}

	for _, m := range weapons {
		playerAssWeapons = append(playerAssWeapons, &PlayerAssetWeapon{
			ID:                  m.ID,
			Label:               m.Label,
			UpdatedAt:           m.UpdatedAt,
			CreatedAt:           m.CreatedAt,
			CollectionSlug:      m.CollectionItem.CollectionSlug,
			Hash:                m.CollectionItem.Hash,
			TokenID:             m.CollectionItem.TokenID,
			Tier:                m.CollectionItem.Tier,
			OwnerID:             m.CollectionItem.OwnerID,
			XsynLocked:          m.CollectionItem.XsynLocked,
			MarketLocked:        m.CollectionItem.MarketLocked,
			LockedToMarketplace: m.CollectionItem.LockedToMarketplace,
			ImageURL:            m.CollectionItem.ImageURL,
			AvatarURL:           m.CollectionItem.AvatarURL,
			BackgroundColor:     m.CollectionItem.BackgroundColor,
		})
	}

	reply(&PlayerAssetWeaponListResp{
		Total:   total,
		Weapons: playerAssWeapons,
	})
	return nil
}<|MERGE_RESOLUTION|>--- conflicted
+++ resolved
@@ -957,23 +957,20 @@
 		mech.ChassisSkin = items.MechSkin
 		xsynAsserts = append(xsynAsserts, rpctypes.ServerMechsToXsynAsset([]*server.Mech{mech})...)
 
-<<<<<<< HEAD
+		if req.Payload.IsHangar {
+			hangarResp, err = db.GetUserMechHangarItemsWithMechID(mech, user.ID, tx)
+			if err != nil {
+				crateRollback()
+				gamelog.L.Error().Err(err).Msg("Failed to get mech hangar items while opening crate")
+				return terror.Error(err, "Failed to get user mech hangar from items")
+			}
+		}
+
 		err = db.GiveMechAvatar(mech.OwnerID, mech.ID)
 		if err != nil {
 			gamelog.L.Error().Err(err).Interface("crate", crate).Msg(fmt.Sprintf("failed to get final mech during CRATE:OPEN crate: %s", crate.ID))
 			return terror.Error(err, "Could not open crate, try again or contact support.")
 		}
-=======
-		if req.Payload.IsHangar {
-			hangarResp, err = db.GetUserMechHangarItemsWithMechID(mech, user.ID, tx)
-			if err != nil {
-				crateRollback()
-				gamelog.L.Error().Err(err).Msg("Failed to get mech hangar items while opening crate")
-				return terror.Error(err, "Failed to get user mech hangar from items")
-			}
-		}
-
->>>>>>> 3085dfc4
 	}
 
 	if crate.Type == boiler.CrateTypeWEAPON {
