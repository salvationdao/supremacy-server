package api

import (
	"context"
	"database/sql"
	"encoding/json"
	"fmt"
	"net/http"
	"regexp"
	"server"
	"server/db"
	"server/db/boiler"
	"server/gamedb"
	"server/gamelog"
	"server/helpers"
	"server/rpctypes"
	"strings"
	"time"
	"unicode"

	"github.com/go-chi/chi/v5"

	"github.com/kevinms/leakybucket-go"
	"github.com/shopspring/decimal"
	"github.com/volatiletech/sqlboiler/v4/boil"

	goaway "github.com/TwiN/go-away"
	"github.com/friendsofgo/errors"
	"github.com/gofrs/uuid"
	"github.com/jackc/pgx/v4/pgxpool"
	"github.com/ninja-software/terror/v2"
	"github.com/ninja-syndicate/hub"
	"github.com/ninja-syndicate/ws"
	"github.com/rs/zerolog"
	"github.com/volatiletech/null/v8"
	"github.com/volatiletech/sqlboiler/v4/queries/qm"
)

type PlayerAssetsControllerWS struct {
	Conn *pgxpool.Pool
	Log  *zerolog.Logger
	API  *API
}

func NewPlayerAssetsController(api *API) *PlayerAssetsControllerWS {
	pac := &PlayerAssetsControllerWS{
		API: api,
	}

	api.SecureUserCommand(HubKeyPlayerAssetMechEquip, pac.PlayerAssetMechEquipHandler)
	api.SecureUserCommand(HubKeyPlayerAssetMechList, pac.PlayerAssetMechListHandler)
	api.SecureUserCommand(HubKeyPlayerAssetWeaponList, pac.PlayerAssetWeaponListHandler)
	api.SecureUserCommand(HubKeyPlayerAssetPowerCoreList, pac.PlayerAssetPowerCoreListHandler)
	api.SecureUserCommand(HubKeyPlayerAssetUtilityList, pac.PlayerAssetUtilityListHandler)
	api.SecureUserCommand(HubKeyPlayerAssetMysteryCrateList, pac.PlayerAssetMysteryCrateListHandler)
	api.SecureUserCommand(HubKeyPlayerAssetMysteryCrateGet, pac.PlayerAssetMysteryCrateGetHandler)
	api.SecureUserCommand(HubKeyPlayerAssetKeycardList, pac.PlayerAssetKeycardListHandler)
	api.SecureUserCommand(HubKeyPlayerAssetKeycardGet, pac.PlayerAssetKeycardGetHandler)
	api.SecureUserCommand(HubKeyPlayerAssetRename, pac.PlayerMechRenameHandler)
	api.SecureUserCommand(HubKeyplayerAssetMechSubmodelList, pac.playerAssetMechSubmodelListHandler)
	api.SecureUserCommand(HubKeyPlayerMechBlueprintList, pac.playerMechBlueprintListHandler)
	api.SecureUserCommand(HubKeyplayerAssetWeaponSubmodelList, pac.playerAssetWeaponSubmodelListHandler)
	api.SecureUserCommand(HubKeyPlayerWeaponBlueprintList, pac.playerWeaponBlueprintListHandler)
	api.SecureUserFactionCommand(HubKeyOpenCrate, pac.OpenCrateHandler)
	// public profile
	api.Command(HubKeyPlayerAssetMechListPublic, pac.PlayerAssetMechListPublicHandler)

	return pac
}

const HubKeyPlayerAssetMechList = "PLAYER:ASSET:MECH:LIST"

type PlayerAssetMechListRequest struct {
	Payload struct {
		Search              string                `json:"search"`
		Filter              *db.ListFilterRequest `json:"filter"`
		SortBy              string                `json:"sort_by"`
		SortDir             db.SortByDir          `json:"sort_dir"`
		PageSize            int                   `json:"page_size"`
		Page                int                   `json:"page"`
		DisplayXsynMechs    bool                  `json:"display_xsyn_mechs"`
		ExcludeMarketLocked bool                  `json:"exclude_market_locked"`
		IncludeMarketListed bool                  `json:"include_market_listed"`
		ExcludeDamagedMech  bool                  `json:"exclude_damaged_mech"`
		QueueSort           db.SortByDir          `json:"queue_sort"`
		FilterRarities      []string              `json:"rarities"`
		FilterStatuses      []string              `json:"statuses"`
	} `json:"payload"`
}

type PlayerAssetMech struct {
	CollectionSlug      string   `json:"collection_slug"`
	Hash                string   `json:"hash"`
	TokenID             int64    `json:"token_id"`
	ItemType            string   `json:"item_type"`
	Tier                string   `json:"tier"`
	OwnerID             string   `json:"owner_id"`
	MarketLocked        bool     `json:"market_locked"`
	XsynLocked          bool     `json:"xsyn_locked"`
	LockedToMarketplace bool     `json:"locked_to_marketplace"`
	QueuePosition       null.Int `json:"queue_position"`

	ID                    string     `json:"id"`
	Label                 string     `json:"label"`
	WeaponHardpoints      int        `json:"weapon_hardpoints"`
	UtilitySlots          int        `json:"utility_slots"`
	Speed                 int        `json:"speed"`
	MaxHitpoints          int        `json:"max_hitpoints"`
	IsDefault             bool       `json:"is_default"`
	IsInsured             bool       `json:"is_insured"`
	Name                  string     `json:"name"`
	GenesisTokenID        null.Int64 `json:"genesis_token_id,omitempty"`
	LimitedReleaseTokenID null.Int64 `json:"limited_release_token_id,omitempty"`
	PowerCoreSize         string     `json:"power_core_size"`
	BlueprintID           string     `json:"blueprint_id"`
	BrandID               string     `json:"brand_id"`
	FactionID             string     `json:"faction_id"`

	// Connected objects
	ChassisSkinID    string      `json:"chassis_skin_id"`
	IntroAnimationID null.String `json:"intro_animation_id,omitempty"`
	OutroAnimationID null.String `json:"outro_animation_id,omitempty"`
	PowerCoreID      null.String `json:"power_core_id,omitempty"`

	UpdatedAt time.Time `json:"updated_at"`
	CreatedAt time.Time `json:"created_at"`
}

type PlayerAssetMechWithQueueStatus struct {
	*PlayerAssetMech
	InQueue bool `json:"in_queue"`
}

type PlayerAssetMechListResp struct {
	Total int64                             `json:"total"`
	Mechs []*PlayerAssetMechWithQueueStatus `json:"mechs"`
}

func (pac *PlayerAssetsControllerWS) PlayerAssetMechListHandler(ctx context.Context, user *boiler.Player, key string, payload []byte, reply ws.ReplyFunc) error {
	req := &PlayerAssetMechListRequest{}
	err := json.Unmarshal(payload, req)
	if err != nil {
		return terror.Error(err, "Invalid request received.")
	}

	if !user.FactionID.Valid {
		return terror.Error(fmt.Errorf("user has no faction"), "You need a faction to see assets.")
	}

	listOpts := &db.MechListOpts{
		Search:              req.Payload.Search,
		Filter:              req.Payload.Filter,
		PageSize:            req.Payload.PageSize,
		Page:                req.Payload.Page,
		OwnerID:             user.ID,
		DisplayXsynMechs:    req.Payload.DisplayXsynMechs,
		ExcludeMarketLocked: req.Payload.ExcludeMarketLocked,
		IncludeMarketListed: req.Payload.IncludeMarketListed,
		ExcludeDamagedMech:  req.Payload.ExcludeDamagedMech,
		FilterRarities:      req.Payload.FilterRarities,
		FilterStatuses:      req.Payload.FilterStatuses,
	}
	if req.Payload.QueueSort.IsValid() && user.FactionID.Valid {
		listOpts.QueueSort = &db.MechListQueueSortOpts{
			FactionID: user.FactionID.String,
			SortDir:   req.Payload.QueueSort,
		}
	} else if req.Payload.SortBy != "" && req.Payload.SortDir.IsValid() {
		listOpts.SortBy = req.Payload.SortBy
		listOpts.SortDir = req.Payload.SortDir
	}

	total, mechs, err := db.MechList(listOpts)
	if err != nil {
		gamelog.L.Error().Interface("req.Payload", req.Payload).Err(err).Msg("issue getting mechs")
		return terror.Error(err, "Failed to find your War Machine assets, please try again or contact support.")
	}

	playerAssetMechs := []*PlayerAssetMechWithQueueStatus{}

	for _, m := range mechs {
		playerAssetMechs = append(playerAssetMechs, &PlayerAssetMechWithQueueStatus{
			PlayerAssetMech: &PlayerAssetMech{
				ID:                    m.ID,
				Label:                 m.Label,
				WeaponHardpoints:      m.WeaponHardpoints,
				UtilitySlots:          m.UtilitySlots,
				Speed:                 m.Speed,
				MaxHitpoints:          m.MaxHitpoints,
				IsDefault:             m.IsDefault,
				IsInsured:             m.IsInsured,
				Name:                  m.Name,
				GenesisTokenID:        m.GenesisTokenID,
				LimitedReleaseTokenID: m.LimitedReleaseTokenID,
				PowerCoreSize:         m.PowerCoreSize,
				BlueprintID:           m.BlueprintID,
				BrandID:               m.BrandID,
				FactionID:             m.FactionID.String,
				ChassisSkinID:         m.ChassisSkinID,
				IntroAnimationID:      m.IntroAnimationID,
				OutroAnimationID:      m.OutroAnimationID,
				PowerCoreID:           m.PowerCoreID,
				UpdatedAt:             m.UpdatedAt,
				CreatedAt:             m.CreatedAt,
				CollectionSlug:        m.CollectionItem.CollectionSlug,
				Hash:                  m.CollectionItem.Hash,
				TokenID:               m.CollectionItem.TokenID,
				ItemType:              m.CollectionItem.ItemType,
				Tier:                  m.CollectionItem.Tier,
				OwnerID:               m.CollectionItem.OwnerID,
				XsynLocked:            m.CollectionItem.XsynLocked,
				MarketLocked:          m.CollectionItem.MarketLocked,
				LockedToMarketplace:   m.CollectionItem.LockedToMarketplace,
				QueuePosition:         m.QueuePosition,
			},
			InQueue: m.QueuePosition.Valid,
		})
	}

	reply(&PlayerAssetMechListResp{
		Total: total,
		Mechs: playerAssetMechs,
	})
	return nil
}

const HubKeyPlayerAssetMechListPublic = "PLAYER:ASSET:MECH:LIST:PUBLIC"

type PlayerAssetMechListPublicRequest struct {
	Payload struct {
		PlayerID            string                `json:"player_id"`
		Search              string                `json:"search"`
		Filter              *db.ListFilterRequest `json:"filter"`
		Sort                *db.ListSortRequest   `json:"sort"`
		PageSize            int                   `json:"page_size"`
		Page                int                   `json:"page"`
		DisplayXsynMechs    bool                  `json:"display_xsyn_mechs"`
		ExcludeMarketLocked bool                  `json:"exclude_market_locked"`
		IncludeMarketListed bool                  `json:"include_market_listed"`
		QueueSort           db.SortByDir          `json:"queue_sort"`
	} `json:"payload"`
}

func (pac *PlayerAssetsControllerWS) PlayerAssetMechListPublicHandler(ctx context.Context, key string, payload []byte, reply ws.ReplyFunc) error {
	req := &PlayerAssetMechListPublicRequest{}
	err := json.Unmarshal(payload, req)
	if err != nil {
		return terror.Error(err, "Invalid request received.")
	}

	// get player
	player, err := boiler.FindPlayer(gamedb.StdConn, req.Payload.PlayerID)
	if err != nil {
		return terror.Error(fmt.Errorf("cant find player"), "Failed to fetch player.")
	}

	listOpts := &db.MechListOpts{
		Search:              req.Payload.Search,
		Filter:              req.Payload.Filter,
		Sort:                req.Payload.Sort,
		PageSize:            req.Payload.PageSize,
		Page:                req.Payload.Page,
		OwnerID:             player.ID,
		DisplayXsynMechs:    req.Payload.DisplayXsynMechs,
		ExcludeMarketLocked: req.Payload.ExcludeMarketLocked,
		IncludeMarketListed: req.Payload.IncludeMarketListed,
	}

	total, mechs, err := db.MechList(listOpts)
	if err != nil {
		gamelog.L.Error().Interface("req.Payload", req.Payload).Err(err).Msg("issue getting mechs")
		return terror.Error(err, "Failed to find your War Machine assets, please try again or contact support.")
	}

	playerAssetMechs := []*PlayerAssetMechWithQueueStatus{}

	for _, m := range mechs {
		playerAssetMechs = append(playerAssetMechs, &PlayerAssetMechWithQueueStatus{
			PlayerAssetMech: &PlayerAssetMech{
				ID:                    m.ID,
				Label:                 m.Label,
				WeaponHardpoints:      m.WeaponHardpoints,
				UtilitySlots:          m.UtilitySlots,
				Speed:                 m.Speed,
				MaxHitpoints:          m.MaxHitpoints,
				IsDefault:             m.IsDefault,
				IsInsured:             m.IsInsured,
				Name:                  m.Name,
				GenesisTokenID:        m.GenesisTokenID,
				LimitedReleaseTokenID: m.LimitedReleaseTokenID,
				PowerCoreSize:         m.PowerCoreSize,
				BlueprintID:           m.BlueprintID,
				BrandID:               m.BrandID,
				FactionID:             m.FactionID.String,
				ChassisSkinID:         m.ChassisSkinID,
				IntroAnimationID:      m.IntroAnimationID,
				OutroAnimationID:      m.OutroAnimationID,
				PowerCoreID:           m.PowerCoreID,
				UpdatedAt:             m.UpdatedAt,
				CreatedAt:             m.CreatedAt,
				CollectionSlug:        m.CollectionItem.CollectionSlug,
				Hash:                  m.CollectionItem.Hash,
				TokenID:               m.CollectionItem.TokenID,
				ItemType:              m.CollectionItem.ItemType,
				Tier:                  m.CollectionItem.Tier,
				OwnerID:               m.CollectionItem.OwnerID,
				XsynLocked:            m.CollectionItem.XsynLocked,
				MarketLocked:          m.CollectionItem.MarketLocked,
				LockedToMarketplace:   m.CollectionItem.LockedToMarketplace,
				QueuePosition:         m.QueuePosition,
			},
			InQueue: m.QueuePosition.Valid,
		})
	}

	reply(&PlayerAssetMechListResp{
		Total: total,
		Mechs: playerAssetMechs,
	})
	return nil
}

const HubKeyPlayerAssetMechDetail = "PLAYER:ASSET:MECH:DETAIL"

func (pac *PlayerAssetsControllerWS) PlayerAssetMechDetail(ctx context.Context, user *boiler.Player, fID string, key string, payload []byte, reply ws.ReplyFunc) error {
	cctx := chi.RouteContext(ctx)
	mechID := cctx.URLParam("mech_id")
	if mechID == "" {
		return terror.Error(fmt.Errorf("missing mech id"), "Missing mech id.")
	}

	// get collection and check ownership
	collectionItem, err := boiler.CollectionItems(
		boiler.CollectionItemWhere.ItemID.EQ(mechID),
		qm.InnerJoin(
			fmt.Sprintf(
				"%s on %s = %s",
				boiler.TableNames.Players,
				qm.Rels(boiler.TableNames.Players, boiler.PlayerColumns.ID),
				qm.Rels(boiler.TableNames.CollectionItems, boiler.CollectionItemColumns.OwnerID),
			),
		),
		boiler.PlayerWhere.FactionID.EQ(null.StringFrom(fID)),
	).One(gamedb.StdConn)
	if err != nil {
		return terror.Error(err, "Failed to find mech from the collection")
	}

	// get mech
	mech, err := db.Mech(gamedb.StdConn, collectionItem.ItemID)
	if err != nil {
		return terror.Error(err, "Failed to find mech from db")
	}

	reply(mech)
	return nil
}

// PlayerAssetMechBriefInfo load brief mech info for quick deploy
func (pac *PlayerAssetsControllerWS) PlayerAssetMechBriefInfo(ctx context.Context, user *boiler.Player, fID string, key string, payload []byte, reply ws.ReplyFunc) error {
	mechID := chi.RouteContext(ctx).URLParam("mech_id")
	if mechID == "" {
		return terror.Error(fmt.Errorf("missing mech id"), "Missing mech id.")
	}

	// get collection and check ownership
	ci, err := boiler.CollectionItems(
		boiler.CollectionItemWhere.ItemID.EQ(mechID),
		boiler.CollectionItemWhere.OwnerID.EQ(user.ID),
	).One(gamedb.StdConn)
	if err != nil {
		return terror.Error(err, "Failed to find mech from the collection")
	}

	mech, err := boiler.Mechs(
		boiler.MechWhere.ID.EQ(mechID),
		qm.Load(boiler.MechRels.ChassisSkin),
		qm.Load(qm.Rels(boiler.MechRels.ChassisSkin, boiler.MechSkinRels.Blueprint)),
		qm.Load(boiler.MechRels.Blueprint),
	).One(gamedb.StdConn)
	if err != nil {
		return terror.Error(err, "Failed to load mech info")
	}

	mechSkin, err := boiler.MechModelSkinCompatibilities(
		boiler.MechModelSkinCompatibilityWhere.MechModelID.EQ(mech.R.Blueprint.ID),
		boiler.MechModelSkinCompatibilityWhere.BlueprintMechSkinID.EQ(mech.R.ChassisSkin.BlueprintID),
	).One(gamedb.StdConn)
	if err != nil {
		return terror.Error(err, "Failed to load mech info")
	}

	if mech.R != nil && mech.R.ChassisSkin != nil && mech.R.ChassisSkin.R != nil && mech.R.ChassisSkin.R.Blueprint != nil {
		ci.Tier = mech.R.ChassisSkin.R.Blueprint.Tier
	}

	m := server.Mech{
		ID:             mech.ID,
		Label:          mech.R.Blueprint.Label,
		Name:           mech.Name,
		RepairBlocks:   mech.R.Blueprint.RepairBlocks,
		CollectionItem: server.CollectionItemFromBoiler(ci),
		Images: &server.Images{
			AvatarURL: mechSkin.AvatarURL,
			ImageURL:  mechSkin.ImageURL,
		},
		ChassisSkin: &server.MechSkin{
			CollectionItem: server.CollectionItemFromBoiler(ci),
			Images: &server.Images{
				AvatarURL: mechSkin.AvatarURL,
				ImageURL:  mechSkin.ImageURL,
			},
		},
	}

	reply(m)
	return nil
}

const HubKeyPlayerAssetMechDetailPublic = "PLAYER:ASSET:MECH:DETAIL:PUBLIC"

func (pac *PlayerAssetsControllerWS) PlayerAssetMechDetailPublic(ctx context.Context, key string, payload []byte, reply ws.ReplyFunc) error {
	cctx := chi.RouteContext(ctx)
	mechID := cctx.URLParam("mech_id")
	if mechID == "" {
		return terror.Error(fmt.Errorf("missing mech id"), "Missing mech id.")
	}

	// get collection and check ownership
	collectionItem, err := boiler.CollectionItems(
		boiler.CollectionItemWhere.ItemID.EQ(mechID),
	).One(gamedb.StdConn)
	if err != nil {
		return terror.Error(err, "Failed to find mech from the collection")
	}

	// get mech
	mech, err := db.Mech(gamedb.StdConn, collectionItem.ItemID)
	if err != nil {
		return terror.Error(err, "Failed to find mech from db")
	}

	reply(mech)
	return nil
}

const HubKeyPlayerAssetWeaponDetail = "PLAYER:ASSET:WEAPON:DETAIL"

func (pac *PlayerAssetsControllerWS) PlayerAssetWeaponDetail(ctx context.Context, user *boiler.Player, fID string, key string, payload []byte, reply ws.ReplyFunc) error {
	cctx := chi.RouteContext(ctx)
	weaponID := cctx.URLParam("weapon_id")
	if weaponID == "" {
		return terror.Error(fmt.Errorf("missing weapon id"), "Missing weapon id.")
	}
	// get collection and check ownership
	collectionItem, err := boiler.CollectionItems(
		boiler.CollectionItemWhere.ItemType.EQ(boiler.ItemTypeWeapon),
		boiler.CollectionItemWhere.ItemID.EQ(weaponID),
		qm.InnerJoin(
			fmt.Sprintf(
				"%s on %s = %s",
				boiler.TableNames.Players,
				qm.Rels(boiler.TableNames.Players, boiler.PlayerColumns.ID),
				qm.Rels(boiler.TableNames.CollectionItems, boiler.CollectionItemColumns.OwnerID),
			),
		),
		boiler.PlayerWhere.FactionID.EQ(null.StringFrom(fID)),
	).One(gamedb.StdConn)
	if err != nil {
		return terror.Error(err, "Failed to find weapon from the collection")
	}

	// get weapon
	weapon, err := db.Weapon(gamedb.StdConn, collectionItem.ItemID)
	if err != nil {
		return terror.Error(err, "Failed to find weapon from db")
	}

	reply(weapon)
	return nil
}

const HubKeyPlayerAssetUtilityDetail = "PLAYER:ASSET:UTILITY:DETAIL"

func (pac *PlayerAssetsControllerWS) PlayerAssetUtilityDetail(ctx context.Context, user *boiler.Player, fID string, key string, payload []byte, reply ws.ReplyFunc) error {
	cctx := chi.RouteContext(ctx)
	utilityID := cctx.URLParam("utility_id")
	if utilityID == "" {
		return terror.Error(fmt.Errorf("missing utility id"), "Missing utility id.")
	}
	// get collection and check ownership
	collectionItem, err := boiler.CollectionItems(
		boiler.CollectionItemWhere.ItemType.EQ(boiler.ItemTypeUtility),
		boiler.CollectionItemWhere.ItemID.EQ(utilityID),
		qm.InnerJoin(
			fmt.Sprintf(
				"%s on %s = %s",
				boiler.TableNames.Players,
				qm.Rels(boiler.TableNames.Players, boiler.PlayerColumns.ID),
				qm.Rels(boiler.TableNames.CollectionItems, boiler.CollectionItemColumns.OwnerID),
			),
		),
		boiler.PlayerWhere.FactionID.EQ(null.StringFrom(fID)),
	).One(gamedb.StdConn)
	if err != nil {
		return terror.Error(err, "Failed to find utility from the collection")
	}

	// get utility
	utility, err := db.Utility(gamedb.StdConn, collectionItem.ItemID)
	if err != nil {
		return terror.Error(err, "Failed to find utility from db")
	}

	reply(utility)
	return nil
}

const HubKeyPlayerAssetMysteryCrateList = "PLAYER:ASSET:MYSTERY_CRATE:LIST"

type PlayerAssetMysteryCrateListRequest struct {
	Payload struct {
		Search              string              `json:"search"`
		Sort                *db.ListSortRequest `json:"sort"`
		PageSize            int                 `json:"page_size"`
		Page                int                 `json:"page"`
		SortDir             db.SortByDir        `json:"sort_dir"`
		SortBy              string              `json:"sort_by"`
		ExcludeOpened       bool                `json:"exclude_opened"`
		IncludeMarketListed bool                `json:"include_market_listed"`
		ExcludeMarketLocked bool                `json:"exclude_market_locked"`
	} `json:"payload"`
}

type PlayerAssetMysteryCrateListResponse struct {
	Total         int64                  `json:"total"`
	MysteryCrates []*server.MysteryCrate `json:"mystery_crates"`
}

func (pac *PlayerAssetsControllerWS) PlayerAssetMysteryCrateListHandler(tx context.Context, user *boiler.Player, key string, payload []byte, reply ws.ReplyFunc) error {
	req := &PlayerAssetMysteryCrateListRequest{}
	err := json.Unmarshal(payload, req)
	if err != nil {
		return terror.Error(err, "Invalid request received.")
	}

	if !req.Payload.SortDir.IsValid() {
		req.Payload.SortDir = db.SortByDirDesc
	}

	total, records, err := db.PlayerMysteryCrateList(
		req.Payload.Search,
		req.Payload.ExcludeOpened,
		req.Payload.IncludeMarketListed,
		req.Payload.ExcludeMarketLocked,
		&user.ID,
		req.Payload.Page,
		req.Payload.PageSize,
		req.Payload.SortBy,
		req.Payload.SortDir,
	)
	if err != nil {
		gamelog.L.Error().Err(err).Msg("Failed to get list of mystery crate assets")
		return terror.Error(err, "Failed to get list of mystery crate assets")
	}

	resp := &PlayerAssetMysteryCrateListResponse{
		Total:         total,
		MysteryCrates: records,
	}
	reply(resp)

	return nil
}

const HubKeyPlayerAssetKeycardList = "PLAYER:ASSET:KEYCARD:LIST"

type PlayerAssetKeycardListRequest struct {
	Payload struct {
		Search              string                `json:"search"`
		Filter              *db.ListFilterRequest `json:"filter"`
		Sort                *db.ListSortRequest   `json:"sort"`
		PageSize            int                   `json:"page_size"`
		Page                int                   `json:"page"`
		SortDir             db.SortByDir          `json:"sort_dir"`
		SortBy              string                `json:"sort_by"`
		IncludeMarketListed bool                  `json:"include_market_listed"`
	} `json:"payload"`
}

type PlayerAssetKeycardListResponse struct {
	Total    int64                  `json:"total"`
	Keycards []*server.AssetKeycard `json:"keycards"`
}

func (pac *PlayerAssetsControllerWS) PlayerAssetKeycardListHandler(tx context.Context, user *boiler.Player, key string, payload []byte, reply ws.ReplyFunc) error {
	req := &PlayerAssetKeycardListRequest{}
	err := json.Unmarshal(payload, req)
	if err != nil {
		return terror.Error(err, "Invalid request received.")
	}

	if !req.Payload.SortDir.IsValid() {
		req.Payload.SortDir = db.SortByDirDesc
	}

	total, records, err := db.PlayerKeycardList(
		req.Payload.Search,
		req.Payload.Filter,
		req.Payload.IncludeMarketListed,
		&user.ID,
		req.Payload.Page,
		req.Payload.PageSize,
		req.Payload.SortBy,
		req.Payload.SortDir,
	)
	if err != nil {
		gamelog.L.Error().Err(err).Msg("Failed to get list of keycard assets")
		return terror.Error(err, "Failed to get list of keycard assets")
	}

	resp := &PlayerAssetKeycardListResponse{
		Total:    total,
		Keycards: records,
	}
	reply(resp)

	return nil
}

const (
	HubKeyPlayerAssetMysteryCrateGet = "PLAYER:ASSET:MYSTERY_CRATE:GET"
	HubKeyPlayerAssetKeycardGet      = "PLAYER:ASSET:KEYCARD:GET"
)

type PlayerAssetGetRequest struct {
	Payload struct {
		ID uuid.UUID `json:"id"`
	} `json:"payload"`
}

func (pac *PlayerAssetsControllerWS) PlayerAssetMysteryCrateGetHandler(tx context.Context, user *boiler.Player, key string, payload []byte, reply ws.ReplyFunc) error {
	req := &PlayerAssetGetRequest{}
	err := json.Unmarshal(payload, req)
	if err != nil {
		return terror.Error(err, "Invalid request received.")
	}

	crate, err := db.PlayerMysteryCrate(req.Payload.ID)
	if errors.Is(err, sql.ErrNoRows) {
		return terror.Error(err, "Mystery Crate not found.")
	}
	if err != nil {
		return terror.Error(err, "Failed to get Mystery Crate.")
	}

	reply(crate)

	return nil
}

func (pac *PlayerAssetsControllerWS) PlayerAssetKeycardGetHandler(tx context.Context, user *boiler.Player, key string, payload []byte, reply ws.ReplyFunc) error {
	req := &PlayerAssetGetRequest{}
	err := json.Unmarshal(payload, req)
	if err != nil {
		return terror.Error(err, "Invalid request received.")
	}

	keycard, err := db.PlayerKeycard(req.Payload.ID)
	if errors.Is(err, sql.ErrNoRows) {
		return terror.Error(err, "Keycard not found.")
	}
	if err != nil {
		return terror.Error(err, "Failed to get keycard.")
	}

	reply(keycard)

	return nil
}

const (
	HubKeyPlayerAssetRename = "PLAYER:MECH:RENAME"
)

type PlayerMechRenameRequest struct {
	Payload struct {
		MechID  uuid.UUID `json:"mech_id"`
		NewName string    `json:"new_name"`
	} `json:"payload"`
}

func (pac *PlayerAssetsControllerWS) PlayerMechRenameHandler(tx context.Context, user *boiler.Player, key string, payload []byte, reply ws.ReplyFunc) error {
	req := &PlayerMechRenameRequest{}
	err := json.Unmarshal(payload, req)
	if err != nil {
		return terror.Error(err, "Invalid request received.")
	}

	// check valid name
	err = IsValidMechName(req.Payload.NewName)
	if err != nil {
		return terror.Error(err, "Invalid mech name")
	}

	mech, err := db.MechRename(req.Payload.MechID.String(), user.ID, req.Payload.NewName)
	if err != nil {
		return terror.Error(err, "Failed to rename mech")
	}

	reply(mech)
	return nil
}

// PrintableLen counts how many printable characters are in a string.
func PrintableLen(s string) int {
	sLen := 0
	runes := []rune(s)
	for _, r := range runes {
		if unicode.IsPrint(r) {
			sLen += 1
		}
	}
	return sLen
}

var UsernameRegExp = regexp.MustCompile("[`~!@#$%^&*()+=\\[\\]{};':\"\\|,.<>\\/?]")

func IsValidMechName(name string) error {
	// Must contain at least 3 characters
	// Cannot contain more than 15 characters
	// Cannot contain profanity
	// Can only contain the following symbols: _
	hasDisallowedSymbol := false
	if UsernameRegExp.Match([]byte(name)) {
		hasDisallowedSymbol = true
	}

	//err := fmt.Errorf("username does not meet requirements")
	if TrimName(name) == "" {
		return terror.Error(fmt.Errorf("name cannot be empty"), "Invalid name. Your name cannot be empty.")
	}
	if PrintableLen(TrimName(name)) < 3 {
		return terror.Error(fmt.Errorf("name must be at least characters long"), "Invalid name. Your name must be at least 3 characters long.")
	}
	if PrintableLen(TrimName(name)) > 30 {
		return terror.Error(fmt.Errorf("name cannot be more than 30 characters long"), "Invalid name. Your name cannot be more than 30 characters long.")
	}
	if hasDisallowedSymbol {
		return terror.Error(fmt.Errorf("name cannot contain disallowed symbols"), "Invalid name. Your name contains a disallowed symbol.")
	}

	profanityDetector := goaway.NewProfanityDetector()
	profanityDetector = profanityDetector.WithSanitizeLeetSpeak(false)

	if profanityDetector.IsProfane(name) {
		return terror.Error(fmt.Errorf("name contains profanity"), "Invalid name. Your name contains profanity.")
	}

	return nil
}

// TrimName removes misuse of invisible characters.
func TrimName(username string) string {
	// Check if entire string is nothing not non-printable characters
	isEmpty := true
	runes := []rune(username)
	for _, r := range runes {
		if unicode.IsPrint(r) && !unicode.IsSpace(r) {
			isEmpty = false
			break
		}
	}
	if isEmpty {
		return ""
	}

	// Remove Spaces like characters Around String (keep mark ones)
	output := strings.Trim(username, " \u00A0\u180E\u2000\u2001\u2002\u2003\u2004\u2005\u2006\u2007\u2008\u2009\u200A\u200B\u202F\u205F\u3000\uFEFF\u2423\u2422\u2420")

	return output
}

type OpenCrateRequest struct {
	Payload struct {
		Id       string `json:"id"`
		IsHangar bool   `json:"is_hangar"`
	} `json:"payload"`
}

type OpenCrateResponse struct {
	ID          string               `json:"id"`
	Mech        *server.Mech         `json:"mech,omitempty"`
	MechSkins   []*server.MechSkin   `json:"mech_skins,omitempty"`
	Weapons     []*server.Weapon     `json:"weapon,omitempty"`
	WeaponSkins []*server.WeaponSkin `json:"weapon_skins,omitempty"`
	PowerCore   *server.PowerCore    `json:"power_core,omitempty"`
}

const HubKeyOpenCrate = "CRATE:OPEN"

var openCrateBucket = leakybucket.NewCollector(1, 1, true)

func (pac *PlayerAssetsControllerWS) OpenCrateHandler(ctx context.Context, user *boiler.Player, factionID string, key string, payload []byte, reply ws.ReplyFunc) error {
	v := openCrateBucket.Add(user.ID, 1)
	if v == 0 {
		return terror.Error(fmt.Errorf("too many requests"), "Currently handling request, please try again.")
	}

	req := &OpenCrateRequest{}
	err := json.Unmarshal(payload, req)
	if err != nil {
		return terror.Error(err, "Invalid request received.")
	}

	var collectionItem *boiler.CollectionItem
	if req.Payload.IsHangar {
		collectionItem, err = boiler.CollectionItems(
			boiler.CollectionItemWhere.ID.EQ(req.Payload.Id),
			boiler.CollectionItemWhere.ItemType.EQ(boiler.ItemTypeMysteryCrate),
		).One(gamedb.StdConn)
	} else {
		collectionItem, err = boiler.CollectionItems(
			boiler.CollectionItemWhere.ItemID.EQ(req.Payload.Id),
			boiler.CollectionItemWhere.ItemType.EQ(boiler.ItemTypeMysteryCrate),
		).One(gamedb.StdConn)
	}
	if err != nil {
		return terror.Error(err, "Could not find collection item, try again or contact support.")
	}

	//checks
	if collectionItem.OwnerID != user.ID {
		return terror.Error(fmt.Errorf("user: %s attempted to open crate: %s belonging to owner: %s", user.ID, req.Payload.Id, collectionItem.OwnerID), "This crate does not belong to this user, try again or contact support.")
	}
	if collectionItem.LockedToMarketplace {
		return terror.Error(fmt.Errorf("user: %s attempted to open crate: %s while market locked", user.ID, req.Payload.Id), "This crate is still on Marketplace, try again or contact support.")
	}
	if collectionItem.XsynLocked {
		return terror.Error(fmt.Errorf("user: %s attempted to open crate: %s while XSYN locked", user.ID, req.Payload.Id), "This crate is locked to XSYN, move asset to Supremacy and try again.")
	}
	if collectionItem.LockedToMarketplace {
		return terror.Error(fmt.Errorf("user: %s attempted to open crate: %s while market locked", user.ID, req.Payload.Id), "This crate is still on Marketplace, try again or contact support.")
	}

	crate := boiler.MysteryCrate{}

	q := `
		UPDATE mystery_crate
		SET opened = TRUE
		WHERE id = $1 AND opened = FALSE AND locked_until <= NOW()
		RETURNING id, type, faction_id, label, opened, locked_until, purchased, deleted_at, updated_at, created_at, description`
	err = gamedb.StdConn.QueryRow(q, collectionItem.ItemID).
		Scan(
			&crate.ID,
			&crate.Type,
			&crate.FactionID,
			&crate.Label,
			&crate.Opened,
			&crate.LockedUntil,
			&crate.Purchased,
			&crate.DeletedAt,
			&crate.UpdatedAt,
			&crate.CreatedAt,
			&crate.Description,
		)
	if err != nil {
		return terror.Error(err, "Could not find crate, try again or contact support.")
	}

	crateRollback := func() {
		crate.Opened = false
		_, err = crate.Update(gamedb.StdConn, boil.Whitelist(boiler.MysteryCrateColumns.Opened))
		if err != nil {
			gamelog.L.Error().Err(err).Interface("crate", crate).Msg(fmt.Sprintf("failed rollback crate opened: %s", crate.ID))
		}
	}

	items := OpenCrateResponse{}
	items.ID = req.Payload.Id

	tx, err := gamedb.StdConn.Begin()
	if err != nil {
		return fmt.Errorf("start tx: %w", err)
	}
	defer tx.Rollback()

	blueprintItems, err := crate.MysteryCrateBlueprints().All(gamedb.StdConn)
	if err != nil {
		crateRollback()
		gamelog.L.Error().Err(err).Msg(fmt.Sprintf("failed to get blueprint relationships from crate: %s, for user: %s, CRATE:OPEN", crate.ID, user.ID))
		return terror.Error(err, "Could not get mech during crate opening, try again or contact support.")
	}

	xsynAsserts := []*rpctypes.XsynAsset{}

	blueprintMechs := []string{}
	blueprintMechSkins := []string{}
	blueprintWeapons := []string{}
	blueprintWeaponSkins := []string{}
	blueprintPowercores := []string{}

	for _, blueprintItem := range blueprintItems {
		switch blueprintItem.BlueprintType {
		case boiler.TemplateItemTypeMECH:
			blueprintMechs = append(blueprintMechs, blueprintItem.BlueprintID)
		case boiler.TemplateItemTypeWEAPON:
			blueprintWeapons = append(blueprintWeapons, blueprintItem.BlueprintID)
		case boiler.TemplateItemTypeMECH_SKIN:
			blueprintMechSkins = append(blueprintMechSkins, blueprintItem.BlueprintID)
		case boiler.TemplateItemTypeWEAPON_SKIN:
			blueprintWeaponSkins = append(blueprintWeaponSkins, blueprintItem.BlueprintID)
		case boiler.TemplateItemTypePOWER_CORE:
			blueprintPowercores = append(blueprintPowercores, blueprintItem.BlueprintID)
		}
	}

	for _, blueprintItemID := range blueprintMechs {
		mechSkinBlueprints, err := db.BlueprintMechSkinSkins(tx, blueprintMechSkins)
		if err != nil {
			crateRollback()
			gamelog.L.Error().Err(err).Msg("failed BlueprintMechSkinSkins")
			return terror.Error(err, "Could not get weapon blueprint during crate opening, try again or contact support.")
		}

		// insert the non default skin with the mech
		rarerSkinIndex := 0
		for i, skin := range mechSkinBlueprints {
			if skin.Tier != "COLOSSAL" {
				rarerSkinIndex = i
			}
		}

		mechBlueprint, err := db.BlueprintMech(blueprintItemID)
		if err != nil {
			crateRollback()
			gamelog.L.Error().Err(err).Interface("crate", crate).Interface("mechBlueprint", mechBlueprint).Msg(fmt.Sprintf("failed to get mech blueprint from crate: %s, for user: %s, CRATE:OPEN", crate.ID, user.ID))
			return terror.Error(err, "Could not get mech during crate opening, try again or contact support.")
		}

		insertedMech, insertedMechSkin, err := db.InsertNewMechAndSkin(tx, uuid.FromStringOrNil(user.ID), mechBlueprint, mechSkinBlueprints[rarerSkinIndex])
		if err != nil {
			gamelog.L.Error().Err(err).Msg("failed to insert new mech for user")
			return terror.Error(err, "Could not get mech during crate opening, try again or contact support.")
		}
		items.Mech = insertedMech
		items.MechSkins = append(items.MechSkins, insertedMechSkin)

		// remove the already inserted skin
		mechSkinBlueprints = append(mechSkinBlueprints[:rarerSkinIndex], mechSkinBlueprints[rarerSkinIndex+1:]...)

		// insert the rest of the skins
		for _, skin := range mechSkinBlueprints {
			mechSkin, err := db.InsertNewMechSkin(tx, uuid.FromStringOrNil(user.ID), skin, &insertedMech.BlueprintID)
			if err != nil {
				crateRollback()
				gamelog.L.Error().Err(err).Interface("crate", crate).Interface("skin", skin).Msg(fmt.Sprintf("failed to insert new mech skin from crate: %s, for user: %s, CRATE:OPEN", crate.ID, user.ID))
				return terror.Error(err, "Could not get mech skin during crate opening, try again or contact support.")
			}
			items.MechSkins = append(items.MechSkins, mechSkin)
		}
	}

	for _, blueprintItemID := range blueprintWeapons {
		weaponSkinBlueprints, err := db.BlueprintWeaponSkins(blueprintWeaponSkins)
		if err != nil {
			crateRollback()
			gamelog.L.Error().Err(err).Msg("failed BlueprintWeaponSkins")
			return terror.Error(err, "Could not get weapon blueprint during crate opening, try again or contact support.")
		}

		// insert the non default skin with the mech
		rarerSkinIndex := 0
		for i, skin := range weaponSkinBlueprints {
			if skin.Tier != "COLOSSAL" {
				rarerSkinIndex = i
			}
		}

		bp, err := db.BlueprintWeapon(blueprintItemID)
		if err != nil {
			crateRollback()
			gamelog.L.Error().Err(err).Interface("crate", crate).Interface("blueprintItemID", blueprintItemID).Msg(fmt.Sprintf("failed to get weapon blueprint from crate: %s, for user: %s, CRATE:OPEN", crate.ID, user.ID))
			return terror.Error(err, "Could not get weapon blueprint during crate opening, try again or contact support.")
		}

		weapon, weaponSkin, err := db.InsertNewWeapon(tx, uuid.FromStringOrNil(user.ID), bp, weaponSkinBlueprints[rarerSkinIndex])
		if err != nil {
			crateRollback()
			gamelog.L.Error().Err(err).Interface("crate", crate).Interface("blueprintItemID", blueprintItemID).Msg(fmt.Sprintf("failed to insert new weapon from crate: %s, for user: %s, CRATE:OPEN", crate.ID, user.ID))
			return terror.Error(err, "Could not get weapon during crate opening, try again or contact support.")
		}
		items.Weapons = append(items.Weapons, weapon)
		items.WeaponSkins = append(items.WeaponSkins, weaponSkin)

		for i, bpws := range blueprintWeaponSkins {
			if bpws == weaponSkin.BlueprintID {
				blueprintWeaponSkins = append(blueprintWeaponSkins[:i], blueprintWeaponSkins[i+1:]...)
				break
			}
		}
	}
	for _, blueprintItemID := range blueprintWeaponSkins {
		bp, err := db.BlueprintWeaponSkin(blueprintItemID)
		if err != nil {
			crateRollback()
			gamelog.L.Error().Err(err).Interface("crate", crate).Interface("blueprintItemID", blueprintItemID).Msg(fmt.Sprintf("failed to get weapon skin blueprint from crate: %s, for user: %s, CRATE:OPEN", crate.ID, user.ID))
			return terror.Error(err, "Could not get weapon skin blueprint during crate opening, try again or contact support.")
		}
		weaponSkin, err := db.InsertNewWeaponSkin(tx, uuid.FromStringOrNil(user.ID), bp, nil)
		if err != nil {
			crateRollback()
			gamelog.L.Error().Err(err).Interface("crate", crate).Interface("blueprintItemID", blueprintItemID).Msg(fmt.Sprintf("failed to insert new weapon skin from crate: %s, for user: %s, CRATE:OPEN", crate.ID, user.ID))
			return terror.Error(err, "Could not get weapon skin during crate opening, try again or contact support.")
		}
		items.WeaponSkins = append(items.WeaponSkins, weaponSkin)
	}
	for _, blueprintItemID := range blueprintPowercores {
		bp, err := db.BlueprintPowerCore(blueprintItemID)
		if err != nil {
			crateRollback()
			gamelog.L.Error().Err(err).Interface("crate", crate).Interface("blueprintItemID", blueprintItemID).Msg(fmt.Sprintf("failed to get powercore blueprint from crate: %s, for user: %s, CRATE:OPEN", crate.ID, user.ID))
			return terror.Error(err, "Could not get powercore blueprint during crate opening, try again or contact support.")
		}

		powerCore, err := db.InsertNewPowerCore(tx, uuid.FromStringOrNil(user.ID), bp)
		if err != nil {
			crateRollback()
			gamelog.L.Error().Err(err).Interface("crate", crate).Interface("blueprintItemIDt", blueprintItemID).Msg(fmt.Sprintf("failed to insert new powercore from crate: %s, for user: %s, CRATE:OPEN", crate.ID, user.ID))
			return terror.Error(err, "Could not get powercore during crate opening, try again or contact support.")
		}
		items.PowerCore = powerCore
	}

	var hangarResp *db.SiloType
	if crate.Type == boiler.CrateTypeMECH {
		eod, err := db.MechEquippedOnDetails(tx, items.Mech.ID)
		if err != nil {
			crateRollback()
			gamelog.L.Error().Err(err).Interface("crate", crate).Msg(fmt.Sprintf("failed to get MechEquippedOnDetails during CRATE:OPEN crate: %s", crate.ID))
			return terror.Error(err, "Could not open crate, try again or contact support.")
		}

		rarerSkin := items.MechSkins[0]
		for _, skin := range items.MechSkins {
			if skin.Tier != "COLOSSAL" {
				rarerSkin = skin
			}
		}

		rarerSkin.EquippedOn = null.StringFrom(items.Mech.ID)
		rarerSkin.EquippedOnDetails = eod
		xsynAsserts = append(xsynAsserts, rpctypes.ServerMechSkinsToXsynAsset(items.MechSkins)...)

		err = db.AttachPowerCoreToMech(tx, user.ID, items.Mech.ID, items.PowerCore.ID)
		if err != nil {
			crateRollback()
			gamelog.L.Error().Err(err).Interface("crate", crate).Msg(fmt.Sprintf("failed to attach powercore to mech during CRATE:OPEN crate: %s", crate.ID))
			return terror.Error(err, "Could not open crate, try again or contact support.")
		}
		items.PowerCore.EquippedOn = null.StringFrom(items.Mech.ID)
		items.PowerCore.EquippedOnDetails = eod
		xsynAsserts = append(xsynAsserts, rpctypes.ServerPowerCoresToXsynAsset([]*server.PowerCore{items.PowerCore})...)

		//attach weapons to mech -mech
		for i, weapon := range items.Weapons {
			err = db.AttachWeaponToMech(tx, user.ID, items.Mech.ID, weapon.ID)
			if err != nil {
				crateRollback()
				gamelog.L.Error().Err(err).Interface("crate", crate).Msg(fmt.Sprintf("failed to attach weapons to mech during CRATE:OPEN crate: %s", crate.ID))
				return terror.Error(err, "Could not open crate, try again or contact support.")
			}
			weapon.EquippedOn = null.StringFrom(items.Mech.ID)
			weapon.EquippedOnDetails = eod

			wod, err := db.WeaponEquippedOnDetails(tx, items.Weapons[0].ID)
			if err != nil {
				crateRollback()
				gamelog.L.Error().Err(err).Interface("crate", crate).Msg(fmt.Sprintf("failed to get WeaponEquippedOnDetails during CRATE:OPEN crate: %s", crate.ID))
				return terror.Error(err, "Could not open crate, try again or contact support.")
			}

			weapon.WeaponSkin = items.WeaponSkins[i]
			weapon.WeaponSkin.EquippedOn = null.StringFrom(items.Weapons[i].ID)
			weapon.WeaponSkin.EquippedOnDetails = wod
			xsynAsserts = append(xsynAsserts, rpctypes.ServerWeaponSkinsToXsynAsset([]*server.WeaponSkin{items.WeaponSkins[i]})...)
		}
		xsynAsserts = append(xsynAsserts, rpctypes.ServerWeaponsToXsynAsset(items.Weapons)...)

		mech, err := db.Mech(tx, items.Mech.ID)
		if err != nil {
			crateRollback()
			gamelog.L.Error().Err(err).Interface("crate", crate).Msg(fmt.Sprintf("failed to get final mech during CRATE:OPEN crate: %s", crate.ID))
			return terror.Error(err, "Could not open crate, try again or contact support.")
		}
		mech.ChassisSkin = rarerSkin
		xsynAsserts = append(xsynAsserts, rpctypes.ServerMechsToXsynAsset([]*server.Mech{mech})...)

		if req.Payload.IsHangar {
			hangarResp, err = db.GetUserMechHangarItemsWithMechID(mech, user.ID, tx)
			if err != nil {
				crateRollback()
				gamelog.L.Error().Err(err).Msg("Failed to get mech hangar items while opening crate")
				return terror.Error(err, "Failed to get user mech hangar from items")
			}
		}
	}

	if crate.Type == boiler.CrateTypeWEAPON {
		wod, err := db.WeaponEquippedOnDetails(tx, items.Weapons[0].ID)
		if err != nil {
			crateRollback()
			gamelog.L.Error().Err(err).Interface("crate", crate).Msg(fmt.Sprintf("failed to get WeaponEquippedOnDetails during CRATE:OPEN crate: %s", crate.ID))
			return terror.Error(err, "Could not open crate, try again or contact support.")
		}

		//attach weapon_skin to weapon -weapon
		if len(items.Weapons) != 1 {
			crateRollback()
			gamelog.L.Error().Err(err).Interface("crate", crate).Msg(fmt.Sprintf("too many weapons in crate: %s", crate.ID))
			return terror.Error(fmt.Errorf("too many weapons in weapon crate"), "Could not open crate, try again or contact support.")
		}

		items.WeaponSkins[0].EquippedOn = null.StringFrom(items.Weapons[0].ID)
		items.WeaponSkins[0].EquippedOnDetails = wod
		xsynAsserts = append(xsynAsserts, rpctypes.ServerWeaponSkinsToXsynAsset([]*server.WeaponSkin{items.WeaponSkins[0]})...)

		weapon, err := db.Weapon(tx, items.Weapons[0].ID)
		if err != nil {
			crateRollback()
			gamelog.L.Error().Err(err).Interface("crate", crate).Msg(fmt.Sprintf("failed to get final mech during CRATE:OPEN crate: %s", crate.ID))
			return terror.Error(err, "Could not open crate, try again or contact support.")
		}
		xsynAsserts = append(xsynAsserts, rpctypes.ServerWeaponsToXsynAsset([]*server.Weapon{weapon})...)

		if req.Payload.IsHangar {
			hangarResp, err = db.GetUserWeaponHangarItemsWithID(weapon, user.ID, tx)
			if err != nil {
				crateRollback()
				gamelog.L.Error().Err(err).Msg("Failed to get weapon hangar items while opening crate")
				return terror.Error(err, "Failed to get user mech hangar from items")
			}
		}
	}

	err = pac.API.Passport.AssetsRegister(xsynAsserts) // register new assets
	if err != nil {
		gamelog.L.Error().Err(err).Msg("issue inserting new mechs to xsyn for RegisterAllNewAssets")
		crateRollback()
		return terror.Error(err, "Could not get mech during crate opening, try again or contact support.")
	}

	// delete crate on xsyn
	err = pac.API.Passport.DeleteAssetXSYN(crate.ID)
	if err != nil {
		gamelog.L.Error().Err(err).Msg("issue inserting new mechs to xsyn for RegisterAllNewAssets - DeleteAssetXSYN")
		crateRollback()
		return terror.Error(err, "Could not get mech during crate opening, try again or contact support.")
	}

	err = tx.Commit()
	if err != nil {
		crateRollback()
		gamelog.L.Error().Err(err).Interface("crate", crate).Msg("failed to open mystery crate")
		return terror.Error(err, "Could not open mystery crate, please try again or contact support.")
	}

	if req.Payload.IsHangar {
		reply(hangarResp)
		return nil
	}

	reply(items)

	return nil
}

type PlayerAssetWeaponListRequest struct {
	Payload struct {
		Search                        string                    `json:"search"`
		SortBy                        string                    `json:"sort_by"`
		SortDir                       db.SortByDir              `json:"sort_dir"`
		PageSize                      int                       `json:"page_size"`
		Page                          int                       `json:"page"`
		DisplayXsynMechs              bool                      `json:"display_xsyn_mechs"`
		DisplayGenesisAndLimited      bool                      `json:"display_genesis_and_limited"`
		ExcludeMarketLocked           bool                      `json:"exclude_market_locked"`
		IncludeMarketListed           bool                      `json:"include_market_listed"`
		ExcludeMechLocked             bool                      `json:"exclude_mech_locked"`
		ExcludeIDs                    []string                  `json:"exclude_ids"`
		FilterRarities                []string                  `json:"rarities"`
		FilterWeaponTypes             []string                  `json:"weapon_types"`
		FilterEquippedStatuses        []string                  `json:"equipped_statuses"`
		FilterStatAmmo                *db.WeaponStatFilterRange `json:"stat_ammo"`
		FilterStatDamage              *db.WeaponStatFilterRange `json:"stat_damage"`
		FilterStatDamageFalloff       *db.WeaponStatFilterRange `json:"stat_damage_falloff"`
		FilterStatDamageFalloffRate   *db.WeaponStatFilterRange `json:"stat_damage_falloff_rate"`
		FilterStatRadius              *db.WeaponStatFilterRange `json:"stat_radius"`
		FilterStatRadiusDamageFalloff *db.WeaponStatFilterRange `json:"stat_radius_damage_falloff"`
		FilterStatRateOfFire          *db.WeaponStatFilterRange `json:"stat_rate_of_fire"`
		FilterStatEnergyCosts         *db.WeaponStatFilterRange `json:"stat_energy_cost"`
		FilterStatProjectileSpeed     *db.WeaponStatFilterRange `json:"stat_projectile_speed"`
		FilterStatSpread              *db.WeaponStatFilterRange `json:"stat_spread"`
	} `json:"payload"`
}

type PlayerAssetWeaponListResp struct {
	Total   int64          `json:"total"`
	Weapons []*PlayerAsset `json:"weapons"`
}

type PlayerAsset struct {
	CollectionSlug      string `json:"collection_slug"`
	Hash                string `json:"hash"`
	TokenID             int64  `json:"token_id"`
	Tier                string `json:"tier"`
	OwnerID             string `json:"owner_id"`
	MarketLocked        bool   `json:"market_locked"`
	XsynLocked          bool   `json:"xsyn_locked"`
	LockedToMarketplace bool   `json:"locked_to_marketplace"`

	ID    string `json:"id"`
	Label string `json:"label"`
	Name  string `json:"name"`

	UpdatedAt time.Time `json:"updated_at"`
	CreatedAt time.Time `json:"created_at"`
}

const HubKeyPlayerAssetWeaponList = "PLAYER:ASSET:WEAPON:LIST"

func (pac *PlayerAssetsControllerWS) PlayerAssetWeaponListHandler(ctx context.Context, user *boiler.Player, key string, payload []byte, reply ws.ReplyFunc) error {
	req := &PlayerAssetWeaponListRequest{}
	err := json.Unmarshal(payload, req)
	if err != nil {
		return terror.Error(err, "Invalid request received.")
	}

	if !user.FactionID.Valid {
		return terror.Error(fmt.Errorf("user has no faction"), "You need a faction to see assets.")
	}

	listOpts := &db.WeaponListOpts{
		Search:                        req.Payload.Search,
		PageSize:                      req.Payload.PageSize,
		Page:                          req.Payload.Page,
		OwnerID:                       user.ID,
		DisplayXsynMechs:              req.Payload.DisplayXsynMechs,
		DisplayGenesisAndLimited:      req.Payload.DisplayGenesisAndLimited,
		ExcludeMarketLocked:           req.Payload.ExcludeMarketLocked,
		IncludeMarketListed:           req.Payload.IncludeMarketListed,
		ExcludeMechLocked:             req.Payload.ExcludeMechLocked,
		ExcludeIDs:                    req.Payload.ExcludeIDs,
		FilterRarities:                req.Payload.FilterRarities,
		FilterWeaponTypes:             req.Payload.FilterWeaponTypes,
		FilterEquippedStatuses:        req.Payload.FilterEquippedStatuses,
		FilterStatAmmo:                req.Payload.FilterStatAmmo,
		FilterStatDamage:              req.Payload.FilterStatDamage,
		FilterStatDamageFalloff:       req.Payload.FilterStatDamageFalloff,
		FilterStatDamageFalloffRate:   req.Payload.FilterStatDamageFalloffRate,
		FilterStatRadius:              req.Payload.FilterStatRadius,
		FilterStatRadiusDamageFalloff: req.Payload.FilterStatRadiusDamageFalloff,
		FilterStatRateOfFire:          req.Payload.FilterStatRateOfFire,
		FilterStatEnergyCosts:         req.Payload.FilterStatEnergyCosts,
		FilterStatProjectileSpeed:     req.Payload.FilterStatProjectileSpeed,
		FilterStatSpread:              req.Payload.FilterStatSpread,
	}
	if req.Payload.SortBy != "" && req.Payload.SortDir.IsValid() {
		listOpts.SortBy = req.Payload.SortBy
		listOpts.SortDir = req.Payload.SortDir
	}

	total, weapons, err := db.WeaponList(listOpts)
	if err != nil {
		gamelog.L.Error().Interface("req.Payload", req.Payload).Err(err).Msg("issue getting mechs")
		return terror.Error(err, "Failed to find your War Machine assets, please try again or contact support.")
	}

	playerAssWeapons := []*PlayerAsset{}

	for _, m := range weapons {
		playerAssWeapons = append(playerAssWeapons, &PlayerAsset{
			ID:                  m.ID,
			Label:               m.Label,
			UpdatedAt:           m.UpdatedAt,
			CreatedAt:           m.CreatedAt,
			CollectionSlug:      m.CollectionItem.CollectionSlug,
			Hash:                m.CollectionItem.Hash,
			TokenID:             m.CollectionItem.TokenID,
			Tier:                m.CollectionItem.Tier,
			OwnerID:             m.CollectionItem.OwnerID,
			XsynLocked:          m.CollectionItem.XsynLocked,
			MarketLocked:        m.CollectionItem.MarketLocked,
			LockedToMarketplace: m.CollectionItem.LockedToMarketplace,
		})
	}

	reply(&PlayerAssetWeaponListResp{
		Total:   total,
		Weapons: playerAssWeapons,
	})
	return nil
}

type PlayerAssetMechEquipRequest struct {
	*hub.HubCommandRequest
	Payload struct {
		MechID         string         `json:"mech_id"`
		EquipUtility   []EquipUtility `json:"equip_utility"`
		EquipWeapons   []EquipWeapon  `json:"equip_weapons"`
		EquipPowerCore EquipPowerCore `json:"equip_power_core"`
		EquipMechSkin  EquipMechSkin  `json:"equip_mech_skin"`
	} `json:"payload"`
}

type EquipWeapon struct {
	WeaponID    string `json:"weapon_id"`
	SlotNumber  int    `json:"slot_number"`
	InheritSkin bool   `json:"inherit_skin"`
	Unequip     bool   `json:"unequip"`
}

type EquipUtility struct {
	UtilityID  string `json:"utility_id"`
	SlotNumber int    `json:"slot_number"`
	Unequip    bool   `json:"unequip"`
}

type EquipMechSkin struct {
	MechSkinID string `json:"mech_skin_id"`
}

type EquipPowerCore struct {
	PowerCoreID string `json:"power_core_id"`
	Unequip     bool   `json:"unequip"`
}

const HubKeyPlayerAssetMechEquip = "PLAYER:ASSET:MECH:EQUIP"

func (pac *PlayerAssetsControllerWS) PlayerAssetMechEquipHandler(ctx context.Context, user *boiler.Player, key string, payload []byte, reply ws.ReplyFunc) error {
	l := gamelog.L.With().Str("func", "PlayerAssetMechEquipHandler").Str("userID", user.ID).Logger()

	errorMsg := "Something happened while trying to save your changes. Please try again or contact support if this problem persists."
	req := &PlayerAssetMechEquipRequest{}
	err := json.Unmarshal(payload, req)
	if err != nil {
		l.Error().Err(err).Msg("failed to unmarshal payload")
		return terror.Error(err, "Invalid request received.")
	}
	l = l.With().Interface("payload", req.Payload).Logger()

	if req.Payload.MechID == "" {
		l.Error().Msg("empty mech ID provided")
		return terror.Error(terror.ErrInvalidInput, errorMsg)
	}

	mech, err := db.Mech(gamedb.StdConn, req.Payload.MechID)
	if err != nil {
		l.Error().Err(err).Msg("failed to get mech (db.Mech)")
		return terror.Error(err, errorMsg)
	}
	l = l.With().Interface("mech", mech).Logger()

	// Check if mech can be modified
	canModify, reason, err := db.CanAssetBeModifiedOrMoved(gamedb.StdConn, mech.ID, boiler.ItemTypeMech, user.ID)
	if err != nil {
		l.Error().Err(err).Msg("failed to check if mech can be modified or moved (db.CanAssetBeModifiedOrMoved)")
		return terror.Error(err, errorMsg)
	}
	if !canModify {
		l.Error().Msg(fmt.Sprintf("cannot modify mech: %s", reason.String()))
		return terror.Error(terror.ErrForbidden, fmt.Sprintf("This mech cannot be modified: %s", reason.String()))
	}

	tx, err := gamedb.StdConn.Begin()
	if err != nil {
		l.Error().Err(err).Msg("failed to begin tx")
		return terror.Error(err, errorMsg)
	}
	defer tx.Rollback()

	if req.Payload.EquipPowerCore.Unequip {
		// Power core unequip
		if !mech.PowerCoreID.Valid {
			l.Error().Msg("attempted to unequip power core that does not exist")
			return terror.Error(fmt.Errorf("attempted to unequip power core that does not exist"), errorMsg)
		}

		// Check if power core can be removed
		canRemove, reason, err := db.CanAssetBeModifiedOrMoved(tx, mech.PowerCoreID.String, boiler.ItemTypePowerCore, user.ID)
		if err != nil {
			l.Error().Err(err).Msg("failed to check if power core can be removed (db.CanAssetBeModifiedOrMoved)")
			return terror.Error(err, errorMsg)
		}
		if !canRemove {
			l.Error().Msg(fmt.Sprintf("cannot unequip power core: %s", reason.String()))
			return terror.Error(terror.ErrForbidden, fmt.Sprintf("The selected power core cannot be unequipped: %s", reason.String()))
		}

		// Unlink power core from mech
		unequipMech, err := boiler.FindMech(tx, mech.ID)
		if err != nil {
			l.Error().Err(err).Msg("failed to get mech to unequip power core from")
			return terror.Error(err, errorMsg)
		}
		l = l.With().Interface("unequipMech", unequipMech).Logger()

		unequipMech.PowerCoreID = null.String{}
		_, err = unequipMech.Update(tx, boil.Infer())
		if err != nil {
			l.Error().Err(err).Msg("failed to unequip power core from mech")
			return terror.Error(err, errorMsg)
		}

		// Get equipped power core
		removePowerCore, err := boiler.FindPowerCore(tx, mech.PowerCoreID.String)
		if err != nil {
			l.Error().Msg("failed to get power core to unequip")
			return terror.Error(err, errorMsg)
		}
		l = l.With().Interface("removePowerCore", removePowerCore).Logger()

		// Remove power core from mech
		removePowerCore.EquippedOn = null.String{}
		_, err = removePowerCore.Update(tx, boil.Infer())
		if err != nil {
			l.Error().Err(err).Msg("failed to unequip power core from its mech")
			return terror.Error(err, errorMsg)
		}
	} else if req.Payload.EquipPowerCore.PowerCoreID != "" {
		// Power core equip
		// Check if power core can be modified
		canEquip, reason, err := db.CanAssetBeModifiedOrMoved(tx, req.Payload.EquipPowerCore.PowerCoreID, boiler.ItemTypePowerCore, user.ID)
		if err != nil {
			l.Error().Err(err).Msg("failed to check if power core can be modified or moved (db.CanAssetBeModifiedOrMoved)")
			return terror.Error(err, errorMsg)
		}
		if !canEquip {
			l.Error().Msg(fmt.Sprintf("cannot equip power core: %s", reason.String()))
			return terror.Error(terror.ErrForbidden, fmt.Sprintf("The selected power core cannot be equipped: %s", reason.String()))
		}

		// Check if specified power core exists
		powerCore, err := boiler.PowerCores(
			boiler.PowerCoreWhere.ID.EQ(req.Payload.EquipPowerCore.PowerCoreID),
		).One(tx)
		if err != nil {
			l.Error().Err(err).Msg("failed to get power core")
			return terror.Error(err, errorMsg)
		}

		if powerCore.EquippedOn.Valid {
			// If power core is equipped on another mech, remove it from that mech
			unequipMech, err := boiler.FindMech(tx, powerCore.EquippedOn.String)
			if err != nil {
				l.Error().Err(err).Msg("failed to get mech to unequip selected power core from")
				return terror.Error(err, errorMsg)
			}
			l = l.With().Interface("unequipMech", unequipMech).Logger()

			unequipMech.PowerCoreID = null.String{}
			_, err = unequipMech.Update(tx, boil.Infer())
			if err != nil {
				l.Error().Err(err).Msg("failed to unequip selected power core from its mech")
				return terror.Error(err, errorMsg)
			}
		}

		if mech.PowerCoreID.Valid {
			// Remove previous power core
			canRemove, reason, err := db.CanAssetBeModifiedOrMoved(tx, mech.PowerCore.ID, boiler.ItemTypePowerCore, user.ID)
			if err != nil {
				l.Error().Err(err).Msg("failed to check if previous power core can be removed (db.CanAssetBeModifiedOrMoved)")
				return terror.Error(err, errorMsg)
			}
			if !canRemove {
				l.Error().Msg(fmt.Sprintf("cannot remove previous power core: %s", reason.String()))
				return terror.Error(terror.ErrForbidden, fmt.Sprintf("The previous power core cannot be removed: %s", reason.String()))
			}

			previousPowerCore, err := boiler.FindPowerCore(tx, mech.PowerCoreID.String)
			if err != nil {
				l.Error().Err(err).Msg("failed to get previous power core to replace")
				return terror.Error(err, errorMsg)
			}
			l = l.With().Interface("previousPowerCore", previousPowerCore).Logger()

			previousPowerCore.EquippedOn = null.String{}
			_, err = previousPowerCore.Update(tx, boil.Infer())
			if err != nil {
				l.Error().Err(err).Msg("failed to unequip previous power core from its mech")
				return terror.Error(err, errorMsg)
			}
		}

		// Equip power core to mech
		equipMech, err := boiler.FindMech(tx, mech.ID)
		if err != nil {
			l.Error().Err(err).Msg("failed to get mech to equip on")
			return terror.Error(err, errorMsg)
		}
		l = l.With().Interface("equipMech", equipMech).Logger()

		equipMech.PowerCoreID = null.StringFrom(powerCore.ID)
		_, err = equipMech.Update(tx, boil.Infer())
		if err != nil {
			l.Error().Err(err).Msg("failed to update mech with new power core")
			return terror.Error(err, errorMsg)
		}

		powerCore.EquippedOn = null.StringFrom(mech.ID)
		_, err = powerCore.Update(tx, boil.Infer())
		if err != nil {
			l.Error().Err(err).Msg("failed to update power core with new mech")
			return terror.Error(err, errorMsg)
		}
	}
	if len(req.Payload.EquipUtility) != 0 {
		for _, eu := range req.Payload.EquipUtility {
			if eu.SlotNumber < 0 {
				l.Error().Msg(fmt.Sprintf("invalid utility slot number specified: %d", eu.SlotNumber))
				return terror.Error(terror.ErrInvalidInput, "This mech does not have the utility slot specified to modify.")
			}

			// Slot number specified does not exist on mech
			if eu.SlotNumber > mech.UtilitySlots-1 {
				l.Error().Msg(fmt.Sprintf("utility slot number specified (%d) exceeds mech utility slot limit (%d)", eu.SlotNumber, mech.UtilitySlots))
				return terror.Error(terror.ErrForbidden, "The specified utility slot on the mech cannot be modified as it does not exist.")
			}

			if eu.Unequip {
				// Unequip utility
				// Check if mech utility exists
				removeMechUtility, err := boiler.MechUtilities(
					boiler.MechUtilityWhere.ChassisID.EQ(mech.ID),
					boiler.MechUtilityWhere.SlotNumber.EQ(eu.SlotNumber),
				).One(tx)
				if err != nil {
					l.Error().Err(err).Msg("failed to get mech utility to unequip utility from")
					return terror.Error(err, errorMsg)
				}
				if !removeMechUtility.UtilityID.Valid {
					l.Error().Msg("attempted to unequip utility that does not exist")
					return terror.Error(fmt.Errorf("attempted to unequip utility that does not exist"), errorMsg)
				}

				// Check if utility can be removed
				canRemove, reason, err := db.CanAssetBeModifiedOrMoved(tx, removeMechUtility.UtilityID.String, boiler.ItemTypeUtility, user.ID)
				if err != nil {
					l.Error().Err(err).Msg("failed to check if utility can be removed (db.CanAssetBeModifiedOrMoved)")
					return terror.Error(err, errorMsg)
				}
				if !canRemove {
					l.Error().Msg(fmt.Sprintf("cannot unequip utility in slot %d: %s", eu.SlotNumber, reason.String()))
					return terror.Error(terror.ErrForbidden, fmt.Sprintf("The selected utility in slot %d cannot be unequipped: %s", eu.SlotNumber, reason.String()))
				}

				// Get equipped utility
				removeUtility, err := boiler.FindUtility(tx, removeMechUtility.UtilityID.String)
				if err != nil {
					l.Error().Msg("failed to get utility to unequip")
					return terror.Error(err, errorMsg)
				}
				l = l.With().Interface("removeUtility", removeUtility).Logger()

				// Remove utility from mech
				removeUtility.EquippedOn = null.String{}
				_, err = removeUtility.Update(tx, boil.Infer())
				if err != nil {
					l.Error().Err(err).Msg("failed to unequip utility from its mech")
					return terror.Error(err, errorMsg)
				}

				// Unlink utility from mech
				removeMechUtility.UtilityID = null.String{}
				_, err = removeMechUtility.Update(tx, boil.Infer())
				if err != nil {
					l.Error().Err(err).Msg("failed to unlink utility from mech")
					return terror.Error(err, errorMsg)
				}
			} else if eu.UtilityID != "" {
				// Equip utility
				// Check if utility can be modified
				canEquip, reason, err := db.CanAssetBeModifiedOrMoved(tx, eu.UtilityID, boiler.ItemTypeUtility, user.ID)
				if err != nil {
					l.Error().Err(err).Msg("failed to check if utility can be modified or moved (db.CanAssetBeModifiedOrMoved)")
					return terror.Error(err, errorMsg)
				}
				if !canEquip {
					l.Error().Msg(fmt.Sprintf("utility in slot %d cannot be equipped: %s", eu.SlotNumber, reason.String()))
					return terror.Error(terror.ErrForbidden, fmt.Sprintf("The selected utility in slot %d cannot be equipped: %s", eu.SlotNumber, reason.String()))
				}

				utility, err := boiler.FindUtility(tx, eu.UtilityID)
				if err != nil {
					l.Error().Err(err).Msg("failed to get utility")
					return terror.Error(err, errorMsg)
				}

				if utility.EquippedOn.Valid {
					// If utility is equipped on another mech, remove it from that mech
					unequipMechUtility, err := boiler.MechUtilities(
						boiler.MechUtilityWhere.ChassisID.EQ(utility.EquippedOn.String),
						boiler.MechUtilityWhere.UtilityID.EQ(null.StringFrom(utility.ID)),
					).One(tx)
					if err != nil {
						l.Error().Err(err).Msg("failed to get mech utility to unequip from")
						return terror.Error(err, errorMsg)
					}

					unequipMechUtility.UtilityID = null.String{}
					updated, err := unequipMechUtility.Update(tx, boil.Infer())
					if err != nil {
						l.Error().Err(err).Msg("failed to remove utility from mech")
						return terror.Error(err, errorMsg)
					}
					if updated < 1 {
						l.Error().Msg("failed to remove utility from mech 2")
						return terror.Error(fmt.Errorf("failed to remove selected utility from mech"), errorMsg)
					}
				}

				mu, err := boiler.FindMechUtility(tx, mech.ID, eu.SlotNumber)
				if errors.Is(err, sql.ErrNoRows) {
					// Create mech_utility entry
					mu = &boiler.MechUtility{
						ChassisID:  mech.ID,
						SlotNumber: eu.SlotNumber,
					}

					err := mu.Insert(tx, boil.Infer())
					if err != nil {
						l.Error().Err(err).Msg("failed to create new mech utility slot")
						return terror.Error(err, errorMsg)
					}
				} else if err != nil {
					l.Error().Err(err).Msg("failed to get mech utility slot")
					return terror.Error(err, errorMsg)
				}

				if mu.UtilityID.Valid {
					// Remove previous utility from mech
					canRemove, reason, err := db.CanAssetBeModifiedOrMoved(tx, mu.UtilityID.String, boiler.ItemTypeUtility, user.ID)
					if err != nil {
						l.Error().Err(err).Msg(fmt.Sprintf("failed to check if previous utility, %s, can be removed (db.CanAssetBeModifiedOrMoved)", mu.UtilityID.String))
						return terror.Error(err, errorMsg)
					}
					if !canRemove {
						l.Error().Msg(fmt.Sprintf("cannot remove previous utility: %s", reason.String()))
						return terror.Error(terror.ErrForbidden, fmt.Sprintf("The existing utility in slot %d cannot be removed: %s", eu.SlotNumber, reason.String()))
					}

					previousUtility, err := boiler.FindUtility(tx, mu.UtilityID.String)
					if err != nil {
						l.Error().Err(err).Msg("failed to get previous utility")
						return terror.Error(err, errorMsg)
					}

					previousUtility.EquippedOn = null.String{}
					updated, err := previousUtility.Update(tx, boil.Infer())
					if err != nil {
						l.Error().Err(err).Msg("failed to remove previous utility from mech")
						return terror.Error(err, errorMsg)
					}
					if updated < 1 {
						l.Error().Msg("failed to remove previous utility from mech 2")
						return terror.Error(fmt.Errorf("failed to remove previous utility from mech"))
					}
				}

				utility.EquippedOn = null.StringFrom(mech.ID)
				_, err = utility.Update(tx, boil.Infer())
				if err != nil {
					l.Error().Err(err).Msg("failed to equip utility to mech")
					return terror.Error(err, errorMsg)
				}

				mu.UtilityID = null.StringFrom(eu.UtilityID)
				_, err = mu.Update(tx, boil.Infer())
				if err != nil {
					l.Error().Err(err).Msg("failed to update mech utility")
					return terror.Error(err, errorMsg)
				}
			}
		}
	}
	if len(req.Payload.EquipWeapons) != 0 {
		for _, ew := range req.Payload.EquipWeapons {
			if ew.SlotNumber < 0 {
				l.Error().Msg(fmt.Sprintf("invalid weapon slot number specified: %d", ew.SlotNumber))
				return terror.Error(terror.ErrInvalidInput, "This mech does not have the weapon slot specified to modify.")
			}

			// Slot number specified does not exist on mech
			if ew.SlotNumber > mech.WeaponHardpoints-1 {
				l.Error().Msg(fmt.Sprintf("wepaon slot number specified (%d) exceeds mech weapon slot limit (%d)", ew.SlotNumber, mech.WeaponHardpoints))
				return terror.Error(terror.ErrForbidden, "You cannot modify the specified weapon slot on the mech as it does not exist.")
			}

			if ew.Unequip {
				// Unequip weapon
				// Check if mech weapon exists
				removeMechWeapon, err := boiler.MechWeapons(
					boiler.MechWeaponWhere.ChassisID.EQ(mech.ID),
					boiler.MechWeaponWhere.SlotNumber.EQ(ew.SlotNumber),
				).One(tx)
				if err != nil {
					l.Error().Err(err).Msg("failed to get mech weapon to unequip weapon from")
					return terror.Error(err, errorMsg)
				}
				if !removeMechWeapon.WeaponID.Valid {
					l.Error().Msg("attempted to unequip weapon that does not exist")
					return terror.Error(fmt.Errorf("attempted to unequip weapon that does not exist"), errorMsg)
				}

				// Check if weapon can be removed
				canRemove, reason, err := db.CanAssetBeModifiedOrMoved(tx, removeMechWeapon.WeaponID.String, boiler.ItemTypeWeapon, user.ID)
				if err != nil {
					l.Error().Err(err).Msg("failed to check if weapon can be removed (db.CanAssetBeModifiedOrMoved)")
					return terror.Error(err, errorMsg)
				}
				if !canRemove {
					l.Error().Msg(fmt.Sprintf("cannot unequip weapon in slot %d: %s", ew.SlotNumber, reason.String()))
					return terror.Error(terror.ErrForbidden, fmt.Sprintf("The selected weapon in slot %d cannot be unequipped: %s", ew.SlotNumber, reason.String()))
				}

				// Get equipped weapon
				removeWeapon, err := boiler.FindWeapon(tx, removeMechWeapon.WeaponID.String)
				if err != nil {
					l.Error().Msg("failed to get weapon to unequip")
					return terror.Error(err, errorMsg)
				}
				l = l.With().Interface("removeWeapon", removeWeapon).Logger()

				// Remove weapon from mech
				removeWeapon.EquippedOn = null.String{}
				_, err = removeWeapon.Update(tx, boil.Infer())
				if err != nil {
					l.Error().Err(err).Msg("failed to unequip weapon from its mech")
					return terror.Error(err, errorMsg)
				}

				// Unlink weapon from mech
				removeMechWeapon.WeaponID = null.String{}
				_, err = removeMechWeapon.Update(tx, boil.Infer())
				if err != nil {
					l.Error().Err(err).Msg("failed to unlink weapon from mech")
					return terror.Error(err, errorMsg)
				}
			} else if ew.WeaponID != "" {
				// Check if weapon can be modified
				canEquip, reason, err := db.CanAssetBeModifiedOrMoved(tx, ew.WeaponID, boiler.ItemTypeWeapon, user.ID)
				if err != nil {
					l.Error().Err(err).Msg("failed to check if weapon can be modified or moved (db.CanAssetBeModifiedOrMoved)")
					return terror.Error(err, errorMsg)
				}
				if !canEquip {
					l.Error().Msg(fmt.Sprintf("weapon in slot %d cannot be equipped: %s", ew.SlotNumber, reason.String()))
					return terror.Error(terror.ErrForbidden, fmt.Sprintf("The selected weapon in slot %d cannot be equipped: %s", ew.SlotNumber, reason.String()))
				}

				weapon, err := boiler.Weapons(
					boiler.WeaponWhere.ID.EQ(ew.WeaponID),
					qm.Load(boiler.WeaponRels.Blueprint),
				).One(tx)
				if err != nil {
					l.Error().Err(err).Msg("failed to get weapon")
					return terror.Error(err, errorMsg)
				}

				if weapon.R.Blueprint.IsMelee && mech.MechType != boiler.MechTypeHUMANOID {
					l.Error().Msg(fmt.Sprintf("weapon in slot %d cannot be equipped because this mech does not support melee weapons", ew.SlotNumber))
					return terror.Error(terror.ErrForbidden, fmt.Sprintf("The selected weapon in slot %d cannot be equipped: Mech does not support melee weapons", ew.SlotNumber))
				}

				if weapon.EquippedOn.Valid {
					// If weapon is equipped on another mech, remove it from that mech
					unequipMechWeapon, err := boiler.MechWeapons(
						boiler.MechWeaponWhere.ChassisID.EQ(weapon.EquippedOn.String),
						boiler.MechWeaponWhere.WeaponID.EQ(null.StringFrom(weapon.ID)),
					).One(tx)
					if err != nil {
						l.Error().Err(err).Msg("failed to get mech weapon to unequip from")
						return terror.Error(err, errorMsg)
					}

					unequipMechWeapon.WeaponID = null.String{}
					updated, err := unequipMechWeapon.Update(tx, boil.Infer())
					if err != nil {
						l.Error().Err(err).Msg("failed to remove weapon from mech")
						return terror.Error(err, errorMsg)
					}
					if updated < 1 {
						l.Error().Msg("failed to remove weapon from mech 2")
						return terror.Error(fmt.Errorf("failed to remove selected weapon from mech"), errorMsg)
					}
				}

				mw, err := boiler.FindMechWeapon(tx, mech.ID, ew.SlotNumber)
				if errors.Is(err, sql.ErrNoRows) {
					// Create mech_weapon entry
					mw = &boiler.MechWeapon{
						ChassisID:  mech.ID,
						SlotNumber: ew.SlotNumber,
					}

					err := mw.Insert(tx, boil.Infer())
					if err != nil {
						l.Error().Err(err).Msg("failed to create new mech weapon slot")
						return terror.Error(err, errorMsg)
					}
				} else if err != nil {
					l.Error().Err(err).Msg("failed to get mech weapon slot")
					return terror.Error(err, errorMsg)
				}

				if mw.WeaponID.Valid {
					// Remove previous weapon from mech
					canRemove, reason, err := db.CanAssetBeModifiedOrMoved(tx, mw.WeaponID.String, boiler.ItemTypeWeapon, user.ID)
					if err != nil {
						l.Error().Err(err).Msg(fmt.Sprintf("failed to check if previous weapon, %s, can be removed (db.CanAssetBeModifiedOrMoved)", mw.WeaponID.String))
						return terror.Error(err, errorMsg)
					}
					if !canRemove {
						l.Error().Msg(fmt.Sprintf("cannot remove previous utility: %s", reason.String()))
						return terror.Error(terror.ErrForbidden, fmt.Sprintf("The existing weapon in slot %d cannot be removed: %s", ew.SlotNumber, reason.String()))
					}

					previousWeapon, err := boiler.FindWeapon(tx, mw.WeaponID.String)
					if err != nil {
						l.Error().Err(err).Msg("failed to get previous weapon")
						return terror.Error(err, errorMsg)
					}

					previousWeapon.EquippedOn = null.String{}
					updated, err := previousWeapon.Update(tx, boil.Infer())
					if err != nil {
						l.Error().Err(err).Msg("failed to remove previous weapon from mech")
						return terror.Error(err, errorMsg)
					}
					if updated < 1 {
						l.Error().Msg("failed to remove previous weapon from mech 2")
						return terror.Error(fmt.Errorf("failed to remove previous weapon from mech"))
					}
				}

				weapon.EquippedOn = null.StringFrom(mech.ID)
				_, err = weapon.Update(tx, boil.Infer())
				if err != nil {
					l.Error().Err(err).Msg("failed to equip weapon to mech")
					return terror.Error(err, errorMsg)
				}

				mw.WeaponID = null.StringFrom(ew.WeaponID)
				mw.IsSkinInherited = ew.InheritSkin
				mw.AllowMelee = weapon.R.Blueprint.IsMelee
				_, err = mw.Update(tx, boil.Infer())
				if err != nil {
					l.Error().Err(err).Msg("failed to update mech weapon")
					return terror.Error(err, errorMsg)
				}
			}
		}
	}
	if req.Payload.EquipMechSkin.MechSkinID != "" {
		// Check if mech skin can be equipped
		canEquip, reason, err := db.CanAssetBeModifiedOrMoved(tx, req.Payload.EquipMechSkin.MechSkinID, boiler.ItemTypeMechSkin, user.ID)
		if err != nil {
			l.Error().Err(err).Msg("failed to check if mech skin can be modified or moved (db.CanAssetBeModifiedOrMoved)")
			return terror.Error(err, errorMsg)
		}
		if !canEquip {
			l.Error().Msg(fmt.Sprintf("cannot equip mech skin: %s", reason.String()))
			return terror.Error(terror.ErrForbidden, fmt.Sprintf("The selected submodel cannot be equipped: %s", reason.String()))
		}

		// Check if previous skin can be removed
		canRemove, reason, err := db.CanAssetBeModifiedOrMoved(tx, mech.ChassisSkinID, boiler.ItemTypeMechSkin, user.ID)
		if err != nil {
			l.Error().Err(err).Msg("failed to check if previous mech skin can be removed (db.CanAssetBeModifiedOrMoved)")
			return terror.Error(err, errorMsg)
		}
		if !canRemove {
			l.Error().Msg(fmt.Sprintf("cannot remove previous mech skin: %s", reason.String()))
			return terror.Error(terror.ErrForbidden, fmt.Sprintf("The previous mech skin cannot be removed: %s", reason.String()))
		}

		// Get previous skin
		previousSkin, err := boiler.MechSkins(
			boiler.MechSkinWhere.ID.EQ(mech.ChassisSkinID),
		).One(tx)
		if err != nil {
			l.Error().Err(err).Msg("failed to get previous mech skin")
			return terror.Error(err, errorMsg)
		}

		// Check if specified mech skin exists
		mechSkin, err := boiler.MechSkins(
			boiler.MechSkinWhere.ID.EQ(req.Payload.EquipMechSkin.MechSkinID),
		).One(tx)
		if err != nil {
			l.Error().Err(err).Msg("failed to get mech skin")
			return terror.Error(err, errorMsg)
		}

		if mechSkin.EquippedOn.Valid {
			// If mech skin is equipped on another mech, swap skin with that mech
			unequipMech, err := boiler.FindMech(tx, mechSkin.EquippedOn.String)
			if err != nil {
				l.Error().Err(err).Msg("failed to unequip selected mech skin from its mech")
				return terror.Error(err, errorMsg)
			}
			l = l.With().Interface("unequipMech", unequipMech).Logger()

			compatibleSkins, err := db.GetCompatibleBlueprintMechSkinIDsFromMechID(tx, unequipMech.ID)
			if err != nil {
				l.Error().Err(err).Msg("failed to get compatible skins for unequip mech")
				return terror.Error(err, errorMsg)
			}

			compatible := false
			for _, cs := range compatibleSkins {
				if cs == previousSkin.BlueprintID {
					compatible = true
					break
				}
			}
			if !compatible {
				return terror.Error(fmt.Errorf("previous skin is not compatible with unequip mech"), "The selected skin cannot be swapped with its mech.")
			}

			unequipMech.ChassisSkinID = previousSkin.ID
			updated, err := unequipMech.Update(tx, boil.Infer())
			if err != nil {
				l.Error().Err(err).Msg("failed to unequip selected mech skin from its mech")
				return terror.Error(err, errorMsg)
			}
			if updated < 1 {
				l.Error().Msg("failed to unequip selected mech skin from its mech 2")
				return terror.Error(fmt.Errorf("failed to unequip selected mech skin from mech"), errorMsg)
			}

			previousSkin.EquippedOn = null.StringFrom(unequipMech.ID)
		} else {
			// Else, just unlink the previous skin from the mech
			previousSkin.EquippedOn = null.String{}
		}

		updated, err := previousSkin.Update(tx, boil.Infer())
		if err != nil {
			l.Error().Err(err).Msg("failed to update previous mech skin")
			return terror.Error(err, errorMsg)
		}
		if updated < 1 {
			l.Error().Msg("failed to update previous mech skin 2")
			return terror.Error(fmt.Errorf("failed to update previous mech skin"), errorMsg)
		}

		// Equip mech skin to mech
		equipMech, err := boiler.FindMech(tx, mech.ID)
		if err != nil {
			l.Error().Err(err).Msg("failed to get mech to equip skin on")
			return terror.Error(err, errorMsg)
		}
		l = l.With().Interface("equipMech", equipMech).Logger()

		compatibleSkins, err := db.GetCompatibleBlueprintMechSkinIDsFromMechID(tx, equipMech.ID)
		if err != nil {
			l.Error().Err(err).Msg("failed to get compatible skins for equip mech")
			return terror.Error(err, errorMsg)
		}

		compatible := false
		for _, cs := range compatibleSkins {
			if cs == mechSkin.BlueprintID {
				compatible = true
				break
			}
		}
		if !compatible {
			return terror.Error(fmt.Errorf("selected skin is not compatible with mech"), "The selected skin is not compatible with this mech.")
		}

		equipMech.ChassisSkinID = mechSkin.ID
		updated2, err := equipMech.Update(tx, boil.Infer())
		if err != nil {
			l.Error().Err(err).Msg("failed to update mech with new mech skin")
			return terror.Error(err, errorMsg)
		}
		if updated2 < 1 {
			l.Error().Msg("failed to update mech with new mech skin 2")
			return terror.Error(fmt.Errorf("failed to update mech with new mech skin"), errorMsg)
		}

		mechSkin.EquippedOn = null.StringFrom(mech.ID)
		updated3, err := mechSkin.Update(tx, boil.Infer())
		if err != nil {
			l.Error().Err(err).Msg("failed to update mech skin with new mech")
			return terror.Error(err, errorMsg)
		}
		if updated3 < 1 {
			l.Error().Msg("failed to update mech skin with new mech 2")
			return terror.Error(fmt.Errorf("failed to update mech skin with new mech"), errorMsg)
		}
	}

	err = tx.Commit()
	if err != nil {
		return terror.Error(err, errorMsg)
	}

	updatedMech, err := db.Mech(gamedb.StdConn, req.Payload.MechID)
	if err != nil {
		return terror.Error(err, errorMsg)
	}

	reply(updatedMech)
	return nil
}

func (api *API) GetMaxWeaponStats(w http.ResponseWriter, r *http.Request) (int, error) {
	userID := r.URL.Query().Get("user_id") // the stat identifier e.g. speed

	output, err := db.GetWeaponMaxStats(gamedb.StdConn, userID)
	if err != nil {
		return http.StatusInternalServerError, terror.Error(err, "Something went wrong with fetching max weapon stats.")
	}

	// Don't put quote values in for decimal stat values
	decimal.MarshalJSONWithoutQuotes = true
	status, resp := helpers.EncodeJSON(w, output)
	decimal.MarshalJSONWithoutQuotes = false

	return status, resp
}

const HubKeyplayerAssetMechSubmodelList = "PLAYER:ASSET:MECH:SUBMODEL:LIST"

type PlayerAssetMechSubmodelListRequest struct {
	Payload struct {
		Search                   string                `json:"search"`
		Filter                   *db.ListFilterRequest `json:"filter"`
		Sort                     *db.ListSortRequest   `json:"sort"`
		SortBy                   string                `json:"sort_by"`
		SortDir                  db.SortByDir          `json:"sort_dir"`
		PageSize                 int                   `json:"page_size"`
		Page                     int                   `json:"page"`
		DisplayXsyn              bool                  `json:"display_xsyn"`
		ExcludeMarketLocked      bool                  `json:"exclude_market_locked"`
		IncludeMarketListed      bool                  `json:"include_market_listed"`
		DisplayGenesisAndLimited bool                  `json:"display_genesis_and_limited"`
		ExcludeIDs               []string              `json:"exclude_ids"`
		IncludeIDs               []string              `json:"include_ids"`
		FilterRarities           []string              `json:"rarities"`
		FilterSkinCompatibility  []string              `json:"skin_compatibility"`
		FilterEquippedStatuses   []string              `json:"equipped_statuses"`
	} `json:"payload"`
}

type PlayerAssetMechSubmodelListResp struct {
	Total     int64              `json:"total"`
	Submodels []*server.MechSkin `json:"submodels"`
}

func (pac *PlayerAssetsControllerWS) playerAssetMechSubmodelListHandler(ctx context.Context, user *boiler.Player, key string, payload []byte, reply ws.ReplyFunc) error {
	l := gamelog.L.With().Str("func", "playerAssetMechSubmodelListHandler").Str("user_id", user.ID).Logger()

	req := &PlayerAssetMechSubmodelListRequest{}
	err := json.Unmarshal(payload, req)
	if err != nil {
		l.Error().Err(err).Msg("json unmarshal error")
		return terror.Error(err, "Invalid request received.")
	}

	if !user.FactionID.Valid {
		return terror.Error(fmt.Errorf("user has no faction"), "You need a faction to see assets.")
	}

	listOpts := &db.MechSkinListOpts{
		Search:                   req.Payload.Search,
		Filter:                   req.Payload.Filter,
		Sort:                     req.Payload.Sort,
		PageSize:                 req.Payload.PageSize,
		Page:                     req.Payload.Page,
		OwnerID:                  user.ID,
		DisplayXsyn:              req.Payload.DisplayXsyn,
		ExcludeMarketLocked:      req.Payload.ExcludeMarketLocked,
		IncludeMarketListed:      req.Payload.IncludeMarketListed,
		ExcludeIDs:               req.Payload.ExcludeIDs,
		IncludeIDs:               req.Payload.IncludeIDs,
		FilterRarities:           req.Payload.FilterRarities,
		FilterEquippedStatuses:   req.Payload.FilterEquippedStatuses,
		SortBy:                   req.Payload.SortBy,
		SortDir:                  req.Payload.SortDir,
		DisplayGenesisAndLimited: req.Payload.DisplayGenesisAndLimited,
		FilterSkinCompatibility:  req.Payload.FilterSkinCompatibility,
	}

	if req.Payload.SortBy != "" && req.Payload.SortDir.IsValid() {
		listOpts.SortBy = req.Payload.SortBy
		listOpts.SortDir = req.Payload.SortDir
	}

	total, submodels, err := db.MechSkinList(listOpts)
	if err != nil {
		l.Error().Interface("req.Payload", req.Payload).Err(err).Msg("issue getting war machine skin list")
		return terror.Error(err, "Failed to find your war machine skin assets, please try again or contact support.")
	}

	reply(&PlayerAssetMechSubmodelListResp{
		Total:     total,
		Submodels: submodels,
	})
	return nil
}

const HubKeyPlayerMechBlueprintList = "PLAYER:MECH:BLUEPRINT:LIST"

func (pac *PlayerAssetsControllerWS) playerMechBlueprintListHandler(ctx context.Context, user *boiler.Player, key string, payload []byte, reply ws.ReplyFunc) error {
	l := gamelog.L.With().Str("func", "playerMechBlueprintListHandler").Str("user_id", user.ID).Logger()

	if !user.FactionID.Valid {
		return terror.Error(fmt.Errorf("user has no faction"), "You need a faction to see assets.")
	}

	results := []*server.BlueprintMech{}

	// need a list of blueprint mechs that the user owns
	rows, err := boiler.NewQuery(
		qm.Select(
			qm.Rels(boiler.TableNames.BlueprintMechs, boiler.BlueprintMechColumns.ID),
			qm.Rels(boiler.TableNames.BlueprintMechs, boiler.BlueprintMechColumns.Label),
			qm.Rels(boiler.TableNames.BlueprintMechs, boiler.BlueprintMechColumns.DefaultChassisSkinID),
			qm.Rels(boiler.TableNames.BlueprintMechs, boiler.BlueprintMechColumns.BrandID),
			qm.Rels(boiler.TableNames.BlueprintMechs, boiler.BlueprintMechColumns.MechType),
			qm.Rels(boiler.TableNames.BlueprintMechs, boiler.BlueprintMechColumns.RepairBlocks),
			qm.Rels(boiler.TableNames.BlueprintMechs, boiler.BlueprintMechColumns.BoostStat),
			qm.Rels(boiler.TableNames.BlueprintMechs, boiler.BlueprintMechColumns.WeaponHardpoints),
			qm.Rels(boiler.TableNames.BlueprintMechs, boiler.BlueprintMechColumns.PowerCoreSize),
			qm.Rels(boiler.TableNames.BlueprintMechs, boiler.BlueprintMechColumns.UtilitySlots),
			qm.Rels(boiler.TableNames.BlueprintMechs, boiler.BlueprintMechColumns.Speed),
			qm.Rels(boiler.TableNames.BlueprintMechs, boiler.BlueprintMechColumns.MaxHitpoints),
			qm.Rels(boiler.TableNames.BlueprintMechs, boiler.BlueprintMechColumns.Collection),
			qm.Rels(boiler.TableNames.BlueprintMechs, boiler.BlueprintMechColumns.AvailabilityID),
		),
		qm.From(boiler.TableNames.CollectionItems),
		boiler.CollectionItemWhere.OwnerID.EQ(user.ID),
		boiler.CollectionItemWhere.ItemType.EQ(boiler.ItemTypeMech),
		qm.InnerJoin(fmt.Sprintf("%s ON %s = %s",
			boiler.TableNames.Mechs,
			qm.Rels(boiler.TableNames.Mechs, boiler.MechColumns.ID),
			qm.Rels(boiler.TableNames.CollectionItems, boiler.CollectionItemColumns.ItemID),
		)),
		// inner join mech blueprint
		qm.InnerJoin(fmt.Sprintf("%s ON %s = %s",
			boiler.TableNames.BlueprintMechs,
			qm.Rels(boiler.TableNames.BlueprintMechs, boiler.BlueprintMechColumns.ID),
			qm.Rels(boiler.TableNames.Mechs, boiler.MechColumns.BlueprintID),
		)),
		qm.GroupBy(qm.Rels(boiler.TableNames.BlueprintMechs, boiler.BlueprintMechColumns.ID)),
	).Query(gamedb.StdConn)
	if err != nil {
		l.Error().Err(err).Msg("issue getting mech model list")
		return err
	}

	for rows.Next() {
		mbp := &server.BlueprintMech{}
		err = rows.Scan(
			&mbp.ID,
			&mbp.Label,
			&mbp.DefaultChassisSkinID,
			&mbp.BrandID,
			&mbp.MechType,
			&mbp.RepairBlocks,
			&mbp.BoostStat,
			&mbp.WeaponHardpoints,
			&mbp.PowerCoreSize,
			&mbp.UtilitySlots,
			&mbp.Speed,
			&mbp.MaxHitpoints,
			&mbp.Collection,
			&mbp.AvailabilityID,
		)
		if err != nil {
			l.Error().Err(err).Msg("issue parsing mech blueprints")
			return err
		}
		results = append(results, mbp)
	}

	reply(results)
	return nil
}

const HubKeyplayerAssetWeaponSubmodelList = "PLAYER:ASSET:WEAPON:SUBMODEL:LIST"

type PlayerAssetWeaponSubmodelListRequest struct {
	Payload struct {
		Search                   string                `json:"search"`
		Filter                   *db.ListFilterRequest `json:"filter"`
		Sort                     *db.ListSortRequest   `json:"sort"`
		SortBy                   string                `json:"sort_by"`
		SortDir                  db.SortByDir          `json:"sort_dir"`
		PageSize                 int                   `json:"page_size"`
		Page                     int                   `json:"page"`
		DisplayXsyn              bool                  `json:"display_xsyn"`
		ExcludeMarketLocked      bool                  `json:"exclude_market_locked"`
		IncludeMarketListed      bool                  `json:"include_market_listed"`
		DisplayGenesisAndLimited bool                  `json:"display_genesis_and_limited"`
		FilterRarities           []string              `json:"rarities"`
		FilterSkinCompatibility  []string              `json:"skin_compatibility"`
		FilterEquippedStatuses   []string              `json:"equipped_statuses"`
	} `json:"payload"`
}

type PlayerAssetWeaponSubmodelListResp struct {
	Total     int64                `json:"total"`
	Submodels []*server.WeaponSkin `json:"submodels"`
}

func (pac *PlayerAssetsControllerWS) playerAssetWeaponSubmodelListHandler(ctx context.Context, user *boiler.Player, key string, payload []byte, reply ws.ReplyFunc) error {
	l := gamelog.L.With().Str("func", "playerAssetWeaponSubmodelListHandler").Str("user_id", user.ID).Logger()

	req := &PlayerAssetWeaponSubmodelListRequest{}
	err := json.Unmarshal(payload, req)
	if err != nil {
		l.Error().Err(err).Msg("json unmarshal error")
		return terror.Error(err, "Invalid request received.")
	}

	if !user.FactionID.Valid {
		return terror.Error(fmt.Errorf("user has no faction"), "You need a faction to see assets.")
	}

	listOpts := &db.WeaponSkinListOpts{
		Search:                   req.Payload.Search,
		Filter:                   req.Payload.Filter,
		Sort:                     req.Payload.Sort,
		PageSize:                 req.Payload.PageSize,
		Page:                     req.Payload.Page,
		OwnerID:                  user.ID,
		DisplayXsyn:              req.Payload.DisplayXsyn,
		ExcludeMarketLocked:      req.Payload.ExcludeMarketLocked,
		IncludeMarketListed:      req.Payload.IncludeMarketListed,
		FilterRarities:           req.Payload.FilterRarities,
		FilterEquippedStatuses:   req.Payload.FilterEquippedStatuses,
		SortBy:                   req.Payload.SortBy,
		SortDir:                  req.Payload.SortDir,
		DisplayGenesisAndLimited: req.Payload.DisplayGenesisAndLimited,
		FilterSkinCompatibility:  req.Payload.FilterSkinCompatibility,
	}

	if req.Payload.SortBy != "" && req.Payload.SortDir.IsValid() {
		listOpts.SortBy = req.Payload.SortBy
		listOpts.SortDir = req.Payload.SortDir
	}

	total, submodels, err := db.WeaponSkinList(listOpts)
	if err != nil {
		l.Error().Interface("req.Payload", req.Payload).Err(err).Msg("issue getting weapon skin list")
		return terror.Error(err, "Failed to find your weapon skin assets, please try again or contact support.")
	}

	reply(&PlayerAssetWeaponSubmodelListResp{
		Total:     total,
		Submodels: submodels,
	})
	return nil
}

const HubKeyPlayerWeaponBlueprintList = "PLAYER:WEAPON:BLUEPRINT:LIST"

func (pac *PlayerAssetsControllerWS) playerWeaponBlueprintListHandler(ctx context.Context, user *boiler.Player, key string, payload []byte, reply ws.ReplyFunc) error {
	l := gamelog.L.With().Str("func", "playerWeaponBlueprintListHandler").Str("user_id", user.ID).Logger()

	if !user.FactionID.Valid {
		return terror.Error(fmt.Errorf("user has no faction"), "You need a faction to see assets.")
	}
	results := []*server.BlueprintWeapon{}

	// need a list of blueprint mechs that the user owns
	rows, err := boiler.NewQuery(
		qm.Select(
			qm.Rels(boiler.TableNames.BlueprintWeapons, boiler.BlueprintWeaponColumns.ID),
			qm.Rels(boiler.TableNames.BlueprintWeapons, boiler.BlueprintWeaponColumns.Label),
			qm.Rels(boiler.TableNames.BlueprintWeapons, boiler.BlueprintWeaponColumns.Damage),
			qm.Rels(boiler.TableNames.BlueprintWeapons, boiler.BlueprintWeaponColumns.GameClientWeaponID),
			qm.Rels(boiler.TableNames.BlueprintWeapons, boiler.BlueprintWeaponColumns.WeaponType),
			qm.Rels(boiler.TableNames.BlueprintWeapons, boiler.BlueprintWeaponColumns.DefaultDamageType),
			qm.Rels(boiler.TableNames.BlueprintWeapons, boiler.BlueprintWeaponColumns.DamageFalloff),
			qm.Rels(boiler.TableNames.BlueprintWeapons, boiler.BlueprintWeaponColumns.DamageFalloffRate),
			qm.Rels(boiler.TableNames.BlueprintWeapons, boiler.BlueprintWeaponColumns.Spread),
			qm.Rels(boiler.TableNames.BlueprintWeapons, boiler.BlueprintWeaponColumns.RateOfFire),
			qm.Rels(boiler.TableNames.BlueprintWeapons, boiler.BlueprintWeaponColumns.Radius),
			qm.Rels(boiler.TableNames.BlueprintWeapons, boiler.BlueprintWeaponColumns.RadiusDamageFalloff),
			qm.Rels(boiler.TableNames.BlueprintWeapons, boiler.BlueprintWeaponColumns.ProjectileSpeed),
			qm.Rels(boiler.TableNames.BlueprintWeapons, boiler.BlueprintWeaponColumns.MaxAmmo),
			qm.Rels(boiler.TableNames.BlueprintWeapons, boiler.BlueprintWeaponColumns.PowerCost),
			qm.Rels(boiler.TableNames.BlueprintWeapons, boiler.BlueprintWeaponColumns.Collection),
			qm.Rels(boiler.TableNames.BlueprintWeapons, boiler.BlueprintWeaponColumns.BrandID),
			qm.Rels(boiler.TableNames.BlueprintWeapons, boiler.BlueprintWeaponColumns.DefaultSkinID),
			qm.Rels(boiler.TableNames.BlueprintWeapons, boiler.BlueprintWeaponColumns.IsMelee),
			qm.Rels(boiler.TableNames.BlueprintWeapons, boiler.BlueprintWeaponColumns.ProjectileAmount),
			qm.Rels(boiler.TableNames.BlueprintWeapons, boiler.BlueprintWeaponColumns.DotTickDamage),
			qm.Rels(boiler.TableNames.BlueprintWeapons, boiler.BlueprintWeaponColumns.DotMaxTicks),
			qm.Rels(boiler.TableNames.BlueprintWeapons, boiler.BlueprintWeaponColumns.IsArced),
			qm.Rels(boiler.TableNames.BlueprintWeapons, boiler.BlueprintWeaponColumns.ChargeTimeSeconds),
			qm.Rels(boiler.TableNames.BlueprintWeapons, boiler.BlueprintWeaponColumns.BurstRateOfFire),
		),
		qm.From(boiler.TableNames.CollectionItems),
		boiler.CollectionItemWhere.OwnerID.EQ(user.ID),
		boiler.CollectionItemWhere.ItemType.EQ(boiler.ItemTypeWeapon),
		qm.InnerJoin(fmt.Sprintf("%s ON %s = %s",
			boiler.TableNames.Weapons,
			qm.Rels(boiler.TableNames.Weapons, boiler.WeaponColumns.ID),
			qm.Rels(boiler.TableNames.CollectionItems, boiler.CollectionItemColumns.ItemID),
		)),
		// inner join blueprint weapon
		qm.InnerJoin(fmt.Sprintf("%s ON %s = %s",
			boiler.TableNames.BlueprintWeapons,
			qm.Rels(boiler.TableNames.BlueprintWeapons, boiler.BlueprintWeaponColumns.ID),
			qm.Rels(boiler.TableNames.Weapons, boiler.WeaponColumns.BlueprintID),
		)),
		qm.GroupBy(qm.Rels(boiler.TableNames.BlueprintWeapons, boiler.BlueprintWeaponColumns.ID)),
	).Query(gamedb.StdConn)
	if err != nil {
		l.Error().Err(err).Msg("issue getting weapon model list")
		return err
	}

	for rows.Next() {
		wbp := &server.BlueprintWeapon{}
		err = rows.Scan(
			&wbp.ID,
			&wbp.Label,
			&wbp.Damage,
			&wbp.GameClientWeaponID,
			&wbp.WeaponType,
			&wbp.DefaultDamageType,
			&wbp.DamageFalloff,
			&wbp.DamageFalloffRate,
			&wbp.Spread,
			&wbp.RateOfFire,
			&wbp.Radius,
			&wbp.RadiusDamageFalloff,
			&wbp.ProjectileSpeed,
			&wbp.MaxAmmo,
			&wbp.PowerCost,
			&wbp.Collection,
			&wbp.BrandID,
			&wbp.DefaultSkinID,
			&wbp.IsMelee,
			&wbp.ProjectileAmount,
			&wbp.DotTickDamage,
			&wbp.DotMaxTicks,
			&wbp.IsArced,
			&wbp.ChargeTimeSeconds,
			&wbp.BurstRateOfFire,
		)
		if err != nil {
			l.Error().Err(err).Msg("issue parsing weapon blueprints")
			return err
		}
		results = append(results, wbp)
	}

	reply(results)
	return nil
}

<<<<<<< HEAD
func (api *API) PlayerMechs(ctx context.Context, user *boiler.Player, key string, payload []byte, reply ws.ReplyFunc) error {
	resp, err := db.OwnedMechsBrief(user.ID)
	if err != nil {
		return err
	}
	reply(resp)
=======
type PlayerAssetPowerCoreListRequest struct {
	Payload struct {
		Search                 string                       `json:"search"`
		Filter                 *db.ListFilterRequest        `json:"filter"`
		SortBy                 string                       `json:"sort_by"`
		SortDir                db.SortByDir                 `json:"sort_dir"`
		PageSize               int                          `json:"page_size"`
		Page                   int                          `json:"page"`
		DisplayXsynLocked      bool                         `json:"display_xsyn_locked"`
		ExcludeMarketLocked    bool                         `json:"exclude_market_locked"`
		IncludeMarketListed    bool                         `json:"include_market_listed"`
		ExcludeIDs             []string                     `json:"exclude_ids"`
		FilterRarities         []string                     `json:"rarities"`
		FilterSizes            []string                     `json:"sizes"`
		FilterEquippedStatuses []string                     `json:"equipped_statuses"`
		FilterStatCapacity     *db.PowerCoreStatFilterRange `json:"stat_capacity"`
		FilterStatMaxDrawRate  *db.PowerCoreStatFilterRange `json:"stat_max_draw_rate"`
		FilterStatRechargeRate *db.PowerCoreStatFilterRange `json:"stat_recharge_rate"`
		FilterStatArmour       *db.PowerCoreStatFilterRange `json:"stat_armour"`
		FilterStatMaxHitpoints *db.PowerCoreStatFilterRange `json:"stat_max_hitpoints"`
	} `json:"payload"`
}

type PlayerAssetPowerCoreListResp struct {
	Total      int64          `json:"total"`
	PowerCores []*PlayerAsset `json:"power_cores"`
}

const HubKeyPlayerAssetPowerCoreList = "PLAYER:ASSET:POWER_CORE:LIST"

func (pac *PlayerAssetsControllerWS) PlayerAssetPowerCoreListHandler(ctx context.Context, user *boiler.Player, key string, payload []byte, reply ws.ReplyFunc) error {
	req := &PlayerAssetPowerCoreListRequest{}
	err := json.Unmarshal(payload, req)
	if err != nil {
		return terror.Error(err, "Invalid request received.")
	}

	if !user.FactionID.Valid {
		return terror.Error(fmt.Errorf("user has no faction"), "You need a faction to see assets.")
	}

	listOpts := &db.PowerCoreListOpts{
		Search:                 req.Payload.Search,
		Filter:                 req.Payload.Filter,
		PageSize:               req.Payload.PageSize,
		Page:                   req.Payload.Page,
		OwnerID:                user.ID,
		DisplayXsynLocked:      req.Payload.DisplayXsynLocked,
		ExcludeMarketLocked:    req.Payload.ExcludeMarketLocked,
		IncludeMarketListed:    req.Payload.IncludeMarketListed,
		ExcludeIDs:             req.Payload.ExcludeIDs,
		FilterRarities:         req.Payload.FilterRarities,
		FilterSizes:            req.Payload.FilterSizes,
		FilterEquippedStatuses: req.Payload.FilterEquippedStatuses,
		FilterStatCapacity:     req.Payload.FilterStatCapacity,
		FilterStatMaxDrawRate:  req.Payload.FilterStatMaxDrawRate,
		FilterStatRechargeRate: req.Payload.FilterStatRechargeRate,
		FilterStatArmour:       req.Payload.FilterStatArmour,
		FilterStatMaxHitpoints: req.Payload.FilterStatMaxHitpoints,
	}
	if req.Payload.SortBy != "" && req.Payload.SortDir.IsValid() {
		listOpts.SortBy = req.Payload.SortBy
		listOpts.SortDir = req.Payload.SortDir
	}

	total, powerCores, err := db.PowerCoreList(listOpts)
	if err != nil {
		gamelog.L.Error().Interface("req.Payload", req.Payload).Err(err).Msg("issue getting mechs")
		return terror.Error(err, "Failed to find your War Machine assets, please try again or contact support.")
	}

	playerAssets := []*PlayerAsset{}

	for _, m := range powerCores {
		playerAssets = append(playerAssets, &PlayerAsset{
			ID:                  m.ID,
			Label:               m.Label,
			UpdatedAt:           m.CreatedAt,
			CreatedAt:           m.CreatedAt,
			CollectionSlug:      m.CollectionItem.CollectionSlug,
			Hash:                m.CollectionItem.Hash,
			TokenID:             m.CollectionItem.TokenID,
			Tier:                m.CollectionItem.Tier,
			OwnerID:             m.CollectionItem.OwnerID,
			XsynLocked:          m.CollectionItem.XsynLocked,
			MarketLocked:        m.CollectionItem.MarketLocked,
			LockedToMarketplace: m.CollectionItem.LockedToMarketplace,
		})
	}

	reply(&PlayerAssetPowerCoreListResp{
		Total:      total,
		PowerCores: playerAssets,
	})
	return nil
}

const HubKeyPlayerAssetPowerCoreDetail = "PLAYER:ASSET:POWER_CORE:DETAIL"

func (pac *PlayerAssetsControllerWS) PlayerAssetPowerCoreDetail(ctx context.Context, user *boiler.Player, fID string, key string, payload []byte, reply ws.ReplyFunc) error {
	cctx := chi.RouteContext(ctx)
	powerCoreID := cctx.URLParam("power_core_id")
	if powerCoreID == "" {
		return terror.Error(fmt.Errorf("missing power core id"), "Missing power core id.")
	}
	// get collection and check ownership
	collectionItem, err := boiler.CollectionItems(
		boiler.CollectionItemWhere.ItemType.EQ(boiler.ItemTypePowerCore),
		boiler.CollectionItemWhere.ItemID.EQ(powerCoreID),
		qm.InnerJoin(
			fmt.Sprintf(
				"%s on %s = %s",
				boiler.TableNames.Players,
				qm.Rels(boiler.TableNames.Players, boiler.PlayerColumns.ID),
				qm.Rels(boiler.TableNames.CollectionItems, boiler.CollectionItemColumns.OwnerID),
			),
		),
		boiler.PlayerWhere.FactionID.EQ(null.StringFrom(fID)),
	).One(gamedb.StdConn)
	if err != nil {
		return terror.Error(err, "Failed to find power core from the collection")
	}

	// get power core
	powerCore, err := db.PowerCore(gamedb.StdConn, collectionItem.ItemID)
	if err != nil {
		return terror.Error(err, "Failed to find power core from db")
	}

	reply(powerCore)
	return nil
}

type PlayerAssetUtilityListRequest struct {
	Payload struct {
		Search                 string                `json:"search"`
		Filter                 *db.ListFilterRequest `json:"filter"`
		Sort                   *db.ListSortRequest   `json:"sort"`
		SortBy                 string                `json:"sort_by"`
		SortDir                db.SortByDir          `json:"sort_dir"`
		PageSize               int                   `json:"page_size"`
		Page                   int                   `json:"page"`
		DisplayXsynLocked      bool                  `json:"display_xsyn_locked"`
		ExcludeMarketLocked    bool                  `json:"exclude_market_locked"`
		IncludeMarketListed    bool                  `json:"include_market_listed"`
		ExcludeMechLocked      bool                  `json:"exclude_mech_locked"`
		ExcludeIDs             []string              `json:"exclude_ids"`
		FilterRarities         []string              `json:"rarities"`
		FilterTypes            []string              `json:"sizes"`
		FilterEquippedStatuses []string              `json:"equipped_statuses"`
	} `json:"payload"`
}

type PlayerAssetUtilityListResp struct {
	Total     int64          `json:"total"`
	Utilities []*PlayerAsset `json:"utilities"`
}

const HubKeyPlayerAssetUtilityList = "PLAYER:ASSET:UTILITY:LIST"

func (pac *PlayerAssetsControllerWS) PlayerAssetUtilityListHandler(ctx context.Context, user *boiler.Player, key string, payload []byte, reply ws.ReplyFunc) error {
	req := &PlayerAssetUtilityListRequest{}
	err := json.Unmarshal(payload, req)
	if err != nil {
		return terror.Error(err, "Invalid request received.")
	}

	if !user.FactionID.Valid {
		return terror.Error(fmt.Errorf("user has no faction"), "You need a faction to see assets.")
	}

	listOpts := &db.UtilityListOpts{
		Search:                 req.Payload.Search,
		Filter:                 req.Payload.Filter,
		Sort:                   req.Payload.Sort,
		PageSize:               req.Payload.PageSize,
		Page:                   req.Payload.Page,
		OwnerID:                user.ID,
		DisplayXsynLocked:      req.Payload.DisplayXsynLocked,
		ExcludeMarketLocked:    req.Payload.ExcludeMarketLocked,
		IncludeMarketListed:    req.Payload.IncludeMarketListed,
		ExcludeMechLocked:      req.Payload.ExcludeMechLocked,
		ExcludeIDs:             req.Payload.ExcludeIDs,
		FilterRarities:         req.Payload.FilterRarities,
		FilterTypes:            req.Payload.FilterTypes,
		FilterEquippedStatuses: req.Payload.FilterEquippedStatuses,
	}
	if req.Payload.SortBy != "" && req.Payload.SortDir.IsValid() {
		listOpts.SortBy = req.Payload.SortBy
		listOpts.SortDir = req.Payload.SortDir
	}

	total, utilities, err := db.UtilityList(listOpts)
	if err != nil {
		gamelog.L.Error().Interface("req.Payload", req.Payload).Err(err).Msg("issue getting mechs")
		return terror.Error(err, "Failed to find your War Machine assets, please try again or contact support.")
	}

	playerAssets := []*PlayerAsset{}

	for _, m := range utilities {
		playerAssets = append(playerAssets, &PlayerAsset{
			ID:                  m.ID,
			Label:               m.Label,
			UpdatedAt:           m.CreatedAt,
			CreatedAt:           m.CreatedAt,
			CollectionSlug:      m.CollectionItem.CollectionSlug,
			Hash:                m.CollectionItem.Hash,
			TokenID:             m.CollectionItem.TokenID,
			Tier:                m.CollectionItem.Tier,
			OwnerID:             m.CollectionItem.OwnerID,
			XsynLocked:          m.CollectionItem.XsynLocked,
			MarketLocked:        m.CollectionItem.MarketLocked,
			LockedToMarketplace: m.CollectionItem.LockedToMarketplace,
		})
	}

	reply(&PlayerAssetUtilityListResp{
		Total:     total,
		Utilities: playerAssets,
	})
>>>>>>> 4b7f6e5f
	return nil
}<|MERGE_RESOLUTION|>--- conflicted
+++ resolved
@@ -2369,14 +2369,6 @@
 	return nil
 }
 
-<<<<<<< HEAD
-func (api *API) PlayerMechs(ctx context.Context, user *boiler.Player, key string, payload []byte, reply ws.ReplyFunc) error {
-	resp, err := db.OwnedMechsBrief(user.ID)
-	if err != nil {
-		return err
-	}
-	reply(resp)
-=======
 type PlayerAssetPowerCoreListRequest struct {
 	Payload struct {
 		Search                 string                       `json:"search"`
@@ -2598,6 +2590,14 @@
 		Total:     total,
 		Utilities: playerAssets,
 	})
->>>>>>> 4b7f6e5f
+	return nil
+}
+
+func (api *API) PlayerMechs(ctx context.Context, user *boiler.Player, key string, payload []byte, reply ws.ReplyFunc) error {
+	resp, err := db.OwnedMechsBrief(user.ID)
+	if err != nil {
+		return err
+	}
+	reply(resp)
 	return nil
 }