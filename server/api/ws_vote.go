--- conflicted
+++ resolved
@@ -119,11 +119,7 @@
 	errChan := make(chan error)
 
 	select {
-<<<<<<< HEAD
-	case vc.API.votingCycle <- func(vs *VoteStage, va *VoteAbility, fuvm FactionUserVoteMap, ftv *FactionTotalVote, vw *VoteWinner, vct *VotingCycleTicker, uvm UserVoteMap) {
-=======
 	case vc.API.votingCycle <- func(vs *VoteStage, va *VoteAbility, fuvm FactionUserVoteMap, fts *FactionTransactions, ftv *FactionTotalVote, vw *VoteWinner, vct *VotingCycleTicker, uvm UserVoteMap) {
->>>>>>> b0aa6696
 		if vs.Phase != VotePhaseVoteAbilityRight && vs.Phase != VotePhaseNextVoteWin {
 			errChan <- terror.Error(terror.ErrInvalidInput, "Error - Invalid voting phase")
 			return
@@ -164,12 +160,6 @@
 				vc.API.VoteRightPhase(ctx, vs, va, fuvm, fts, ftv, vw, vct, uvm)
 			}
 
-			// check phase end time
-			if vs.EndTime.Before(time.Now()) {
-				// trigger vote right end function
-				vc.API.VoteRightPhase(ctx, vs, va, fuvm, ftv, vw, vct, uvm)
-			}
-
 			errChan <- nil
 			return
 		}
@@ -289,11 +279,7 @@
 
 	errChan := make(chan error)
 	select {
-<<<<<<< HEAD
-	case vc.API.votingCycle <- func(vs *VoteStage, va *VoteAbility, fuvm FactionUserVoteMap, ftv *FactionTotalVote, vw *VoteWinner, vct *VotingCycleTicker, uvm UserVoteMap) {
-=======
 	case vc.API.votingCycle <- func(vs *VoteStage, va *VoteAbility, fuvm FactionUserVoteMap, fts *FactionTransactions, ftv *FactionTotalVote, vw *VoteWinner, vct *VotingCycleTicker, uvm UserVoteMap) {
->>>>>>> b0aa6696
 		// check voting phase
 		if vs.Phase != VotePhaseLocationSelect {
 			errChan <- terror.Error(terror.ErrForbidden, "Error - Invalid voting phase")
@@ -415,11 +401,7 @@
 		vc.API.votePhaseChecker.Phase != VotePhaseHold {
 
 		select {
-<<<<<<< HEAD
-		case vc.API.votingCycle <- func(vs *VoteStage, va *VoteAbility, fuvm FactionUserVoteMap, ftv *FactionTotalVote, vw *VoteWinner, vct *VotingCycleTicker, uvm UserVoteMap) {
-=======
 		case vc.API.votingCycle <- func(vs *VoteStage, va *VoteAbility, fuvm FactionUserVoteMap, fts *FactionTransactions, ftv *FactionTotalVote, vw *VoteWinner, vct *VotingCycleTicker, uvm UserVoteMap) {
->>>>>>> b0aa6696
 			if vs.Phase == VotePhaseHold {
 				return
 			}
@@ -446,21 +428,13 @@
 	}
 
 	select {
-<<<<<<< HEAD
-	case vc.API.votingCycle <- func(vs *VoteStage, va *VoteAbility, fuvm FactionUserVoteMap, ftv *FactionTotalVote, vw *VoteWinner, vct *VotingCycleTicker, uvm UserVoteMap) {
-=======
 	case vc.API.votingCycle <- func(vs *VoteStage, va *VoteAbility, fuvm FactionUserVoteMap, fts *FactionTransactions, ftv *FactionTotalVote, vw *VoteWinner, vct *VotingCycleTicker, uvm UserVoteMap) {
->>>>>>> b0aa6696
 		reply(vs)
 	}:
 
 	case <-time.After(10 * time.Second):
 		vc.API.Log.Err(errors.New("timeout on channel send exceeded"))
-<<<<<<< HEAD
-		panic("Client Battle Reward Update")
-=======
 		panic("Vote Stage Update Subscribe Handler")
->>>>>>> b0aa6696
 	}
 
 	return req.TransactionID, messagebus.BusKey(HubKeyVoteStageUpdated), nil
