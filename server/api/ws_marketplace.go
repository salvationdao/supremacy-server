package api

import (
	"context"
	"database/sql"
	"encoding/json"
	"fmt"
	"math"
	"server"
	"server/battle"
	"server/db"
	"server/db/boiler"
	"server/gamedb"
	"server/gamelog"
	"server/marketplace"
	"server/xsyn_rpcclient"
	"time"

	"github.com/volatiletech/sqlboiler/v4/queries/qm"
	"github.com/volatiletech/sqlboiler/v4/types"

	"github.com/friendsofgo/errors"
	"github.com/go-chi/chi/v5"
	"github.com/gofrs/uuid"
	"github.com/ninja-software/terror/v2"
	"github.com/ninja-syndicate/hub"
	"github.com/ninja-syndicate/ws"
	"github.com/shopspring/decimal"
	"github.com/volatiletech/null/v8"
	"github.com/volatiletech/sqlboiler/v4/boil"
)

// MarketplaceController holds handlers for marketplace
type MarketplaceController struct {
	API *API
}

// NewMarketplaceController creates the marketplace hub
func NewMarketplaceController(api *API) *MarketplaceController {
	marketplaceHub := &MarketplaceController{
		API: api,
	}

	api.SecureUserFactionCommand(HubKeyMarketplaceSalesList, marketplaceHub.SalesListHandler)
	api.SecureUserFactionCommand(HubKeyMarketplaceSalesKeycardList, marketplaceHub.SalesListKeycardHandler)
	api.SecureUserFactionCommand(HubKeyMarketplaceEventList, marketplaceHub.EventListHandler)
	api.SecureUserFactionCommand(HubKeyMarketplaceSalesGet, marketplaceHub.SalesGetHandler)
	api.SecureUserFactionCommand(HubKeyMarketplaceSalesKeycardGet, marketplaceHub.SalesKeycardGetHandler)
	api.SecureUserFactionCommand(HubKeyMarketplaceSalesCreate, WithMarketLockCheck(marketplaceHub.SalesCreateHandler))
	api.SecureUserFactionCommand(HubKeyMarketplaceSalesKeycardCreate, WithMarketLockCheck(marketplaceHub.SalesKeycardCreateHandler))
	api.SecureUserFactionCommand(HubKeyMarketplaceSalesArchive, marketplaceHub.SalesArchiveHandler)
	api.SecureUserFactionCommand(HubKeyMarketplaceSalesKeycardArchive, marketplaceHub.SalesKeycardArchiveHandler)
	api.SecureUserFactionCommand(HubKeyMarketplaceSalesBuy, WithMarketLockCheck(marketplaceHub.SalesBuyHandler))
	api.SecureUserFactionCommand(HubKeyMarketplaceSalesKeycardBuy, WithMarketLockCheck(marketplaceHub.SalesKeycardBuyHandler))
	api.SecureUserFactionCommand(HubKeyMarketplaceSalesBid, WithMarketLockCheck(marketplaceHub.SalesBidHandler))

	return marketplaceHub
}

func WithMarketLockCheck(fn server.SecureFactionCommandFunc) server.SecureFactionCommandFunc {
	return func(ctx context.Context, user *boiler.Player, factionID string, key string, payload []byte, reply ws.ReplyFunc) error {
		locked, err := boiler.BlockMarketplaces(
			boiler.BlockMarketplaceWhere.PublicAddress.EQ(user.PublicAddress.String),
		).One(gamedb.StdConn)
		if err != nil && !errors.Is(err, sql.ErrNoRows) {
			return fmt.Errorf("error checking market lock: %s", err)
		}
		if locked == nil {
			return fn(ctx, user, user.FactionID.String, key, payload, reply)
		}

		if locked.BlockedUntil.After(time.Now()) {
			return fmt.Errorf("you are market locked until %s", locked.BlockedUntil.Format("02-01-2006"))
		}

		return fn(ctx, user, user.FactionID.String, key, payload, reply)
	}
}

const HubKeyMarketplaceSalesList = "MARKETPLACE:SALES:LIST"

type MarketplaceSalesListRequest struct {
	*hub.HubCommandRequest
	Payload struct {
		UserID             server.UserID                   `json:"user_id"`
		SortDir            db.SortByDir                    `json:"sort_dir"`
		SortBy             string                          `json:"sort_by"`
		FilterRarities     []string                        `json:"rarities"`
		FilterListingTypes []string                        `json:"listing_types"`
		FilterWeaponTypes  []string                        `json:"weapon_types"`
		FilterWeaponStats  *db.MarketplaceWeaponStatFilter `json:"weapon_stats"`
		FilterOwnedBy      []string                        `json:"owned_by"`
		Sold               bool                            `json:"sold"`
		ItemType           string                          `json:"item_type"`
		MinPrice           decimal.NullDecimal             `json:"min_price"`
		MaxPrice           decimal.NullDecimal             `json:"max_price"`
		Search             string                          `json:"search"`
		PageSize           int                             `json:"page_size"`
		Page               int                             `json:"page"`
	} `json:"payload"`
}

type MarketplaceSalesListResponse struct {
	Total   int64                         `json:"total"`
	Records []*server.MarketplaceSaleItem `json:"records"`
}

func (fc *MarketplaceController) SalesListHandler(ctx context.Context, user *boiler.Player, factionID string, key string, payload []byte, reply ws.ReplyFunc) error {
	req := &MarketplaceSalesListRequest{}
	err := json.Unmarshal(payload, req)
	if err != nil {
		return terror.Error(err, "Invalid request received.")
	}

	offset := 0
	if req.Payload.Page > 0 {
		offset = req.Payload.Page * req.Payload.PageSize
	}

	total, records, err := db.MarketplaceItemSaleList(
		req.Payload.ItemType,
		user.ID,
		factionID,
		req.Payload.Search,
		req.Payload.FilterRarities,
		req.Payload.FilterListingTypes,
		req.Payload.FilterWeaponTypes,
		req.Payload.FilterWeaponStats,
		req.Payload.FilterOwnedBy,
		req.Payload.Sold,
		req.Payload.MinPrice,
		req.Payload.MaxPrice,
		offset,
		req.Payload.PageSize,
		req.Payload.SortBy,
		req.Payload.SortDir,
	)
	if err != nil {
		gamelog.L.Error().Err(err).Msg("Failed to get list of items for sale")
		return terror.Error(err, "Failed to get list of items for sale")
	}

	resp := &MarketplaceSalesListResponse{
		Total:   total,
		Records: records,
	}
	reply(resp)

	return nil
}

const HubKeyMarketplaceSalesKeycardList = "MARKETPLACE:SALES:KEYCARD:LIST"

type MarketplaceSalesKeycardListRequest struct {
	*hub.HubCommandRequest
	Payload struct {
		UserID        server.UserID         `json:"user_id"`
		SortDir       db.SortByDir          `json:"sort_dir"`
		SortBy        string                `json:"sort_by"`
		FilterOwnedBy []string              `json:"owned_by"`
		MinPrice      decimal.NullDecimal   `json:"min_price"`
		MaxPrice      decimal.NullDecimal   `json:"max_price"`
		Filter        *db.ListFilterRequest `json:"filter,omitempty"`
		Search        string                `json:"search"`
		PageSize      int                   `json:"page_size"`
		Page          int                   `json:"page"`
		Sold          bool                  `json:"sold"`
	} `json:"payload"`
}

type MarketplaceSalesListKeycardResponse struct {
	Total   int64                             `json:"total"`
	Records []*server.MarketplaceSaleItem1155 `json:"records"`
}

func (fc *MarketplaceController) SalesListKeycardHandler(ctx context.Context, user *boiler.Player, factionID string, key string, payload []byte, reply ws.ReplyFunc) error {
	req := &MarketplaceSalesKeycardListRequest{}
	err := json.Unmarshal(payload, req)
	if err != nil {
		return terror.Error(err, "Invalid request received.")
	}

	offset := 0
	if req.Payload.Page > 0 {
		offset = req.Payload.Page * req.Payload.PageSize
	}

	filters := req.Payload.Filter
	if filters == nil {
		filters = &db.ListFilterRequest{
			LinkOperator: db.LinkOperatorTypeAnd,
			Items:        []*db.ListFilterRequestItem{},
		}
	}
	if req.Payload.MinPrice.Valid {
		filters.Items = append(filters.Items, &db.ListFilterRequestItem{
			Table:    boiler.TableNames.ItemKeycardSales,
			Column:   boiler.ItemKeycardSaleColumns.BuyoutPrice,
			Value:    req.Payload.MinPrice.Decimal.String(),
			Operator: db.OperatorValueTypeGreaterOrEqual,
		})
	}
	if req.Payload.MaxPrice.Valid {
		filters.Items = append(filters.Items, &db.ListFilterRequestItem{
			Table:    boiler.TableNames.ItemKeycardSales,
			Column:   boiler.ItemKeycardSaleColumns.BuyoutPrice,
			Value:    req.Payload.MaxPrice.Decimal.String(),
			Operator: db.OperatorValueTypeLessOrEqual,
		})
	}

	total, records, err := db.MarketplaceItemKeycardSaleList(
		user.ID,
		factionID,
		req.Payload.Search,
		req.Payload.Filter,
		req.Payload.FilterOwnedBy,
		req.Payload.MinPrice,
		req.Payload.MaxPrice,
		offset,
		req.Payload.PageSize,
		req.Payload.SortBy,
		req.Payload.SortDir,
		req.Payload.Sold,
	)
	if err != nil {
		gamelog.L.Error().Err(err).Msg("Failed to get list of items for sale")
		return terror.Error(err, "Failed to get list of items for sale")
	}

	resp := &MarketplaceSalesListKeycardResponse{
		Total:   total,
		Records: records,
	}
	reply(resp)

	return nil
}

const HubKeyMarketplaceEventList = "MARKETPLACE:EVENT:LIST"

type MarketplaceEventListRequest struct {
	*hub.HubCommandRequest
	Payload struct {
		SortDir   db.SortByDir `json:"sort_dir"`
		SortBy    string       `json:"sort_by"`
		EventType []string     `json:"event_type"`
		Search    string       `json:"search"`
		PageSize  int          `json:"page_size"`
		Page      int          `json:"page"`
	} `json:"payload"`
}

type MarketplaceEventListResponse struct {
	Total   int64                      `json:"total"`
	Records []*server.MarketplaceEvent `json:"records"`
}

func (fc *MarketplaceController) EventListHandler(ctx context.Context, user *boiler.Player, factionID string, key string, payload []byte, reply ws.ReplyFunc) error {
	req := &MarketplaceEventListRequest{}
	err := json.Unmarshal(payload, req)
	if err != nil {
		return terror.Error(err, "Invalid request received.")
	}

	offset := 0
	if req.Payload.Page > 0 {
		offset = req.Payload.Page * req.Payload.PageSize
	}

	total, records, err := db.MarketplaceEventList(
		user.ID,
		req.Payload.Search,
		req.Payload.EventType,
		offset,
		req.Payload.PageSize,
		req.Payload.SortBy,
		req.Payload.SortDir,
	)
	if err != nil {
		gamelog.L.Error().Err(err).Msg("Failed to get list of items for sale")
		return terror.Error(err, "Failed to get list of items for sale")
	}

	resp := &MarketplaceEventListResponse{
		Total:   total,
		Records: records,
	}
	reply(resp)

	return nil
}

const (
	HubKeyMarketplaceSalesGet        = "MARKETPLACE:SALES:GET"
	HubKeyMarketplaceSalesKeycardGet = "MARKETPLACE:SALES:KEYCARD:GET"
)

type MarketplaceSalesGetRequest struct {
	*hub.HubCommandRequest
	Payload struct {
		ID uuid.UUID `json:"id"`
	} `json:"payload"`
}

func (fc *MarketplaceController) SalesGetHandler(ctx context.Context, user *boiler.Player, factionID string, key string, payload []byte, reply ws.ReplyFunc) error {
	req := &MarketplaceSalesGetRequest{}
	err := json.Unmarshal(payload, req)
	if err != nil {
		return terror.Error(err, "Invalid request received.")
	}

	resp, err := db.MarketplaceItemSale(req.Payload.ID)
	if errors.Is(err, sql.ErrNoRows) {
		return terror.Error(err, "Sale Item not found.")
	}
	if err != nil {
		gamelog.L.Error().Err(err).Msg("Failed to get of items for sale")
		return terror.Error(err, "Failed to get item.")
	}

	if resp.FactionID != factionID {
		return terror.Error(fmt.Errorf("you can only access your syndicates marketplace"))
	}

	reply(resp)

	return nil
}

func (fc *MarketplaceController) SalesKeycardGetHandler(ctx context.Context, user *boiler.Player, factionID string, key string, payload []byte, reply ws.ReplyFunc) error {
	req := &MarketplaceSalesGetRequest{}
	err := json.Unmarshal(payload, req)
	if err != nil {
		return terror.Error(err, "Invalid request received.")
	}

	resp, err := db.MarketplaceItemKeycardSale(req.Payload.ID)
	if errors.Is(err, sql.ErrNoRows) {
		return terror.Error(err, "Sale Item not found.")
	}
	if err != nil {
		gamelog.L.Error().Err(err).Msg("Failed to get keycard for sale")
		return terror.Error(err, "Failed to get keycard.")
	}

	reply(resp)

	return nil
}

const HubKeyMarketplaceSalesCreate = "MARKETPLACE:SALES:CREATE"

type MarketplaceSalesCreateRequest struct {
	*hub.HubCommandRequest
	Payload struct {
		ItemType             string              `json:"item_type"`
		ItemID               uuid.UUID           `json:"item_id"`
		HasBuyout            bool                `json:"has_buyout"`
		HasAuction           bool                `json:"has_auction"`
		HasDutchAuction      bool                `json:"has_dutch_auction"`
		AskingPrice          decimal.NullDecimal `json:"asking_price"`
		AuctionReservedPrice decimal.NullDecimal `json:"auction_reserved_price"`
		AuctionCurrentPrice  decimal.NullDecimal `json:"auction_current_price"`
		DutchAuctionDropRate decimal.NullDecimal `json:"dutch_auction_drop_rate"`
		ListingDurationHours time.Duration       `json:"listing_duration_hours"`
	} `json:"payload"`
}

func (mp *MarketplaceController) SalesCreateHandler(ctx context.Context, user *boiler.Player, fID string, key string, payload []byte, reply ws.ReplyFunc) error {
	errMsg := "Issue processing create sale item, try again or contact support."
	req := &MarketplaceSalesCreateRequest{}
	err := json.Unmarshal(payload, req)
	if err != nil {
		return terror.Error(err, "Invalid request received.")
	}

	userID, err := uuid.FromString(user.ID)
	if err != nil {
		gamelog.L.Error().Err(err).Msg("Failed to get player requesting to sell item")
		return terror.Error(err, errMsg)
	}

	factionID, err := uuid.FromString(fID)
	if err != nil {
		gamelog.L.Error().
			Str("user_id", user.ID).
			Err(err).
			Msg("Player is not in a faction")
		return terror.Error(err, errMsg)
	}

	// Check price input
	hasBuyout := false
	hasAuction := false
	hasDutchAuction := false

	if req.Payload.AskingPrice.Valid {
		if req.Payload.AskingPrice.Decimal.LessThanOrEqual(decimal.Zero) {
			return terror.Error(fmt.Errorf("invalid asking price"), "Invalid asking price received.")
		}
		hasBuyout = true
	}
	if req.Payload.DutchAuctionDropRate.Valid {
		if req.Payload.DutchAuctionDropRate.Decimal.LessThanOrEqual(decimal.Zero) {
			return terror.Error(fmt.Errorf("invalid drop rate"), "Invalid drop rate received.")
		}
		hasDutchAuction = true
		hasBuyout = false
	}
	if req.Payload.AuctionCurrentPrice.Valid || (req.Payload.AuctionReservedPrice.Valid && !req.Payload.DutchAuctionDropRate.Valid) {
		if req.Payload.AuctionCurrentPrice.Valid && req.Payload.AuctionCurrentPrice.Decimal.LessThan(decimal.Zero) {
			return terror.Error(fmt.Errorf("invalid auction current price"), "Invalid auction current price received.")
		}
		if req.Payload.AuctionReservedPrice.Valid && req.Payload.AuctionReservedPrice.Decimal.LessThan(decimal.Zero) {
			return terror.Error(fmt.Errorf("invalid auction reserved price"), "Invalid auction reserved price received.")
		}
		hasAuction = true
	}

	if !hasBuyout && !hasAuction && !hasDutchAuction {
		return terror.Error(fmt.Errorf("invalid sales input received"), "Unable to determine listing sale type from given input.")
	}

	// Check if allowed to sell item
	if req.Payload.ItemType != boiler.ItemTypeMech && req.Payload.ItemType != boiler.ItemTypeMysteryCrate && req.Payload.ItemType != boiler.ItemTypeWeapon {
		return terror.Error(fmt.Errorf("invalid item type"), "Invalid Item Type input received.")
	}

	collectionItem, err := boiler.CollectionItems(
		boiler.CollectionItemWhere.ItemID.EQ(req.Payload.ItemID.String()),
		boiler.CollectionItemWhere.ItemType.EQ(req.Payload.ItemType),
	).One(gamedb.StdConn)
	if err != nil {
		gamelog.L.Error().
			Str("user_id", user.ID).
			Str("item_id", req.Payload.ItemID.String()).
			Str("item_type", req.Payload.ItemType).
			Err(err).
			Msg("Failed to get collection item.")
		if errors.Is(err, sql.ErrNoRows) {
			return terror.Error(err, "Item not found.")
		}
		return terror.Error(err, errMsg)
	}

	if collectionItem.OwnerID != user.ID {
		return terror.Error(terror.ErrUnauthorised, "Item does not belong to user.")
	}

	if collectionItem.MarketLocked {
		return terror.Error(fmt.Errorf("unable to list assets staked with old staking contract"))
	}

	ciUUID := uuid.FromStringOrNil(collectionItem.ID)

	if ciUUID.IsNil() {
		gamelog.L.Error().
			Str("user_id", user.ID).
			Str("item_id", req.Payload.ItemID.String()).
			Str("item_type", req.Payload.ItemType).
			Err(err).
			Msg("Unable to parse collection item id")
		return terror.Error(err, errMsg)
	}

	// check if opened
	if collectionItem.ItemType == boiler.ItemTypeMysteryCrate {
		crate, err := boiler.MysteryCrates(
			boiler.MysteryCrateWhere.ID.EQ(collectionItem.ItemID),
		).One(gamedb.StdConn)
		if err != nil {
			gamelog.L.Error().
				Str("user_id", user.ID).
				Str("item_id", req.Payload.ItemID.String()).
				Str("item_type", req.Payload.ItemType).
				Err(err).
				Msg("unable to check whether crate is opened")
			return err
		}
		if crate.Opened {
			return fmt.Errorf("unable to list opened crates")
		}
	}

	// check if weapon is equipped
	if collectionItem.ItemType == boiler.ItemTypeWeapon {
		equipped, err := db.CheckWeaponAttached(collectionItem.ItemID)
		if err != nil {
			gamelog.L.Error().
				Str("user_id", user.ID).
				Str("item_id", req.Payload.ItemID.String()).
				Str("item_type", req.Payload.ItemType).
				Err(err).
				Msg("unable to check whether weapon is attached")
			return err
		}
		if equipped {
			return fmt.Errorf("cannot sell weapons attached to a war machine")
		}
	}

	// check if queue
	if collectionItem.ItemType == boiler.ItemTypeMech {
		position, err := db.MechQueuePosition(collectionItem.ItemID, user.FactionID.String)
		if err != nil && !errors.Is(err, sql.ErrNoRows) {
			gamelog.L.Error().
				Str("user_id", user.ID).
				Str("item_id", req.Payload.ItemID.String()).
				Str("item_type", req.Payload.ItemType).
				Err(err).
				Msg("unable to get queue pos")
			return err
		}
		if position != nil && position.QueuePosition >= 0 {
			return fmt.Errorf("cannot sell war machine in battle queue")
		}
	}

	alreadySelling, err := db.MarketplaceCheckCollectionItem(ciUUID)
	if err != nil {
		gamelog.L.Error().
			Str("user_id", user.ID).
			Str("item_id", req.Payload.ItemID.String()).
			Str("item_type", req.Payload.ItemType).
			Err(err).
			Msg("Failed to check if already selling collection item.")
		if errors.Is(err, sql.ErrNoRows) {
			return terror.Error(err, "Item not found.")
		}
		return terror.Error(err, errMsg)
	}
	if alreadySelling {
		return terror.Error(fmt.Errorf("item is already for sale on marketplace"), "Item is already for sale on Marketplace.")
	}

	// Process listing fee
	factionAccountID, ok := server.FactionUsers[user.FactionID.String]
	if !ok {
		err = fmt.Errorf("failed to get hard coded syndicate player id")
		gamelog.L.Error().
			Str("player_id", user.ID).
			Str("faction_id", user.FactionID.String).
			Err(err).
			Msg("unable to get hard coded syndicate player ID from faction ID")
		return terror.Error(err, errMsg)
	}

	balance := mp.API.Passport.UserBalanceGet(userID)
	feePrice := db.GetDecimalWithDefault(db.KeyMarketplaceListingFee, decimal.NewFromInt(10))
	if hasBuyout {
		feePrice = feePrice.Add(db.GetDecimalWithDefault(db.KeyMarketplaceListingBuyoutFee, decimal.NewFromInt(5)))
	}
	if req.Payload.AuctionReservedPrice.Valid {
		feePrice = feePrice.Add(db.GetDecimalWithDefault(db.KeyMarketplaceListingAuctionReserveFee, decimal.NewFromInt(5)))
	}
	if req.Payload.ListingDurationHours > 24 {
		listingDurationFee := (req.Payload.ListingDurationHours/24 - 1) * 5
		feePrice = feePrice.Add(decimal.NewFromInt(int64(listingDurationFee)))
	}

	feePrice = feePrice.Mul(decimal.New(1, 18))

	if balance.Sub(feePrice).LessThan(decimal.Zero) {
		err = fmt.Errorf("insufficient funds")
		gamelog.L.Error().
			Str("user_id", user.ID).
			Str("balance", balance.String()).
			Str("item_type", req.Payload.ItemType).
			Str("item_id", req.Payload.ItemID.String()).
			Err(err).
			Msg("Player does not have enough sups.")
		return terror.Error(err, "You do not have enough sups to list item.")
	}

	// Pay Listing Fees
	txid, err := mp.API.Passport.SpendSupMessage(xsyn_rpcclient.SpendSupsReq{
		FromUserID:           userID,
		ToUserID:             uuid.Must(uuid.FromString(factionAccountID)),
		Amount:               feePrice.String(),
		TransactionReference: server.TransactionReference(fmt.Sprintf("marketplace_fee|%s|%s|%d", req.Payload.ItemType, req.Payload.ItemID.String(), time.Now().UnixNano())),
		Group:                string(server.TransactionGroupSupremacy),
		SubGroup:             string(server.TransactionGroupMarketplace),
		Description:          fmt.Sprintf("Marketplace List Item Fee: %s (%s)", req.Payload.ItemID.String(), req.Payload.ItemType),
	})
	if err != nil {
		err = fmt.Errorf("failed to process marketplace fee transaction")
		gamelog.L.Error().
			Str("user_id", user.ID).
			Str("balance", balance.String()).
			Str("item_type", req.Payload.ItemType).
			Str("item_id", req.Payload.ItemID.String()).
			Err(err).
			Msg("Failed to process transaction for Marketplace Fee.")
		return terror.Error(err, "Failed tp process transaction for Marketplace Fee.")
	}

	// Begin transaction
	tx, err := gamedb.StdConn.Begin()
	if err != nil {
		mp.API.Passport.RefundSupsMessage(txid)
		gamelog.L.Error().
			Str("user_id", user.ID).
			Str("item_type", req.Payload.ItemType).
			Str("item_id", req.Payload.ItemID.String()).
			Err(err).
			Msg("Unable to start db transaction (new sale item).")
		return terror.Error(err, errMsg)
	}
	defer tx.Rollback()

	// Create Sales Item
	endAt := time.Now()
	if mp.API.Config.Environment == "staging" {
		endAt = endAt.Add(time.Minute * 5)
	} else {
		endAt = endAt.Add(time.Hour * req.Payload.ListingDurationHours)
	}
	obj, err := db.MarketplaceSaleCreate(
		tx,
		userID,
		factionID,
		txid,
		endAt,
		ciUUID,
		hasBuyout,
		req.Payload.AskingPrice,
		hasAuction,
		req.Payload.AuctionReservedPrice,
		req.Payload.AuctionCurrentPrice,
		hasDutchAuction,
		req.Payload.DutchAuctionDropRate,
	)
	if err != nil {
		mp.API.Passport.RefundSupsMessage(txid)
		gamelog.L.Error().
			Str("user_id", user.ID).
			Str("item_type", req.Payload.ItemType).
			Str("item_id", req.Payload.ItemID.String()).
			Err(err).
			Msg("Unable to create new sale item.")
		return terror.Error(err, errMsg)
	}

	// Lock Item
	collectionItem.LockedToMarketplace = true
	_, err = collectionItem.Update(tx, boil.Whitelist(
		boiler.CollectionItemColumns.ID,
		boiler.CollectionItemColumns.LockedToMarketplace,
	))
	if err != nil {
		mp.API.Passport.RefundSupsMessage(txid)
		gamelog.L.Error().
			Str("user_id", user.ID).
			Str("item_type", req.Payload.ItemType).
			Str("item_id", req.Payload.ItemID.String()).
			Err(err).
			Msg("Unable to create new sale item.")
		return terror.Error(err, errMsg)
	}

	// Commit Transaction
	err = tx.Commit()
	if err != nil {
		mp.API.Passport.RefundSupsMessage(txid)
		gamelog.L.Error().
			Str("user_id", user.ID).
			Str("item_type", req.Payload.ItemType).
			Str("item_id", req.Payload.ItemID.String()).
			Err(err).
			Msg("Unable to commit db transaction (new sale item).")
		return terror.Error(err, errMsg)
	}

	reply(obj)

	// Log Event
	err = db.MarketplaceAddEvent(boiler.MarketplaceEventCreated, user.ID, decimal.NullDecimal{}, obj.ID, boiler.TableNames.ItemSales)
	if err != nil {
		gamelog.L.Error().
			Str("user_id", user.ID).
			Str("item_type", req.Payload.ItemType).
			Str("item_id", req.Payload.ItemID.String()).
			Err(err).
			Msg(fmt.Sprintf("Failed to log create sale item event (%s).", req.Payload.ItemType))
	}

	// Broadcast Queue Status Market
	ci, err := boiler.CollectionItems(
		boiler.CollectionItemWhere.ID.EQ(ciUUID.String()),
	).One(gamedb.StdConn)
	if err != nil {
		gamelog.L.Error().Str("collection item id", ciUUID.String()).Err(err).Msg("Failed to get collection item from db")
	}

	if ci.ItemType == boiler.ItemTypeMech {
		ws.PublishMessage(fmt.Sprintf("/faction/%s/queue/%s", factionID, ci.ItemID), battle.WSPlayerAssetMechQueueSubscribe, &server.MechArenaInfo{
			Status: server.MechArenaStatusMarket,
		})
	}

	return nil
}

const HubKeyMarketplaceSalesKeycardCreate = "MARKETPLACE:SALES:KEYCARD:CREATE"

type HubKeyMarketplaceSalesKeycardCreateRequest struct {
	*hub.HubCommandRequest
	Payload struct {
		ItemID               uuid.UUID       `json:"item_id"`
		AskingPrice          decimal.Decimal `json:"asking_price"`
		ListingDurationHours time.Duration   `json:"listing_duration_hours"`
	} `json:"payload"`
}

type AttributeInner struct {
	TraitType string `json:"trait_type"`
	Value     string `json:"value"`
}

func (mp *MarketplaceController) SalesKeycardCreateHandler(ctx context.Context, user *boiler.Player, fID string, key string, payload []byte, reply ws.ReplyFunc) error {
	errMsg := "Issue processing create keycard sale item, try again or contact support."
	req := &HubKeyMarketplaceSalesKeycardCreateRequest{}
	err := json.Unmarshal(payload, req)
	if err != nil {
		return terror.Error(err, "Invalid request received.")
	}

	userID, err := uuid.FromString(user.ID)
	if err != nil {
		gamelog.L.Error().Err(err).Msg("Failed to get player requesting to sell item")
		return terror.Error(err, errMsg)
	}

	factionID, err := uuid.FromString(fID)
	if err != nil {
		gamelog.L.Error().
			Str("user_id", user.ID).
			Err(err).
			Msg("Player is not in a faction")
		return terror.Error(err, errMsg)
	}

	factionAccountID, ok := server.FactionUsers[user.FactionID.String]
	if !ok {
		err = fmt.Errorf("failed to get hard coded syndicate player id")
		gamelog.L.Error().
			Str("player_id", user.ID).
			Str("faction_id", user.FactionID.String).
			Err(err).
			Msg("unable to get hard coded syndicate player ID from faction ID")
		return terror.Error(err, errMsg)
	}

	// Check if can sell any keycards
	keycard, err := db.PlayerKeycard(req.Payload.ItemID)
	if errors.Is(err, sql.ErrNoRows) {
		return terror.Error(err, "Player Keycard not found.")
	}
	if err != nil {
		gamelog.L.Error().
			Str("player_id", user.ID).
			Str("faction_id", req.Payload.ItemID.String()).
			Str("faction_id", user.FactionID.String).
			Err(err).
			Msg("unable to get player's keycard")
		return terror.Error(err, errMsg)
	}
	if keycard.Count < 1 {
		return terror.Error(fmt.Errorf("all keycards are on marketplace"), "Your keycard(s) are already for sale on Marketplace.")
	}

	if keycard.PlayerID != user.ID {
		return terror.Error(terror.ErrUnauthorised, "Item does not belong to user.")
	}

	keycardBlueprint, err := boiler.BlueprintKeycards(boiler.BlueprintKeycardWhere.ID.EQ(keycard.BlueprintKeycardID)).One(gamedb.StdConn)
	if err != nil {
		return terror.Error(err, "Failed to get blueprint keycard")
	}

	var assetJson types.JSON

	if !keycardBlueprint.Syndicate.Valid {
		keycardBlueprint.Syndicate.String = "N/A"
	}

	inner := &AttributeInner{
		TraitType: "Syndicate",
		Value:     keycardBlueprint.Syndicate.String,
	}

	err = assetJson.Marshal(inner)
	if err != nil {
		return terror.Error(err, "Failed to get marshal keycard attribute data")
	}

	keycardUpdate := &xsyn_rpcclient.Asset1155CountUpdateSupremacyReq{
		ApiKey:         mp.API.Passport.ApiKey,
		TokenID:        keycardBlueprint.KeycardTokenID,
		Address:        user.PublicAddress.String,
		CollectionSlug: keycardBlueprint.Collection,
		Amount:         1,
		ImageURL:       keycardBlueprint.ImageURL,
		AnimationURL:   keycardBlueprint.AnimationURL,
		KeycardGroup:   keycardBlueprint.KeycardGroup,
		Attributes:     assetJson,
		IsAdd:          false,
	}
	_, err = mp.API.Passport.UpdateKeycardCountXSYN(keycardUpdate)
	if err != nil {
		return terror.Error(err, "Failed to update XSYN asset count")
	}

	// Process fee
	balance := mp.API.Passport.UserBalanceGet(userID)

	feePrice := db.GetDecimalWithDefault(db.KeyMarketplaceListingFee, decimal.NewFromInt(10)).Mul(decimal.New(1, 18))
	if req.Payload.ListingDurationHours > 24 {
		listingDurationFee := (req.Payload.ListingDurationHours/24 - 1) * 5
		feePrice = feePrice.Add(decimal.NewFromInt(int64(listingDurationFee)))
	}

	if balance.Sub(feePrice).LessThan(decimal.Zero) {
		err = fmt.Errorf("insufficient funds")
		gamelog.L.Error().
			Str("user_id", user.ID).
			Str("balance", balance.String()).
			Str("item_id", req.Payload.ItemID.String()).
			Err(err).
			Msg("Player does not have enough sups.")
		return terror.Error(err, "You do not have enough sups to list item.")
	}

	// Pay sup
	txid, err := mp.API.Passport.SpendSupMessage(xsyn_rpcclient.SpendSupsReq{
		FromUserID:           userID,
		ToUserID:             uuid.Must(uuid.FromString(factionAccountID)),
		Amount:               feePrice.String(),
		TransactionReference: server.TransactionReference(fmt.Sprintf("marketplace_fee|keycard|%s|%d", req.Payload.ItemID.String(), time.Now().UnixNano())),
		Group:                string(server.TransactionGroupSupremacy),
		SubGroup:             string(server.TransactionGroupMarketplace),
		Description:          fmt.Sprintf("Marketplace List Item Fee: %s (keycard)", req.Payload.ItemID.String()),
	})
	if err != nil {
		gamelog.L.Error().
			Str("user_id", user.ID).
			Str("balance", balance.String()).
			Str("item_id", req.Payload.ItemID.String()).
			Err(err).
			Msg("Failed to process transaction for Marketplace Fee.")
		err = fmt.Errorf("failed to process marketplace fee transaction")
		return terror.Error(err, "Failed tp process transaction for Marketplace Fee.")
	}

	// Start transaction
	tx, err := gamedb.StdConn.Begin()
	if err != nil {
		gamelog.L.Error().
			Str("user_id", user.ID).
			Str("balance", balance.String()).
			Str("item_id", req.Payload.ItemID.String()).
			Err(err).
			Msg("Unable to start db transaction (add player keycard sale item listing)")
		return terror.Error(err, "Failed tp process transaction for Marketplace Fee.")
	}

	// Deduct Keycard Count
	err = db.DecrementPlayerKeycardCount(tx, req.Payload.ItemID)
	if err != nil {
		mp.API.Passport.RefundSupsMessage(txid)
		gamelog.L.Error().
			Str("user_id", user.ID).
			Str("item_id", req.Payload.ItemID.String()).
			Err(err).
			Msg("Unable to create new sale item.")
		return terror.Error(err, "Unable to create new sale item.")
	}

	// Create Sales Item
	endAt := time.Now().Add(time.Hour * req.Payload.ListingDurationHours)
	obj, err := db.MarketplaceKeycardSaleCreate(
		tx,
		userID,
		factionID,
		txid,
		endAt,
		req.Payload.ItemID,
		req.Payload.AskingPrice,
	)
	if err != nil {
		mp.API.Passport.RefundSupsMessage(txid)
		gamelog.L.Error().
			Str("user_id", user.ID).
			Str("item_id", req.Payload.ItemID.String()).
			Err(err).
			Msg("Unable to create new sale item.")
		return terror.Error(err, "Unable to create new sale item.")
	}

	// Commit Transaction
	err = tx.Commit()
	if err != nil {
		mp.API.Passport.RefundSupsMessage(txid)
		gamelog.L.Error().
			Str("user_id", user.ID).
			Str("item_id", req.Payload.ItemID.String()).
			Err(err).
			Msg("Unable to create new sale item.")
		return terror.Error(err, "Unable to create new sale item.")
	}

	reply(obj)

	// Log Event
	err = db.MarketplaceAddEvent(boiler.MarketplaceEventCreated, user.ID, decimal.NullDecimal{}, obj.ID, boiler.TableNames.ItemKeycardSales)
	if err != nil {
		gamelog.L.Error().
			Str("user_id", user.ID).
			Str("item_id", req.Payload.ItemID.String()).
			Err(err).
			Msg("Failed to log create sale item event (keycards).")
	}

	return nil
}

const (
	HubKeyMarketplaceSalesArchive        = "MARKETPLACE:SALES:ARCHIVE"
	HubKeyMarketplaceSalesKeycardArchive = "MARKETPLACE:SALES:KEYCARD:ARCHIVE"
)

type MarketplaceSalesCancelRequest struct {
	*hub.HubCommandRequest
	Payload struct {
		ID uuid.UUID `json:"id"`
	} `json:"payload"`
}

func (mp *MarketplaceController) SalesArchiveHandler(ctx context.Context, user *boiler.Player, fID string, key string, payload []byte, reply ws.ReplyFunc) error {
	errMsg := "Issue cancelling sale item, try again or contact support."
	req := &MarketplaceSalesCancelRequest{}
	err := json.Unmarshal(payload, req)
	if err != nil {
		return terror.Error(err, "Invalid request received.")
	}

	l := gamelog.L.With().
		Str("user_id", user.ID).
		Str("item_sale_id", req.Payload.ID.String()).Logger()

	// Check whether user can cancel sale item
	saleItem, err := db.MarketplaceItemSale(req.Payload.ID)
	if errors.Is(err, sql.ErrNoRows) {
		return terror.Error(err, "Item not found.")
	}
	if err != nil {
		l.Error().Err(err).Msg("Unable to retrieve sale item.")
		return terror.Error(err, errMsg)
	}
	if saleItem.OwnerID != user.ID {
		return terror.Error(terror.ErrUnauthorised, "Item does not belong to user.")
	}
	if saleItem.SoldTo.ID.Valid {
		return terror.Error(fmt.Errorf("item is sold"), "Item has already being sold.")
	}

	// Refund Item if auction
	if saleItem.Auction && saleItem.LastBid.ID.Valid {
		lastBid, err := boiler.ItemSalesBidHistories(
			qm.Select(
				boiler.ItemSalesBidHistoryColumns.BidderID,
				boiler.ItemSalesBidHistoryColumns.BidTXID,
				boiler.ItemSalesBidHistoryColumns.BidPrice,
			),
			boiler.ItemSalesBidHistoryWhere.ItemSaleID.EQ(saleItem.ID),
			boiler.ItemSalesBidHistoryWhere.CancelledAt.IsNull(),
			qm.Load(boiler.ItemSalesBidHistoryRels.Bidder),
		).One(gamedb.StdConn)
		if err != nil && !errors.Is(err, sql.ErrNoRows) {
			return terror.Error(terror.ErrUnauthorised, "Unable to check last auction bid.")
		}
		if lastBid != nil {
			if lastBid.R == nil || lastBid.R.Bidder == nil {
				l.Error().Err(err).Str("bidTID", lastBid.BidTXID).Msg("unable to get find faction account")
				return terror.Error(fmt.Errorf("unable to find bidder's faction"), errMsg)
			}
			factionAccountID, ok := server.FactionUsers[lastBid.R.Bidder.FactionID.String]
			if !ok {
				l.Error().Err(err).Str("bidTID", lastBid.BidTXID).Msg("unable to get find faction account")
				return terror.Error(err, errMsg)
			}
			factID := uuid.Must(uuid.FromString(factionAccountID))
			syndicateBalance := mp.API.Passport.UserBalanceGet(factID)
			if syndicateBalance.LessThanOrEqual(lastBid.BidPrice) {
				txid, err := mp.API.Passport.SpendSupMessage(xsyn_rpcclient.SpendSupsReq{
					FromUserID:           uuid.UUID(server.XsynTreasuryUserID),
					ToUserID:             factID,
					Amount:               lastBid.BidPrice.StringFixed(0),
					TransactionReference: server.TransactionReference(fmt.Sprintf("bid_refunds|%s|%d", lastBid.BidderID, time.Now().UnixNano())),
					Group:                string(server.TransactionGroupSupremacy),
					SubGroup:             string(server.TransactionGroupMarketplace),
					Description:          fmt.Sprintf("Bid Refund for Player: %s (item sale: %s)", lastBid.BidderID, saleItem.ID),
				})
				if err != nil {
					l.Error().
						Str("Faction ID", factionAccountID).
						Str("Amount", lastBid.BidPrice.StringFixed(0)).
						Err(err).
						Msg("Could not transfer money from treasury into syndicate account!!")
					return terror.Error(err, errMsg)
				}
				l.Warn().
					Str("Faction ID", factionAccountID).
					Str("Amount", lastBid.BidPrice.StringFixed(0)).
					Str("TXID", txid).
					Err(err).
					Msg("Had to transfer funds to the syndicate account")
			}

			rtxid, err := mp.API.Passport.RefundSupsMessage(lastBid.BidTXID)
			if err != nil {
				return terror.Error(err, errMsg)
			}
			err = db.MarketplaceSaleBidHistoryRefund(gamedb.StdConn, req.Payload.ID, lastBid.BidTXID, rtxid, true)
			if err != nil {
				return terror.Error(err, errMsg)
			}
			err = db.MarketplaceAddEvent(boiler.MarketplaceEventBidRefund, lastBid.BidderID, decimal.NewNullDecimal(lastBid.BidPrice), saleItem.ID, boiler.TableNames.ItemSales)
			if err != nil {
				l.Error().
					Str("txid", lastBid.BidTXID).
					Str("refund_tx_id", rtxid).
					Err(err).
					Msg("Failed to log bid refund event.")
			}
		}
	}

	// Cancel item
	err = db.MarketplaceSaleArchive(gamedb.StdConn, req.Payload.ID)
	if err != nil {
		return terror.Error(err, errMsg)
	}
	err = db.MarketplaceSaleItemUnlock(gamedb.StdConn, req.Payload.ID)
	if err != nil {
		return terror.Error(err, errMsg)
	}

	reply(true)

	// Log Event
	err = db.MarketplaceAddEvent(boiler.MarketplaceEventCancelled, user.ID, decimal.NullDecimal{}, req.Payload.ID.String(), boiler.TableNames.ItemSales)
	if err != nil {
		l.Error().
			Err(err).
			Msg("Failed to log cancelled sale item event.")
	}

	// Broadcast Queue Status Market
	ci, err := boiler.CollectionItems(
		boiler.CollectionItemWhere.ID.EQ(saleItem.CollectionItemID),
	).One(gamedb.StdConn)
	if err != nil {
		l.Error().Str("collection item id", saleItem.CollectionItemID).Err(err).Msg("Failed to get collection item from db")
	}

	if ci.ItemType == boiler.ItemTypeMech {
		mai := &server.MechArenaInfo{
			Status:    server.MechArenaStatusIdle,
			CanDeploy: true,
		}

		mrc, err := boiler.RepairCases(
			boiler.RepairCaseWhere.MechID.EQ(ci.ItemID),
			boiler.RepairCaseWhere.CompletedAt.IsNull(),
		).One(gamedb.StdConn)
		if err != nil && !errors.Is(err, sql.ErrNoRows) {
			l.Error().Err(err).Msg("Failed to load repair case")
		}

		if mrc != nil {
			mai.Status = server.MechArenaStatusDamaged
			if mrc.BlocksRepaired*2 < mrc.BlocksRequiredRepair {
				mai.CanDeploy = false
			}
		}

		ws.PublishMessage(fmt.Sprintf("/faction/%s/queue/%s", fID, ci.ItemID), battle.WSPlayerAssetMechQueueSubscribe, mai)
	}

	return nil
}

func (mp *MarketplaceController) SalesKeycardArchiveHandler(ctx context.Context, user *boiler.Player, fID string, key string, payload []byte, reply ws.ReplyFunc) error {
	errMsg := "Issue cancelling sale item, try again or contact support."
	req := &MarketplaceSalesCancelRequest{}
	err := json.Unmarshal(payload, req)
	if err != nil {
		return terror.Error(err, "Invalid request received.")
	}

	// Check whether user can cancel sale item
	saleItem, err := db.MarketplaceItemKeycardSale(req.Payload.ID)
	if errors.Is(err, sql.ErrNoRows) {
		return terror.Error(err, "Item not found.")
	}
	if err != nil {
		gamelog.L.Error().
			Str("user_id", user.ID).
			Str("item_sale_id", req.Payload.ID.String()).
			Err(err).
			Msg("Unable to retrieve sale item.")
		return terror.Error(err, errMsg)
	}
	if saleItem.OwnerID != user.ID {
		return terror.Error(terror.ErrUnauthorised, "Item does not belong to user.")
	}
	if saleItem.SoldTo.ID.Valid {
		return terror.Error(fmt.Errorf("item is sold"), "Item has already being sold.")
	}

	playerKeycardID, err := uuid.FromString(saleItem.ItemID)
	if err != nil {
		return terror.Error(err, errMsg)
	}

	// Cancel item
	err = db.MarketplaceKeycardSaleArchive(gamedb.StdConn, req.Payload.ID)
	if err != nil {
		return terror.Error(err, errMsg)
	}

	keycardBlueprint, err := boiler.BlueprintKeycards(boiler.BlueprintKeycardWhere.ID.EQ(saleItem.Keycard.ID)).One(gamedb.StdConn)
	if err != nil {
		return terror.Error(err, "Failed to get blueprint keycard")
	}

	// Return Keycard Counts (Game Server)
	err = db.IncrementPlayerKeycardCount(gamedb.StdConn, playerKeycardID)
	if err != nil {
		return terror.Error(err, errMsg)
	}

	// Return Keycard Counts (Xsyn)
	var assetJson types.JSON

	if !keycardBlueprint.Syndicate.Valid {
		keycardBlueprint.Syndicate.String = "N/A"
	}

	inner := &AttributeInner{
		TraitType: "Syndicate",
		Value:     keycardBlueprint.Syndicate.String,
	}

	err = assetJson.Marshal(inner)
	if err != nil {
		return terror.Error(err, "Failed to get marshal keycard attribute data")
	}
	keycardUpdate := &xsyn_rpcclient.Asset1155CountUpdateSupremacyReq{
		ApiKey:         mp.API.Passport.ApiKey,
		TokenID:        keycardBlueprint.KeycardTokenID,
		Address:        user.PublicAddress.String,
		CollectionSlug: keycardBlueprint.Collection,
		Amount:         1,
		ImageURL:       keycardBlueprint.ImageURL,
		AnimationURL:   keycardBlueprint.AnimationURL,
		KeycardGroup:   keycardBlueprint.KeycardGroup,
		Attributes:     assetJson,
		IsAdd:          true,
	}
	_, err = mp.API.Passport.UpdateKeycardCountXSYN(keycardUpdate)
	if err != nil {
		return terror.Error(err, "Failed to update XSYN asset count")
	}

	reply(true)

	// Log Event
	err = db.MarketplaceAddEvent(boiler.MarketplaceEventCancelled, user.ID, decimal.NullDecimal{}, req.Payload.ID.String(), boiler.TableNames.ItemKeycardSales)
	if err != nil {
		gamelog.L.Error().
			Str("user_id", user.ID).
			Str("item_id", req.Payload.ID.String()).
			Err(err).
			Msg("Failed to log cancelled sale item event (keycards).")
	}

	return nil
}

const (
	HubKeyMarketplaceSalesBuy        = "MARKETPLACE:SALES:BUY"
	HubKeyMarketplaceSalesKeycardBuy = "MARKETPLACE:SALES:KEYCARD:BUY"
)

type MarketplaceSalesBuyRequest struct {
	*hub.HubCommandRequest
	Payload struct {
		ID     uuid.UUID       `json:"id"`
		Amount decimal.Decimal `json:"amount"`
	} `json:"payload"`
}

func (mp *MarketplaceController) SalesBuyHandler(ctx context.Context, user *boiler.Player, fID string, key string, payload []byte, reply ws.ReplyFunc) error {
	l := gamelog.L.With().Str("func", "SalesBuyHandler").Str("user_id", user.ID).Str("faction_id", fID).Logger()
	errMsg := "Issue buying sale item, try again or contact support."
	req := &MarketplaceSalesBuyRequest{}
	err := json.Unmarshal(payload, req)
	if err != nil {
		l.Error().Err(err).Msg("json unmarshal error")
		return terror.Error(err, "Invalid request received.")
	}

	l = l.With().Str("item_sale_id", req.Payload.ID.String()).Logger()

	// Check whether user can buy sale item
	saleItem, err := db.MarketplaceItemSale(req.Payload.ID)
	if errors.Is(err, sql.ErrNoRows) {
		return terror.Error(err, "Item not found.")
	}
	if err != nil {
		l.Error().Err(err).Msg("Unable to retrieve sale item.")
		return terror.Error(err, errMsg)
	}

	l = l.With().Interface("saleItem", saleItem).Logger()

	if saleItem.FactionID != fID {
		l.Error().Err(terror.ErrUnauthorised).Msg("wrong faction id")
		return terror.Error(terror.ErrUnauthorised, "Item does not belong to user's faction.")
	}
	if saleItem.SoldTo.ID.Valid {
		l.Error().Err(fmt.Errorf("item is sold")).Msg("item already sold")
		return terror.Error(fmt.Errorf("item is sold"), "Item has already being sold.")
	}
	if saleItem.CollectionItem.XsynLocked || saleItem.CollectionItem.MarketLocked {
		err = fmt.Errorf("item is locked")
		l.Error().Err(err).Msg("item already sold")
		return terror.Error(err, "Item is no longer for sale.")
	}
	userID, err := uuid.FromString(user.ID)
	if err != nil {
		l.Error().Err(err).Msg("unable to retrieve buyer's user id")
		return terror.Error(err, errMsg)
	}

	// Calculate Cost depending on sale type
	saleType := "buyout"
	saleItemCost := saleItem.BuyoutPrice.Decimal
	if saleItem.DutchAuction {
		saleType = "dutch_auction"
		if !saleItem.DutchAuctionDropRate.Valid {
			err = fmt.Errorf("dutch auction drop rate is missing")
			l.Error().Err(err).Msg("dutch auction drop rate is missing")
			return terror.Error(err, errMsg)
		}
		minutesLapse := decimal.NewFromFloat(math.Floor(time.Now().Sub(saleItem.CreatedAt).Minutes()))
		dutchAuctionAmount := saleItem.BuyoutPrice.Decimal.Sub(saleItem.DutchAuctionDropRate.Decimal.Mul(minutesLapse))
		if saleItem.AuctionReservedPrice.Valid {
			if dutchAuctionAmount.GreaterThanOrEqual(saleItem.AuctionReservedPrice.Decimal) {
				saleItemCost = dutchAuctionAmount
			} else {
				saleItemCost = saleItem.AuctionReservedPrice.Decimal
			}
		} else {
			if dutchAuctionAmount.LessThanOrEqual(decimal.Zero) {
				saleItemCost = decimal.New(1, 18)
			} else {
				saleItemCost = dutchAuctionAmount
			}
		}
	}

	l = l.With().Str("saleItemCost", saleItemCost.String()).Logger()

	if !saleItemCost.Equal(req.Payload.Amount.Mul(decimal.New(1, 18))) {
		err = fmt.Errorf("amount does not match current price")
		l.Error().Err(err).Msg("amount does not match current price")
		return terror.Error(err, "Prices do not match up, please try again.")
	}

	salesCutPercentageFee := db.GetDecimalWithDefault(db.KeyMarketplaceSaleCutPercentageFee, decimal.NewFromFloat(0.1))

	balance := mp.API.Passport.UserBalanceGet(userID)
	l = l.With().Str("userBalance", balance.String()).Logger()
	if balance.Sub(saleItemCost).LessThan(decimal.Zero) {
		err = fmt.Errorf("insufficient funds")
		l.Error().Err(err).Msg("player does not have enough sups")
		return terror.Error(err, "You do not have enough sups.")
	}

	// Pay sales cut fee amount to faction account
	factionAccountID, ok := server.FactionUsers[user.FactionID.String]
	if !ok {
		err = fmt.Errorf("failed to get hard coded syndicate player id")
		l.Error().Err(err).Msg("unable to get hard coded syndicate player ID from faction ID")
		return terror.Error(err, errMsg)
	}
	feeTXID, err := mp.API.Passport.SpendSupMessage(xsyn_rpcclient.SpendSupsReq{
		FromUserID:           userID,
		ToUserID:             uuid.Must(uuid.FromString(factionAccountID)),
		Amount:               saleItemCost.Mul(salesCutPercentageFee).String(),
		TransactionReference: server.TransactionReference(fmt.Sprintf("marketplace_buy_item_fee:%s|%s|%d", saleType, saleItem.ID, time.Now().UnixNano())),
		Group:                string(server.TransactionGroupSupremacy),
		SubGroup:             string(server.TransactionGroupMarketplace),
		Description:          fmt.Sprintf("Marketplace Buy Item Fee: %s", saleItem.ID),
	})
	if err != nil {
		err = fmt.Errorf("failed to process payment transaction")
		l.Error().Msg("failed to process sales cut fee transaction for purchase sale item")
		return terror.Error(err, errMsg)
	}

	// Give sales cut amount to seller
	txid, err := mp.API.Passport.SpendSupMessage(xsyn_rpcclient.SpendSupsReq{
		FromUserID:           userID,
		ToUserID:             uuid.Must(uuid.FromString(saleItem.OwnerID)),
		Amount:               saleItemCost.Mul(decimal.NewFromInt(1).Sub(salesCutPercentageFee)).String(),
		TransactionReference: server.TransactionReference(fmt.Sprintf("marketplace_buy_item:%s|%s|%d", saleType, saleItem.ID, time.Now().UnixNano())),
		Group:                string(server.TransactionGroupSupremacy),
		SubGroup:             string(server.TransactionGroupMarketplace),
		Description:          fmt.Sprintf("Marketplace Buy Item Payment (%d%% cut): %s", salesCutPercentageFee.Mul(decimal.NewFromInt(100)).IntPart(), saleItem.ID),
	})
	if err != nil {
		mp.API.Passport.RefundSupsMessage(feeTXID)
		err = fmt.Errorf("failed to process payment transaction")
		l.Error().Err(err).Msg("failed to process transaction for purchase sale item")
		return terror.Error(err, errMsg)
	}

	rpcAssetTransferRollback, err := marketplace.TransferAssetsToXsyn(gamedb.StdConn, mp.API.Passport, saleItem.OwnerID, userID.String(), txid, saleItem.CollectionItem.Hash, saleItem.ID)
	if err != nil {
		mp.API.Passport.RefundSupsMessage(feeTXID)
		mp.API.Passport.RefundSupsMessage(txid)
		l.Error().Msg("Failed to start purchase sale item rpc TransferAsset.")
		return terror.Error(err, errMsg)
	}

	// Start transaction
	tx, err := gamedb.StdConn.Begin()
	if err != nil {
		mp.API.Passport.RefundSupsMessage(feeTXID)
		mp.API.Passport.RefundSupsMessage(txid)
		rpcAssetTransferRollback()
		l.Error().Msg("Failed to start purchase sale item db transaction.")
		return terror.Error(err, errMsg)
	}
	defer tx.Rollback()

	// Update sale item
	saleItemRecord := &boiler.ItemSale{
		ID:          saleItem.ID,
		SoldAt:      null.TimeFrom(time.Now()),
		SoldFor:     decimal.NewNullDecimal(saleItemCost),
		SoldTXID:    null.StringFrom(txid),
		SoldFeeTXID: null.StringFrom(feeTXID),
		SoldTo:      null.StringFrom(user.ID),
		UpdatedAt:   time.Now(),
	}
	_, err = saleItemRecord.Update(tx,
		boil.Whitelist(
			boiler.ItemSaleColumns.SoldAt,
			boiler.ItemSaleColumns.SoldFor,
			boiler.ItemSaleColumns.SoldTXID,
			boiler.ItemSaleColumns.SoldFeeTXID,
			boiler.ItemSaleColumns.SoldTo,
			boiler.ItemSaleColumns.UpdatedAt,
		))
	if err != nil {
		mp.API.Passport.RefundSupsMessage(feeTXID)
		mp.API.Passport.RefundSupsMessage(txid)
		rpcAssetTransferRollback()
		err = fmt.Errorf("failed to complete payment transaction")
		l.Error().Err(err).Msg("Failed to process transaction for Purchase Sale Item.")
		return terror.Error(err, errMsg)
	}

	err = marketplace.HandleMarketplaceAssetTransfer(tx, mp.API.Passport, req.Payload.ID.String())
	if err != nil {
		mp.API.Passport.RefundSupsMessage(feeTXID)
		mp.API.Passport.RefundSupsMessage(txid)
		rpcAssetTransferRollback()
		l.Error().Err(err).Msg("Failed to Transfer Mech to New Owner")
		return terror.Error(err, errMsg)
	}

	// Unlock Listed Item
	collectionItem := boiler.CollectionItem{
		ID:                  saleItem.CollectionItemID,
		LockedToMarketplace: false,
	}
	_, err = collectionItem.Update(tx, boil.Whitelist(
		boiler.CollectionItemColumns.ID,
		boiler.CollectionItemColumns.LockedToMarketplace,
	))
	if err != nil {
		mp.API.Passport.RefundSupsMessage(feeTXID)
		mp.API.Passport.RefundSupsMessage(txid)
		rpcAssetTransferRollback()
		err = fmt.Errorf("failed to complete payment transaction")
		l.Error().Err(err).Msg("Failed to unlock marketplace listed collection item.")
		return terror.Error(err, errMsg)
	}

	// Commit transaction
	err = tx.Commit()
	if err != nil {
		mp.API.Passport.RefundSupsMessage(feeTXID)
		mp.API.Passport.RefundSupsMessage(txid)
		rpcAssetTransferRollback()
		l.Error().Err(err).Msg("Failed to commit purchase sale item db transaction.")
		return terror.Error(err, errMsg)
	}

	// Log event
	err = db.MarketplaceAddEvent(boiler.MarketplaceEventPurchase, user.ID, decimal.NewNullDecimal(saleItemCost), saleItem.ID, boiler.TableNames.ItemSales)
	if err != nil {
		l.Error().Err(err).Msg("failed to log purchase event")
	}
	err = db.MarketplaceAddEvent(boiler.MarketplaceEventSold, saleItem.OwnerID, decimal.NewNullDecimal(saleItemCost), saleItem.ID, boiler.TableNames.ItemSales)
	if err != nil {
		l.Error().Err(err).Msg("failed to log sold event")
	}

	// Refund bids
	bids, err := db.MarketplaceSaleCancelBids(gamedb.StdConn, uuid.Must(uuid.FromString(saleItem.ID)), "Item bought out")
	if err != nil {
		l.Error().Err(err).Msg("marketplace sale cancel bids error refunding bids")
		return err
	}
	for _, b := range bids {
		factionAccountID, ok := server.FactionUsers[b.FactionID.String]
		if !ok {
			l.Error().Err(err).Str("bidTID", b.TXID).Msg("unable to get find faction account")
		}
		factID := uuid.Must(uuid.FromString(factionAccountID))
		syndicateBalance := mp.API.Passport.UserBalanceGet(factID)
		if syndicateBalance.LessThanOrEqual(b.Amount) {
			txid, err := mp.API.Passport.SpendSupMessage(xsyn_rpcclient.SpendSupsReq{
				FromUserID:           uuid.UUID(server.XsynTreasuryUserID),
				ToUserID:             factID,
				Amount:               b.Amount.StringFixed(0),
				TransactionReference: server.TransactionReference(fmt.Sprintf("bid_refunds|%s|%d", b.BidderID, time.Now().UnixNano())),
				Group:                string(server.TransactionGroupSupremacy),
				SubGroup:             string(server.TransactionGroupMarketplace),
				Description:          fmt.Sprintf("Bid Refund for Player ID: %s (item sale: %s)", b.BidderID, saleItem.ID),
			})
			if err != nil {
				gamelog.L.Error().
					Str("Faction ID", factionAccountID).
					Str("Amount", b.Amount.StringFixed(0)).
					Err(err).
					Msg("Could not transfer money from treasury into syndicate account!!")
				continue
			}
			gamelog.L.Warn().
				Str("Faction ID", factionAccountID).
				Str("Amount", b.Amount.StringFixed(0)).
				Str("TXID", txid).
				Err(err).
				Msg("Had to transfer funds to the syndicate account")
		}

		_, err = mp.API.Passport.RefundSupsMessage(b.TXID)
		if err != nil {
			l.Error().Str("txID", b.TXID).Err(err).Msg("error refunding bids")
		}
		err = db.MarketplaceAddEvent(boiler.MarketplaceEventBidRefund, b.BidderID, decimal.NewNullDecimal(b.Amount), saleItem.ID, boiler.TableNames.ItemSales)
		if err != nil {
			l.Error().Str("txID", b.TXID).Err(err).Msg("failed to log bid refund event")
		}
	}

	// broadcast status change if item is a mech
	if saleItem.CollectionItemType == boiler.ItemTypeMech {
		ci, err := boiler.CollectionItems(
			boiler.CollectionItemWhere.ID.EQ(saleItem.CollectionItemID),
		).One(gamedb.StdConn)
		if err != nil {
			l.Error().Str("collection item id", saleItem.CollectionItemID).Err(err).Msg("failed to get collection item from db")
		}

		if ci != nil {
			ws.PublishMessage(fmt.Sprintf("/faction/%s/queue/%s", saleItem.FactionID, ci.ItemID), battle.WSPlayerAssetMechQueueSubscribe, &server.MechArenaInfo{
				Status: server.MechArenaStatusSold,
			})
		}
<<<<<<< HEAD
=======

		err = db.GiveMechAvatar(gamedb.StdConn, user.ID, ci.ItemID)
		if err != nil {
			l.Error().Err(err).Msg("Failed to give player mech avatar")
		}
>>>>>>> d6fdb95a
	}

	// success
	reply(true)
	return nil
}

func (mp *MarketplaceController) SalesKeycardBuyHandler(ctx context.Context, user *boiler.Player, fID string, key string, payload []byte, reply ws.ReplyFunc) error {
	l := gamelog.L.With().Str("func", "SalesKeycardBuyHandler").Str("user_id", user.ID).Str("faction_id", fID).Logger()

	errMsg := "Issue buying sale item, try again or contact support."
	req := &MarketplaceSalesBuyRequest{}
	err := json.Unmarshal(payload, req)
	if err != nil {
		l.Error().Err(err).Msg("json unmarshal error")
		return terror.Error(err, "Invalid request received.")
	}

	l = l.With().Str("item_sale_id", req.Payload.ID.String()).Logger()

	// Check whether user can buy sale item
	saleItem, err := db.MarketplaceItemKeycardSale(req.Payload.ID)
	if errors.Is(err, sql.ErrNoRows) {
		return terror.Error(err, "Item not found.")
	}
	if err != nil {
		l.Error().Err(err).Msg("unable to retrieve sale item")
		return terror.Error(err, errMsg)
	}
	if saleItem.SoldTo.ID.Valid {
		return terror.Error(fmt.Errorf("item is sold"), "Item has already being sold.")
	}

	// Pay item
	userID, err := uuid.FromString(user.ID)
	if err != nil {
		l.Error().Err(err).Msg("Unable to retrieve buyer's user id.")
		return terror.Error(err, errMsg)
	}

	saleItemCost := saleItem.BuyoutPrice
	if !saleItemCost.Equal(req.Payload.Amount.Mul(decimal.New(1, 18))) {
		return terror.Error(fmt.Errorf("amount does not match current price"), "Prices do not match up, please try again.")
	}

	l = l.With().Str("saleItemCost", saleItemCost.String()).Logger()

	balance := mp.API.Passport.UserBalanceGet(userID)
	l = l.With().Str("balance", balance.String()).Logger()
	if balance.Sub(saleItemCost).LessThan(decimal.Zero) {
		err = fmt.Errorf("insufficient funds")
		l.Warn().Err(err).Msg("player does not have enough sups")
		return terror.Error(err, "You do not have enough sups.")
	}

	salesCutPercentageFee := db.GetDecimalWithDefault(db.KeyMarketplaceSaleCutPercentageFee, decimal.NewFromFloat(0.1))

	// Pay sales cut fee amount to faction account
	factionAccountID, ok := server.FactionUsers[user.FactionID.String]
	if !ok {
		err = fmt.Errorf("failed to get hard coded syndicate player id")
		l.Error().Err(err).Msg("unable to get hard coded syndicate player ID from faction ID")
		return terror.Error(err, errMsg)
	}
	feeTXID, err := mp.API.Passport.SpendSupMessage(xsyn_rpcclient.SpendSupsReq{
		FromUserID:           userID,
		ToUserID:             uuid.Must(uuid.FromString(factionAccountID)),
		Amount:               saleItemCost.Mul(salesCutPercentageFee).String(),
		TransactionReference: server.TransactionReference(fmt.Sprintf("marketplace_buy_item_fee:buyout|%s|%d", saleItem.ID, time.Now().UnixNano())),
		Group:                string(server.TransactionGroupSupremacy),
		SubGroup:             string(server.TransactionGroupMarketplace),
		Description:          fmt.Sprintf("Marketplace Buy Item Fee: %s", saleItem.ID),
	})
	if err != nil {
		err = fmt.Errorf("failed to process payment transaction")
		l.Error().Err(err).Msg("failed to process sales cut fee transaction for purchase sale item")
		return terror.Error(err, errMsg)
	}

	keycardBlueprint, err := boiler.BlueprintKeycards(boiler.BlueprintKeycardWhere.ID.EQ(saleItem.Keycard.ID)).One(gamedb.StdConn)
	if err != nil {
		l.Error().Err(err).Msg("failed to get blueprint keycard")
		return terror.Error(err, "Failed to get blueprint keycard")
	}

	var assetJson types.JSON

	if !keycardBlueprint.Syndicate.Valid {
		keycardBlueprint.Syndicate.String = "N/A"
	}

	inner := &AttributeInner{
		TraitType: "Syndicate",
		Value:     keycardBlueprint.Syndicate.String,
	}

	err = assetJson.Marshal(inner)
	if err != nil {
		l.Error().Err(err).Msg("failed to marshall keycard attributes")
		return terror.Error(err, "Failed to get marshal keycard attribute data")
	}
	keycardUpdate := &xsyn_rpcclient.Asset1155CountUpdateSupremacyReq{
		ApiKey:         mp.API.Passport.ApiKey,
		TokenID:        keycardBlueprint.KeycardTokenID,
		Address:        user.PublicAddress.String,
		CollectionSlug: keycardBlueprint.Collection,
		Amount:         1,
		ImageURL:       keycardBlueprint.ImageURL,
		AnimationURL:   keycardBlueprint.AnimationURL,
		KeycardGroup:   keycardBlueprint.KeycardGroup,
		Attributes:     assetJson,
		IsAdd:          true,
	}
	_, err = mp.API.Passport.UpdateKeycardCountXSYN(keycardUpdate)
	if err != nil {
		l.Error().Err(err).Msg("failed to update xsyn count")
		return terror.Error(err, "Failed to update XSYN asset count")
	}

	removeKeycardFunc := func() {
		_, err := mp.API.Passport.UpdateKeycardCountXSYN(&xsyn_rpcclient.Asset1155CountUpdateSupremacyReq{
			ApiKey:         mp.API.Passport.ApiKey,
			TokenID:        keycardUpdate.TokenID,
			Address:        user.PublicAddress.String,
			CollectionSlug: keycardUpdate.CollectionSlug,
			Amount:         keycardUpdate.Amount,
			ImageURL:       keycardUpdate.ImageURL,
			AnimationURL:   keycardUpdate.AnimationURL,
			KeycardGroup:   keycardUpdate.KeycardGroup,
			Attributes:     keycardUpdate.Attributes,
			IsAdd:          false,
		})
		if err != nil {
			l.Error().Err(err).Interface("keycardUpdate", keycardUpdate).Msg("retract of keycard failed")
		}
	}

	// Give sales cut amount to seller
	txid, err := mp.API.Passport.SpendSupMessage(xsyn_rpcclient.SpendSupsReq{
		FromUserID:           userID,
		ToUserID:             uuid.Must(uuid.FromString(saleItem.OwnerID)),
		Amount:               saleItemCost.Mul(decimal.NewFromInt(1).Sub(salesCutPercentageFee)).String(),
		TransactionReference: server.TransactionReference(fmt.Sprintf("marketplace_buy_item_keycard|buyout|%s|%d", saleItem.ID, time.Now().UnixNano())),
		Group:                string(server.TransactionGroupSupremacy),
		SubGroup:             string(server.TransactionGroupMarketplace),
		Description:          fmt.Sprintf("Marketplace Buy Item Payment (%d%% cut): %s", salesCutPercentageFee.Mul(decimal.NewFromInt(100)).IntPart(), saleItem.ID),
	})
	if err != nil {
		mp.API.Passport.RefundSupsMessage(feeTXID)
		removeKeycardFunc()
		err = fmt.Errorf("failed to process payment transaction")
		l.Error().Err(err).Msg("failed to process transaction for purchase sale item")
		return terror.Error(err, "Failed tp process transaction for Purchase Sale Item.")
	}

	// Begin transaction
	tx, err := gamedb.StdConn.Begin()
	if err != nil {
		mp.API.Passport.RefundSupsMessage(feeTXID)
		mp.API.Passport.RefundSupsMessage(txid)
		removeKeycardFunc()
		l.Error().Err(err).Msg("failed to start purchase sale item db transaction")
		return terror.Error(err, "Failed tp process transaction for Purchase Sale Item.")
	}
	defer tx.Rollback()

	// Update sale item
	saleItemRecord := &boiler.ItemKeycardSale{
		ID:          saleItem.ID,
		SoldAt:      null.TimeFrom(time.Now()),
		SoldFor:     decimal.NewNullDecimal(saleItemCost),
		SoldTXID:    null.StringFrom(txid),
		SoldFeeTXID: null.StringFrom(feeTXID),
		SoldTo:      null.StringFrom(user.ID),
	}

	_, err = saleItemRecord.Update(tx, boil.Whitelist(
		boiler.ItemKeycardSaleColumns.SoldAt,
		boiler.ItemKeycardSaleColumns.SoldFor,
		boiler.ItemKeycardSaleColumns.SoldTXID,
		boiler.ItemKeycardSaleColumns.SoldFeeTXID,
		boiler.ItemKeycardSaleColumns.SoldTo,
	))
	if err != nil {
		mp.API.Passport.RefundSupsMessage(feeTXID)
		mp.API.Passport.RefundSupsMessage(txid)
		err = fmt.Errorf("failed to complete payment transaction")
		l.Error().Err(err).Msg("failed to update to keycard sale item")
		return terror.Error(err, "Failed tp process transaction for Purchase Sale Item.")
	}

	// Transfer ownership of asset
	err = db.ChangeKeycardOwner(tx, req.Payload.ID)
	if err != nil {
		mp.API.Passport.RefundSupsMessage(feeTXID)
		mp.API.Passport.RefundSupsMessage(txid)
		removeKeycardFunc()
		l.Error().Err(err).Msg("failed to Transfer keycard to new owner")
		return terror.Error(err, "Failed to process transaction for Purchase Sale Item.")
	}

	// Commit transaction
	err = tx.Commit()
	if err != nil {
		mp.API.Passport.RefundSupsMessage(feeTXID)
		mp.API.Passport.RefundSupsMessage(txid)
		removeKeycardFunc()
		l.Error().Err(err).Msg("failed to commit purchase sale item db transaction")
		return terror.Error(err, "Failed to process transaction for Purchase Sale Item.")
	}

	// Log Event
	err = db.MarketplaceAddEvent(boiler.MarketplaceEventPurchase, user.ID, decimal.NewNullDecimal(saleItemCost), saleItem.ID, boiler.TableNames.ItemKeycardSales)
	if err != nil {
		l.Error().Err(err).Msg("failed to log purchase event")
	}
	err = db.MarketplaceAddEvent(boiler.MarketplaceEventSold, saleItem.OwnerID, decimal.NewNullDecimal(saleItemCost), saleItem.ID, boiler.TableNames.ItemKeycardSales)
	if err != nil {
		l.Error().Err(err).Msg("failed to log sold event")
	}

	// Success
	reply(true)
	return nil
}

const HubKeyMarketplaceSalesBid = "MARKETPLACE:SALES:BID"

type MarketplaceSalesBidRequest struct {
	*hub.HubCommandRequest
	Payload struct {
		ID     uuid.UUID       `json:"id"`
		Amount decimal.Decimal `json:"amount"`
	} `json:"payload"`
}

func (mp *MarketplaceController) SalesBidHandler(ctx context.Context, user *boiler.Player, fID string, key string, payload []byte, reply ws.ReplyFunc) error {
	l := gamelog.L.With().Str("func", "SalesBidHandler").Str("user_id", user.ID).Str("faction_id", fID).Logger()

	errMsg := "Issue placing bid, try again or contact support."
	req := &MarketplaceSalesBidRequest{}
	err := json.Unmarshal(payload, req)
	if err != nil {
		l.Error().Err(err).Msg("json unmarshal error")
		return terror.Error(err, "Invalid request received.")
	}

	userID, err := uuid.FromString(user.ID)
	if err != nil {
		l.Error().Err(err).Msg("failed to parse user id to uuid")
		return terror.Error(err, errMsg)
	}

	// Get Faction Account sending bid amount to
	factionAccountID, ok := server.FactionUsers[fID]
	if !ok {
		err = fmt.Errorf("failed to get hard coded syndicate player id")
		l.Error().Err(err).Msg("unable to get hard coded syndicate player ID from faction ID")
		return terror.Error(err, errMsg)
	}

	l = l.With().Str("item_sale_id", req.Payload.ID.String()).Logger()

	// Check whether user can buy sale item
	saleItem, err := db.MarketplaceItemSale(req.Payload.ID)
	if errors.Is(err, sql.ErrNoRows) {
		l.Error().Err(err).Msg("unable to retrieve sale item")
		return terror.Error(err, "Item not found.")
	}
	if err != nil {
		l.Error().Err(err).Msg("unable to retrieve sale item")
		return terror.Error(err, errMsg)
	}

	l = l.With().Interface("saleItem", saleItem).Logger()

	if !saleItem.Auction {
		err = fmt.Errorf("item is not up for auction")
		l.Error().Err(err).Msg("not a valid auction")
		return terror.Error(err, "Item is not up for auction.")
	}
	if saleItem.SoldTo.ID.Valid {
		err = fmt.Errorf("item is sold")
		l.Warn().Err(err).Msg("item already sold")
		return terror.Error(err, "Item has already being sold.")
	}
	if saleItem.FactionID != fID {
		err = fmt.Errorf("item does not belong to users faction")
		l.Error().Err(err).Msg("item does not belong to users faction")
		return terror.Error(err, "Item does not belong to user's faction.")
	}
	if saleItem.CollectionItem.XsynLocked || saleItem.CollectionItem.MarketLocked {
		err = fmt.Errorf("item is locked")
		l.Error().Err(err).Bool("xsynLocked", saleItem.CollectionItem.XsynLocked).Bool("marketLocked", saleItem.CollectionItem.MarketLocked).Msg("item is locked")
		return terror.Error(err, "Item is no longer for sale.")
	}
	bidAmount := req.Payload.Amount.Mul(decimal.New(1, 18))
	if bidAmount.LessThanOrEqual(saleItem.AuctionCurrentPrice.Decimal) {
		err = fmt.Errorf("bid amount less than current bid amount")
		l.Warn().Err(err).Str("bidAmount", bidAmount.String()).Msg("bid amount less than current bid amount")
		return terror.Error(err, "Invalid bid amount, must be above the current bid price.")
	}

	// Check if bid amount is greater than Dutch Auction drop rate
	if saleItem.DutchAuction {
		if !saleItem.DutchAuctionDropRate.Valid {
			err = fmt.Errorf("dutch auction drop rate is missing")
			l.Error().Err(err).Msg("dutch auction drop rate is missing")
			return terror.Error(err, errMsg)
		}
		minutesLapse := decimal.NewFromFloat(math.Floor(time.Now().Sub(saleItem.CreatedAt).Minutes()))
		dutchAuctionAmount := saleItem.BuyoutPrice.Decimal.Sub(saleItem.DutchAuctionDropRate.Decimal.Mul(minutesLapse))
		if saleItem.AuctionReservedPrice.Valid {
			if dutchAuctionAmount.LessThan(saleItem.AuctionReservedPrice.Decimal) {
				dutchAuctionAmount = saleItem.AuctionReservedPrice.Decimal
			}
		} else {
			if dutchAuctionAmount.LessThanOrEqual(decimal.Zero) {
				dutchAuctionAmount = decimal.New(1, 18)
			}
		}
		if dutchAuctionAmount.LessThanOrEqual(bidAmount) {
			return terror.Error(fmt.Errorf("bid amount is less than dutch auction dropped price"), "Bid Amount is cheaper than Dutch Auction Dropped Price, buy the item instead.")
		}
	}
	txid, err := mp.API.Passport.SpendSupMessage(xsyn_rpcclient.SpendSupsReq{
		FromUserID:           userID,
		ToUserID:             uuid.Must(uuid.FromString(factionAccountID)),
		Amount:               bidAmount.String(),
		TransactionReference: server.TransactionReference(fmt.Sprintf("marketplace_buy_item:auction_bid|%s|%d", saleItem.ID, time.Now().UnixNano())),
		Group:                string(server.TransactionGroupSupremacy),
		SubGroup:             string(server.TransactionGroupMarketplace),
		Description:          fmt.Sprintf("Marketplace Bid Item: %s", saleItem.ID),
	})
	if err != nil {
		l.Error().Err(err).Msg("payment failed")
		return terror.Error(err, "Issue making bid transaction.")
	}

	// Start Transaction
	tx, err := gamedb.StdConn.Begin()
	if err != nil {
		mp.API.Passport.RefundSupsMessage(txid)
		l.Error().Err(err).Msg("failed to start tx")
		return terror.Error(err, errMsg)
	}
	defer tx.Rollback()

	// Cancel all other bids before placing in the next new bid
	refundBids, err := db.MarketplaceSaleCancelBids(tx, req.Payload.ID, "New Bid")
	if err != nil {
		mp.API.Passport.RefundSupsMessage(txid)
		l.Error().Err(err).Msg("failed to cancel previous bids")
		return terror.Error(err, errMsg)
	}

	// Place Bid
	_, err = db.MarketplaceSaleBidHistoryCreate(tx, req.Payload.ID, userID, req.Payload.Amount, txid)
	if err != nil {
		mp.API.Passport.RefundSupsMessage(txid)
		l.Error().Err(err).Msg("unable to place bid")
		return terror.Error(err, errMsg)
	}

	err = db.MarketplaceSaleAuctionSync(tx, req.Payload.ID)
	if err != nil {
		mp.API.Passport.RefundSupsMessage(txid)
		l.Error().Err(err).Msg("unable to update current auction price")
		return terror.Error(err, errMsg)
	}

	// Refund other bids
	for _, b := range refundBids {
		factionAccountID, ok := server.FactionUsers[b.FactionID.String]
		if !ok {
			l.Error().Err(err).Str("bidTID", b.TXID).Msg("unable to get find faction account")
		}
		factID := uuid.Must(uuid.FromString(factionAccountID))
		syndicateBalance := mp.API.Passport.UserBalanceGet(factID)
		if syndicateBalance.LessThanOrEqual(b.Amount) {
			txid, err := mp.API.Passport.SpendSupMessage(xsyn_rpcclient.SpendSupsReq{
				FromUserID:           uuid.UUID(server.XsynTreasuryUserID),
				ToUserID:             factID,
				Amount:               b.Amount.StringFixed(0),
				TransactionReference: server.TransactionReference(fmt.Sprintf("bid_refunds|%s|%d", b.BidderID, time.Now().UnixNano())),
				Group:                string(server.TransactionGroupSupremacy),
				SubGroup:             string(server.TransactionGroupMarketplace),
				Description:          fmt.Sprintf("Bid Refund for Player ID: %s (item sale: %s)", b.BidderID, saleItem.ID),
			})
			if err != nil {
				gamelog.L.Error().
					Str("Faction ID", factionAccountID).
					Str("Amount", b.Amount.StringFixed(0)).
					Err(err).
					Msg("Could not transfer money from treasury into syndicate account!!")
				continue
			}
			gamelog.L.Warn().
				Str("Faction ID", factionAccountID).
				Str("Amount", b.Amount.StringFixed(0)).
				Str("TXID", txid).
				Err(err).
				Msg("Had to transfer funds to the syndicate account")
		}

		refundTxID, err := mp.API.Passport.RefundSupsMessage(b.TXID)
		if err != nil {
			l.Error().Err(err).Str("bidTID", b.TXID).Msg("unable to refund cancelled bid")
			continue
		}
		err = db.MarketplaceSaleBidHistoryRefund(tx, req.Payload.ID, b.TXID, refundTxID, false)
		if err != nil {
			l.Error().Err(err).Str("bidTID", b.TXID).Str("refundTxID", refundTxID).Msg("unable to update cancelled bid refund tx id")
			continue
		}
		err = db.MarketplaceAddEvent(boiler.MarketplaceEventBidRefund, b.BidderID, decimal.NewNullDecimal(b.Amount), saleItem.ID, boiler.TableNames.ItemSales)
		if err != nil {
			l.Error().Err(err).Str("bidTID", b.TXID).Str("refundTxID", refundTxID).Msg("failed to log bid refund event")
		}
	}

	// Commit Transaction
	err = tx.Commit()
	if err != nil {
		mp.API.Passport.RefundSupsMessage(txid)
		l.Error().Err(err).Msg("unable to update current auction price")
		return terror.Error(err, errMsg)
	}

	reply(true)

	// Broadcast new current price
	totalBids, err := boiler.ItemSalesBidHistories(boiler.ItemSalesBidHistoryWhere.ItemSaleID.EQ(req.Payload.ID.String())).Count(gamedb.StdConn)
	if err != nil {
		// No need to abort failure
		l.Error().Err(err).Msg("unable to get current total bids")
		return nil
	}

	resp := &SaleItemUpdate{
		AuctionCurrentPrice: req.Payload.Amount.Mul(decimal.New(1, 18)).String(),
		TotalBids:           totalBids,
		LastBid: server.MarketplaceBidder{
			ID:            null.StringFrom(user.ID),
			FactionID:     user.FactionID,
			Username:      user.Username,
			PublicAddress: user.PublicAddress,
			Gid:           null.IntFrom(user.Gid),
		},
	}
	ws.PublishMessage(fmt.Sprintf("/faction/%s/marketplace/%s", fID, req.Payload.ID.String()), HubKeyMarketplaceSalesItemUpdate, resp)

	// Log Event
	err = db.MarketplaceAddEvent(boiler.MarketplaceEventBid, user.ID, decimal.NewNullDecimal(req.Payload.Amount.Mul(decimal.New(1, 18))), saleItem.ID, boiler.TableNames.ItemSales)
	if err != nil {
		l.Error().Err(err).Msg("failed to log bid event")
	}

	return nil
}

const HubKeyMarketplaceSalesItemUpdate = "MARKETPLACE:SALES:ITEM:UPDATE"

type SaleItemUpdate struct {
	AuctionCurrentPrice string                   `json:"auction_current_price"`
	TotalBids           int64                    `json:"total_bids"`
	LastBid             server.MarketplaceBidder `json:"last_bid,omitempty"`
}

func (mp *MarketplaceController) SalesItemUpdateSubscriber(ctx context.Context, user *boiler.Player, factionID string, key string, payload []byte, reply ws.ReplyFunc) error {
	cctx := chi.RouteContext(ctx)
	itemSaleID := cctx.URLParam("id")
	if itemSaleID == "" {
		return terror.Error(fmt.Errorf("item sale id is required"), "Item Sale ID is required.")
	}

	itemSaleUUID, err := uuid.FromString(itemSaleID)
	if err != nil {
		return terror.Error(fmt.Errorf("item sale id is invalid"), "Item Slale ID is invalid.")
	}

	// TODO: Update this when Keycards are available for auction
	saleItem, err := db.MarketplaceItemSale(itemSaleUUID)
	if errors.Is(err, sql.ErrNoRows) {
		return terror.Error(err, "Unable to find item sale id.")
	}
	if err != nil {
		return terror.Error(err, "Unable to get latest item sale update.")
	}

	resp := &SaleItemUpdate{
		AuctionCurrentPrice: saleItem.AuctionCurrentPrice.Decimal.String(),
		TotalBids:           saleItem.TotalBids,
		LastBid:             saleItem.LastBid,
	}

	reply(resp)

	return nil
}<|MERGE_RESOLUTION|>--- conflicted
+++ resolved
@@ -1487,14 +1487,6 @@
 				Status: server.MechArenaStatusSold,
 			})
 		}
-<<<<<<< HEAD
-=======
-
-		err = db.GiveMechAvatar(gamedb.StdConn, user.ID, ci.ItemID)
-		if err != nil {
-			l.Error().Err(err).Msg("Failed to give player mech avatar")
-		}
->>>>>>> d6fdb95a
 	}
 
 	// success
