--- conflicted
+++ resolved
@@ -81,10 +81,6 @@
 
 	token, err := readJWT(tokenStr, ac.Config.EncryptTokens, []byte(ac.Config.EncryptTokensKey), ac.Config.JwtKey)
 	if err != nil {
-<<<<<<< HEAD
-		gamelog.L.Err(err).Str("reading-jwt", req.Payload.Token).Msg("Failed to read JWT token")
-=======
->>>>>>> e1529a4c
 		return terror.Error(err, "Failed to read JWT token please try again")
 	}
 
