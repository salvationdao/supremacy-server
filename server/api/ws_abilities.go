--- conflicted
+++ resolved
@@ -96,11 +96,7 @@
 	}
 
 	targetPriceChan := make(chan *targetPrice)
-<<<<<<< HEAD
 	fc.Log.Info().Msg("STARTING fc.API.gameAbilityPool[factionID]")
-=======
-	fmt.Println("enter channel")
->>>>>>> b00017fc
 	fc.API.gameAbilityPool[factionID] <- func(fap GameAbilitiesPool, fapt *GameAbilityPoolTicker) {
 		// find ability
 		fc.Log.Info().Msg("fc.API.gameAbilityPool[factionID] 1")
@@ -114,16 +110,10 @@
 			fc.Log.Info().Msg("fc.API.gameAbilityPool[factionID] 3")
 			return
 		}
-<<<<<<< HEAD
 		fc.Log.Info().Msg("fc.API.gameAbilityPool[factionID] 4")
-=======
-
-		fmt.Println("Hold sups transaction")
->>>>>>> b00017fc
 		// check sups
 		reason := fmt.Sprintf("battle:%s|game_ability_contribution:%s", fc.API.BattleArena.CurrentBattleID(), req.Payload.GameAbilityID)
 		supTransactionReference, err := fc.API.Passport.SendHoldSupsMessage(context.Background(), userID, req.Payload.Amount, reason)
-		fmt.Println("End hold sup transaction")
 		if err != nil {
 			fc.Log.Info().Msg("fc.API.gameAbilityPool[factionID] 5")
 			targetPriceChan <- &targetPrice{
