--- conflicted
+++ resolved
@@ -503,16 +503,12 @@
 		return terror.Error(err, "Invalid request received.")
 	}
 
-<<<<<<< HEAD
 	L = L.With().Interface("payload", req.Payload).Logger()
 
-	ra, err := boiler.FindRepairAgent(gamedb.StdConn, req.Payload.RepairAgentID)
-=======
 	ra, err := boiler.RepairAgents(
 		boiler.RepairAgentWhere.ID.EQ(req.Payload.RepairAgentID),
 		qm.Load(boiler.RepairAgentRels.RepairOffer),
 	).One(gamedb.StdConn)
->>>>>>> 1aed7425
 	if err != nil {
 		L.Error().Err(err).Msg("failed to find repair agent")
 		return terror.Error(err, "Failed to load repair agent.")
@@ -569,47 +565,18 @@
 		return terror.Error(err, "Failed to load repair case.")
 	}
 
-<<<<<<< HEAD
 	L = L.With().Interface("repair case", rc).Logger()
 
-	// claim sups
-	ro, err := db.RepairOfferDetail(ra.RepairOfferID)
-	if err != nil {
-		L.Error().Err(err).Msg("failed to load repair offer")
-		return terror.Error(err, "Failed to load repair offer")
-	}
-
-	L = L.With().Interface("repair offer", ro).Logger()
-
-	// if it is not a self offer, pay the agent
-	if ro.OfferedByID.Valid && ro.SupsWorthPerBlock.GreaterThan(decimal.Zero) {
-		// claim reward
-		payoutTXID, err := api.Passport.SpendSupMessage(xsyn_rpcclient.SpendSupsReq{
-			FromUserID:           uuid.Must(uuid.FromString(server.RepairCenterUserID)),
-			ToUserID:             uuid.Must(uuid.FromString(user.ID)),
-			Amount:               ro.SupsWorthPerBlock.StringFixed(0),
-			TransactionReference: server.TransactionReference(fmt.Sprintf("claim_repair_offer_reward|%s|%d", ro.ID, time.Now().UnixNano())),
-			Group:                string(server.TransactionGroupSupremacy),
-			SubGroup:             string(server.TransactionGroupRepair),
-			Description:          "claim repair offer reward.",
-		})
-		if err != nil {
-			L.Error().Err(err).Msg("failed to pay sups for offering repair job")
-			return terror.Error(err, "Failed to pay sups for offering repair job.")
-		}
-
-		ra.PayoutTXID = null.StringFrom(payoutTXID)
-		_, err = ra.Update(gamedb.StdConn, boil.Whitelist(boiler.RepairAgentColumns.PayoutTXID))
-		if err != nil {
-			L.Error().Err(err).Msg("failed to update repair agent payout tx id")
-=======
 	// if it is not a self repair
 	if ra.R.RepairOffer.OfferedByID.Valid {
 		// claim sups
 		ro, err := db.RepairOfferDetail(ra.RepairOfferID)
 		if err != nil {
+			L.Error().Err(err).Msg("failed to load repair offer")
 			return terror.Error(err, "Failed to load repair offer")
 		}
+
+		L = L.With().Interface("repair offer", ro).Logger()
 
 		// if it is not a self offer, pay the agent
 		if ro.SupsWorthPerBlock.GreaterThan(decimal.Zero) {
@@ -624,19 +591,16 @@
 				Description:          "claim repair offer reward.",
 			})
 			if err != nil {
-				gamelog.L.Error().Str("player_id", user.ID).Str("repair offer id", ro.ID).Str("amount", ro.SupsWorthPerBlock.StringFixed(0)).Err(err).Msg("Failed to pay sups for offering repair job")
+				L.Error().Err(err).Msg("failed to pay sups for offering repair job")
 				return terror.Error(err, "Failed to pay sups for offering repair job.")
 			}
 
 			ra.PayoutTXID = null.StringFrom(payoutTXID)
 			_, err = ra.Update(gamedb.StdConn, boil.Whitelist(boiler.RepairAgentColumns.PayoutTXID))
 			if err != nil {
-				gamelog.L.Error().Err(err).
-					Interface("repair agent", ra).
-					Msg("Failed to update repair agent payout tx id")
+				L.Error().Err(err).Msg("failed to update repair agent payout tx id")
 			}
 
->>>>>>> 1aed7425
 		}
 
 		// broadcast result if repair is not completed
