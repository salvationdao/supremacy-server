package api

import (
	"context"
	"database/sql"
	"errors"
	"fmt"
	"net/http"
	"server"
	"server/battle"
	"server/db"
	"server/db/boiler"
	"server/gamedb"
	"time"

	"github.com/volatiletech/sqlboiler/v4/queries/qm"

	"github.com/go-chi/chi"
	"github.com/rs/zerolog"
)

// CheckController holds connection data for handlers
type CheckController struct {
	Conn        db.Conn
	Log         *zerolog.Logger
	BattleArena *battle.Arena
	Telegram    server.Telegram
}

func CheckRouter(log *zerolog.Logger, conn db.Conn, battleArena *battle.Arena, telegram server.Telegram) chi.Router {
	c := &CheckController{
		Conn:        conn,
		Log:         log,
		BattleArena: battleArena,
		Telegram:    telegram,
	}
	r := chi.NewRouter()
	r.Get("/", c.Check)
	r.Get("/game", c.CheckGame)
	r.Get("/game/kill/next", c.CheckGame)

	return r
}

func (c *CheckController) Check(w http.ResponseWriter, r *http.Request) {
	ok := true
	err := check(context.Background(), c.Conn)
	if err != nil {
		w.WriteHeader(http.StatusInternalServerError)
		_, err = w.Write([]byte(err.Error()))
		if err != nil {
			c.Log.Err(err).Msg("failed to send")
			return
		}
	}

	// get current battle
<<<<<<< HEAD
	ba := c.BattleArena.Battle()
	if ba != nil {
		now := time.Now()
		diff := now.Sub(ba.StartedAt)

		// check if current battle over 15 mins
		if diff.Minutes() > 15 {
			ok = false
			w.WriteHeader(http.StatusGone)
			msg := fmt.Sprintf("current battle over 15 mins, battle started at: %s (%f mins ago)",
				ba.StartedAt.String(),
				diff.Minutes())

			c.Log.Err(err).Str("battle_no", fmt.Sprintf("%d", ba.BattleNumber)).Msg(msg)
			_, err = w.Write([]byte(msg))
			if err != nil {
				c.Log.Err(err).Str("battle_no", fmt.Sprintf("%d", ba.BattleNumber)).Msg("failed to send")
			}
		}
=======
	ba, err := boiler.Battles(qm.OrderBy(fmt.Sprintf("%s DESC", boiler.BattleColumns.BattleNumber)), qm.Limit(1)).One(gamedb.StdConn)
	if err != nil {
		c.Log.Err(err).Msg("failed to retrieve battle")
		return
	}

	now := time.Now()
	diff := now.Sub(ba.StartedAt)
>>>>>>> 7fd25715

	// check if current battle over 15 mins
	if diff.Minutes() > 15 {
		ok = false
		w.WriteHeader(http.StatusGone)
		msg := fmt.Sprintf("current battle over 15 mins, battle started at: %s (%f mins ago)",
			ba.StartedAt.String(),
			diff.Minutes())

		c.Log.Err(err).Str("battle_no", fmt.Sprintf("%d", ba.BattleNumber)).Msg(msg)
		_, err = w.Write([]byte(msg))
		if err != nil {
			c.Log.Err(err).Str("battle_no", fmt.Sprintf("%d", ba.BattleNumber)).Msg("failed to send")
		}
	}

	// get contributions for the last  2 mins
	btlContributions, err := ba.BattleContributions(boiler.BattleContributionWhere.ContributedAt.GT(now.Add(-2 * time.Minute))).All(gamedb.StdConn)
	if err != nil && !errors.Is(err, sql.ErrNoRows) {
		c.Log.Err(err).Str("battle_no", fmt.Sprintf("%d", ba.BattleNumber)).Msg("failed to get battle contributions")

	}

	if len(btlContributions) <= 0 {
		ok = false
		w.WriteHeader(http.StatusGone)
		msg := "there has been no contributions on the last 2 mins"
		c.Log.Err(err).Str("battle_no", fmt.Sprintf("%d", ba.BattleNumber)).Msg(msg)
		_, err = w.Write([]byte("\n" + msg))
		if err != nil {
			c.Log.Err(err).Str("battle_no", fmt.Sprintf("%d", ba.BattleNumber)).Msg("failed to send")
		}
	}

	if ok {
		_, err = w.Write([]byte("\nok"))
		if err != nil {
			c.Log.Err(err).Msg("failed to send")
		}
	}

}

// CheckGame return a game stat check
func (c *CheckController) CheckGame(w http.ResponseWriter, r *http.Request) {
	err := check(r.Context(), c.Conn)
	if err != nil {
		w.WriteHeader(http.StatusInternalServerError)
		_, err = w.Write([]byte(err.Error()))
		if err != nil {
			c.Log.Err(err).Msg("failed to send")
			return
		}
	}
	_, err = w.Write([]byte("ok"))
	if err != nil {
		c.Log.Err(err).Msg("failed to send")
	}
}<|MERGE_RESOLUTION|>--- conflicted
+++ resolved
@@ -55,27 +55,6 @@
 	}
 
 	// get current battle
-<<<<<<< HEAD
-	ba := c.BattleArena.Battle()
-	if ba != nil {
-		now := time.Now()
-		diff := now.Sub(ba.StartedAt)
-
-		// check if current battle over 15 mins
-		if diff.Minutes() > 15 {
-			ok = false
-			w.WriteHeader(http.StatusGone)
-			msg := fmt.Sprintf("current battle over 15 mins, battle started at: %s (%f mins ago)",
-				ba.StartedAt.String(),
-				diff.Minutes())
-
-			c.Log.Err(err).Str("battle_no", fmt.Sprintf("%d", ba.BattleNumber)).Msg(msg)
-			_, err = w.Write([]byte(msg))
-			if err != nil {
-				c.Log.Err(err).Str("battle_no", fmt.Sprintf("%d", ba.BattleNumber)).Msg("failed to send")
-			}
-		}
-=======
 	ba, err := boiler.Battles(qm.OrderBy(fmt.Sprintf("%s DESC", boiler.BattleColumns.BattleNumber)), qm.Limit(1)).One(gamedb.StdConn)
 	if err != nil {
 		c.Log.Err(err).Msg("failed to retrieve battle")
@@ -84,7 +63,6 @@
 
 	now := time.Now()
 	diff := now.Sub(ba.StartedAt)
->>>>>>> 7fd25715
 
 	// check if current battle over 15 mins
 	if diff.Minutes() > 15 {
@@ -125,7 +103,6 @@
 			c.Log.Err(err).Msg("failed to send")
 		}
 	}
-
 }
 
 // CheckGame return a game stat check
