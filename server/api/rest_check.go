package api

import (
	"context"
	"database/sql"
	"errors"
	"fmt"
<<<<<<< HEAD
=======
	"github.com/volatiletech/sqlboiler/v4/queries/qm"
>>>>>>> f765fcc6
	"net/http"
	"server/battle"
	"server/db"
	"server/db/boiler"
	"server/gamedb"
	"time"
<<<<<<< HEAD

	"github.com/volatiletech/sqlboiler/v4/queries/qm"
=======
>>>>>>> f765fcc6

	"github.com/go-chi/chi"
	"github.com/rs/zerolog"
)

// CheckController holds connection data for handlers
type CheckController struct {
	Conn        db.Conn
	Log         *zerolog.Logger
	BattleArena *battle.Arena
}

func CheckRouter(log *zerolog.Logger, conn db.Conn, battleArena *battle.Arena) chi.Router {
	c := &CheckController{
		Conn:        conn,
		Log:         log,
		BattleArena: battleArena,
	}
	r := chi.NewRouter()
	r.Get("/", c.Check)
	r.Get("/game", c.CheckGame)
	r.Get("/game/kill/next", c.CheckGame)

	return r
}

func (c *CheckController) Check(w http.ResponseWriter, r *http.Request) {
	ok := true
	err := check(context.Background(), c.Conn)
	if err != nil {
		w.WriteHeader(http.StatusInternalServerError)
		_, err = w.Write([]byte(err.Error()))
		if err != nil {
			c.Log.Err(err).Msg("failed to send")
			return
		}
	}

<<<<<<< HEAD
	// get current battle
=======
>>>>>>> f765fcc6
	ba, err := boiler.Battles(qm.OrderBy(fmt.Sprintf("%s DESC", boiler.BattleColumns.BattleNumber)), qm.Limit(1)).One(gamedb.StdConn)
	if err != nil {
		c.Log.Err(err).Msg("failed to retrieve battle")
		return
	}
<<<<<<< HEAD

=======
>>>>>>> f765fcc6
	now := time.Now()
	diff := now.Sub(ba.StartedAt)

	// check if current battle over 15 mins
	if diff.Minutes() > 15 {
		ok = false
		w.WriteHeader(http.StatusGone)
		msg := fmt.Sprintf("current battle over 15 mins, battle started at: %s (%f mins ago)",
			ba.StartedAt.String(),
			diff.Minutes())

		c.Log.Err(err).Str("battle_no", fmt.Sprintf("%d", ba.BattleNumber)).Msg(msg)
		_, err = w.Write([]byte(msg))
		if err != nil {
			c.Log.Err(err).Str("battle_no", fmt.Sprintf("%d", ba.BattleNumber)).Msg("failed to send")
		}
	}

	// get contributions for the last  2 mins
	btlContributions, err := ba.BattleContributions(boiler.BattleContributionWhere.ContributedAt.GT(now.Add(-2 * time.Minute))).All(gamedb.StdConn)
	if err != nil && !errors.Is(err, sql.ErrNoRows) {
		c.Log.Err(err).Str("battle_no", fmt.Sprintf("%d", ba.BattleNumber)).Msg("failed to get battle contributions")
<<<<<<< HEAD

=======
>>>>>>> f765fcc6
	}

	if len(btlContributions) <= 0 {
		ok = false
		w.WriteHeader(http.StatusGone)
		msg := "there has been no contributions on the last 2 mins"
		c.Log.Err(err).Str("battle_no", fmt.Sprintf("%d", ba.BattleNumber)).Msg(msg)
		_, err = w.Write([]byte("\n" + msg))
		if err != nil {
			c.Log.Err(err).Str("battle_no", fmt.Sprintf("%d", ba.BattleNumber)).Msg("failed to send")
		}
	}

	if ok {
		_, err = w.Write([]byte("\nok"))
		if err != nil {
			c.Log.Err(err).Msg("failed to send")
		}
	}

}

// CheckGame return a game stat check
func (c *CheckController) CheckGame(w http.ResponseWriter, r *http.Request) {
	err := check(r.Context(), c.Conn)
	if err != nil {
		w.WriteHeader(http.StatusInternalServerError)
		_, err = w.Write([]byte(err.Error()))
		if err != nil {
			c.Log.Err(err).Msg("failed to send")
			return
		}
	}
	_, err = w.Write([]byte("ok"))
	if err != nil {
		c.Log.Err(err).Msg("failed to send")
	}
}<|MERGE_RESOLUTION|>--- conflicted
+++ resolved
@@ -5,21 +5,21 @@
 	"database/sql"
 	"errors"
 	"fmt"
-<<<<<<< HEAD
-=======
+	"database/sql"
+	"errors"
+	"fmt"
 	"github.com/volatiletech/sqlboiler/v4/queries/qm"
->>>>>>> f765fcc6
 	"net/http"
 	"server/battle"
 	"server/db"
 	"server/db/boiler"
 	"server/gamedb"
 	"time"
-<<<<<<< HEAD
 
 	"github.com/volatiletech/sqlboiler/v4/queries/qm"
-=======
->>>>>>> f765fcc6
+	"server/db/boiler"
+	"server/gamedb"
+	"time"
 
 	"github.com/go-chi/chi"
 	"github.com/rs/zerolog"
@@ -58,19 +58,13 @@
 		}
 	}
 
-<<<<<<< HEAD
 	// get current battle
-=======
->>>>>>> f765fcc6
 	ba, err := boiler.Battles(qm.OrderBy(fmt.Sprintf("%s DESC", boiler.BattleColumns.BattleNumber)), qm.Limit(1)).One(gamedb.StdConn)
 	if err != nil {
 		c.Log.Err(err).Msg("failed to retrieve battle")
 		return
 	}
-<<<<<<< HEAD
 
-=======
->>>>>>> f765fcc6
 	now := time.Now()
 	diff := now.Sub(ba.StartedAt)
 
@@ -93,10 +87,7 @@
 	btlContributions, err := ba.BattleContributions(boiler.BattleContributionWhere.ContributedAt.GT(now.Add(-2 * time.Minute))).All(gamedb.StdConn)
 	if err != nil && !errors.Is(err, sql.ErrNoRows) {
 		c.Log.Err(err).Str("battle_no", fmt.Sprintf("%d", ba.BattleNumber)).Msg("failed to get battle contributions")
-<<<<<<< HEAD
 
-=======
->>>>>>> f765fcc6
 	}
 
 	if len(btlContributions) <= 0 {
