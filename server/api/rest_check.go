--- conflicted
+++ resolved
@@ -2,13 +2,10 @@
 
 import (
 	"context"
-<<<<<<< HEAD
-=======
 	"database/sql"
 	"errors"
 	"fmt"
 	"github.com/volatiletech/sqlboiler/v4/queries/qm"
->>>>>>> e1529a4c
 	"net/http"
 	"server/battle"
 	"server/db"
@@ -51,47 +48,6 @@
 	}
 
 	// get current battle
-<<<<<<< HEAD
-	//ba := c.BattleArena.Battle()
-
-	//if ba != nil {
-	//	now := time.Now()
-	//	diff := now.Sub(ba.StartedAt)
-	//
-	//	// check if current battle over 15 mins
-	//	if diff.Minutes() > 15 {
-	//		ok = false
-	//		w.WriteHeader(http.StatusGone)
-	//		msg := fmt.Sprintf("current battle over 15 mins, battle started at: %s (%f mins ago)",
-	//			ba.StartedAt.String(),
-	//			diff.Minutes())
-	//
-	//		c.Log.Err(err).Str("battle_no", fmt.Sprintf("%d", ba.BattleNumber)).Msg(msg)
-	//		_, err = w.Write([]byte(msg))
-	//		if err != nil {
-	//			c.Log.Err(err).Str("battle_no", fmt.Sprintf("%d", ba.BattleNumber)).Msg("failed to send")
-	//		}
-	//	}
-	//
-	//	// get contributions for the last  2 mins
-	//	btlContributions, err := ba.BattleContributions(boiler.BattleContributionWhere.ContributedAt.GT(now.Add(-2 * time.Minute))).All(gamedb.StdConn)
-	//	if err != nil && !errors.Is(err, sql.ErrNoRows) {
-	//		c.Log.Err(err).Str("battle_no", fmt.Sprintf("%d", ba.BattleNumber)).Msg("failed to get battle contributions")
-	//
-	//	}
-	//
-	//	if len(btlContributions) <= 0 {
-	//		ok = false
-	//		w.WriteHeader(http.StatusGone)
-	//		msg := "there has been no contributions on the last 2 mins"
-	//		c.Log.Err(err).Str("battle_no", fmt.Sprintf("%d", ba.BattleNumber)).Msg(msg)
-	//		_, err = w.Write([]byte("\n" + msg))
-	//		if err != nil {
-	//			c.Log.Err(err).Str("battle_no", fmt.Sprintf("%d", ba.BattleNumber)).Msg("failed to send")
-	//		}
-	//	}
-	//}
-=======
 	ba, err := boiler.Battles(qm.OrderBy(fmt.Sprintf("%s DESC", boiler.BattleColumns.BattleNumber)), qm.Limit(1)).One(gamedb.StdConn)
 	if err != nil {
 		c.Log.Err(err).Msg("failed to retrieve battle")
@@ -133,7 +89,6 @@
 			c.Log.Err(err).Str("battle_no", fmt.Sprintf("%d", ba.BattleNumber)).Msg("failed to send")
 		}
 	}
->>>>>>> e1529a4c
 
 	if ok {
 		_, err = w.Write([]byte("\nok"))
