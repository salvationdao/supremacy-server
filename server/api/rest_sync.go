--- conflicted
+++ resolved
@@ -40,20 +40,22 @@
 		return http.StatusInternalServerError, terror.Error(err, "Failed to sync faction with db")
 	}
 
-<<<<<<< HEAD
-	url = fmt.Sprintf("%s/%s/weapon_skins.csv", api.SyncConfig.FilePath, branch)
-=======
 	url = fmt.Sprintf("%s/%s/shield_types.csv", api.SyncConfig.FilePath, branch)
->>>>>>> 009bec03
 	f, err = synctool.DownloadFile(api.ctx, url, timeout)
 	if err != nil {
 		return http.StatusInternalServerError, terror.Error(err, "Failed to sync faction data")
 	}
-<<<<<<< HEAD
+	err = synctool.SyncShieldTypes(f, gamedb.StdConn)
+	if err != nil {
+		return http.StatusInternalServerError, terror.Error(err, "Failed to sync faction with db")
+	}
+
+	url = fmt.Sprintf("%s/%s/weapon_skins.csv", api.SyncConfig.FilePath, branch)
+	f, err = synctool.DownloadFile(api.ctx, url, timeout)
+	if err != nil {
+		return http.StatusInternalServerError, terror.Error(err, "Failed to sync faction data")
+	}
 	err = synctool.SyncWeaponSkins(f, gamedb.StdConn)
-=======
-	err = synctool.SyncShieldTypes(f, gamedb.StdConn)
->>>>>>> 009bec03
 	if err != nil {
 		return http.StatusInternalServerError, terror.Error(err, "Failed to sync faction with db")
 	}
@@ -84,16 +86,6 @@
 		return http.StatusInternalServerError, terror.Error(err, "Failed to sync faction data")
 	}
 	err = synctool.SyncMechModelSkinCompatibilities(f, gamedb.StdConn)
-	if err != nil {
-		return http.StatusInternalServerError, terror.Error(err, "Failed to sync faction with db")
-	}
-
-	url = fmt.Sprintf("%s/%s/weapon_skins.csv", api.SyncConfig.FilePath, branch)
-	f, err = synctool.DownloadFile(api.ctx, url, timeout)
-	if err != nil {
-		return http.StatusInternalServerError, terror.Error(err, "Failed to sync faction data")
-	}
-	err = synctool.SyncWeaponSkins(f, gamedb.StdConn)
 	if err != nil {
 		return http.StatusInternalServerError, terror.Error(err, "Failed to sync faction with db")
 	}
