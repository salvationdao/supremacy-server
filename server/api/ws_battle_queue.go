package api

import (
	"context"
	"database/sql"
	"encoding/json"
	"fmt"
	"server"
	"server/battle"
	"server/db"
	"server/db/boiler"
	"server/gamedb"
	"server/gamelog"
	"server/xsyn_rpcclient"
	"strings"
	"time"

	"github.com/friendsofgo/errors"
	"github.com/go-chi/chi/v5"
	"github.com/gofrs/uuid"
	"github.com/ninja-software/terror/v2"
	"github.com/ninja-syndicate/ws"
	"github.com/shopspring/decimal"
	"github.com/volatiletech/null/v8"
	"github.com/volatiletech/sqlboiler/v4/boil"
	"github.com/volatiletech/sqlboiler/v4/queries/qm"
	"golang.org/x/exp/slices"
)

func BattleQueueController(api *API) {
	api.SecureUserFactionCommand(HubKeyBattleLobbyCreate, api.BattleLobbyCreate)
	api.SecureUserFactionCommand(HubKeyBattleLobbyJoin, api.BattleLobbyJoin)
	api.SecureUserFactionCommand(HubKeyBattleLobbyLeave, api.BattleLobbyLeave)
	api.SecureUserCommand(HubKeyBattleLobbyTopUpReward, api.BattleLobbyTopUpReward)

	api.SecureUserFactionCommand(HubKeyMechsStake, api.MechStake)
	api.SecureUserFactionCommand(HubKeyMechsUnstake, api.MechUnstake)

	api.SecureUserFactionCommand(HubKeyBattleLobbySupporterJoin, api.BattleLobbySupporterJoin)
	//api.SecureUserFactionCommand(HubKeyBattleLobbySupporterLeave, api.BattleLobbySupporterLeave)
}

type BattleLobbyCreateRequest struct {
	Payload struct {
		Name              string          `json:"name"`
		AccessCode        null.String     `json:"access_code"`
		EntryFee          decimal.Decimal `json:"entry_fee"`
		FirstFactionCut   decimal.Decimal `json:"first_faction_cut"`
		SecondFactionCut  decimal.Decimal `json:"second_faction_cut"`
		ThirdFactionCut   decimal.Decimal `json:"third_faction_cut"`
		GameMapID         null.String     `json:"game_map_id,omitempty"`
		MaxDeployNumber   int             `json:"max_deploy_number"`
		ExtraReward       decimal.Decimal `json:"extra_reward"`
		WillNotStartUntil null.Time       `json:"will_not_start_until,omitempty"`
		MechIDs           []string        `json:"mech_ids"`
	} `json:"payload"`
}

const HubKeyBattleLobbyCreate = "BATTLE:LOBBY:CREATE"

func (api *API) BattleLobbyCreate(ctx context.Context, user *boiler.Player, factionID string, key string, payload []byte, reply ws.ReplyFunc) error {
	req := &BattleLobbyCreateRequest{}
	err := json.Unmarshal(payload, req)
	if err != nil {
		return terror.Error(err, "Invalid request received.")
	}

	// check if initial mechs count is over the limit
	if len(req.Payload.MechIDs) > db.FACTION_MECH_LIMIT {
		return terror.Error(fmt.Errorf("mech more than 3"), "Maximum 3 mech per faction.")
	}

	availableMechIDs, err := CheckMechQueueAuthorisation(user.ID, factionID, req.Payload.MechIDs)
	if err != nil {
		return err
	}

	availableMechIDs, err = db.FilterCanDeployMechIDs(availableMechIDs)
	if err != nil {
		return err
	}

	// entry fee check
	if req.Payload.EntryFee.IsNegative() {
		return terror.Error(fmt.Errorf("negative entry fee"), "Entry fee cannot be negative.")
	}

	if req.Payload.ExtraReward.IsNegative() {
		return terror.Error(fmt.Errorf("negative extra reward"), "Extra reward cannot be negative.")
	}

	// reward cut check
	if req.Payload.FirstFactionCut.IsNegative() || req.Payload.SecondFactionCut.IsNegative() || req.Payload.ThirdFactionCut.IsNegative() {
		return terror.Error(fmt.Errorf("negative reward cut"), "Reward cut must not be less than zero.")
	}

	if !req.Payload.FirstFactionCut.Add(req.Payload.SecondFactionCut).Add(req.Payload.ThirdFactionCut).Equal(decimal.NewFromInt(100)) {
		return terror.Error(fmt.Errorf("total must be 100"), "The total of the reward cut must equal 100.")
	}

	// start process
	err = api.ArenaManager.SendBattleQueueFunc(func() error {
		// check mech in queue
		availableMechIDs, err = db.FilterOutMechAlreadyInQueue(availableMechIDs)
		if err != nil {
			return err
		}

		var deployedMechIDs []string
		for _, mechID := range availableMechIDs {
			if len(deployedMechIDs) == db.FACTION_MECH_LIMIT {
				break
			}
			deployedMechIDs = append(deployedMechIDs, mechID)
		}

		var tx *sql.Tx

		tx, err = gamedb.StdConn.Begin()
		if err != nil {
			gamelog.L.Error().Err(err).Msg("Failed to start db transaction.")
			return terror.Error(err, "Failed to create battle lobby.")
		}

		defer tx.Rollback()

		bl := &boiler.BattleLobby{
			HostByID:              user.ID,
			Name:                  req.Payload.Name,
			GameMapID:             req.Payload.GameMapID,
			EntryFee:              req.Payload.EntryFee.Mul(decimal.New(1, 18)),
			FirstFactionCut:       req.Payload.FirstFactionCut.Div(decimal.NewFromInt(100)),
			SecondFactionCut:      req.Payload.SecondFactionCut.Div(decimal.NewFromInt(100)),
			ThirdFactionCut:       req.Payload.ThirdFactionCut.Div(decimal.NewFromInt(100)),
			EachFactionMechAmount: db.FACTION_MECH_LIMIT,
			MaxDeployPerPlayer:    req.Payload.MaxDeployNumber,
			WillNotStartUntil:     req.Payload.WillNotStartUntil,
		}

		if req.Payload.AccessCode.Valid && req.Payload.AccessCode.String != "" {
			bl.AccessCode = req.Payload.AccessCode
		}

		err = bl.Insert(tx, boil.Infer())
		if err != nil {
			gamelog.L.Error().Err(err).Interface("battle lobby", bl).Msg("Failed to insert battle lobby")
			return terror.Error(err, "Failed to create battle lobby")
		}

		// refund func list
		var refundFuncList []func()

		// loop through refund
		refund := func(fns []func()) {
			for _, fn := range fns {
				fn()
			}
		}

		paidTxID := ""

		if req.Payload.ExtraReward.GreaterThan(decimal.Zero) {

			amount := req.Payload.ExtraReward.Mul(decimal.New(1, 18))

			paidTxID, err = api.Passport.SpendSupMessage(xsyn_rpcclient.SpendSupsReq{
				FromUserID:           uuid.Must(uuid.FromString(user.ID)),
				ToUserID:             uuid.Must(uuid.FromString(server.SupremacyBattleUserID)),
				Amount:               amount.StringFixed(0),
				TransactionReference: server.TransactionReference(fmt.Sprintf("battle_lobby_extra_reward|%s|%d", bl.ID, time.Now().UnixNano())),
				Group:                string(server.TransactionGroupSupremacy),
				SubGroup:             string(server.TransactionGroupBattle),
				Description:          "adding extra sups reward for battle lobby.",
			})
			if err != nil {
				return terror.Error(err, "Failed to pay sups on entering battle lobby.")
			}

			// append refund func
			refundFuncList = append(refundFuncList, func() {
				_, err = api.Passport.RefundSupsMessage(paidTxID)
				if err != nil {
					gamelog.L.Error().Err(err).Str("entry tx id", paidTxID).Msg("Failed to refund transaction id")
				}
			})

			esr := &boiler.BattleLobbyExtraSupsReward{
				BattleLobbyID: bl.ID,
				OfferedByID:   user.ID,
				Amount:        amount,
				PaidTXID:      paidTxID,
			}
			err = esr.Insert(tx, boil.Infer())
			if err != nil {
				refund(refundFuncList)
				gamelog.L.Error().Err(err).Msg("Failed to insert extra sups reward.")
				return terror.Error(err, "Failed to pay extra sups reward.")
			}

		}

		if len(deployedMechIDs) > 0 {
			// check user balance
			userBalance := api.Passport.UserBalanceGet(uuid.FromStringOrNil(user.ID))
			if userBalance.LessThan(bl.EntryFee.Mul(decimal.NewFromInt(int64(len(deployedMechIDs))))) {
				refund(refundFuncList)
				return terror.Error(fmt.Errorf("not enough fund"), "Not enough fund to queue the mechs")
			}

			// insert battle mechs
			for _, mechID := range deployedMechIDs {
				blm := boiler.BattleLobbiesMech{
					BattleLobbyID: bl.ID,
					MechID:        mechID,
					QueuedByID:    user.ID,
					FactionID:     factionID,
				}

				if bl.EntryFee.GreaterThan(decimal.Zero) {
					paidTxID, err = api.Passport.SpendSupMessage(xsyn_rpcclient.SpendSupsReq{
						FromUserID:           uuid.Must(uuid.FromString(user.ID)),
						ToUserID:             uuid.Must(uuid.FromString(server.SupremacyBattleUserID)),
						Amount:               bl.EntryFee.StringFixed(0),
						TransactionReference: server.TransactionReference(fmt.Sprintf("enter_battle_lobby_fee|%s|%s|%d", mechID, bl.ID, time.Now().UnixNano())),
						Group:                string(server.TransactionGroupSupremacy),
						SubGroup:             string(server.TransactionGroupBattle),
						Description:          "entry fee of joining battle lobby.",
					})
					if err != nil {
						refund(refundFuncList)
						gamelog.L.Error().
							Str("player_id", user.ID).
							Str("mech id", mechID).
							Str("amount", bl.EntryFee.StringFixed(0)).
							Err(err).Msg("Failed to pay sups on entering battle lobby.")
						return terror.Error(err, "Failed to pay sups on entering battle lobby.")
					}
					blm.PaidTXID = null.StringFrom(paidTxID)

					// append refund func
					refundFuncList = append(refundFuncList, func() {
						_, err = api.Passport.RefundSupsMessage(paidTxID)
						if err != nil {
							gamelog.L.Error().Err(err).Str("entry tx id", paidTxID).Msg("Failed to refund transaction id")
						}
					})
				}

				err = blm.Insert(tx, boil.Infer())
				if err != nil {
					refund(refundFuncList)
					gamelog.L.Error().Err(err).Interface("battle lobby mech", blm).Msg("Failed to insert battle lobbies mech")
					return terror.Error(err, "Failed to insert mechs into battle lobby.")
				}
			}
		}

		err = tx.Commit()
		if err != nil {
			refund(refundFuncList)
			gamelog.L.Error().Err(err).Msg("Failed to commit db transaction.")
			return terror.Error(err, "Failed to create battle lobby.")
		}

		if len(deployedMechIDs) > 0 {
			// pause mechs repair case
			err = api.ArenaManager.PauseRepairCases(deployedMechIDs)
			if err != nil {
				return err
			}

			// broadcast update
			go battle.BroadcastMechQueueStatus(user.ID, deployedMechIDs...)
			go battle.BroadcastPlayerQueueStatus(user.ID)

		}

		// broadcast lobby
		api.ArenaManager.BattleLobbyDebounceBroadcastChan <- []string{bl.ID}

		return nil
	})
	if err != nil {
		return err
	}

	reply(true)

	return nil
}

type BattleLobbyJoinRequest struct {
	Payload struct {
		BattleLobbyID string   `json:"battle_lobby_id"`
		MechIDs       []string `json:"mech_ids"`
		AccessCode    string   `json:"access_code"`
	} `json:"payload"`
}

const HubKeyBattleLobbyJoin = "BATTLE:LOBBY:JOIN"

func (api *API) BattleLobbyJoin(ctx context.Context, user *boiler.Player, factionID string, key string, payload []byte, reply ws.ReplyFunc) error {
	req := &BattleLobbyJoinRequest{}
	err := json.Unmarshal(payload, req)
	if err != nil {
		return terror.Error(err, "Invalid request received.")
	}

	availableMechIDs, err := CheckMechQueueAuthorisation(user.ID, factionID, req.Payload.MechIDs)
	if err != nil {
		return err
	}

	availableMechIDs, err = db.FilterCanDeployMechIDs(availableMechIDs)
	if err != nil {
		return err
	}

	if len(availableMechIDs) == 0 {
		return terror.Error(err, "The provided mechs are still under repair.")
	}

	bl, err := boiler.FindBattleLobby(gamedb.StdConn, req.Payload.BattleLobbyID)
	if err != nil && !errors.Is(err, sql.ErrNoRows) {
		gamelog.L.Error().Err(err).Str("battle lobby id", req.Payload.BattleLobbyID).Msg("Failed to query battle lobby")
		return terror.Error(err, "Failed to load battle lobby")
	}

	if bl == nil {
		return terror.Error(fmt.Errorf("battle lobby not exist"), "Battle lobby does not exist.")
	}

	if bl.EndedAt.Valid {
		return terror.Error(fmt.Errorf("lobby is ended"), "The battle lobby is already closed.")
	}

	if bl.ReadyAt.Valid {
		return terror.Error(fmt.Errorf("lobby is full"), "The battle lobby is already full.")
	}

	blm, err := boiler.BattleLobbiesMechs(
		boiler.BattleLobbiesMechWhere.BattleLobbyID.EQ(bl.ID),
<<<<<<< HEAD
		boiler.BattleLobbiesMechWhere.OwnerID.EQ(user.ID),
=======
		boiler.BattleLobbiesMechWhere.QueuedByID.EQ(user.ID),
>>>>>>> cd463e4b
	).One(gamedb.StdConn)
	if err != nil && !errors.Is(err, sql.ErrNoRows) {
		gamelog.L.Error().Err(err).Msg("Failed to check queued mechs")
		return terror.Error(err, "Failed to check queued mechs")
	}

	// check password
	// if provided password is incorrect and this is the first time the players queue their mech in the lobby
	if bl.AccessCode.Valid && req.Payload.AccessCode != bl.AccessCode.String && blm == nil {
		return terror.Error(fmt.Errorf("incorrect password"), "The password is incorrect.")
	}

	affectedLobbyIDs := []string{bl.ID}

	err = api.ArenaManager.SendBattleQueueFunc(func() error {
		now := time.Now()
		// filter out mechs which are already in queue
		availableMechIDs, err = db.FilterOutMechAlreadyInQueue(availableMechIDs)
		if err != nil {
			return err
		}

		if len(availableMechIDs) == 0 {
			return terror.Error(fmt.Errorf("mechs ara already in the queue"), "All the mechs are already in queue.")
		}

		// check whether the lobby is still available
		bl, err = boiler.BattleLobbies(
			boiler.BattleLobbyWhere.ID.EQ(req.Payload.BattleLobbyID),
			qm.Load(
				boiler.BattleLobbyRels.BattleLobbiesMechs,
				boiler.BattleLobbiesMechWhere.RefundTXID.IsNull(),
				boiler.BattleLobbiesMechWhere.DeletedAt.IsNull(),
			),
		).One(gamedb.StdConn)
		if err != nil && !errors.Is(err, sql.ErrNoRows) {
			gamelog.L.Error().Err(err).Str("battle lobby id", req.Payload.BattleLobbyID).Msg("Failed to query battle lobby")
			return terror.Error(err, "Failed to load battle lobby")
		}

		if bl == nil {
			return terror.Error(fmt.Errorf("battle lobby not exist"), "Battle lobby does not exist.")
		}

		if bl.ReadyAt.Valid {
			return terror.Error(fmt.Errorf("battle lobby is already full"), "The battle lobby is already full.")
		}

		var battleLobbyMechs []*boiler.BattleLobbiesMech
		deployedMechIDs := []string{}
		availableSlotCount := bl.EachFactionMechAmount
		// check available slot
		if bl.R != nil {
			for _, blm := range bl.R.BattleLobbiesMechs {
				if blm.FactionID == factionID {
					availableSlotCount -= 1
				}

				// record the mechs in the battle lobby
				battleLobbyMechs = append(battleLobbyMechs, blm)
			}

			// return error, if not enough slots
			if availableSlotCount == 0 {
				return terror.Error(fmt.Errorf("battle lobby is already full"), "The battle lobby is already full.")
			}
		}

		// filled mech in remain slots
		for _, mechID := range availableMechIDs {
			// break, if no slot left
			if len(deployedMechIDs) == availableSlotCount {
				break
			}

			deployedMechIDs = append(deployedMechIDs, mechID)
		}

		// mark battle lobby is ready, if it is full
		lobbyReady := bl.EachFactionMechAmount*3 == (len(bl.R.BattleLobbiesMechs) + len(deployedMechIDs))

		// queue mech
		var tx *sql.Tx
		tx, err = gamedb.StdConn.Begin()
		if err != nil {
			gamelog.L.Error().Err(err).Msg("Failed to start db transaction.")
			return terror.Error(err, "Failed to queue your mech.")
		}

		defer tx.Rollback()

		// create empty function placeholder
		refundFns := []func(){}
		refund := func(fns []func()) {
			for _, fn := range fns {
				fn()
			}
		}

		for _, mechID := range deployedMechIDs {
			blm := &boiler.BattleLobbiesMech{
				BattleLobbyID: bl.ID,
				MechID:        mechID,
				QueuedByID:    user.ID,
				FactionID:     factionID,
			}

			if bl.EntryFee.GreaterThan(decimal.Zero) {
				var entryTxID string
				entryTxID, err = api.Passport.SpendSupMessage(xsyn_rpcclient.SpendSupsReq{
					FromUserID:           uuid.Must(uuid.FromString(user.ID)),
					ToUserID:             uuid.Must(uuid.FromString(server.SupremacyBattleUserID)),
					Amount:               bl.EntryFee.StringFixed(0),
					TransactionReference: server.TransactionReference(fmt.Sprintf("enter_battle_lobby_fee|%s|%s|%d", blm.MechID, bl.ID, time.Now().UnixNano())),
					Group:                string(server.TransactionGroupSupremacy),
					SubGroup:             string(server.TransactionGroupBattle),
					Description:          "entry fee of joining battle lobby.",
				})
				if err != nil {
					gamelog.L.Error().
						Str("player_id", user.ID).
						Str("mech id", blm.MechID).
						Str("amount", bl.EntryFee.StringFixed(0)).
						Err(err).Msg("Failed to pay sups on entering battle lobby.")
					return terror.Error(err, "Failed to pay sups on entering battle lobby.")
				}
				blm.PaidTXID = null.StringFrom(entryTxID)

				refundFns = append(refundFns, func() {
					_, err = api.Passport.RefundSupsMessage(entryTxID)
					if err != nil {
						gamelog.L.Error().Err(err).Str("entry tx id", entryTxID).Msg("Failed to refund mech queue fee.")
					}
				})
			}

			err = blm.Insert(tx, boil.Infer())
			if err != nil {
				refund(refundFns)
				gamelog.L.Error().Err(err).Interface("battle lobby mech", blm).Msg("Failed to insert battle lobbies mech")
				return terror.Error(err, "Failed to insert mechs into battle lobby.")
			}

			// record the mechs in the battle lobby
			battleLobbyMechs = append(battleLobbyMechs, blm)
		}

		// mark battle lobby to ready
		if lobbyReady {
			bl.ReadyAt = null.TimeFrom(now)
			bl.AccessCode = null.StringFromPtr(nil)
			_, err = bl.Update(tx, boil.Whitelist(boiler.BattleLobbyColumns.ReadyAt, boiler.BattleLobbyColumns.AccessCode))
			if err != nil {
				refund(refundFns)
				gamelog.L.Error().Interface("battle lobby", bl).Err(err).Msg("Failed to update battle lobby.")
				return terror.Error(err, "Failed to mark battle lobby to ready.")
			}

			_, err = bl.BattleLobbiesMechs(
				boiler.BattleLobbiesMechWhere.RefundTXID.IsNull(),
			).UpdateAll(tx, boiler.M{boiler.BattleLobbiesMechColumns.LockedAt: null.TimeFrom(now)})
			if err != nil {
				refund(refundFns)
				gamelog.L.Error().Interface("battle lobby", bl).Err(err).Msg("Failed to lock battle lobby mechs.")
				return terror.Error(err, "Failed to lock mechs in the battle lobby.")
			}

			// generate another system lobby
			if bl.GeneratedBySystem {
				newBattleLobby := &boiler.BattleLobby{
					HostByID:              bl.HostByID,
					EntryFee:              bl.EntryFee, // free to join
					FirstFactionCut:       bl.FirstFactionCut,
					SecondFactionCut:      bl.SecondFactionCut,
					ThirdFactionCut:       bl.ThirdFactionCut,
					EachFactionMechAmount: bl.EachFactionMechAmount,
					GameMapID:             bl.GameMapID,
					GeneratedBySystem:     true,
				}

				err = newBattleLobby.Insert(tx, boil.Infer())
				if err != nil {
					refund(refundFns)
					gamelog.L.Error().Err(err).Msg("Failed to insert public battle lobbies.")
					return terror.Error(err, "Failed to insert new system battle lobby.")
				}

				affectedLobbyIDs = append(affectedLobbyIDs, newBattleLobby.ID)
			}

		}

		err = tx.Commit()
		if err != nil {
			refund(refundFns)
			gamelog.L.Error().Err(err).Msg("Failed to commit db transaction.")
			return terror.Error(err, "Failed to queue your mech.")
		}

		// pause mechs repair case
		err = api.ArenaManager.PauseRepairCases(deployedMechIDs)
		if err != nil {
			return err
		}

		// kick
		if lobbyReady {
			api.ArenaManager.KickIdleArenas()

			for _, lm := range battleLobbyMechs {
				ws.PublishMessage(fmt.Sprintf("/faction/%s/queue/%s", factionID, lm.MechID), server.HubKeyPlayerAssetMechQueueSubscribe, &server.MechArenaInfo{
					Status:              server.MechArenaStatusQueue,
					CanDeploy:           false,
					BattleLobbyIsLocked: true,
				})
			}
		}

		go battle.BroadcastMechQueueStatus(user.ID, deployedMechIDs...)

		// broadcast battle lobby
		api.ArenaManager.BattleLobbyDebounceBroadcastChan <- affectedLobbyIDs

		// broadcast player queue status
		go battle.BroadcastPlayerQueueStatus(user.ID)

		// terminate repair bay
		// wrap it in go routine, the channel will not slow down the deployment process
		go func(playerID string, mechIDs []string) {
			// clean up repair slots, if any mechs are successfully deployed and in the bay
			nextRepairDurationSeconds := db.GetIntWithDefault(db.KeyAutoRepairDurationSeconds, 600)
			now = time.Now()
			_ = api.ArenaManager.SendRepairFunc(func() error {
				tx, err = gamedb.StdConn.Begin()
				if err != nil {
					gamelog.L.Error().Err(err).Msg("Failed to start db transaction.")
					return terror.Error(err, "Failed to start db transaction")
				}

				defer tx.Rollback()

				var count int64
				count, err = boiler.PlayerMechRepairSlots(
					boiler.PlayerMechRepairSlotWhere.MechID.IN(mechIDs),
					boiler.PlayerMechRepairSlotWhere.Status.NEQ(boiler.RepairSlotStatusDONE),
				).UpdateAll(
					tx,
					boiler.M{
						boiler.PlayerMechRepairSlotColumns.Status:         boiler.RepairSlotStatusDONE,
						boiler.PlayerMechRepairSlotColumns.SlotNumber:     0,
						boiler.PlayerMechRepairSlotColumns.NextRepairTime: null.TimeFromPtr(nil),
					},
				)
				if err != nil {
					gamelog.L.Error().Err(err).Strs("mech id list", mechIDs).Msg("Failed to update repair slot.")
					return terror.Error(err, "Failed to update repair slot")
				}

				// update remain slots and broadcast
				resp := []*boiler.PlayerMechRepairSlot{}
				if count > 0 {
					var pms boiler.PlayerMechRepairSlotSlice
					pms, err = boiler.PlayerMechRepairSlots(
						boiler.PlayerMechRepairSlotWhere.PlayerID.EQ(playerID),
						boiler.PlayerMechRepairSlotWhere.Status.NEQ(boiler.RepairSlotStatusDONE),
						qm.OrderBy(boiler.PlayerMechRepairSlotColumns.SlotNumber),
					).All(tx)
					if err != nil {
						gamelog.L.Error().Err(err).Msg("Failed to load player mech repair slots.")
						return terror.Error(err, "Failed to load repair slots")
					}

					for i, pm := range pms {
						shouldUpdate := false

						// check slot number
						if pm.SlotNumber != i+1 {
							pm.SlotNumber = i + 1
							shouldUpdate = true
						}

						if pm.SlotNumber == 1 {
							if pm.Status != boiler.RepairSlotStatusREPAIRING {
								pm.Status = boiler.RepairSlotStatusREPAIRING
								shouldUpdate = true
							}

							if !pm.NextRepairTime.Valid {
								pm.NextRepairTime = null.TimeFrom(now.Add(time.Duration(nextRepairDurationSeconds) * time.Second))
								shouldUpdate = true
							}
						} else {
							if pm.Status != boiler.RepairSlotStatusPENDING {
								pm.Status = boiler.RepairSlotStatusPENDING
								shouldUpdate = true
							}

							if pm.NextRepairTime.Valid {
								pm.NextRepairTime = null.TimeFromPtr(nil)
								shouldUpdate = true
							}
						}

						if shouldUpdate {
							_, err = pm.Update(tx,
								boil.Whitelist(
									boiler.PlayerMechRepairSlotColumns.SlotNumber,
									boiler.PlayerMechRepairSlotColumns.Status,
									boiler.PlayerMechRepairSlotColumns.NextRepairTime,
								),
							)
							if err != nil {
								gamelog.L.Error().Err(err).Interface("repair slot", pm).Msg("Failed to update repair slot.")
								return terror.Error(err, "Failed to update repair slot")
							}
						}

						resp = append(resp, pm)
					}
				}

				err = tx.Commit()
				if err != nil {
					gamelog.L.Error().Err(err).Msg("Failed to commit db transaction.")
					return terror.Error(err, "Failed to commit db transaction.")
				}

				// broadcast new list, if changed
				if count > 0 {
					ws.PublishMessage(fmt.Sprintf("/secure/user/%s/repair_bay", playerID), server.HubKeyMechRepairSlots, resp)
				}

				return nil
			})
		}(user.ID, deployedMechIDs)

		return nil
	})
	if err != nil {
		return err
	}

	reply(true)

	return nil
}

type BattleLobbyLeaveRequest struct {
	Payload struct {
		MechIDs []string `json:"mech_ids"`
	} `json:"payload"`
}

const HubKeyBattleLobbyLeave = "BATTLE:LOBBY:LEAVE"

func (api *API) BattleLobbyLeave(ctx context.Context, user *boiler.Player, factionID string, key string, payload []byte, reply ws.ReplyFunc) error {
	req := &BattleLobbyLeaveRequest{}
	err := json.Unmarshal(payload, req)
	if err != nil {
		return terror.Error(err, "Invalid request received.")
	}

	err = api.ArenaManager.SendBattleQueueFunc(func() error {
		now := time.Now()

		var blms boiler.BattleLobbiesMechSlice
		blms, err = boiler.BattleLobbiesMechs(
			boiler.BattleLobbiesMechWhere.MechID.IN(req.Payload.MechIDs),
			boiler.BattleLobbiesMechWhere.QueuedByID.EQ(user.ID),
			boiler.BattleLobbiesMechWhere.LockedAt.IsNull(),
			boiler.BattleLobbiesMechWhere.RefundTXID.IsNull(),
			qm.Load(boiler.BattleLobbiesMechRels.BattleLobby),
		).All(gamedb.StdConn)
		if err != nil {
			gamelog.L.Error().Err(err).Strs("mech id list", req.Payload.MechIDs).Msg("Failed to load battle lobbies mech.")
			return terror.Error(err, "Failed to load battle lobby queuing records.")
		}

		if blms == nil {
			return terror.Error(fmt.Errorf("no mech in queue"), "No mech is in queue.")
		}

		var tx *sql.Tx
		tx, err = gamedb.StdConn.Begin()
		if err != nil {
			gamelog.L.Error().Err(err).Msg("Failed to start db transaction.")
			return terror.Error(err, "Failed to leave battle lobby.")
		}

		defer tx.Rollback()

		var refundFns []func()
		refund := func(fns []func()) {
			for _, fn := range fns {
				fn()
			}
		}

		changedBattleLobbyIDs := []string{}
		leftMechIDs := []string{}
		for _, blm := range blms {
			if blm.R == nil || blm.R.BattleLobby == nil {
				continue
			}

			bl := blm.R.BattleLobby

			blm.DeletedAt = null.TimeFrom(now)

			// refund entry fee
			if bl.EntryFee.GreaterThan(decimal.Zero) {
				refundTxID := ""
				refundTxID, err = api.Passport.SpendSupMessage(xsyn_rpcclient.SpendSupsReq{
					FromUserID:           uuid.Must(uuid.FromString(server.SupremacyBattleUserID)),
					ToUserID:             uuid.Must(uuid.FromString(user.ID)),
					Amount:               bl.EntryFee.StringFixed(0),
					TransactionReference: server.TransactionReference(fmt.Sprintf("refund_for_leaving_battle_lobby|%s|%s|%d", blm.MechID, bl.ID, time.Now().UnixNano())),
					Group:                string(server.TransactionGroupSupremacy),
					SubGroup:             string(server.TransactionGroupBattle),
					Description:          fmt.Sprintf("refund entry fee of joining battle lobby #%d.", bl.Number),
				})
				if err != nil {
					refund(refundFns)
					gamelog.L.Error().Err(err).
						Str("from user id", server.SupremacyBattleUserID).
						Str("to user id", user.ID).
						Str("amount", bl.EntryFee.StringFixed(0)).
						Msg("Failed to refund battle lobby entry fee.")
					return terror.Error(err, "Failed to refund battle lobby entry fee.")
				}

				// append refund func
				refundFns = append(refundFns, func() {
					_, err = api.Passport.RefundSupsMessage(refundTxID)
					if err != nil {
						gamelog.L.Error().Err(err).Str("transaction id", refundTxID).Msg("Failed to refund transaction.")
						return
					}
				})

				blm.RefundTXID = null.StringFrom(refundTxID)
			}

			_, err = blm.Update(tx, boil.Whitelist(boiler.BattleLobbiesMechColumns.RefundTXID, boiler.BattleLobbiesMechColumns.DeletedAt))
			if err != nil {
				refund(refundFns)
				return terror.Error(err, "Failed to archive ")
			}

			leftMechIDs = append(leftMechIDs, blm.MechID)
			if slices.Index(changedBattleLobbyIDs, blm.BattleLobbyID) == -1 {
				changedBattleLobbyIDs = append(changedBattleLobbyIDs, blm.BattleLobbyID)
			}
		}

		err = tx.Commit()
		if err != nil {
			refund(refundFns)
			gamelog.L.Error().Err(err).Msg("Failed to commit db transaction.")
			return terror.Error(err, "Failed to leave battle lobby.")
		}

		// load changed battle lobbies
		var bls boiler.BattleLobbySlice
		bls, err = boiler.BattleLobbies(
			boiler.BattleLobbyWhere.ID.IN(changedBattleLobbyIDs),
			qm.Load(boiler.BattleLobbyRels.BattleLobbiesMechs, boiler.BattleLobbiesMechWhere.DeletedAt.IsNull()),
		).All(gamedb.StdConn)
		if err != nil {
			return terror.Error(err, "Failed to load changed battle lobbies")
		}

		playerLeftLobbies := []*server.BattleLobby{}
		lobbyIDs := []string{}
		for _, bl := range bls {
			lobbyIDs = append(lobbyIDs, bl.ID)

			// skip, if the player is the host of the lobby
			if bl.HostByID == user.ID {
				continue
			}

			// skip, if the player still has mechs queued in the lobby
<<<<<<< HEAD
			if bl.R != nil && bl.R.BattleLobbiesMechs != nil && slices.IndexFunc(bl.R.BattleLobbiesMechs, func(blm *boiler.BattleLobbiesMech) bool { return blm.OwnerID == user.ID }) != -1 {
=======
			if bl.R != nil && bl.R.BattleLobbiesMechs != nil && slices.IndexFunc(bl.R.BattleLobbiesMechs, func(blm *boiler.BattleLobbiesMech) bool { return blm.QueuedByID == user.ID }) != -1 {
>>>>>>> cd463e4b
				continue
			}

			// otherwise, append the lobbies that the player has left
			playerLeftLobbies = append(playerLeftLobbies, &server.BattleLobby{
				BattleLobby: &boiler.BattleLobby{
					ID:        bl.ID,
					DeletedAt: null.TimeFrom(time.Now()),
				},
			})
		}

		// broadcast the lobbies player have left
		if len(playerLeftLobbies) > 0 {
			ws.PublishMessage(fmt.Sprintf("/secure/user/%s/involved_battle_lobbies", user.ID), server.HubKeyInvolvedBattleLobbyListUpdate, playerLeftLobbies)
		}

		api.ArenaManager.BattleLobbyDebounceBroadcastChan <- lobbyIDs

		// restart repair case
		go func() {
			err = api.ArenaManager.RestartRepairCases(leftMechIDs)
			if err != nil {
				gamelog.L.Error().Err(err).Strs("mech id list", leftMechIDs).Msg("Failed to restart repair cases")
			}
		}()

		// broadcast player queue status
		go battle.BroadcastPlayerQueueStatus(user.ID)

		// broadcast new mech stat
		go battle.BroadcastMechQueueStatus(user.ID, leftMechIDs...)

		return nil
	})
	if err != nil {
		return err
	}

	reply(true)

	return nil
}

type BattleBountyCreateRequest struct {
	Payload struct {
		MechID string          `json:"mech_id"`
		Amount decimal.Decimal `json:"amount"`
	} `json:"payload"`
}

// subscriptions

func (api *API) BattleETASubscribeHandler(ctx context.Context, key string, payload []byte, reply ws.ReplyFunc) error {
	bs, err := boiler.Battles(
		boiler.BattleWhere.EndedAt.IsNotNull(),
		qm.OrderBy(boiler.BattleColumns.BattleNumber+" DESC"),
		qm.Limit(100),
	).All(gamedb.StdConn)
	if err != nil {
		gamelog.L.Error().Err(err).Msg("Failed to load latest 100 battles")
		return terror.Error(err, "Failed to load ended battles")
	}

	if bs == nil || len(bs) == 0 {
		// NOTE: this will only happen on DEV or STAGING (after reset), so hardcode default ETA to 5 minutes
		reply(300)
		return nil
	}

	var totalDuration time.Duration
	for _, b := range bs {
		totalDuration += b.EndedAt.Time.Sub(b.StartedAt)
	}

	reply(int(totalDuration.Seconds()) / len(bs))

	return nil
}

func (api *API) BattleLobbyListUpdate(ctx context.Context, user *boiler.Player, factionID string, key string, payload []byte, reply ws.ReplyFunc) error {
	// return all the unfinished lobbies
	bls, err := boiler.BattleLobbies(
		boiler.BattleLobbyWhere.EndedAt.IsNull(),
		boiler.BattleLobbyWhere.AccessCode.IsNull(),
		qm.Load(boiler.BattleLobbyRels.HostBy),
		qm.Load(boiler.BattleLobbyRels.GameMap),
		qm.Load(
			boiler.BattleLobbyRels.BattleLobbyExtraSupsRewards,
			boiler.BattleLobbyExtraSupsRewardWhere.RefundedTXID.IsNull(),
			boiler.BattleLobbyExtraSupsRewardWhere.DeletedAt.IsNull(),
		),
	).All(gamedb.StdConn)
	if err != nil {
		gamelog.L.Error().Err(err).Msg("Failed to load battle lobbies.")
		return terror.Error(err, "Failed to load battle lobbies.")
	}

	resp, err := server.BattleLobbiesFromBoiler(bls)
	if err != nil {
		return err
	}

	reply(server.BattleLobbiesFactionFilter(resp, factionID, user.ID))

	return nil
}

func (api *API) PrivateBattleLobbyUpdate(ctx context.Context, user *boiler.Player, factionID string, key string, payload []byte, reply ws.ReplyFunc) error {
	accessCode := chi.RouteContext(ctx).URLParam("access_code")
	if accessCode == "" {
		return nil
	}

	bl, err := db.GetBattleLobbyViaAccessCode(accessCode)
	if err != nil {
		return terror.Error(err, "Failed to load battle lobby")
	}

	filteredBattleLobbies, err := server.BattleLobbiesFromBoiler([]*boiler.BattleLobby{bl})
	if err != nil {
		return err
	}

	if len(filteredBattleLobbies) > 0 {
		lobby := filteredBattleLobbies[0]
		reply(server.BattleLobbyInfoFilter(lobby, factionID, lobby.HostByID == user.ID))
	}

	return nil
}

type MechStakeRequest struct {
	Payload struct {
		MechIDs []string `json:"mech_ids"`
	} `json:"payload"`
}

const HubKeyMechsStake = "MECHS:STAKE"

func (api *API) MechStake(ctx context.Context, user *boiler.Player, factionID string, key string, payload []byte, reply ws.ReplyFunc) error {
	req := &MechStakeRequest{}
	err := json.Unmarshal(payload, req)
	if err != nil {
		return terror.Error(err, "Invalid request received.")
	}

	l := gamelog.L.With().Str("func", "MechStake").Str("player id", user.ID).Strs("staked mech id list", req.Payload.MechIDs).Logger()

	mqas, err := db.MechsQueueAuthorisationDataGet(req.Payload.MechIDs)
	if err != nil {
		return err
	}

	tx, err := gamedb.StdConn.Begin()
	if err != nil {
		l.Error().Err(err).Msg("Failed to start db transaction.")
		return terror.Error(err, "Failed to stake your mechs")
	}

	defer tx.Rollback()

	stakedMechIDs := []string{}
	for _, mqa := range mqas {
		if mqa.OwnerID != user.ID || mqa.StakedOnFactionID.Valid || mqa.XsynLocked || mqa.LockedToMarketplace || mqa.MarketLocked || !mqa.PowerCoreID.Valid || !mqa.HasWeapon {
			continue
		}

		// stake mech
		sm := &boiler.StakedMech{
			MechID:    mqa.MechID,
			OwnerID:   user.ID,
			FactionID: factionID,
		}

		err = sm.Insert(tx, boil.Infer())
		if err != nil {
			l.Error().Interface("mech", sm).Err(err).Msg("Failed to insert staked mech.")
			return terror.Error(err, "Failed to insert staked mech")
		}

		stakedMechIDs = append(stakedMechIDs, sm.MechID)
	}

	err = tx.Commit()
	if err != nil {
		l.Error().Err(err).Msg("Failed to commit db transaction.")
		return terror.Error(err, "Failed to stake your mechs")
	}

	for _, mechID := range stakedMechIDs {
		ws.PublishMessage(fmt.Sprintf("/public/mech/%s/is_staked", mechID), HubKeyMechIsStaked, true)
	}

	// broadcast staked mech list
	lms, err := db.LobbyMechsBrief(user.ID, stakedMechIDs...)
	if err == nil {
	}
	// broadcast both mech list
	ws.PublishMessage(fmt.Sprintf("/faction/%s/staked_mechs", factionID), server.HubKeyFactionStakedMechs, lms)
	ws.PublishMessage(fmt.Sprintf("/secure/user/%s/owned_mechs", user.ID), server.HubKeyPlayerMechsBrief, lms)

	reply(true)
	return nil
}

const HubKeyMechsUnstake = "MECHS:UNSTAKE"

func (api *API) MechUnstake(ctx context.Context, user *boiler.Player, factionID string, key string, payload []byte, reply ws.ReplyFunc) error {
	req := &MechStakeRequest{}
	err := json.Unmarshal(payload, req)
	if err != nil {
		return terror.Error(err, "Invalid request received.")
	}

	l := gamelog.L.With().Str("func", "MechUnstake").Str("user id", user.ID).Strs("mech ids", req.Payload.MechIDs).Logger()

	err = api.ArenaManager.SendBattleQueueFunc(func() error {
		now := time.Now()

		var stakedMechs []*boiler.StakedMech
		stakedMechs, err = boiler.StakedMechs(
			boiler.StakedMechWhere.OwnerID.EQ(user.ID),
			boiler.StakedMechWhere.MechID.IN(req.Payload.MechIDs),
		).All(gamedb.StdConn)
		if err != nil {
			l.Error().Err(err).Msg("Failed to load staked mechs.")
			return terror.Error(err, "Failed to load staked mechs.")
		}

		if len(stakedMechs) == 0 {
			return nil
		}

		stakedMechIDs := []string{}
		for _, stakedMech := range stakedMechs {
			stakedMechIDs = append(stakedMechIDs, stakedMech.MechID)
		}

		var blms boiler.BattleLobbiesMechSlice
		blms, err = boiler.BattleLobbiesMechs(
			boiler.BattleLobbiesMechWhere.MechID.IN(stakedMechIDs),
			boiler.BattleLobbiesMechWhere.LockedAt.IsNull(),
			boiler.BattleLobbiesMechWhere.RefundTXID.IsNull(),
			qm.Load(boiler.BattleLobbiesMechRels.BattleLobby),
		).All(gamedb.StdConn)
		if err != nil {
			gamelog.L.Error().Err(err).Strs("mech id list", stakedMechIDs).Msg("Failed to load battle lobbies mech.")
			return terror.Error(err, "Failed to load battle lobby queuing records.")
		}

		// pull mechs out of the pending lobbies
		var tx *sql.Tx
		tx, err = gamedb.StdConn.Begin()
		if err != nil {
			gamelog.L.Error().Err(err).Msg("Failed to start db transaction.")
			return terror.Error(err, "Failed to leave battle lobby.")
		}

		defer tx.Rollback()

		// unstake mechs
		_, err = boiler.StakedMechs(boiler.StakedMechWhere.MechID.IN(stakedMechIDs)).DeleteAll(tx)
		if err != nil {
			l.Error().Err(err).Msg("Failed to unstake mechs.")
			return terror.Error(err, "Failed to unstake mechs.")
		}

		var refundFns []func()
		refund := func(fns []func()) {
			for _, fn := range fns {
				fn()
			}
		}

		changedBattleLobbyIDs := []string{}
		leftMechIDs := []string{}
		for _, blm := range blms {
			if blm.R == nil || blm.R.BattleLobby == nil {
				continue
			}

			bl := blm.R.BattleLobby

			blm.DeletedAt = null.TimeFrom(now)

			// refund entry fee
			if bl.EntryFee.GreaterThan(decimal.Zero) {
				refundTxID := ""
				refundTxID, err = api.Passport.SpendSupMessage(xsyn_rpcclient.SpendSupsReq{
					FromUserID:           uuid.Must(uuid.FromString(server.SupremacyBattleUserID)),
					ToUserID:             uuid.Must(uuid.FromString(user.ID)),
					Amount:               bl.EntryFee.StringFixed(0),
					TransactionReference: server.TransactionReference(fmt.Sprintf("refund_for_leaving_battle_lobby|%s|%s|%d", blm.MechID, bl.ID, time.Now().UnixNano())),
					Group:                string(server.TransactionGroupSupremacy),
					SubGroup:             string(server.TransactionGroupBattle),
					Description:          fmt.Sprintf("refund entry fee of joining battle lobby #%d.", bl.Number),
				})
				if err != nil {
					refund(refundFns)
					gamelog.L.Error().Err(err).
						Str("from user id", server.SupremacyBattleUserID).
						Str("to user id", user.ID).
						Str("amount", bl.EntryFee.StringFixed(0)).
						Msg("Failed to refund battle lobby entry fee.")
					return terror.Error(err, "Failed to refund battle lobby entry fee.")
				}

				// append refund func
				refundFns = append(refundFns, func() {
					_, err = api.Passport.RefundSupsMessage(refundTxID)
					if err != nil {
						gamelog.L.Error().Err(err).Str("transaction id", refundTxID).Msg("Failed to refund transaction.")
						return
					}
				})

				blm.RefundTXID = null.StringFrom(refundTxID)
			}

			_, err = blm.Update(tx, boil.Whitelist(boiler.BattleLobbiesMechColumns.RefundTXID, boiler.BattleLobbiesMechColumns.DeletedAt))
			if err != nil {
				refund(refundFns)
				return terror.Error(err, "Failed to archive ")
			}

			leftMechIDs = append(leftMechIDs, blm.MechID)
			if slices.Index(changedBattleLobbyIDs, blm.BattleLobbyID) == -1 {
				changedBattleLobbyIDs = append(changedBattleLobbyIDs, blm.BattleLobbyID)
			}
		}

		err = tx.Commit()
		if err != nil {
			refund(refundFns)
			gamelog.L.Error().Err(err).Msg("Failed to commit db transaction.")
			return terror.Error(err, "Failed to leave battle lobby.")
		}

		// restart repair case
		go func() {
			err = api.ArenaManager.RestartRepairCases(leftMechIDs)
			if err != nil {
				gamelog.L.Error().Err(err).Strs("mech id list", leftMechIDs).Msg("Failed to restart repair cases")
			}

			battle.BroadcastMechQueueStatus("", leftMechIDs...)
		}()

		// load changed battle lobbies
		api.ArenaManager.BattleLobbyDebounceBroadcastChan <- changedBattleLobbyIDs

<<<<<<< HEAD
			//// otherwise, soft delete battle lobby
			//bl.DeletedAt = null.TimeFrom(now)
			//_, err = bl.Update(gamedb.StdConn, boil.Whitelist(boiler.BattleLobbyColumns.DeletedAt))
			//if err != nil {
			//	gamelog.L.Error().Err(err).Msg("Failed to soft delete battle lobby")
			//	continue
			//}
=======
		for _, mechID := range stakedMechIDs {
			ws.PublishMessage(fmt.Sprintf("/public/mech/%s/is_staked", mechID), HubKeyMechIsStaked, false)
>>>>>>> cd463e4b
		}

		// broadcast staked mech list
		lms, err := db.LobbyMechsBrief(user.ID, stakedMechIDs...)
		if err == nil {
		}
		// broadcast both mech list
		ws.PublishMessage(fmt.Sprintf("/faction/%s/staked_mechs", factionID), server.HubKeyFactionStakedMechs, lms)
		ws.PublishMessage(fmt.Sprintf("/secure/user/%s/owned_mechs", user.ID), server.HubKeyPlayerMechsBrief, lms)

		return nil
	})
	if err != nil {
		return err
	}

	reply(true)

	return nil
}

const HubKeyMechIsStaked = "MECH:IS:STAKED"

func (api *API) MechIsStaked(ctx context.Context, key string, payload []byte, reply ws.ReplyFunc) error {
	mechID := chi.RouteContext(ctx).URLParam("mech_id")

	sm, err := boiler.StakedMechs(
		boiler.StakedMechWhere.MechID.EQ(mechID),
	).One(gamedb.StdConn)
	if err != nil && !errors.Is(err, sql.ErrNoRows) {
		return terror.Error(err, "Failed to load staked mech.")
	}

	reply(sm != nil)

	return nil
}

func (api *API) NextBattleDetails(ctx context.Context, key string, payload []byte, reply ws.ReplyFunc) error {
	arena, err := api.ArenaManager.GetArenaFromContext(ctx)
	if err != nil {
		return err
	}

	//ws.PublishMessage(fmt.Sprintf("/arena/%s/upcoming_battle", arena.ID), server.HubKeyNextBattleDetails, arena.GetLobbyDetails())
	reply(arena.GetLobbyDetails())
	return nil
}

type BattleLobbySupporterJoinRequest struct {
	Payload struct {
		BattleLobbyID string `json:"battle_lobby_id"`
		AccessCode    string `json:"access_code"`
	} `json:"payload"`
}

const HubKeyBattleLobbySupporterJoin = "BATTLE:LOBBY:SUPPORTER:JOIN"

func (api *API) BattleLobbySupporterJoin(ctx context.Context, user *boiler.Player, factionID string, key string, payload []byte, reply ws.ReplyFunc) error {
	L := gamelog.L.With().Str("func", "").Str("user id", user.ID).Logger()
	req := &BattleLobbySupporterJoinRequest{}
	err := json.Unmarshal(payload, req)
	if err != nil {
		return terror.Error(err, "Invalid request received.")
	}

	L = L.With().Interface("payload", req.Payload).Logger()

	// add support to battle lobby
	err = api.ArenaManager.SendBattleQueueFunc(func() error {
		// check lobby exists
		bl, err := db.GetBattleLobbyViaID(req.Payload.BattleLobbyID)
		if err != nil {
			return err
		}

		if bl == nil {
			return fmt.Errorf("lobby id: %s does not exist", req.Payload.BattleLobbyID)
		}
		if bl.AccessCode.Valid && bl.AccessCode.String != req.Payload.AccessCode {
			fmt.Printf("expected: %s, got: %s\n", bl.AccessCode.String, req.Payload.AccessCode)
			return fmt.Errorf("invalid access code for lobby %s", req.Payload.BattleLobbyID)
		}
		if !bl.AccessCode.Valid && (!bl.AssignedToArenaID.Valid || bl.AssignedToArenaID.String == "") {
			return fmt.Errorf("lobby id: %s does not have a arena id assigned", req.Payload.BattleLobbyID)
		}

		// check if they have a mech in the battle
		if bl.R != nil && bl.R.BattleLobbiesMechs != nil {
			for _, mech := range bl.R.BattleLobbiesMechs {
				if mech.QueuedByID == user.ID {
					return fmt.Errorf("cannot opt in to support your own war machine")
				}
			}
		}

		// check if already selected
		if bl.R != nil && bl.R.BattleLobbySupporters != nil {
			for _, supper := range bl.R.BattleLobbySupporters {
				if supper.SupporterID == user.ID {
					return fmt.Errorf("already a supporter")
				}
			}
		}

		// check if already registered
		if bl.R != nil && bl.R.BattleLobbySupporterOptIns != nil {
			for _, supper := range bl.R.BattleLobbySupporterOptIns {
				if supper.SupporterID == user.ID {
					return fmt.Errorf("already registered as a supporter")
				}
			}
		}

		// if they provide the access code, bypass the opting in and straight up assign them as a supporter.
		if bl.AccessCode.Valid {
			// add them as a supporter
			bls := &boiler.BattleLobbySupporter{
				SupporterID:   user.ID,
				BattleLobbyID: bl.ID,
				FactionID:     factionID,
			}
			err = bls.Insert(gamedb.StdConn, boil.Infer())
			if err != nil {
				return err
			}

			api.ArenaManager.BattleLobbyDebounceBroadcastChan <- []string{bl.ID}

			return nil
		}

		// add them as a supporter
		bls := &boiler.BattleLobbySupporterOptIn{
			SupporterID:   user.ID,
			BattleLobbyID: bl.ID,
			FactionID:     factionID,
		}
		err = bls.Insert(gamedb.StdConn, boil.Infer())
		if err != nil {
			return err
		}

		api.ArenaManager.BroadcastLobbyUpdate(bl.AssignedToArenaID.String)

		return nil
	})
	if err != nil {
		if !strings.Contains(err.Error(), "already") {
			L.Error().Err(err).Msg("failed to insert new battle lobby supporter")
		}
		return err
	}

	reply(true)
	return nil
}

func (api *API) PlayerInvolvedBattleLobbies(ctx context.Context, user *boiler.Player, factionID string, key string, payload []byte, reply ws.ReplyFunc) error {

	// load involved battle lobby
	bls, err := boiler.BattleLobbies(
		qm.Where(fmt.Sprintf(
			`
				%[1]s IN (
					SELECT DISTINCT (%[1]s) FROM (
						SELECT %[1]s FROM %[2]s WHERE %[3]s = '%[4]s' AND %[5]s ISNULL AND %[6]s ISNULL
						UNION
						SELECT %[7]s AS id FROM %[8]s WHERE %[9]s = '%[4]s' AND %[10]s ISNULL AND %[11]s IS NULL AND %[12]s ISNULL
					) %[2]s
				)
			`,
			boiler.BattleLobbyTableColumns.ID,                  // 1
			boiler.TableNames.BattleLobbies,                    // 2
			boiler.BattleLobbyTableColumns.HostByID,            // 3
			user.ID,                                            // 4
			boiler.BattleLobbyTableColumns.EndedAt,             // 5
			boiler.BattleLobbyTableColumns.DeletedAt,           // 6
			boiler.BattleLobbiesMechTableColumns.BattleLobbyID, // 7
			boiler.TableNames.BattleLobbiesMechs,               // 8
<<<<<<< HEAD
			boiler.BattleLobbiesMechTableColumns.OwnerID,       // 9
=======
			boiler.BattleLobbiesMechTableColumns.QueuedByID,    // 9
>>>>>>> cd463e4b
			boiler.BattleLobbiesMechTableColumns.EndedAt,       // 10
			boiler.BattleLobbiesMechTableColumns.RefundTXID,    // 11
			boiler.BattleLobbiesMechTableColumns.DeletedAt,     // 12
		)),
		qm.Load(boiler.BattleLobbyRels.HostBy),
		qm.Load(boiler.BattleLobbyRels.GameMap),
		qm.Load(
			boiler.BattleLobbyRels.BattleLobbyExtraSupsRewards,
			boiler.BattleLobbyExtraSupsRewardWhere.RefundedTXID.IsNull(),
			boiler.BattleLobbyExtraSupsRewardWhere.DeletedAt.IsNull(),
		),
	).All(gamedb.StdConn)
	if err != nil {
		return terror.Error(err, "Failed to load battle lobby")
	}

	resp, err := server.BattleLobbiesFromBoiler(bls)
	if err != nil {
		return err
	}

	reply(server.BattleLobbiesFactionFilter(resp, factionID, user.ID))

	return nil
}

type BattleLobbyTopUpRewardRequest struct {
	Payload struct {
		BattleLobbyID string          `json:"battle_lobby_id"`
		Amount        decimal.Decimal `json:"amount"`
	} `json:"payload"`
}

const HubKeyBattleLobbyTopUpReward = "BATTLE:LOBBY:TOP:UP:REWARD"

func (api *API) BattleLobbyTopUpReward(ctx context.Context, user *boiler.Player, key string, payload []byte, reply ws.ReplyFunc) error {
	req := &BattleLobbyTopUpRewardRequest{}
	err := json.Unmarshal(payload, req)
	if err != nil {
		return terror.Error(err, "Invalid request received.")
	}

	if !req.Payload.Amount.IsPositive() {
		return terror.Error(fmt.Errorf("amount less than zero"), "Reward must be greater than zero.")
	}

	l := gamelog.L.With().Str("func", "BattleLobbyTopUpReward").Str("user id", user.ID).Str("battle lobby id", req.Payload.BattleLobbyID).Str("amount", req.Payload.Amount.Mul(decimal.New(1, 18)).String()).Logger()

	err = api.ArenaManager.SendBattleQueueFunc(func() error {
		var bl *boiler.BattleLobby
		bl, err = boiler.BattleLobbies(
			boiler.BattleLobbyWhere.ID.EQ(req.Payload.BattleLobbyID),
		).One(gamedb.StdConn)
		if err != nil {
			return terror.Error(err, "Failed to load battle lobby.")
		}

		if bl.EndedAt.Valid {
			return terror.Error(fmt.Errorf("battle already ended"), "Failed to battle is already ended.")
		}

		if bl.AssignedToBattleID.Valid {
			return terror.Error(fmt.Errorf("battle has already started"), "The battle has already started.")
		}

		amount := req.Payload.Amount.Mul(decimal.New(1, 18))

		var paidTxID string
		paidTxID, err = api.Passport.SpendSupMessage(xsyn_rpcclient.SpendSupsReq{
			FromUserID:           uuid.Must(uuid.FromString(user.ID)),
			ToUserID:             uuid.Must(uuid.FromString(server.SupremacyBattleUserID)),
			Amount:               amount.StringFixed(0),
			TransactionReference: server.TransactionReference(fmt.Sprintf("battle_lobby_extra_reward|%s|%d", bl.ID, time.Now().UnixNano())),
			Group:                string(server.TransactionGroupSupremacy),
			SubGroup:             string(server.TransactionGroupBattle),
			Description:          "adding extra sups reward for battle lobby.",
		})
		if err != nil {
			return terror.Error(err, "Failed to add sups reward, check your balance and try again.")
		}

		blr := &boiler.BattleLobbyExtraSupsReward{
			BattleLobbyID: bl.ID,
			OfferedByID:   user.ID,
			Amount:        req.Payload.Amount.Mul(decimal.New(1, 18)),
			PaidTXID:      paidTxID,
		}

		err = blr.Insert(gamedb.StdConn, boil.Infer())
		if err != nil {
			l.Error().Err(err).Interface("battle lobby reward", blr).Msg("Failed to add battle lobby reward.")
			return terror.Error(err, "Failed to add battle lobby reward.")
		}

		api.ArenaManager.BattleLobbyDebounceBroadcastChan <- []string{bl.ID}

		return nil
	})

	reply(true)

	return nil
<<<<<<< HEAD
=======
}

// CheckMechQueueAuthorisation return error if any mechs is not available to queue
func CheckMechQueueAuthorisation(playerID string, factionID string, mechIDs []string) ([]string, error) {
	if len(mechIDs) == 0 {
		return []string{}, nil
	}

	mqas, err := db.MechsQueueAuthorisationDataGet(mechIDs)
	if err != nil {
		return nil, err
	}

	availableList := []string{}
	for _, mqa := range mqas {
		if mqa.LockedToMarketplace {
			continue
		}

		if mqa.MarketLocked {
			continue
		}

		if mqa.XsynLocked {
			continue
		}

		if !mqa.IsAvailable {
			continue
		}

		if !mqa.PowerCoreID.Valid {
			continue
		}

		if !mqa.HasWeapon {
			continue
		}

		if mqa.StakedOnFactionID.Valid {
			// check faction id if the mech is staked in faction list
			if mqa.StakedOnFactionID.String != factionID {
				continue
			}
		} else {
			// otherwise, check owner id
			if mqa.OwnerID != playerID {
				continue
			}
		}

		availableList = append(availableList, mqa.MechID)
	}
	return availableList, nil
>>>>>>> cd463e4b
}<|MERGE_RESOLUTION|>--- conflicted
+++ resolved
@@ -340,11 +340,7 @@
 
 	blm, err := boiler.BattleLobbiesMechs(
 		boiler.BattleLobbiesMechWhere.BattleLobbyID.EQ(bl.ID),
-<<<<<<< HEAD
-		boiler.BattleLobbiesMechWhere.OwnerID.EQ(user.ID),
-=======
 		boiler.BattleLobbiesMechWhere.QueuedByID.EQ(user.ID),
->>>>>>> cd463e4b
 	).One(gamedb.StdConn)
 	if err != nil && !errors.Is(err, sql.ErrNoRows) {
 		gamelog.L.Error().Err(err).Msg("Failed to check queued mechs")
@@ -828,11 +824,7 @@
 			}
 
 			// skip, if the player still has mechs queued in the lobby
-<<<<<<< HEAD
-			if bl.R != nil && bl.R.BattleLobbiesMechs != nil && slices.IndexFunc(bl.R.BattleLobbiesMechs, func(blm *boiler.BattleLobbiesMech) bool { return blm.OwnerID == user.ID }) != -1 {
-=======
 			if bl.R != nil && bl.R.BattleLobbiesMechs != nil && slices.IndexFunc(bl.R.BattleLobbiesMechs, func(blm *boiler.BattleLobbiesMech) bool { return blm.QueuedByID == user.ID }) != -1 {
->>>>>>> cd463e4b
 				continue
 			}
 
@@ -1185,18 +1177,8 @@
 		// load changed battle lobbies
 		api.ArenaManager.BattleLobbyDebounceBroadcastChan <- changedBattleLobbyIDs
 
-<<<<<<< HEAD
-			//// otherwise, soft delete battle lobby
-			//bl.DeletedAt = null.TimeFrom(now)
-			//_, err = bl.Update(gamedb.StdConn, boil.Whitelist(boiler.BattleLobbyColumns.DeletedAt))
-			//if err != nil {
-			//	gamelog.L.Error().Err(err).Msg("Failed to soft delete battle lobby")
-			//	continue
-			//}
-=======
 		for _, mechID := range stakedMechIDs {
 			ws.PublishMessage(fmt.Sprintf("/public/mech/%s/is_staked", mechID), HubKeyMechIsStaked, false)
->>>>>>> cd463e4b
 		}
 
 		// broadcast staked mech list
@@ -1377,11 +1359,7 @@
 			boiler.BattleLobbyTableColumns.DeletedAt,           // 6
 			boiler.BattleLobbiesMechTableColumns.BattleLobbyID, // 7
 			boiler.TableNames.BattleLobbiesMechs,               // 8
-<<<<<<< HEAD
-			boiler.BattleLobbiesMechTableColumns.OwnerID,       // 9
-=======
 			boiler.BattleLobbiesMechTableColumns.QueuedByID,    // 9
->>>>>>> cd463e4b
 			boiler.BattleLobbiesMechTableColumns.EndedAt,       // 10
 			boiler.BattleLobbiesMechTableColumns.RefundTXID,    // 11
 			boiler.BattleLobbiesMechTableColumns.DeletedAt,     // 12
@@ -1484,8 +1462,6 @@
 	reply(true)
 
 	return nil
-<<<<<<< HEAD
-=======
 }
 
 // CheckMechQueueAuthorisation return error if any mechs is not available to queue
@@ -1540,5 +1516,4 @@
 		availableList = append(availableList, mqa.MechID)
 	}
 	return availableList, nil
->>>>>>> cd463e4b
 }