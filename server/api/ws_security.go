--- conflicted
+++ resolved
@@ -2,33 +2,10 @@
 
 import (
 	"context"
-<<<<<<< HEAD
 	"github.com/go-chi/chi/v5"
-=======
->>>>>>> f2bebdae
 	"github.com/ninja-syndicate/ws"
 	"server"
 )
-
-func MustLogin(ctx context.Context) bool {
-	// get user from xsyn service
-	_, err := server.RetrieveUser(ctx)
-	if err != nil {
-		return false
-	}
-
-	return true
-}
-
-func MustHaveFaction(ctx context.Context) bool {
-	// get user from xsyn service
-	u, err := server.RetrieveUser(ctx)
-	if err != nil {
-		return false
-	}
-
-	return u.FactionID.Valid
-}
 
 func (api *API) Command(key string, fn ws.CommandFunc) {
 	api.Commander.Command(key, fn)
@@ -40,6 +17,16 @@
 
 func (api *API) SecureUserFactionCommand(key string, fn server.SecureFactionCommandFunc) {
 	api.SecureFactionCommander.Command(string(key), server.MustSecureFaction(fn))
+}
+
+func MustHaveFaction(ctx context.Context) bool {
+	// get user from xsyn service
+	u, err := server.RetrieveUser(ctx)
+	if err != nil {
+		return false
+	}
+
+	return u.FactionID.Valid
 }
 
 func MustLogin(ctx context.Context) bool {
