--- conflicted
+++ resolved
@@ -5,12 +5,7 @@
 	"database/sql"
 	"encoding/json"
 	"errors"
-<<<<<<< HEAD
-	"server"
-	"server/db"
-=======
 	"server/battle"
->>>>>>> a4c62e4f
 	"server/db/boiler"
 	"server/gamedb"
 	"server/gamelog"
@@ -18,11 +13,7 @@
 	"github.com/ninja-syndicate/ws"
 
 	"github.com/ninja-software/terror/v2"
-<<<<<<< HEAD
-	"github.com/ninja-syndicate/hub"
-=======
 	"github.com/volatiletech/sqlboiler/v4/queries/qm"
->>>>>>> a4c62e4f
 )
 
 type BattleControllerWS struct {
@@ -34,8 +25,8 @@
 		API: api,
 	}
 
-	api.Command(server.HubKeyBattleMechHistoryList, bc.BattleMechHistoryListHandler)
-	api.Command(server.HubKeyBattleMechStats, bc.BattleMechStatsHandler)
+	api.Command(HubKeyBattleMechHistoryList, bc.BattleMechHistoryListHandler)
+	api.Command(HubKeyBattleMechStats, bc.BattleMechStatsHandler)
 
 	// commands from battle
 
@@ -48,8 +39,7 @@
 	//api.SecureUserFactionCommand(battle.HubKeyAssetRepairPayFee, api.BattleArena.AssetRepairPayFeeHandler)
 	//api.SecureUserFactionCommand(battle.HubKeyAssetRepairStatus, api.BattleArena.AssetRepairStatusHandler)
 
-	// TODO: handle player ability use
-	//api.SecureUserCommand(battle.HubKeyPlayerAbilityUse, api.BattleArena.PlayerAbilityUse)
+	api.SecureUserFactionCommand(battle.HubKeyPlayerAbilityUse, api.BattleArena.PlayerAbilityUse)
 
 	// battle ability related (bribing)
 	api.SecureUserFactionCommand(battle.HubKeyBattleAbilityBribe, api.BattleArena.BattleAbilityBribe)
@@ -63,10 +53,7 @@
 
 type BattleMechHistoryRequest struct {
 	Payload struct {
-		Filter   *db.ListFilterRequest `json:"filter"`
-		Sort     *db.ListSortRequest   `json:"sort"`
-		PageSize int                   `json:"page_size"`
-		Page     int                   `json:"page"`
+		MechID string `json:"mech_id"`
 	} `json:"payload"`
 }
 
@@ -81,9 +68,11 @@
 }
 
 type BattleMechHistoryResponse struct {
-	Total         int64                    `json:"total"`
-	BattleHistory []*db.BattleMechDetailed `json:"battle_history"`
+	Total         int                  `json:"total"`
+	BattleHistory []BattleMechDetailed `json:"battle_history"`
 }
+
+const HubKeyBattleMechHistoryList = "BATTLE:MECH:HISTORY:LIST"
 
 func (bc *BattleControllerWS) BattleMechHistoryListHandler(ctx context.Context, key string, payload []byte, reply ws.ReplyFunc) error {
 	req := &BattleMechHistoryRequest{}
@@ -92,21 +81,28 @@
 		return terror.Error(err, "Invalid request received")
 	}
 
-	offset := 0
-	if req.Payload.Page > 0 {
-		offset = req.Payload.Page * req.Payload.PageSize
+	battleMechs, err := boiler.BattleMechs(boiler.BattleMechWhere.MechID.EQ(req.Payload.MechID), qm.OrderBy("created_at desc"), qm.Limit(10), qm.Load(qm.Rels(boiler.BattleMechRels.Battle, boiler.BattleRels.GameMap))).All(gamedb.StdConn)
+	if err != nil {
+		gamelog.L.Error().
+			Str("BattleMechWhere", req.Payload.MechID).
+			Str("db func", "BattleMechs").Err(err).Msg("unable to get battle mech history")
+		return terror.Error(err, "Unable to retrieve battle history, try again or contact support.")
 	}
 
-	total, battleMechs, err := db.BattleMechsListPaginated(req.Payload.Filter, req.Payload.Sort, offset, req.Payload.PageSize)
-	if err != nil {
-		gamelog.L.Error().
-			Str("db func", "SaleAbilitiesList").Err(err).Interface("arguments", req.Payload).Msg("unable to get list of sale abilities")
-		return terror.Error(err, "Unable to retrieve abilities, try again or contact support.")
+	output := []BattleMechDetailed{}
+	for _, o := range battleMechs {
+		output = append(output, BattleMechDetailed{
+			BattleMech: o,
+			Battle: &BattleDetailed{
+				Battle:  o.R.Battle,
+				GameMap: o.R.Battle.R.GameMap,
+			},
+		})
 	}
 
 	reply(BattleMechHistoryResponse{
-		total,
-		battleMechs,
+		len(output),
+		output,
 	})
 	return nil
 }
@@ -114,7 +110,7 @@
 type BattleMechStatsRequest struct {
 	Payload struct {
 		MechID string `json:"mech_id"`
-	} `json:"payload"`
+	} `json:"mech_id"`
 }
 
 type BattleMechExtraStats struct {
@@ -129,8 +125,10 @@
 	ExtraStats BattleMechExtraStats `json:"extra_stats"`
 }
 
+const HubKeyBattleMechStats = "BATTLE:MECH:STATS"
+
 func (bc *BattleControllerWS) BattleMechStatsHandler(ctx context.Context, key string, payload []byte, reply ws.ReplyFunc) error {
-	req := &BattleMechStatsRequest{}
+	req := &BattleMechHistoryRequest{}
 	err := json.Unmarshal(payload, req)
 	if err != nil {
 		return terror.Error(err, "Invalid request received")
