--- conflicted
+++ resolved
@@ -5,16 +5,14 @@
 	"database/sql"
 	"encoding/json"
 	"errors"
-<<<<<<< HEAD
 	"fmt"
 	"server"
 	"server/db"
-=======
-	"github.com/ninja-syndicate/ws"
->>>>>>> 4aa00fb8
 	"server/db/boiler"
 	"server/gamedb"
 	"server/gamelog"
+
+	"github.com/ninja-syndicate/ws"
 
 	"github.com/ninja-software/terror/v2"
 	"github.com/ninja-syndicate/hub"
@@ -44,8 +42,7 @@
 	} `json:"payload"`
 }
 
-<<<<<<< HEAD
-func (bc *BattleControllerWS) BattleMechHistoryDetailedHandler(ctx context.Context, hub *hub.Client, payload []byte, reply hub.ReplyFunc) error {
+func (bc *BattleControllerWS) BattleMechHistoryDetailedHandler(ctx context.Context, key string, payload []byte, reply ws.ReplyFunc) error {
 	req := &BattleMechHistoryDetailedRequest{}
 	err := json.Unmarshal(payload, req)
 	if err != nil {
@@ -58,7 +55,7 @@
 		return terror.Error(fmt.Errorf("battle ID or mech ID was not provided in request payload"), "Unable to retrieve battle mech history, please try again or contact support.")
 	}
 
-	battleMechDetailed, err := db.BattleMechGet(ctx, gamedb.Conn, req.Payload.BattleID, req.Payload.MechID)
+	battleMechDetailed, err := db.BattleMechGet(req.Payload.BattleID, req.Payload.MechID)
 	if err != nil {
 		gamelog.L.Error().
 			Str("db func", "BattleMechGet").Interface("request payload", req.Payload).Err(err).Msg("unable to get battle mech history details")
@@ -67,11 +64,6 @@
 
 	reply(battleMechDetailed)
 	return nil
-=======
-type BattleDetailed struct {
-	*boiler.Battle `json:"battle"`
-	GameMap        *boiler.GameMap `json:"game_map"`
->>>>>>> 4aa00fb8
 }
 
 type BattleMechHistoryRequest struct {
@@ -84,18 +76,22 @@
 	} `json:"payload"`
 }
 
+type BattleDetailed struct {
+	*boiler.Battle `json:"battle"`
+	GameMap        *boiler.GameMap `json:"game_map"`
+}
+
+type BattleMechDetailed struct {
+	*boiler.BattleMech
+	Battle *BattleDetailed `json:"battle"`
+}
+
 type BattleMechHistoryResponse struct {
 	Total            int64                     `json:"total"`
 	BattleHistoryIDs []db.BattleMechIdentifier `json:"battle_history_ids"`
 }
 
-<<<<<<< HEAD
-func (bc *BattleControllerWS) BattleMechHistoryListHandler(ctx context.Context, hub *hub.Client, payload []byte, reply hub.ReplyFunc) error {
-=======
-const HubKeyBattleMechHistoryList = "BATTLE:MECH:HISTORY:LIST"
-
 func (bc *BattleControllerWS) BattleMechHistoryListHandler(ctx context.Context, key string, payload []byte, reply ws.ReplyFunc) error {
->>>>>>> 4aa00fb8
 	req := &BattleMechHistoryRequest{}
 	err := json.Unmarshal(payload, req)
 	if err != nil {
@@ -107,7 +103,7 @@
 		offset = req.Payload.Page * req.Payload.PageSize
 	}
 
-	total, battleMechIDs, err := db.BattleMechsList(ctx, gamedb.Conn, req.Payload.Filter, req.Payload.Sort, offset, req.Payload.PageSize)
+	total, battleMechIDs, err := db.BattleMechsList(req.Payload.Filter, req.Payload.Sort, offset, req.Payload.PageSize)
 	if err != nil {
 		gamelog.L.Error().
 			Str("db func", "SaleAbilitiesList").Err(err).Interface("arguments", req.Payload).Msg("unable to get list of sale abilities")
@@ -140,15 +136,8 @@
 	ExtraStats BattleMechExtraStats `json:"extra_stats"`
 }
 
-<<<<<<< HEAD
-func (bc *BattleControllerWS) BattleMechStatsHandler(ctx context.Context, hub *hub.Client, payload []byte, reply hub.ReplyFunc) error {
+func (bc *BattleControllerWS) BattleMechStatsHandler(ctx context.Context, key string, payload []byte, reply ws.ReplyFunc) error {
 	req := &BattleMechStatsRequest{}
-=======
-const HubKeyBattleMechStats = "BATTLE:MECH:STATS"
-
-func (bc *BattleControllerWS) BattleMechStatsHandler(ctx context.Context, key string, payload []byte, reply ws.ReplyFunc) error {
-	req := &BattleMechHistoryRequest{}
->>>>>>> 4aa00fb8
 	err := json.Unmarshal(payload, req)
 	if err != nil {
 		return terror.Error(err, "Invalid request received")
