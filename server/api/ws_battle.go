package api

import (
	"context"
	"database/sql"
	"encoding/json"
	"errors"
	"fmt"
	"server/battle"
	"server/db"
	"server/db/boiler"
	"server/gamedb"
	"server/gamelog"

	"github.com/go-chi/chi/v5"
	"github.com/gofrs/uuid"
	"github.com/shopspring/decimal"

	"github.com/ninja-syndicate/ws"

	"github.com/ninja-software/terror/v2"
	"github.com/volatiletech/sqlboiler/v4/queries/qm"
)

type BattleControllerWS struct {
	API *API
}

func NewBattleController(api *API) *BattleControllerWS {
	bc := &BattleControllerWS{
		API: api,
	}

	api.Command(HubKeyBattleMechHistoryList, bc.BattleMechHistoryListHandler)
	api.Command(HubKeyPlayerBattleMechHistoryList, bc.PlayerBattleMechHistoryListHandler)
	api.Command(HubKeyBattleMechStats, bc.BattleMechStatsHandler)
	api.Command(HubKeyNextBattleDetails, bc.NextBattleDetails)

	// commands from battle

	// faction queue
	api.SecureUserFactionCommand(battle.WSQueueJoin, api.ArenaManager.QueueJoinHandler)
	api.SecureUserFactionCommand(battle.WSMechArenaStatusUpdate, api.ArenaManager.AssetUpdateRequest)

	api.SecureUserFactionCommand(battle.HubKeyPlayerAbilityUse, api.ArenaManager.PlayerAbilityUse)

	// mech move command related
	api.SecureUserFactionCommand(battle.HubKeyMechMoveCommandCancel, api.ArenaManager.MechMoveCommandCancelHandler)
	// battle ability related (bribing)
	api.SecureUserFactionCommand(battle.HubKeyAbilityLocationSelect, api.ArenaManager.AbilityLocationSelect)

	return bc
}

type BattleMechHistoryRequest struct {
	Payload struct {
		MechID string `json:"mech_id"`
	} `json:"payload"`
}

type BattleDetailed struct {
	*boiler.Battle `json:"battle"`
	GameMap        *boiler.GameMap `json:"game_map"`
}

type BattleMechDetailed struct {
	*boiler.BattleMech
	Battle *BattleDetailed `json:"battle"`
	Mech   *boiler.Mech    `json:"mech"`
}

type BattleMechHistoryResponse struct {
	Total         int                  `json:"total"`
	BattleHistory []BattleMechDetailed `json:"battle_history"`
}

const HubKeyBattleMechHistoryList = "BATTLE:MECH:HISTORY:LIST"

func (bc *BattleControllerWS) BattleMechHistoryListHandler(ctx context.Context, key string, payload []byte, reply ws.ReplyFunc) error {
	req := &BattleMechHistoryRequest{}
	err := json.Unmarshal(payload, req)
	if err != nil {
		return terror.Error(err, "Invalid request received")
	}

	battleMechs, err := boiler.BattleMechs(boiler.BattleMechWhere.MechID.EQ(req.Payload.MechID), qm.OrderBy("created_at desc"), qm.Limit(10), qm.Load(qm.Rels(boiler.BattleMechRels.Battle, boiler.BattleRels.GameMap))).All(gamedb.StdConn)
	if err != nil {
		gamelog.L.Error().
			Str("BattleMechWhere", req.Payload.MechID).
			Str("db func", "BattleMechs").Err(err).Msg("unable to get battle mech history")
		return terror.Error(err, "Unable to retrieve battle history, try again or contact support.")
	}

	output := []BattleMechDetailed{}
	for _, o := range battleMechs {
		output = append(output, BattleMechDetailed{
			BattleMech: o,
			Battle: &BattleDetailed{
				Battle:  o.R.Battle,
				GameMap: o.R.Battle.R.GameMap,
			},
		})
	}

	reply(BattleMechHistoryResponse{
		len(output),
		output,
	})
	return nil
}

const HubKeyPlayerBattleMechHistoryList = "PLAYER:BATTLE:MECH:HISTORY:LIST"

type PlayerBattleMechHistoryRequest struct {
	Payload struct {
		PlayerID string `json:"player_id"`
	} `json:"payload"`
}

func (bc *BattleControllerWS) PlayerBattleMechHistoryListHandler(ctx context.Context, key string, payload []byte, reply ws.ReplyFunc) error {
	req := &PlayerBattleMechHistoryRequest{}
	err := json.Unmarshal(payload, req)
	if err != nil {
		return terror.Error(err, "Invalid request received")
	}

	battleMechs, err := boiler.BattleMechs(
		boiler.BattleMechWhere.OwnerID.EQ(req.Payload.PlayerID),
		qm.OrderBy("created_at desc"),
		qm.Limit(10),
		qm.Load(boiler.BattleMechRels.Mech),
		qm.Load(qm.Rels(boiler.BattleMechRels.Battle, boiler.BattleRels.GameMap)),
	).All(gamedb.StdConn)
	if err != nil {
		gamelog.L.Error().
			Str("BattleMechWhere", req.Payload.PlayerID).
			Str("db func", "BattleMechs").Err(err).Msg("unable to get battle mech history")
		return terror.Error(err, "Unable to retrieve battle history, try again or contact support.")
	}

	output := []BattleMechDetailed{}
	for _, o := range battleMechs {
		var mech *boiler.Mech
		if o.R != nil && o.R.Mech != nil {
			mech = o.R.Mech
		}
		output = append(output, BattleMechDetailed{
			BattleMech: o,
			Battle: &BattleDetailed{
				Battle:  o.R.Battle,
				GameMap: o.R.Battle.R.GameMap,
			},
			Mech: mech,
		})
	}

	reply(BattleMechHistoryResponse{
		len(output),
		output,
	})
	return nil
}

type BattleMechStatsRequest struct {
	Payload struct {
		MechID string `json:"mech_id"`
	} `json:"mech_id"`
}

type BattleMechExtraStats struct {
	WinRate            float32 `json:"win_rate"`
	SurvivalRate       float32 `json:"survival_rate"`
	KillPercentile     uint8   `json:"kill_percentile"`
	SurvivalPercentile uint8   `json:"survival_percentile"`
}

type BattleMechStatsResponse struct {
	*boiler.MechStat
	ExtraStats BattleMechExtraStats `json:"extra_stats"`
}

const HubKeyBattleMechStats = "BATTLE:MECH:STATS"

func (bc *BattleControllerWS) BattleMechStatsHandler(ctx context.Context, key string, payload []byte, reply ws.ReplyFunc) error {
	req := &BattleMechHistoryRequest{}
	err := json.Unmarshal(payload, req)
	if err != nil {
		return terror.Error(err, "Invalid request received")
	}

	ms, err := boiler.MechStats(boiler.MechStatWhere.MechID.EQ(req.Payload.MechID)).One(gamedb.StdConn)
	if errors.Is(err, sql.ErrNoRows) {
		reply(nil)
		return nil
	}
	if err != nil {
		return err
	}

	var total int
	var maxKills int
	var minKills int
	var maxSurvives int
	var minSurvives int
	err = gamedb.StdConn.QueryRow(fmt.Sprintf(`
				SELECT
					COUNT(%[1]s),
					MAX(%[2]s),
					MIN(%[2]s),
					MAX(%[3]s),
					MIN(%[3]s)
				FROM %[4]s
			`,
		boiler.MechStatColumns.MechID,
		boiler.MechStatColumns.TotalKills,
		boiler.MechStatColumns.TotalWins,
		boiler.TableNames.MechStats,
	)).Scan(&total, &maxKills, &minKills, &maxSurvives, &minSurvives)
	if err != nil {
		gamelog.L.Error().
			Str("db func", "QueryRow").Err(err).Msg("unable to get max, min value of total_kills")
		return terror.Error(err, "Unable to retrieve ")
	}

	var killPercentile uint8
	killPercentile = 0
	if maxKills-minKills > 0 {
		killPercentile = 100 - uint8(float64(ms.TotalKills-minKills)*100/float64(maxKills-minKills))
	}

	var survivePercentile uint8
	survivePercentile = 0
	if maxSurvives-minSurvives > 0 {
		survivePercentile = 100 - uint8(float64(ms.TotalWins-minSurvives)*100/float64(maxSurvives-minSurvives))
	}

	reply(BattleMechStatsResponse{
		MechStat: ms,
		ExtraStats: BattleMechExtraStats{
			WinRate:            float32(ms.TotalWins) / float32(ms.TotalLosses+ms.TotalWins),
			SurvivalRate:       float32(ms.BattlesSurvived) / float32(ms.TotalDeaths+ms.BattlesSurvived),
			KillPercentile:     killPercentile,
			SurvivalPercentile: survivePercentile,
		},
	})

	return nil
}

func (api *API) QueueStatusSubscribeHandler(ctx context.Context, user *boiler.Player, factionID string, key string, payload []byte, reply ws.ReplyFunc) error {
	queueLength, err := db.QueueLength(uuid.FromStringOrNil(factionID))
	if err != nil {
		gamelog.L.Error().Str("log_name", "battle arena").Interface("factionID", user.FactionID.String).Err(err).Msg("unable to retrieve queue length")
		return err
	}

	reply(battle.QueueStatusResponse{
		QueueLength: queueLength, // return the current queue length
		QueueCost:   db.GetDecimalWithDefault(db.KeyBattleQueueFee, decimal.New(250, 18)),
	})
	return nil
}

func (api *API) PlayerAssetMechQueueSubscribeHandler(ctx context.Context, user *boiler.Player, factionID string, key string, payload []byte, reply ws.ReplyFunc) error {
	mechID := chi.RouteContext(ctx).URLParam("mech_id")

	queueDetails, err := db.MechArenaStatus(user.ID, mechID, factionID)
	if err != nil && !errors.Is(err, sql.ErrNoRows) {
		return terror.Error(err, "Invalid request received.")
	}

	reply(queueDetails)
	return nil
}

func (api *API) ArenaListSubscribeHandler(ctx context.Context, key string, payload []byte, reply ws.ReplyFunc) error {
	reply(api.ArenaManager.AvailableBattleArenas())
	return nil
}

func (api *API) ArenaClosedSubscribeHandler(ctx context.Context, key string, payload []byte, reply ws.ReplyFunc) error {
	_, err := api.ArenaManager.GetArenaFromContext(ctx)
	if err != nil {
		// send arena is closed
		reply(true)
		return nil
	}

	// send arena isn't close
	reply(false)
	return nil
}

func (api *API) BattleEndDetail(ctx context.Context, key string, payload []byte, reply ws.ReplyFunc) error {
	arena, err := api.ArenaManager.GetArenaFromContext(ctx)
	if err != nil {
		reply(nil)
		return nil
	}

	reply(arena.LastBattleResult)
	return nil
}

<<<<<<< HEAD
const HubKeyNextBattleDetails = "BATTLE:NEXT:DETAILS"

type BattleMap struct {
	Name          string `json:"name,omitempty"`
	BackgroundURL string `json:"background_url,omitempty"`
	LogoURL       string `json:"logo_url,omitempty"`
}
type NextBattle struct {
	Map        *BattleMap `json:"map,omitempty"`
	BCMechIDs  []string   `json:"bc_mech_ids,omitempty"`
	ZHIMechIDs []string   `json:"zhi_mech_ids,omitempty"`
	RMMechIDs  []string   `json:"rm_mech_ids,omitempty"`
}

func (bc *BattleControllerWS) NextBattleDetails(ctx context.Context, key string, payload []byte, reply ws.ReplyFunc) error {

	// get queue
	queue, err := db.LoadBattleQueue(context.Background(), 3)

	if err != nil {
		return err
	}

	rm, err := boiler.Factions(boiler.FactionWhere.Label.EQ("Red Mountain Offworld Mining Corporation")).One(gamedb.StdConn)
	if err != nil && !errors.Is(err, sql.ErrNoRows) {
		return terror.Error(err, "failed getting faction (RM)")
	}

	zhi, err := boiler.Factions(boiler.FactionWhere.Label.EQ("Zaibatsu Heavy Industries")).One(gamedb.StdConn)
	if err != nil && !errors.Is(err, sql.ErrNoRows) {
		return terror.Error(err, "failed getting faction (ZHI)")
	}

	boc, err := boiler.Factions(boiler.FactionWhere.Label.EQ("Boston Cybernetics")).One(gamedb.StdConn)
	if err != nil && !errors.Is(err, sql.ErrNoRows) {
		return terror.Error(err, "failed getting faction (BOC)")
	}

	rmMechIDs := []string{}
	zhiMechIDs := []string{}
	bcMechIDs := []string{}

	for _, q := range queue {
		if q.FactionID == rm.ID {
			rmMechIDs = append(rmMechIDs, q.MechID)
		}

		if q.FactionID == zhi.ID {
			zhiMechIDs = append(rmMechIDs, q.MechID)
		}

		if q.FactionID == boc.ID {
			bcMechIDs = append(rmMechIDs, q.MechID)
		}
	}

	resp := NextBattle{
		BCMechIDs:  bcMechIDs,
		ZHIMechIDs: zhiMechIDs,
		RMMechIDs:  rmMechIDs,
	}
	reply(resp)
=======
func (api *API) DeadlyAbilityPendingList(ctx context.Context, key string, payload []byte, reply ws.ReplyFunc) error {
	arena, err := api.ArenaManager.GetArenaFromContext(ctx)
	if err != nil {
		reply(nil)
		return nil
	}

	// if current battle still running
	btl := arena.CurrentBattle()
	if btl != nil {
		// if ability system is available
		as := btl.AbilitySystem()
		if battle.AbilitySystemIsAvailable(as) {

			// reply current ability pending list
			reply(as.DeadlyAbilityPendingList.Get())
		}
	}
>>>>>>> 35001ee1

	return nil
}<|MERGE_RESOLUTION|>--- conflicted
+++ resolved
@@ -302,7 +302,6 @@
 	return nil
 }
 
-<<<<<<< HEAD
 const HubKeyNextBattleDetails = "BATTLE:NEXT:DETAILS"
 
 type BattleMap struct {
@@ -365,7 +364,10 @@
 		RMMechIDs:  rmMechIDs,
 	}
 	reply(resp)
-=======
+
+	return nil
+}
+
 func (api *API) DeadlyAbilityPendingList(ctx context.Context, key string, payload []byte, reply ws.ReplyFunc) error {
 	arena, err := api.ArenaManager.GetArenaFromContext(ctx)
 	if err != nil {
@@ -384,7 +386,5 @@
 			reply(as.DeadlyAbilityPendingList.Get())
 		}
 	}
->>>>>>> 35001ee1
-
 	return nil
 }