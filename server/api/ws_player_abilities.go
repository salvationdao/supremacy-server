package api

import (
	"context"
	"encoding/json"
	"fmt"
	"server"
	"server/battle"
	"server/db"
	"server/db/boiler"
	"server/gamedb"
	"server/gamelog"
	"server/player_abilities"
	"server/xsyn_rpcclient"
	"time"

	"github.com/ninja-syndicate/ws"

	"github.com/gofrs/uuid"

	"github.com/shopspring/decimal"

	"github.com/ninja-software/terror/v2"
<<<<<<< HEAD
	"github.com/ninja-syndicate/hub"
=======
	"github.com/rs/zerolog"
>>>>>>> a4c62e4f
	"github.com/volatiletech/sqlboiler/v4/boil"
	"github.com/volatiletech/sqlboiler/v4/queries/qm"
)

type PlayerAbilitiesControllerWS struct {
	API *API
}

func NewPlayerAbilitiesController(api *API) *PlayerAbilitiesControllerWS {
	pac := &PlayerAbilitiesControllerWS{
		API: api,
	}

<<<<<<< HEAD
	if api.Config.Environment == "development" {
		api.SecureUserCommand(server.HubKeySaleAbilityPurchase, pac.SaleAbilityPurchaseHandler)
=======
	api.SecureUserCommand(server.HubKeySaleAbilityDetailed, pac.SaleAbilityDetailedHandler)
	api.SecureUserCommand(server.HubKeyPlayerAbilitiesList, pac.PlayerAbilitiesListHandler)
	api.SecureUserCommand(server.HubKeySaleAbilitiesList, pac.SaleAbilitiesListHandler)
	api.SecureUserCommand(server.HubKeySaleAbilityPurchase, pac.SaleAbilityPurchaseHandler)

	api.SecureUserCommand(server.HubKeyPlayerAbilitySubscribe, pac.PlayerAbilitySubscribeHandler)

	return pac
}

type SaleAbilityDetailsRequest struct {
	Payload struct {
		AbilityID string `json:"ability_id"`
	} `json:"payload"`
}

func (pac *PlayerAbilitiesControllerWS) SaleAbilityDetailedHandler(ctx context.Context, user *boiler.Player, key string, payload []byte, reply ws.ReplyFunc) error {
	req := &SaleAbilityDetailsRequest{}
	err := json.Unmarshal(payload, req)
	if err != nil {
		return terror.Error(err, "Invalid request received.")
	}

	if req.Payload.AbilityID == "" {
		gamelog.L.Error().
			Str("handler", "SaleAbilityDetailsHandler").Msg("empty ability ID provided")
		return terror.Error(fmt.Errorf("ability ID was not provided in request payload"), "Unable to retrieve sale ability, please try again or contact support.")
	}

	sAbility, err := db.SaleAbilityGet(req.Payload.AbilityID)
	if err != nil {
		gamelog.L.Error().
			Str("db func", "SaleAbilityGet").Str("req.Payload.AbilityID", req.Payload.AbilityID).Err(err).Msg("unable to get sale ability details")
		return terror.Error(err, "Unable to retrieve sale ability, please try again or contact support.")
>>>>>>> a4c62e4f
	}

	return pac
}

//func (pac *PlayerAbilitiesControllerWS) PlayerAbilitiesListUpdatedHandler(ctx context.Context, client *hub.Client, payload []byte, reply hub.ReplyFunc, needProcess bool) (string, messagebus.BusKey, error) {
//	req := &hub.HubCommandRequest{}
//	err := json.Unmarshal(payload, req)
//	if err != nil {
//		return "", "", terror.Error(err, "Invalid request received.")
//	}
//
//	userID, err := uuid.FromString(client.Identifier())
//	if err != nil {
//		gamelog.L.Error().Str("client.Identifier()", client.Identifier()).Err(err).Msg("failed to convert hub id to user id")
//		return "", "", err
//	} else if userID.IsNil() {
//		gamelog.L.Error().Str("client.Identifier()", client.Identifier()).Err(err).Msg("failed to convert hub id to user id, user id is nil")
//		return "", "", terror.Error(fmt.Errorf("user id is nil"), "Issue retriving user, please try again or contact support.")
//	}
//
//	reply(true)
//	return req.TransactionID, messagebus.BusKey(fmt.Sprintf("%s:%s", server.HubKeyPlayerAbilitiesListUpdated, userID)), nil
//}

//func (pac *PlayerAbilitiesControllerWS) SaleAbilitiesListUpdatedHandler(ctx context.Context, client *hub.Client, payload []byte, reply hub.ReplyFunc, needProcess bool) (string, messagebus.BusKey, error) {
//	req := &hub.HubCommandRequest{}
//	err := json.Unmarshal(payload, req)
//	if err != nil {
//		return "", "", terror.Error(err, "Invalid request received.")
//	}
//
//	reply(true)
//	return req.TransactionID, messagebus.BusKey(server.HubKeySaleAbilitiesListUpdated), nil
//}

type PlayerAbilitySubscribeRequest struct {
	Payload struct {
		BlueprintAbilityID string `json:"blueprint_ability_id"` // blueprint ability id
	} `json:"payload"`
}

func (pac *PlayerAbilitiesControllerWS) PlayerAbilitySubscribeHandler(ctx context.Context, user *boiler.Player, key string, payload []byte, reply ws.ReplyFunc) error {
	req := &PlayerAbilitySubscribeRequest{}
	err := json.Unmarshal(payload, req)
	if err != nil {
		return terror.Error(err, "Invalid request received.")
	}

	if req.Payload.BlueprintAbilityID == "" {
		gamelog.L.Error().
			Str("handler", "PlayerAbilitySubscribeHandler").Msg("empty ability ID provided")
		return terror.Error(fmt.Errorf("ability ID was not provided in request payload"), "Unable to retrieve player ability, please try again or contact support.")
	}

	userID := user.ID
	bpAbility, err := boiler.PlayerAbilities(
		boiler.PlayerAbilityWhere.BlueprintID.EQ(req.Payload.BlueprintAbilityID),
		boiler.PlayerAbilityWhere.OwnerID.EQ(userID),
		qm.OrderBy(fmt.Sprintf("%s asc", boiler.PlayerAbilityColumns.PurchasedAt))).One(gamedb.StdConn)
	if err != nil {
		gamelog.L.Error().
			Str("db func", "boiler.PlayerAbilities").Str("req.Payload.BlueprintAbilityID", req.Payload.BlueprintAbilityID).Str("userID", userID).Err(err).Msg("unable to get blueprint ability details")
		return terror.Error(err, "Unable to retrieve player ability, please try again or contact support.")
	}

	reply(bpAbility)
	return nil
}

<<<<<<< HEAD
=======
//type SaleAbilitySubscribePriceRequest struct {
//
//	Payload struct {
//		AbilityID string `json:"ability_id"` // sale ability id
//	} `json:"payload"`
//}
//
//func (pac *PlayerAbilitiesControllerWS) SaleAbilitySubscribePriceHandler(ctx context.Context, key string, payload []byte, reply ws.ReplyFunc) error {
//	req := &SaleAbilitySubscribePriceRequest{}
//	err := json.Unmarshal(payload, req)
//	if err != nil {
//		return terror.Error(err, "Invalid request received.")
//	}
//
//	if req.Payload.AbilityID == "" {
//		gamelog.L.Error().
//			Str("handler", "SaleAbilitySubscribeHandler").Msg("empty ability ID provided")
//		return terror.Error(err, "Ability ID must be provided.")
//	}
//
//	sAbility, err := boiler.FindSalePlayerAbility(gamedb.StdConn, req.Payload.AbilityID)
//	if err != nil {
//		gamelog.L.Error().
//			Str("db func", "boiler.FindSalePlayerAbility").Str("req.Payload.AbilityID", req.Payload.AbilityID).Err(err).Msg("unable to get sale ability details")
//		return terror.Error(err, "Unable to retrieve sale ability, please try again or contact support.")
//	}
//
//	reply(sAbility.CurrentPrice.StringFixed(0))
//	return nil
//}

type AbilitiesListResponse struct {
	Total      int64    `json:"total"`
	AbilityIDs []string `json:"ability_ids"`
}

type PlayerAbilitiesListRequest struct {
	Payload struct {
		Search   string                `json:"search"`
		Filter   *db.ListFilterRequest `json:"filter"`
		Sort     *db.ListSortRequest   `json:"sort"`
		PageSize int                   `json:"page_size"`
		Page     int                   `json:"page"`
	} `json:"payload"`
}

>>>>>>> a4c62e4f
func (pac *PlayerAbilitiesControllerWS) PlayerAbilitiesListHandler(ctx context.Context, user *boiler.Player, key string, payload []byte, reply ws.ReplyFunc) error {
	tpas, err := db.TalliedPlayerAbilitiesList(user.ID)
	if err != nil {
		gamelog.L.Error().Str("db func", "TalliedPlayerAbilitiesList").Str("userID", user.ID).Err(err).Msg("unable to get player abilities")
		return terror.Error(err, "Unable to retrieve abilities, try again or contact support.")
	}

	reply(tpas)
	return nil
}

<<<<<<< HEAD
=======
type SaleAbilitiesListRequest struct {
	Payload struct {
		Search   string                `json:"search"`
		Filter   *db.ListFilterRequest `json:"filter"`
		Sort     *db.ListSortRequest   `json:"sort"`
		PageSize int                   `json:"page_size"`
		Page     int                   `json:"page"`
	} `json:"payload"`
}

>>>>>>> a4c62e4f
func (pac *PlayerAbilitiesControllerWS) SaleAbilitiesListHandler(ctx context.Context, user *boiler.Player, key string, payload []byte, reply ws.ReplyFunc) error {
	dspas, err := db.CurrentSaleAbilitiesList()
	if err != nil {
		gamelog.L.Error().Str("db func", "CurrentSaleAbilitiesList").Err(err).Msg("unable to get current list of sale abilities")
		return terror.Error(err, "Unable to retrieve abilities, try again or contact support.")
	}

	reply(dspas)
	return nil
}

type SaleAbilitiesPurchaseRequest struct {
	Payload struct {
		AbilityID string `json:"ability_id"` // sale ability id
		Amount    string `json:"amount"`
	} `json:"payload"`
}

func (pac *PlayerAbilitiesControllerWS) SaleAbilityPurchaseHandler(ctx context.Context, user *boiler.Player, key string, payload []byte, reply ws.ReplyFunc) error {
	req := &SaleAbilitiesPurchaseRequest{}
	err := json.Unmarshal(payload, req)
	if err != nil {
		return terror.Error(err, "Invalid request received")
	}

	userID, err := uuid.FromString(user.ID)
	if err != nil {
		gamelog.L.Error().Str("user id", user.ID).Err(err).Msg("failed to convert hub id to user id")
		return err
	} else if userID.IsNil() {
		gamelog.L.Error().Str("user id", user.ID).Err(err).Msg("failed to convert hub id to user id, user id is nil")
		return terror.Error(fmt.Errorf("user id is nil"), "Issue retrieving user, please try again or contact support.")
	}

	spa, err := boiler.SalePlayerAbilities(boiler.SalePlayerAbilityWhere.ID.EQ(req.Payload.AbilityID), qm.Load(boiler.SalePlayerAbilityRels.Blueprint)).One(gamedb.StdConn)
	if err != nil {
		gamelog.L.Error().
			Str("req.Payload.AbilityID", req.Payload.AbilityID).
			Str("db func", "SalePlayerAbilities").Err(err).Msg("unable to get sale ability")
		return terror.Error(err, "Unable to process sale ability purchase,  check your balance and try again.")
	}

	if spa.AvailableUntil.Time.Before(time.Now()) {
		// If sale of player ability has already expired
		gamelog.L.Debug().
			Str("handler", "PlayerAbilitiesPurchaseHandler").Interface("playerAbility", spa).Msg("forbid player from purchasing expired ability")
		return terror.Error(fmt.Errorf("sale of player ability has already expired"), "Purchase failed. This ability is no longer available for purchase.")
	}

	givenAmount, err := decimal.NewFromString(req.Payload.Amount)
	if err != nil {
		gamelog.L.Error().
			Str("req.Payload.Amount", req.Payload.Amount).Err(err).Msg("failed to convert amount to decimal")
		return terror.Error(err, "Unable to process player ability purchase, please try again or contract support.")
	}

	// if price has gone up, tell them
	if spa.CurrentPrice.Round(0).GreaterThan(givenAmount) {
		gamelog.L.Debug().Str("spa.CurrentPrice", spa.CurrentPrice.String()).Str("givenAmount", givenAmount.String()).Msg("purchase attempt when price increased since user clicked purchase")
		return terror.Warn(fmt.Errorf("price gone up since purchase attempted"), "Purchase failed. This item is no longer available at this price.")
	}

	// Charge player for ability
	supTransactionID, err := pac.API.Passport.SpendSupMessage(xsyn_rpcclient.SpendSupsReq{
		Amount:               spa.CurrentPrice.String(),
		FromUserID:           userID,
		ToUserID:             battle.SupremacyUserID,
		TransactionReference: server.TransactionReference(fmt.Sprintf("player_ability_purchase|%s|%d", req.Payload.AbilityID, time.Now().UnixNano())),
		Group:                string(server.TransactionGroupSupremacy),
		SubGroup:             "Player Abilities",
		Description:          fmt.Sprintf("Purchased player ability %s", spa.R.Blueprint.Label),
		NotSafe:              true,
	})
	if err != nil || supTransactionID == "TRANSACTION_FAILED" {
		if err == nil {
			err = fmt.Errorf("transaction failed")
		}
		// Abort transaction if charge fails
		gamelog.L.Error().Str("txID", supTransactionID).Str("playerAbilityID", req.Payload.AbilityID).Err(err).Msg("unable to charge user for player ability purchase")
		return terror.Error(err, "Unable to process player ability purchase,  check your balance and try again.")
	}

	refundFunc := func() {
		// Refund player ability cost
		refundSupTransactionID, err := pac.API.Passport.RefundSupsMessage(supTransactionID)
		if err != nil {
			gamelog.L.Error().Str("txID", refundSupTransactionID).Err(err).Msg("unable to refund user for player ability purchase cost")
		}
	}

	tx, err := gamedb.StdConn.Begin()
	if err != nil {
		refundFunc()
		gamelog.L.Error().Err(err).Msg("unable to begin tx")
		return terror.Error(err, "Issue purchasing player ability, please try again or contact support.")
	}
	defer tx.Rollback()

	bpa := spa.R.Blueprint
	pa := boiler.PlayerAbility{
		OwnerID:             userID.String(),
		BlueprintID:         bpa.ID,
		GameClientAbilityID: bpa.GameClientAbilityID,
		Label:               bpa.Label,
		Colour:              bpa.Colour,
		ImageURL:            bpa.ImageURL,
		Description:         bpa.Description,
		TextColour:          bpa.TextColour,
		LocationSelectType:  bpa.LocationSelectType,
	}
	err = pa.Insert(tx, boil.Infer())
	if err != nil {
		refundFunc()
		gamelog.L.Error().Err(err).Interface("playerAbility", pa).Msg("failed to insert PlayerAbility")
		return terror.Error(err, "Issue purchasing player ability, please try again or contact support.")
	}

	err = tx.Commit()
	if err != nil {
		refundFunc()
		gamelog.L.Error().Err(err).Msg("failed to commit transaction")
		return terror.Error(err, "Issue purchasing player ability, please try again or contact support.")
	}
	reply(true)

	// Tell client to update their player abilities list
	tpas, err := db.TalliedPlayerAbilitiesList(user.ID)
	if err != nil {
		gamelog.L.Error().Str("boiler func", "PlayerAbilities").Str("ownerID", user.ID).Err(err).Msg("unable to get player abilities")
		return terror.Error(err, "Unable to retrieve abilities, try again or contact support.")
	}
	ws.PublishMessage(fmt.Sprintf("/user/%s/player_abilities", userID), server.HubKeyPlayerAbilitiesList, tpas)

	// Update price of sale ability
	pac.API.SalePlayerAbilitiesSystem.Purchase <- &player_abilities.Purchase{
		PlayerID:  userID,
		AbilityID: uuid.FromStringOrNil(spa.ID),
	}
	return nil
}<|MERGE_RESOLUTION|>--- conflicted
+++ resolved
@@ -21,11 +21,6 @@
 	"github.com/shopspring/decimal"
 
 	"github.com/ninja-software/terror/v2"
-<<<<<<< HEAD
-	"github.com/ninja-syndicate/hub"
-=======
-	"github.com/rs/zerolog"
->>>>>>> a4c62e4f
 	"github.com/volatiletech/sqlboiler/v4/boil"
 	"github.com/volatiletech/sqlboiler/v4/queries/qm"
 )
@@ -39,80 +34,12 @@
 		API: api,
 	}
 
-<<<<<<< HEAD
 	if api.Config.Environment == "development" {
 		api.SecureUserCommand(server.HubKeySaleAbilityPurchase, pac.SaleAbilityPurchaseHandler)
-=======
-	api.SecureUserCommand(server.HubKeySaleAbilityDetailed, pac.SaleAbilityDetailedHandler)
-	api.SecureUserCommand(server.HubKeyPlayerAbilitiesList, pac.PlayerAbilitiesListHandler)
-	api.SecureUserCommand(server.HubKeySaleAbilitiesList, pac.SaleAbilitiesListHandler)
-	api.SecureUserCommand(server.HubKeySaleAbilityPurchase, pac.SaleAbilityPurchaseHandler)
-
-	api.SecureUserCommand(server.HubKeyPlayerAbilitySubscribe, pac.PlayerAbilitySubscribeHandler)
+	}
 
 	return pac
 }
-
-type SaleAbilityDetailsRequest struct {
-	Payload struct {
-		AbilityID string `json:"ability_id"`
-	} `json:"payload"`
-}
-
-func (pac *PlayerAbilitiesControllerWS) SaleAbilityDetailedHandler(ctx context.Context, user *boiler.Player, key string, payload []byte, reply ws.ReplyFunc) error {
-	req := &SaleAbilityDetailsRequest{}
-	err := json.Unmarshal(payload, req)
-	if err != nil {
-		return terror.Error(err, "Invalid request received.")
-	}
-
-	if req.Payload.AbilityID == "" {
-		gamelog.L.Error().
-			Str("handler", "SaleAbilityDetailsHandler").Msg("empty ability ID provided")
-		return terror.Error(fmt.Errorf("ability ID was not provided in request payload"), "Unable to retrieve sale ability, please try again or contact support.")
-	}
-
-	sAbility, err := db.SaleAbilityGet(req.Payload.AbilityID)
-	if err != nil {
-		gamelog.L.Error().
-			Str("db func", "SaleAbilityGet").Str("req.Payload.AbilityID", req.Payload.AbilityID).Err(err).Msg("unable to get sale ability details")
-		return terror.Error(err, "Unable to retrieve sale ability, please try again or contact support.")
->>>>>>> a4c62e4f
-	}
-
-	return pac
-}
-
-//func (pac *PlayerAbilitiesControllerWS) PlayerAbilitiesListUpdatedHandler(ctx context.Context, client *hub.Client, payload []byte, reply hub.ReplyFunc, needProcess bool) (string, messagebus.BusKey, error) {
-//	req := &hub.HubCommandRequest{}
-//	err := json.Unmarshal(payload, req)
-//	if err != nil {
-//		return "", "", terror.Error(err, "Invalid request received.")
-//	}
-//
-//	userID, err := uuid.FromString(client.Identifier())
-//	if err != nil {
-//		gamelog.L.Error().Str("client.Identifier()", client.Identifier()).Err(err).Msg("failed to convert hub id to user id")
-//		return "", "", err
-//	} else if userID.IsNil() {
-//		gamelog.L.Error().Str("client.Identifier()", client.Identifier()).Err(err).Msg("failed to convert hub id to user id, user id is nil")
-//		return "", "", terror.Error(fmt.Errorf("user id is nil"), "Issue retriving user, please try again or contact support.")
-//	}
-//
-//	reply(true)
-//	return req.TransactionID, messagebus.BusKey(fmt.Sprintf("%s:%s", server.HubKeyPlayerAbilitiesListUpdated, userID)), nil
-//}
-
-//func (pac *PlayerAbilitiesControllerWS) SaleAbilitiesListUpdatedHandler(ctx context.Context, client *hub.Client, payload []byte, reply hub.ReplyFunc, needProcess bool) (string, messagebus.BusKey, error) {
-//	req := &hub.HubCommandRequest{}
-//	err := json.Unmarshal(payload, req)
-//	if err != nil {
-//		return "", "", terror.Error(err, "Invalid request received.")
-//	}
-//
-//	reply(true)
-//	return req.TransactionID, messagebus.BusKey(server.HubKeySaleAbilitiesListUpdated), nil
-//}
 
 type PlayerAbilitySubscribeRequest struct {
 	Payload struct {
@@ -148,55 +75,6 @@
 	return nil
 }
 
-<<<<<<< HEAD
-=======
-//type SaleAbilitySubscribePriceRequest struct {
-//
-//	Payload struct {
-//		AbilityID string `json:"ability_id"` // sale ability id
-//	} `json:"payload"`
-//}
-//
-//func (pac *PlayerAbilitiesControllerWS) SaleAbilitySubscribePriceHandler(ctx context.Context, key string, payload []byte, reply ws.ReplyFunc) error {
-//	req := &SaleAbilitySubscribePriceRequest{}
-//	err := json.Unmarshal(payload, req)
-//	if err != nil {
-//		return terror.Error(err, "Invalid request received.")
-//	}
-//
-//	if req.Payload.AbilityID == "" {
-//		gamelog.L.Error().
-//			Str("handler", "SaleAbilitySubscribeHandler").Msg("empty ability ID provided")
-//		return terror.Error(err, "Ability ID must be provided.")
-//	}
-//
-//	sAbility, err := boiler.FindSalePlayerAbility(gamedb.StdConn, req.Payload.AbilityID)
-//	if err != nil {
-//		gamelog.L.Error().
-//			Str("db func", "boiler.FindSalePlayerAbility").Str("req.Payload.AbilityID", req.Payload.AbilityID).Err(err).Msg("unable to get sale ability details")
-//		return terror.Error(err, "Unable to retrieve sale ability, please try again or contact support.")
-//	}
-//
-//	reply(sAbility.CurrentPrice.StringFixed(0))
-//	return nil
-//}
-
-type AbilitiesListResponse struct {
-	Total      int64    `json:"total"`
-	AbilityIDs []string `json:"ability_ids"`
-}
-
-type PlayerAbilitiesListRequest struct {
-	Payload struct {
-		Search   string                `json:"search"`
-		Filter   *db.ListFilterRequest `json:"filter"`
-		Sort     *db.ListSortRequest   `json:"sort"`
-		PageSize int                   `json:"page_size"`
-		Page     int                   `json:"page"`
-	} `json:"payload"`
-}
-
->>>>>>> a4c62e4f
 func (pac *PlayerAbilitiesControllerWS) PlayerAbilitiesListHandler(ctx context.Context, user *boiler.Player, key string, payload []byte, reply ws.ReplyFunc) error {
 	tpas, err := db.TalliedPlayerAbilitiesList(user.ID)
 	if err != nil {
@@ -208,19 +86,6 @@
 	return nil
 }
 
-<<<<<<< HEAD
-=======
-type SaleAbilitiesListRequest struct {
-	Payload struct {
-		Search   string                `json:"search"`
-		Filter   *db.ListFilterRequest `json:"filter"`
-		Sort     *db.ListSortRequest   `json:"sort"`
-		PageSize int                   `json:"page_size"`
-		Page     int                   `json:"page"`
-	} `json:"payload"`
-}
-
->>>>>>> a4c62e4f
 func (pac *PlayerAbilitiesControllerWS) SaleAbilitiesListHandler(ctx context.Context, user *boiler.Player, key string, payload []byte, reply ws.ReplyFunc) error {
 	dspas, err := db.CurrentSaleAbilitiesList()
 	if err != nil {
