package api

import (
	"context"
	"database/sql"
	"encoding/json"
	"fmt"
	"server"
	"server/battle"
	"server/db"
	"server/db/boiler"
	"server/gamedb"
	"server/gamelog"
	"server/player_abilities"
	"time"

	"github.com/friendsofgo/errors"
	"github.com/ninja-syndicate/ws"

	"github.com/gofrs/uuid"

	"github.com/ninja-software/terror/v2"
	"github.com/volatiletech/sqlboiler/v4/boil"
	"github.com/volatiletech/sqlboiler/v4/queries/qm"
)

type PlayerAbilitiesControllerWS struct {
	API *API
}

func NewPlayerAbilitiesController(api *API) *PlayerAbilitiesControllerWS {
	pac := &PlayerAbilitiesControllerWS{
		API: api,
	}

	if api.Config.Environment == "development" || api.Config.Environment == "staging" {
		api.SecureUserCommand(server.HubKeySaleAbilityClaim, pac.SaleAbilityClaimHandler)
	}

	api.SecureUserFactionCommand(battle.HubKeyWarMachineAbilityTrigger, api.BattleArena.MechAbilityTriggerHandler)

	return pac
}

type PlayerAbilitySubscribeRequest struct {
	Payload struct {
		BlueprintAbilityID string `json:"blueprint_ability_id"` // blueprint ability id
	} `json:"payload"`
}

func (pac *PlayerAbilitiesControllerWS) PlayerAbilitiesListHandler(ctx context.Context, user *boiler.Player, key string, payload []byte, reply ws.ReplyFunc) error {
	pas, err := db.PlayerAbilitiesList(user.ID)
	if err != nil {
		gamelog.L.Error().Str("db func", "TalliedPlayerAbilitiesList").Str("userID", user.ID).Err(err).Msg("unable to get player abilities")
		return terror.Error(err, "Unable to retrieve abilities, try again or contact support.")
	}

	reply(pas)
	return nil
}

type SaleAbilitiesListResponse struct {
	NextRefreshTime              *time.Time                `json:"next_refresh_time"`
	RefreshPeriodDurationSeconds int                       `json:"refresh_period_duration_seconds"`
	SaleAbilities                []*db.SaleAbilityDetailed `json:"sale_abilities"`
}

func (pac *PlayerAbilitiesControllerWS) SaleAbilitiesListHandler(ctx context.Context, user *boiler.Player, key string, payload []byte, reply ws.ReplyFunc) error {
	dpas := pac.API.SalePlayerAbilitiesManager.CurrentSaleList()

	nextRefresh := pac.API.SalePlayerAbilitiesManager.NextRefresh()
	reply(&SaleAbilitiesListResponse{
		NextRefreshTime:              &nextRefresh,
		RefreshPeriodDurationSeconds: db.GetIntWithDefault(db.KeySaleAbilityTimeBetweenRefreshSeconds, 600),
		SaleAbilities:                dpas,
	})
	return nil
}

type SaleAbilityClaimRequest struct {
	Payload struct {
		AbilityID string `json:"ability_id"` // sale ability id
	} `json:"payload"`
}

func (pac *PlayerAbilitiesControllerWS) SaleAbilityClaimHandler(ctx context.Context, user *boiler.Player, key string, payload []byte, reply ws.ReplyFunc) error {
	req := &SaleAbilityClaimRequest{}
	err := json.Unmarshal(payload, req)
	if err != nil {
		return terror.Error(err, "Invalid request received")
	}

	userID, err := uuid.FromString(user.ID)
	if err != nil {
		gamelog.L.Error().Str("user id", user.ID).Err(err).Msg("failed to convert hub id to user id")
		return err
	} else if userID.IsNil() {
		gamelog.L.Error().Str("user id", user.ID).Err(err).Msg("failed to convert hub id to user id, user id is nil")
		return terror.Error(fmt.Errorf("user id is nil"), "Issue retrieving user, please try again or contact support.")
	}

	spa, err := boiler.SalePlayerAbilities(boiler.SalePlayerAbilityWhere.ID.EQ(req.Payload.AbilityID), qm.Load(boiler.SalePlayerAbilityRels.Blueprint)).One(gamedb.StdConn)
	if err != nil {
		gamelog.L.Error().
			Str("req.Payload.AbilityID", req.Payload.AbilityID).
			Str("db func", "SalePlayerAbilities").Err(err).Msg("unable to get sale ability")
		return terror.Error(err, "Unable to process sale ability claim,  check your balance and try again.")
	}

	if !pac.API.SalePlayerAbilitiesManager.IsAbilityAvailable(spa.ID) {
		// If sale of player ability has already expired
		gamelog.L.Debug().
			Str("handler", "SaleAbilityClaimHandler").Interface("salePlayerAbility", spa).Msg("forbid player from claiming expired ability")
		return terror.Error(fmt.Errorf("sale of player ability has already expired"), "Claim failed. This ability is no longer available for claiming.")
	}

	// Check if user has hit their purchase limit
<<<<<<< HEAD
	canPurchase := pac.API.SalePlayerAbilitiesManager.CanUserPurchase(userID.String())
=======
	canPurchase := pac.API.SalePlayerAbilitiesSystem.CanUserClaim(userID.String())
>>>>>>> 5be1ff48
	if !canPurchase {
		nextRefresh := pac.API.SalePlayerAbilitiesManager.NextRefresh()
		minutes := int(time.Until(nextRefresh).Minutes())
		msg := fmt.Sprintf("Please try again in %d minutes.", minutes)
		if minutes < 1 {
			msg = fmt.Sprintf("Please try again in %d seconds.", int(time.Until(nextRefresh).Seconds()))
		}
<<<<<<< HEAD
		return terror.Error(fmt.Errorf("You have hit your purchase limit of %d during this sale period. %s", pac.API.SalePlayerAbilitiesManager.UserPurchaseLimit, msg))
	}

	givenAmount, err := decimal.NewFromString(req.Payload.Amount)
	if err != nil {
		gamelog.L.Error().
			Str("req.Payload.Amount", req.Payload.Amount).Err(err).Msg("failed to convert amount to decimal")
		return terror.Error(err, "Unable to process player ability purchase, please try again or contract support.")
	}

	// If price has gone up, tell them
	if spa.CurrentPrice.Round(0).GreaterThan(givenAmount) {
		gamelog.L.Debug().Str("spa.CurrentPrice", spa.CurrentPrice.String()).Str("givenAmount", givenAmount.String()).Msg("purchase attempt when price increased since user clicked purchase")
		return terror.Warn(fmt.Errorf("price gone up since purchase attempted"), "Purchase failed. This item is no longer available at this price.")
	}

	// Charge player for ability
	supTransactionID, err := pac.API.Passport.SpendSupMessage(xsyn_rpcclient.SpendSupsReq{
		Amount:               spa.CurrentPrice.String(),
		FromUserID:           userID,
		ToUserID:             battle.SupremacyUserID,
		TransactionReference: server.TransactionReference(fmt.Sprintf("player_ability_purchase|%s|%d", req.Payload.AbilityID, time.Now().UnixNano())),
		Group:                string(server.TransactionGroupSupremacy),
		SubGroup:             "Player Abilities",
		Description:          fmt.Sprintf("Purchased player ability %s", spa.R.Blueprint.Label),
		NotSafe:              true,
	})
	if err != nil || supTransactionID == "TRANSACTION_FAILED" {
		if err == nil {
			err = fmt.Errorf("transaction failed")
		}
		// Abort transaction if charge fails
		gamelog.L.Error().Str("txID", supTransactionID).Str("playerAbilityID", req.Payload.AbilityID).Err(err).Msg("unable to charge user for player ability purchase")
		return terror.Error(err, "Unable to process player ability purchase,  check your balance and try again.")
	}

	refundFunc := func() {
		// Refund player ability cost
		refundSupTransactionID, err := pac.API.Passport.RefundSupsMessage(supTransactionID)
		if err != nil {
			gamelog.L.Error().Str("txID", refundSupTransactionID).Err(err).Msg("unable to refund user for player ability purchase cost")
		}
=======
		return terror.Error(fmt.Errorf("You have hit your claim limit of %d during this sale period. %s", pac.API.SalePlayerAbilitiesSystem.UserClaimLimit, msg))
>>>>>>> 5be1ff48
	}

	tx, err := gamedb.StdConn.Begin()
	if err != nil {
		gamelog.L.Error().Err(err).Msg("unable to begin tx")
		return terror.Error(err, "Issue claiming player ability, please try again or contact support.")
	}
	defer tx.Rollback()

	// Update player ability count
	pa, err := boiler.PlayerAbilities(
		boiler.PlayerAbilityWhere.BlueprintID.EQ(spa.BlueprintID),
		boiler.PlayerAbilityWhere.OwnerID.EQ(userID.String()),
	).One(gamedb.StdConn)
	if errors.Is(err, sql.ErrNoRows) {
		pa = &boiler.PlayerAbility{
			OwnerID:         userID.String(),
			BlueprintID:     spa.BlueprintID,
			LastPurchasedAt: time.Now(),
		}

		err = pa.Insert(tx, boil.Infer())
		if err != nil {
			gamelog.L.Error().Err(err).Interface("playerAbility", pa).Msg("failed to insert PlayerAbility")
			return terror.Error(err, "Issue claiming player ability, please try again or contact support.")
		}
	} else if err != nil {
		gamelog.L.Error().Err(err).Interface("playerAbility", pa).Msg("failed to fetch PlayerAbility")
		return terror.Error(err, "Issue claiming player ability, please try again or contact support.")
	}

	pa.Count = pa.Count + 1

	inventoryLimit := db.GetIntWithDefault(db.KeyPlayerAbilityInventoryLimit, 10)
	if pa.Count > inventoryLimit {
		gamelog.L.Debug().Interface("playerAbility", pa).Msg("user has reached their player ability inventory count")
		return terror.Error(fmt.Errorf("You have reached your limit of %d for this ability.", inventoryLimit))
	}

	_, err = pa.Update(tx, boil.Infer())
	if err != nil {
		gamelog.L.Error().Err(err).Interface("playerAbility", pa).Msg("failed to update player ability count")
		return err
	}

	// Attempt to add to user's purchase count
<<<<<<< HEAD
	err = pac.API.SalePlayerAbilitiesManager.AddToUserPurchaseCount(userID.String())
=======
	err = pac.API.SalePlayerAbilitiesSystem.AddToUserClaimCount(userID.String())
>>>>>>> 5be1ff48
	if err != nil {
		gamelog.L.Warn().Err(err).Str("userID", userID.String()).Str("salePlayerAbilityID", spa.ID).Msg("failed to add to user's purchase count")
<<<<<<< HEAD
		return terror.Error(err, fmt.Sprintf("You have reached your purchasing limits during this sale period. Please try again in %d minutes.", int(time.Until(pac.API.SalePlayerAbilitiesManager.NextRefresh()).Minutes())))
=======
		return terror.Error(err, fmt.Sprintf("You have reached your claim limit during this sale period. Please try again in %d minutes.", int(time.Until(pac.API.SalePlayerAbilitiesSystem.NextRefresh()).Minutes())))
>>>>>>> 5be1ff48
	}

	err = tx.Commit()
	if err != nil {
		gamelog.L.Error().Err(err).Msg("failed to commit transaction")
		return terror.Error(err, "Issue claiming player ability, please try again or contact support.")
	}
	reply(true)

	// Tell client to update their player abilities list
	pas, err := db.PlayerAbilitiesList(user.ID)
	if err != nil {
		gamelog.L.Error().Str("boiler func", "PlayerAbilities").Str("ownerID", user.ID).Err(err).Msg("unable to get player abilities")
		return terror.Error(err, "Unable to retrieve abilities, try again or contact support.")
	}
	ws.PublishMessage(fmt.Sprintf("/user/%s/player_abilities", userID), server.HubKeyPlayerAbilitiesList, pas)

	// Update price of sale ability
<<<<<<< HEAD
	pac.API.SalePlayerAbilitiesManager.Purchase <- &player_abilities.Purchase{
=======
	pac.API.SalePlayerAbilitiesSystem.Claim <- &player_abilities.Claim{
>>>>>>> 5be1ff48
		AbilityID: spa.ID,
	}
	return nil
}<|MERGE_RESOLUTION|>--- conflicted
+++ resolved
@@ -66,9 +66,9 @@
 }
 
 func (pac *PlayerAbilitiesControllerWS) SaleAbilitiesListHandler(ctx context.Context, user *boiler.Player, key string, payload []byte, reply ws.ReplyFunc) error {
-	dpas := pac.API.SalePlayerAbilitiesManager.CurrentSaleList()
+	dpas := pac.API.SalePlayerAbilityManager.CurrentSaleList()
 
-	nextRefresh := pac.API.SalePlayerAbilitiesManager.NextRefresh()
+	nextRefresh := pac.API.SalePlayerAbilityManager.NextRefresh()
 	reply(&SaleAbilitiesListResponse{
 		NextRefreshTime:              &nextRefresh,
 		RefreshPeriodDurationSeconds: db.GetIntWithDefault(db.KeySaleAbilityTimeBetweenRefreshSeconds, 600),
@@ -107,7 +107,7 @@
 		return terror.Error(err, "Unable to process sale ability claim,  check your balance and try again.")
 	}
 
-	if !pac.API.SalePlayerAbilitiesManager.IsAbilityAvailable(spa.ID) {
+	if !pac.API.SalePlayerAbilityManager.IsAbilityAvailable(spa.ID) {
 		// If sale of player ability has already expired
 		gamelog.L.Debug().
 			Str("handler", "SaleAbilityClaimHandler").Interface("salePlayerAbility", spa).Msg("forbid player from claiming expired ability")
@@ -115,64 +115,15 @@
 	}
 
 	// Check if user has hit their purchase limit
-<<<<<<< HEAD
-	canPurchase := pac.API.SalePlayerAbilitiesManager.CanUserPurchase(userID.String())
-=======
-	canPurchase := pac.API.SalePlayerAbilitiesSystem.CanUserClaim(userID.String())
->>>>>>> 5be1ff48
+	canPurchase := pac.API.SalePlayerAbilityManager.CanUserClaim(userID.String())
 	if !canPurchase {
-		nextRefresh := pac.API.SalePlayerAbilitiesManager.NextRefresh()
+		nextRefresh := pac.API.SalePlayerAbilityManager.NextRefresh()
 		minutes := int(time.Until(nextRefresh).Minutes())
 		msg := fmt.Sprintf("Please try again in %d minutes.", minutes)
 		if minutes < 1 {
 			msg = fmt.Sprintf("Please try again in %d seconds.", int(time.Until(nextRefresh).Seconds()))
 		}
-<<<<<<< HEAD
-		return terror.Error(fmt.Errorf("You have hit your purchase limit of %d during this sale period. %s", pac.API.SalePlayerAbilitiesManager.UserPurchaseLimit, msg))
-	}
-
-	givenAmount, err := decimal.NewFromString(req.Payload.Amount)
-	if err != nil {
-		gamelog.L.Error().
-			Str("req.Payload.Amount", req.Payload.Amount).Err(err).Msg("failed to convert amount to decimal")
-		return terror.Error(err, "Unable to process player ability purchase, please try again or contract support.")
-	}
-
-	// If price has gone up, tell them
-	if spa.CurrentPrice.Round(0).GreaterThan(givenAmount) {
-		gamelog.L.Debug().Str("spa.CurrentPrice", spa.CurrentPrice.String()).Str("givenAmount", givenAmount.String()).Msg("purchase attempt when price increased since user clicked purchase")
-		return terror.Warn(fmt.Errorf("price gone up since purchase attempted"), "Purchase failed. This item is no longer available at this price.")
-	}
-
-	// Charge player for ability
-	supTransactionID, err := pac.API.Passport.SpendSupMessage(xsyn_rpcclient.SpendSupsReq{
-		Amount:               spa.CurrentPrice.String(),
-		FromUserID:           userID,
-		ToUserID:             battle.SupremacyUserID,
-		TransactionReference: server.TransactionReference(fmt.Sprintf("player_ability_purchase|%s|%d", req.Payload.AbilityID, time.Now().UnixNano())),
-		Group:                string(server.TransactionGroupSupremacy),
-		SubGroup:             "Player Abilities",
-		Description:          fmt.Sprintf("Purchased player ability %s", spa.R.Blueprint.Label),
-		NotSafe:              true,
-	})
-	if err != nil || supTransactionID == "TRANSACTION_FAILED" {
-		if err == nil {
-			err = fmt.Errorf("transaction failed")
-		}
-		// Abort transaction if charge fails
-		gamelog.L.Error().Str("txID", supTransactionID).Str("playerAbilityID", req.Payload.AbilityID).Err(err).Msg("unable to charge user for player ability purchase")
-		return terror.Error(err, "Unable to process player ability purchase,  check your balance and try again.")
-	}
-
-	refundFunc := func() {
-		// Refund player ability cost
-		refundSupTransactionID, err := pac.API.Passport.RefundSupsMessage(supTransactionID)
-		if err != nil {
-			gamelog.L.Error().Str("txID", refundSupTransactionID).Err(err).Msg("unable to refund user for player ability purchase cost")
-		}
-=======
-		return terror.Error(fmt.Errorf("You have hit your claim limit of %d during this sale period. %s", pac.API.SalePlayerAbilitiesSystem.UserClaimLimit, msg))
->>>>>>> 5be1ff48
+		return terror.Error(fmt.Errorf("You have hit your claim limit of %d during this sale period. %s", pac.API.SalePlayerAbilityManager.UserClaimLimit, msg))
 	}
 
 	tx, err := gamedb.StdConn.Begin()
@@ -219,18 +170,10 @@
 	}
 
 	// Attempt to add to user's purchase count
-<<<<<<< HEAD
-	err = pac.API.SalePlayerAbilitiesManager.AddToUserPurchaseCount(userID.String())
-=======
-	err = pac.API.SalePlayerAbilitiesSystem.AddToUserClaimCount(userID.String())
->>>>>>> 5be1ff48
+	err = pac.API.SalePlayerAbilityManager.AddToUserClaimCount(userID.String())
 	if err != nil {
 		gamelog.L.Warn().Err(err).Str("userID", userID.String()).Str("salePlayerAbilityID", spa.ID).Msg("failed to add to user's purchase count")
-<<<<<<< HEAD
-		return terror.Error(err, fmt.Sprintf("You have reached your purchasing limits during this sale period. Please try again in %d minutes.", int(time.Until(pac.API.SalePlayerAbilitiesManager.NextRefresh()).Minutes())))
-=======
-		return terror.Error(err, fmt.Sprintf("You have reached your claim limit during this sale period. Please try again in %d minutes.", int(time.Until(pac.API.SalePlayerAbilitiesSystem.NextRefresh()).Minutes())))
->>>>>>> 5be1ff48
+		return terror.Error(err, fmt.Sprintf("You have reached your claim limit during this sale period. Please try again in %d minutes.", int(time.Until(pac.API.SalePlayerAbilityManager.NextRefresh()).Minutes())))
 	}
 
 	err = tx.Commit()
@@ -249,11 +192,7 @@
 	ws.PublishMessage(fmt.Sprintf("/user/%s/player_abilities", userID), server.HubKeyPlayerAbilitiesList, pas)
 
 	// Update price of sale ability
-<<<<<<< HEAD
-	pac.API.SalePlayerAbilitiesManager.Purchase <- &player_abilities.Purchase{
-=======
-	pac.API.SalePlayerAbilitiesSystem.Claim <- &player_abilities.Claim{
->>>>>>> 5be1ff48
+	pac.API.SalePlayerAbilityManager.Claim <- &player_abilities.Claim{
 		AbilityID: spa.ID,
 	}
 	return nil
