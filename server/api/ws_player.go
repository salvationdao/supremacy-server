--- conflicted
+++ resolved
@@ -5,17 +5,12 @@
 	"database/sql"
 	"encoding/json"
 	"errors"
-<<<<<<< HEAD
 	"fmt"
 	"server"
 	"server/db/boiler"
 	"server/gamedb"
 	"server/gamelog"
 	"server/rpcclient"
-=======
-	"server/db/boiler"
-	"server/gamedb"
->>>>>>> 115eb347
 	"strings"
 	"time"
 
@@ -24,16 +19,13 @@
 	"github.com/ninja-software/log_helpers"
 	"github.com/ninja-software/terror/v2"
 	"github.com/ninja-syndicate/hub"
+	"github.com/ninja-syndicate/hub/ext/messagebus"
 	"github.com/rs/zerolog"
-<<<<<<< HEAD
 	"github.com/shopspring/decimal"
+	"github.com/volatiletech/null/v8"
 	"github.com/volatiletech/sqlboiler/v4/boil"
 	"github.com/volatiletech/sqlboiler/v4/queries/qm"
-=======
-	"github.com/volatiletech/null/v8"
-	"github.com/volatiletech/sqlboiler/v4/boil"
 	"github.com/volatiletech/sqlboiler/v4/types"
->>>>>>> 115eb347
 )
 
 type PlayerController struct {
@@ -49,18 +41,11 @@
 		API:  api,
 	}
 
-<<<<<<< HEAD
-	api.SecureUserCommand(HubKeyPlayerBattleQueueNotifications, pc.PlayerBattleQueueNotificationsHandler)
-	api.SecureUserSubscribeCommand(HubKeyPlayerPreferencesSubscribe, pc.PlayerPreferencesSubscribeHandler)
-	api.SecureUserSubscribeCommand(HubKeyPlayerBattleQueueBrowserSubscribe, pc.PlayerBattleQueueBrowserSubscribeHandler)
-=======
-	api.SecureUserCommand(HubKeyPlayerUpdateSettings, pctrlr.PlayerUpdateSettingsHandler)
-	api.SecureUserCommand(HubKeyPlayerGetSettings, pctrlr.PlayerGetSettingsHandler)
->>>>>>> 115eb347
-
+	api.SecureUserCommand(HubKeyPlayerUpdateSettings, pc.PlayerUpdateSettingsHandler)
+	api.SecureUserCommand(HubKeyPlayerGetSettings, pc.PlayerGetSettingsHandler)
+
+	// faction lose select privilege
 	api.SecureUserCommand(HubKeyPlayerActiveCheck, pc.PlayerActiveCheckHandler)
-
-	// faction lose select privilege
 	api.SecureUserFactionCommand(HubKeyFactionPlayerSearch, pc.FactionPlayerSearch)
 	api.SecureUserFactionCommand(HubKeyPunishOptions, pc.PunishOptions)
 	api.SecureUserFactionCommand(HubKeyPunishVote, pc.PunishVote)
@@ -82,14 +67,9 @@
 
 const HubKeyPlayerUpdateSettings hub.HubCommandKey = "PLAYER:UPDATE_SETTINGS"
 
-<<<<<<< HEAD
-func (pc *PlayerController) PlayerPreferencesSubscribeHandler(ctx context.Context, wsc *hub.Client, payload []byte, reply hub.ReplyFunc) (string, messagebus.BusKey, error) {
-	req := &hub.HubCommandRequest{}
-=======
-func (ctrlr *PlayerController) PlayerUpdateSettingsHandler(ctx context.Context, wsc *hub.Client, payload []byte, reply hub.ReplyFunc) error {
+func (pc *PlayerController) PlayerUpdateSettingsHandler(ctx context.Context, wsc *hub.Client, payload []byte, reply hub.ReplyFunc) error {
 	errMsg := "Issue updating settings, try again or contact support."
 	req := &PlayerUpdateSettingsRequest{}
->>>>>>> 115eb347
 	err := json.Unmarshal(payload, req)
 	if err != nil {
 		return terror.Error(err, "Invalid request received.")
@@ -149,15 +129,10 @@
 
 const HubKeyPlayerGetSettings hub.HubCommandKey = "PLAYER:GET_SETTINGS"
 
-<<<<<<< HEAD
-func (pc *PlayerController) PlayerBattleQueueNotificationsHandler(ctx context.Context, wsc *hub.Client, payload []byte, reply hub.ReplyFunc) error {
-	req := &PlayerBattleQueueNotificationsReq{}
-=======
 //gets settings based on key, sends settings value back as json
-func (ctrlr *PlayerController) PlayerGetSettingsHandler(ctx context.Context, wsc *hub.Client, payload []byte, reply hub.ReplyFunc) error {
+func (pc *PlayerController) PlayerGetSettingsHandler(ctx context.Context, wsc *hub.Client, payload []byte, reply hub.ReplyFunc) error {
 	errMsg := "Issue getting settings, try again or contact support."
 	req := &PlayerGetSettingsRequest{}
->>>>>>> 115eb347
 	err := json.Unmarshal(payload, req)
 	if err != nil {
 		return terror.Error(err, "Invalid request received")
@@ -180,8 +155,8 @@
 		}
 	}
 
-<<<<<<< HEAD
-	go pc.API.MessageBus.Send(messagebus.BusKey(fmt.Sprintf("%s:%s", HubKeyPlayerPreferencesSubscribe, wsc.Identifier())), playerPrefs)
+	//send back userSettings
+	reply(userSettings.Value)
 	reply(true)
 	return nil
 }
@@ -272,20 +247,27 @@
 		return terror.Error(err, "Failed to player from db")
 	}
 
+	// TODO: fix player searching function
+	boil.DebugMode = true
 	ps, err := boiler.Players(
 		qm.Select(
 			boiler.PlayerColumns.ID,
 			boiler.PlayerColumns.Username,
+			boiler.PlayerColumns.Gid,
 		),
 		boiler.PlayerWhere.FactionID.EQ(player.FactionID),
 		boiler.PlayerWhere.IsAi.EQ(false),
 		boiler.PlayerWhere.ID.NEQ(wsc.Identifier()),
 		qm.Where(
-			fmt.Sprintf("LOWER(%s) LIKE ?", qm.Rels(boiler.TableNames.Players, boiler.PlayerColumns.Username)),
+			fmt.Sprintf("LOWER(%s||'#'||%s::TEXT) LIKE ?",
+				qm.Rels(boiler.TableNames.Players, boiler.PlayerColumns.Username),
+				qm.Rels(boiler.TableNames.Players, boiler.PlayerColumns.Gid),
+			),
 			"%"+strings.ToLower(search)+"%",
 		),
 		qm.Limit(5),
 	).All(gamedb.StdConn)
+	boil.DebugMode = false
 	if err != nil {
 		return terror.Error(err, "Failed to search players from db")
 	}
@@ -451,7 +433,7 @@
 
 	// check player is currently punished with the same option
 	punishedPlayer, err := boiler.PunishedPlayers(
-		boiler.PunishedPlayerWhere.ID.EQ(req.Payload.IntendToPunishPlayerID.String()),
+		boiler.PunishedPlayerWhere.PlayerID.EQ(req.Payload.IntendToPunishPlayerID.String()),
 		boiler.PunishedPlayerWhere.PunishUntil.GT(time.Now()),
 		boiler.PunishedPlayerWhere.PunishOptionID.EQ(punishOption.ID),
 	).One(gamedb.StdConn)
@@ -503,15 +485,17 @@
 
 	defer tx.Rollback()
 
-	// issue a punish vote
+	// issue punish vote
 	punishVote = &boiler.PunishVote{
 		PunishOptionID:         punishOption.ID,
 		Reason:                 req.Payload.Reason,
 		FactionID:              currentPlayer.FactionID.String,
 		IssuedByID:             currentPlayer.ID,
+		IssuedByGid:            currentPlayer.Gid,
 		IssuedByUsername:       currentPlayer.Username.String,
 		ReportedPlayerID:       intendToBenPlayer.ID,
 		ReportedPlayerUsername: intendToBenPlayer.Username.String,
+		ReportedPlayerGid:      intendToBenPlayer.Gid,
 		Status:                 string(PunishVoteStatusPending),
 	}
 	err = punishVote.Insert(tx, boil.Infer())
@@ -564,6 +548,11 @@
 type PunishVoteResponse struct {
 	*boiler.PunishVote
 	PunishOption *boiler.PunishOption `json:"punish_option"`
+	Decision     *PunishVoteDecision  `json:"decision,omitempty"`
+}
+
+type PunishVoteDecision struct {
+	IsAgreed bool `json:"is_agreed"`
 }
 
 const HubKeyPunishVoteSubscribe hub.HubCommandKey = "PUNISH:VOTE:SUBSCRIBE"
@@ -586,10 +575,10 @@
 	}
 
 	// only pass down vote, if there is an ongoing vote
-	if fpv, ok := pc.API.FactionPunishVote[player.FactionID.String]; ok && fpv.Stage.Phase == PunishVotePhaseVoting {
+	if fpv, ok := pc.API.FactionPunishVote[player.FactionID.String]; ok {
 		fpv.RLock()
 		defer fpv.RUnlock()
-		if fpv.CurrentPunishVote != nil {
+		if fpv.CurrentPunishVote != nil && fpv.Stage.Phase == PunishVotePhaseVoting {
 			bv, err := boiler.PunishVotes(
 				boiler.PunishVoteWhere.ID.EQ(fpv.CurrentPunishVote.ID),
 				qm.Load(boiler.PunishVoteRels.PunishOption),
@@ -597,10 +586,28 @@
 			if err != nil {
 				return "", "", terror.Error(err, "Failed to get punish vote from db")
 			}
-			reply(&PunishVoteResponse{
+
+			pvr := &PunishVoteResponse{
 				PunishVote:   bv,
 				PunishOption: bv.R.PunishOption,
-			})
+			}
+
+			// check user has voted
+			decision, err := boiler.PlayersPunishVotes(
+				boiler.PlayersPunishVoteWhere.PunishVoteID.EQ(bv.ID),
+				boiler.PlayersPunishVoteWhere.PlayerID.EQ(client.Identifier()),
+			).One(gamedb.StdConn)
+			if err != nil && !errors.Is(err, sql.ErrNoRows) {
+				return "", "", terror.Error(err, "Failed to check player had voted")
+			}
+
+			if decision != nil {
+				pvr.Decision = &PunishVoteDecision{
+					IsAgreed: decision.IsAgreed,
+				}
+			}
+
+			reply(pvr)
 		}
 	}
 	return req.TransactionID, messagebus.BusKey(fmt.Sprintf("%s:%s", HubKeyPunishVoteSubscribe, player.FactionID.String)), nil
@@ -647,10 +654,4 @@
 	}
 
 	return req.TransactionID, messagebus.BusKey(fmt.Sprintf("%s:%s", HubKeyPunishVoteResultSubscribe, player.FactionID.String)), nil
-=======
-	//send back userSettings
-	reply(userSettings.Value)
-	reply(true)
-	return nil
->>>>>>> 115eb347
 }