--- conflicted
+++ resolved
@@ -90,10 +90,6 @@
 	QueueLimit  int64 `json:"queue_limit"`
 }
 
-<<<<<<< HEAD
-const PlayerRoleID = "8dd55355-fc22-4d1d-a825-b973bb075259"
-=======
->>>>>>> 6a653053
 const HubKeyPlayerQueueStatus = "PLAYER:QUEUE:STATUS"
 
 func (pc *PlayerController) PlayerQueueStatusHandler(ctx context.Context, user *boiler.Player, key string, payload []byte, reply ws.ReplyFunc) error {
@@ -579,11 +575,7 @@
 		return terror.Error(err, "Invalid request received")
 	}
 
-<<<<<<< HEAD
-	if user.RoleID == "8dd55355-fc22-4d1d-a825-b973bb075259" || user.RoleID == "" {
-=======
 	if user.RoleID == server.UserRolePlayer.String() || user.RoleID == "" {
->>>>>>> 6a653053
 		return terror.Error(err, "User is not an admin")
 	}
 
