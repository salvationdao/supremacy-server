package api

import (
	"context"
	"database/sql"
	"encoding/json"
	"errors"
	"fmt"
	"net/http"
	"server"
	"server/battle"
	"server/db"
	"server/db/boiler"
	"server/gamedb"
	"server/gamelog"
	"server/helpers"
	"server/xsyn_rpcclient"
	"strconv"
	"strings"
	"time"
	"unicode"

	goaway "github.com/TwiN/go-away"
	"github.com/go-chi/chi/v5"

	"github.com/gofrs/uuid"
	"github.com/jackc/pgx/v4/pgxpool"
	"github.com/ninja-software/terror/v2"
	"github.com/ninja-syndicate/ws"
	"github.com/rs/zerolog"
	"github.com/shopspring/decimal"
	"github.com/volatiletech/null/v8"
	"github.com/volatiletech/sqlboiler/v4/boil"
	"github.com/volatiletech/sqlboiler/v4/queries/qm"
	"github.com/volatiletech/sqlboiler/v4/types"
)

type PlayerController struct {
	Conn *pgxpool.Pool
	Log  *zerolog.Logger
	API  *API
}

func NewPlayerController(api *API) *PlayerController {
	pc := &PlayerController{
		API: api,
	}

	//  secure user profile commands
	api.SecureUserCommand(HubKeyPlayerUpdateUsername, pc.PlayerUpdateUsernameHandler)
	api.SecureUserCommand(HubKeyPlayerUpdateAboutMe, pc.PlayerUpdateAboutMeHandler)
	api.SecureUserCommand(HubKeyPlayerAvatarList, pc.ProfileAvatarListHandler)
	api.SecureUserCommand(HubKeyPlayerAvatarUpdate, pc.ProfileAvatarUpdateHandler)

	api.SecureUserCommand(HubKeyPlayerUpdateSettings, pc.PlayerUpdateSettingsHandler)
	api.SecureUserCommand(HubKeyPlayerGetSettings, pc.PlayerGetSettingsHandler)

	api.SecureUserCommand(HubKeyPlayerPreferencesGet, pc.PlayerPreferencesGetHandler)

	api.SecureUserCommand(HubKeyPlayerPreferencesGet, pc.PlayerPreferencesGetHandler)
	api.SecureUserCommand(HubKeyPlayerPreferencesUpdate, pc.PlayerPreferencesUpdateHandler)

	// punish vote related
	api.SecureUserCommand(HubKeyPlayerActiveCheck, pc.PlayerActiveCheckHandler)
	api.SecureUserFactionCommand(HubKeyFactionPlayerSearch, pc.FactionPlayerSearch)
	api.SecureUserFactionCommand(HubKeyInstantPassPunishVote, pc.PunishVoteInstantPassHandler)
	api.SecureUserFactionCommand(HubKeyPunishOptions, pc.PunishOptions)
	api.SecureUserFactionCommand(HubKeyPunishVote, pc.PunishVote)
	api.SecureUserFactionCommand(HubKeyIssuePunishVote, pc.IssuePunishVote)
	api.SecureUserFactionCommand(HubKeyPunishVotePriceQuote, pc.PunishVotePriceQuote)

	api.SecureUserCommand(HubKeyFactionEnlist, pc.PlayerFactionEnlistHandler)

	api.SecureUserCommand(HubKeyPlayerRankGet, pc.PlayerRankGet)

	api.SecureUserCommand(HubKeyGameUserOnline, pc.UserOnline)

	api.Command(HubKeyPlayerProfileGet, pc.PlayerProfileGetHandler)

	api.SecureUserCommand(HubKeyGenOneTimeToken, pc.GenOneTimeToken)

	return pc
}

type UserUpdatedRequest struct {
	Payload struct {
		ID string `json:"id"`
	} `json:"payload"`
}

// FactionEnlistRequest enlist a faction
type FactionEnlistRequest struct {
	Payload struct {
		FactionID string `json:"faction_id"`
	} `json:"payload"`
}

const HubKeyFactionEnlist = "FACTION:ENLIST"

func (pc *PlayerController) PlayerFactionEnlistHandler(ctx context.Context, user *boiler.Player, key string, payload []byte, reply ws.ReplyFunc) error {
	req := &FactionEnlistRequest{}
	err := json.Unmarshal(payload, req)
	if err != nil {
		return terror.Error(err, "Invalid request received.")
	}

	// check player faction
	if user.FactionID.Valid {
		return terror.Error(fmt.Errorf("player already enlist faction"), "User has already enlisted a faction")
	}

	if req.Payload.FactionID == "" {
		return terror.Error(fmt.Errorf("faction id is empty"), "Faction id is missing")
	}

	tx, err := gamedb.StdConn.Begin()
	if err != nil {
		return terror.Error(err, "Failed to start db transaction")
	}

	defer tx.Rollback()
	user.FactionID = null.StringFrom(req.Payload.FactionID)
	_, err = user.Update(tx, boil.Whitelist(boiler.PlayerColumns.FactionID))
	if err != nil {
		return terror.Error(err, "Failed to update faction in db")
	}

	// give user default profile avatar images
	err = db.GiveDefaultAvatars(user.ID, user.FactionID.String)
	if err != nil {
		return err
	}

	// update user faction in passport
	err = pc.API.Passport.UserFactionEnlist(user.ID, user.FactionID.String)
	if err != nil {
		return terror.Error(err, "Failed to sync passport db")
	}

	err = tx.Commit()
	if err != nil {
		return terror.Error(err, "Failed to commit db transaction")
	}

	ws.PublishMessage(fmt.Sprintf("/user/%s", user.ID), server.HubKeyUserSubscribe, user)

	reply(true)

	return nil
}

type PlayerUpdateSettingsRequest struct {
	Payload struct {
		Key   string     `json:"key"`
		Value types.JSON `json:"value,omitempty"`
	} `json:"payload"`
}

const HubKeyPlayerUpdateSettings = "PLAYER:UPDATE_SETTINGS"

func (pc *PlayerController) PlayerUpdateSettingsHandler(ctx context.Context, user *boiler.Player, key string, payload []byte, reply ws.ReplyFunc) error {
	errMsg := "Issue updating settings, try again or contact support."
	req := &PlayerUpdateSettingsRequest{}
	err := json.Unmarshal(payload, req)
	if err != nil {
		return terror.Error(err, "Invalid request received.")
	}

	//getting user's notification settings from the database
	userSettings, err := boiler.FindPlayerPreference(gamedb.StdConn, user.ID, req.Payload.Key)
	if err != nil {
		if errors.Is(err, sql.ErrNoRows) {
			// if there are no results, make an entry for the user with settings values sent from frontend
			playerPrefs := &boiler.PlayerPreference{
				PlayerID:  user.ID,
				Key:       req.Payload.Key,
				Value:     req.Payload.Value,
				CreatedAt: time.Now()}

			err := playerPrefs.Insert(gamedb.StdConn, boil.Infer())
			if err != nil {
				return terror.Error(err, errMsg)
			}

			reply(playerPrefs.Value)
			return nil
		} else {
			return terror.Error(err, errMsg)
		}
	}

	payloadStr := req.Payload.Value.String()
	dbStr := strings.ReplaceAll(userSettings.Value.String(), " ", "")

	//if the payload includes a new value, update it in the db
	if payloadStr != dbStr {
		userSettings.Value = req.Payload.Value
		_, err := userSettings.Update(gamedb.StdConn, boil.Whitelist(boiler.PlayerPreferenceColumns.Value))
		if err != nil {
			return terror.Error(err, errMsg)
		}
	}

	//send back userSettings values
	reply(userSettings.Value)
	return nil
}

type PlayerNotificationPreferences struct {
	SMSNotifications      bool `json:"sms_notifications"`
	PushNotifications     bool `json:"push_notifications"`
	TelegramNotifications bool `json:"telegram_notifications"`
}

type PlayerGetSettingsRequest struct {
	Payload struct {
		Key string `json:"key"`
	} `json:"payload"`
}

const HubKeyPlayerGetSettings = "PLAYER:GET_SETTINGS"

//PlayerGetSettingsHandler gets settings based on key, sends settings value back as json
func (pc *PlayerController) PlayerGetSettingsHandler(ctx context.Context, user *boiler.Player, key string, payload []byte, reply ws.ReplyFunc) error {
	errMsg := "Issue getting settings, try again or contact support."
	req := &PlayerGetSettingsRequest{}
	err := json.Unmarshal(payload, req)
	if err != nil {
		return terror.Error(err, "Invalid request received")
	}

	//getting user's notification settings from the database
	userSettings, err := boiler.FindPlayerPreference(gamedb.StdConn, user.ID, req.Payload.Key)

	if err != nil {
		if errors.Is(err, sql.ErrNoRows) {
			// if there are no results, create entry in table and rreturn a null json- tells frontend to use default settings
			playerPrefs := &boiler.PlayerPreference{
				PlayerID:  user.ID,
				Key:       req.Payload.Key,
				CreatedAt: time.Now()}

			playerPrefs.Value.Marshal(PlayerNotificationPreferences{
				SMSNotifications:      false,
				PushNotifications:     false,
				TelegramNotifications: false,
			})

			err := playerPrefs.Insert(gamedb.StdConn, boil.Infer())
			if err != nil {
				return terror.Error(err, errMsg)
			}
			reply(playerPrefs.Value)
			return nil
		} else {
			return terror.Error(err, errMsg)
		}
	}

	//send back userSettings
	reply(userSettings.Value)
	return nil
}

//const HubKeyTelegramShortcodeRegistered = "USER:TELEGRAM_SHORTCODE_REGISTERED"

func (api *API) PlayerGetTelegramShortcodeRegistered(w http.ResponseWriter, r *http.Request) (int, error) {
	return helpers.EncodeJSON(w, false)
}

type PlayerPunishment struct {
	*boiler.PlayerBan
	RelatedPunishVote *boiler.PunishVote `json:"related_punish_vote"`
	Restrictions      []string           `json:"restrictions"`
	BanByUser         *boiler.Player     `json:"ban_by_user"`
	IsPermanent       bool               `json:"is_permanent"`
}

const HubKeyPlayerPunishmentList = "PLAYER:PUNISHMENT:LIST"

func (pc *PlayerController) PlayerPunishmentList(ctx context.Context, user *boiler.Player, key string, payload []byte, reply ws.ReplyFunc) error {
	// get current player's punishment
	punishments, err := boiler.PlayerBans(
		boiler.PlayerBanWhere.BannedPlayerID.EQ(user.ID),
		boiler.PlayerBanWhere.ManuallyUnbanByID.IsNull(),
		boiler.PlayerBanWhere.EndAt.GT(time.Now()),
		qm.Load(boiler.PlayerBanRels.RelatedPunishVote),
		qm.Load(boiler.PlayerBanRels.BannedBy, qm.Select(boiler.PlayerColumns.ID, boiler.PlayerColumns.Username, boiler.PlayerColumns.Gid)),
	).All(gamedb.StdConn)
	if err != nil && !errors.Is(err, sql.ErrNoRows) {
		gamelog.L.Error().Str("player id", user.ID).Err(err).Msg("Failed to get player's punishment from db")
		return terror.Error(err, "Failed to get player's punishment from db")
	}
	if punishments == nil || len(punishments) == 0 {
		reply([]*PlayerPunishment{})
		return nil
	}

	playerPunishments := []*PlayerPunishment{}
	for _, punishment := range punishments {
		playerPunishments = append(playerPunishments, &PlayerPunishment{
			PlayerBan:         punishment,
			RelatedPunishVote: punishment.R.RelatedPunishVote,
			Restrictions:      PlayerBanRestrictions(punishment),
			BanByUser:         punishment.R.BannedBy,
			IsPermanent:       punishment.EndAt.After(time.Now().AddDate(0, 1, 0)),
		})
	}

	reply(playerPunishments)

	return nil
}

func PlayerBanRestrictions(pb *boiler.PlayerBan) []string {
	restrictions := []string{}
	if pb.BanLocationSelect {
		restrictions = append(restrictions, RestrictionLocationSelect, RestrictionAbilityTrigger)
	}
	if pb.BanSendChat {
		restrictions = append(restrictions, RestrictionChatSend)
	}
	if pb.BanViewChat {
		restrictions = append(restrictions, RestrictionChatView)
	}
	if pb.BanSupsContribute {
		restrictions = append(restrictions, RestrictionSupsContribute)
	}
	return restrictions
}

type PlayerActiveCheckRequest struct {
	Payload struct {
		Fruit string `json:"fruit"`
	} `json:"payload"`
}

const HubKeyPlayerActiveCheck = "GOJI:BERRY:TEA"

func (pc *PlayerController) PlayerActiveCheckHandler(ctx context.Context, user *boiler.Player, key string, payload []byte, reply ws.ReplyFunc) error {
	req := &PlayerActiveCheckRequest{}
	err := json.Unmarshal(payload, req)
	if err != nil {
		return terror.Error(err, "Invalid request received")
	}

	isActive := false
	switch req.Payload.Fruit {
	case "APPLE":
		isActive = true
	case "BANANA":
		isActive = false
	default:
		return terror.Error(terror.ErrInvalidInput, "Invalid active stat")
	}

	// get player

	if user.FactionID.Valid {
		fap, ok := pc.API.FactionActivePlayers[user.FactionID.String]
		if !ok {
			return nil
		}

		err = fap.Set(user.ID, isActive)
		if err != nil {
			return terror.Error(err, "Failed to update player active stat")
		}

		// debounce broadcast active player
		fap.ActivePlayerListChan <- &ActivePlayerBroadcast{
			Players: fap.CurrentFactionActivePlayer(),
		}
	}

	return nil
}

type PlayerSearchRequest struct {
	Payload struct {
		Search string `json:"search"`
	} `json:"payload"`
}

const HubKeyFactionPlayerSearch = "FACTION:PLAYER:SEARCH"

// FactionPlayerSearch return up to 5 players base on the given text
func (pc *PlayerController) FactionPlayerSearch(ctx context.Context, user *boiler.Player, factionID string, key string, payload []byte, reply ws.ReplyFunc) error {
	req := &PlayerSearchRequest{}
	err := json.Unmarshal(payload, req)
	if err != nil {
		return terror.Error(err, "Invalid request received")
	}

	search := strings.TrimSpace(req.Payload.Search)
	if search == "" {
		return terror.Error(terror.ErrInvalidInput, "search key should not be empty")
	}

	ps, err := boiler.Players(
		qm.Select(
			boiler.PlayerColumns.ID,
			boiler.PlayerColumns.Username,
			boiler.PlayerColumns.Gid,
		),
		boiler.PlayerWhere.FactionID.EQ(user.FactionID),
		boiler.PlayerWhere.IsAi.EQ(false),
		boiler.PlayerWhere.ID.NEQ(user.ID),
		qm.Where(
			fmt.Sprintf("LOWER(%s||'#'||%s::TEXT) LIKE ?",
				qm.Rels(boiler.TableNames.Players, boiler.PlayerColumns.Username),
				qm.Rels(boiler.TableNames.Players, boiler.PlayerColumns.Gid),
			),
			"%"+strings.ToLower(search)+"%",
		),
		qm.Limit(5),
	).All(gamedb.StdConn)
	if err != nil {
		return terror.Error(err, "Failed to search players from db")
	}

	reply(ps)
	return nil
}

type PunishVoteInstantPassRequest struct {
	Payload struct {
		PunishVoteID string `json:"punish_vote_id"`
	} `json:"payload"`
}

const HubKeyInstantPassPunishVote = "PUNISH:VOTE:INSTANT:PASS"

func (pc *PlayerController) PunishVoteInstantPassHandler(ctx context.Context, user *boiler.Player, factionID string, key string, payload []byte, reply ws.ReplyFunc) error {
	req := &PunishVoteInstantPassRequest{}
	err := json.Unmarshal(payload, req)
	if err != nil {
		return terror.Error(err, "Invalid request received")
	}

	// check player is available vote
	player, err := boiler.FindPlayer(gamedb.StdConn, user.ID)
	if err != nil {
		return terror.Error(err, "Failed to get current player from db")
	}

	if player.Rank != boiler.PlayerRankEnumGENERAL {
		return terror.Error(terror.ErrInvalidInput, "Only players with rank 'GENERAL' can instantly pass a punish vote.")
	}

	// check punish vote is finalised
	fpv, ok := pc.API.FactionPunishVote[player.FactionID.String]
	if !ok {
		return terror.Error(fmt.Errorf("player faction id does not exist"))
	}

	err = fpv.InstantPass(pc.API.Passport, req.Payload.PunishVoteID, user.ID)
	if err != nil {
		return terror.Error(err, err.Error())
	}

	reply(true)

	// update instant vote count
	requiredAmount := db.GetIntWithDefault(db.KeyInstantPassRequiredAmount, 2)

	count, err := boiler.PunishVoteInstantPassRecords(
		boiler.PunishVoteInstantPassRecordWhere.PunishVoteID.EQ(req.Payload.PunishVoteID),
	).Count(gamedb.StdConn)
	if err != nil {
		return terror.Error(err, "Failed to get punish vote count")
	}

	ws.PublishMessage(fmt.Sprintf("/faction/%s/punish_vote/%s/command_override", factionID, req.Payload.PunishVoteID), HubKeyPunishVoteCommandOverrideCountSubscribe, fmt.Sprintf("%d/%d", count, requiredAmount))

	return nil
}

type PunishVoteRequest struct {
	Payload struct {
		PunishVoteID string `json:"punish_vote_id"`
		IsAgreed     bool   `json:"is_agreed"`
	} `json:"payload"`
}

const HubKeyPunishVote = "PUNISH:VOTE"

func (pc *PlayerController) PunishVote(ctx context.Context, user *boiler.Player, factionID string, key string, payload []byte, reply ws.ReplyFunc) error {
	req := &PunishVoteRequest{}
	err := json.Unmarshal(payload, req)
	if err != nil {
		return terror.Error(err, "Invalid request received")
	}

	us, err := db.UserStatsGet(user.ID)
	if err != nil {
		return terror.Error(err, "Failed to get user stat from db")
	}

	if us.LastSevenDaysKills < 5 && us.AbilityKillCount < 100 {
		return terror.Error(terror.ErrForbidden, "Require at least 5 kills in last 7 days or 100 kills in lifetime to vote")
	}

	// check player is available to be punished
	fpv, ok := pc.API.FactionPunishVote[user.FactionID.String]
	if !ok {
		return terror.Error(fmt.Errorf("player faction id does not exist"))
	}

	err = fpv.Vote(req.Payload.PunishVoteID, user.ID, req.Payload.IsAgreed)
	if err != nil {
		return terror.Error(err, err.Error())
	}

	reply(true)

	return nil
}

const HubKeyPunishOptions = "PUNISH:OPTIONS"

func (pc *PlayerController) PunishOptions(ctx context.Context, user *boiler.Player, factionID string, key string, payload []byte, reply ws.ReplyFunc) error {
	bts, err := boiler.PunishOptions().All(gamedb.StdConn)
	if err != nil {
		return terror.Error(err, "Failed to get punish options from db")
	}

	reply(bts)

	return nil
}

type PunishVotePriceQuoteRequest struct {
	Payload struct {
		IntendToPunishPlayerID uuid.UUID `json:"intend_to_punish_player_id"`
	} `json:"payload"`
}

const HubKeyPunishVotePriceQuote = "PUNISH:VOTE:PRICE:QUOTE"

func (pc *PlayerController) PunishVotePriceQuote(ctx context.Context, user *boiler.Player, factionID string, key string, payload []byte, reply ws.ReplyFunc) error {
	req := &PunishVotePriceQuoteRequest{}
	err := json.Unmarshal(payload, req)
	if err != nil {
		return terror.Error(err, "Invalid request received")
	}

	// check player is available to be punished
	intendToBenPlayer, err := boiler.FindPlayer(gamedb.StdConn, req.Payload.IntendToPunishPlayerID.String())
	if err != nil {
		return terror.Error(err, "Failed to get intend to punish player from db")
	}

	if !intendToBenPlayer.FactionID.Valid || intendToBenPlayer.FactionID.String != factionID {
		return terror.Error(fmt.Errorf("unable to punish player who is not in your faction"), "Unable to quote the price of punish vote with a player in other faction")
	}

	// get the highest price
	price := user.IssuePunishFee
	// if the reported cost is higher than issue fee, change price to report cost
	if intendToBenPlayer.ReportedCost.GreaterThan(price) {
		price = intendToBenPlayer.ReportedCost
	}

	reply(price)

	return nil
}

type IssuePunishVoteRequest struct {
	Payload struct {
		IntendToPunishPlayerID uuid.UUID `json:"intend_to_punish_player_id"`
		PunishOptionID         string    `json:"punish_option_id"`
		Reason                 string    `json:"reason"`
	} `json:"payload"`
}

const HubKeyIssuePunishVote = "ISSUE:PUNISH:VOTE"

func (pc *PlayerController) IssuePunishVote(ctx context.Context, user *boiler.Player, factionID string, key string, payload []byte, reply ws.ReplyFunc) error {
	req := &IssuePunishVoteRequest{}
	err := json.Unmarshal(payload, req)
	if err != nil {
		return terror.Error(err, "Invalid request received")
	}

	us, err := db.UserStatsGet(user.ID)
	if err != nil {
		return terror.Error(err, "Failed to get user stat from db")
	}

	if us.LastSevenDaysKills < 5 && us.AbilityKillCount < 100 {
		return terror.Error(terror.ErrForbidden, "Require at least 5 kills in last 7 days or 100 kills in lifetime to vote")
	}

	// check player is available to be punished
	intendToBenPlayer, err := boiler.FindPlayer(gamedb.StdConn, req.Payload.IntendToPunishPlayerID.String())
	if err != nil {
		return terror.Error(err, "Failed to get intend to punish player from db")
	}

	if !intendToBenPlayer.FactionID.Valid || intendToBenPlayer.FactionID.String != factionID {
		return terror.Error(fmt.Errorf("unable to punish player who is not in your faction"), "Unable to punish player who is not in your faction")
	}

	if req.Payload.Reason == "" {
		return terror.Error(terror.ErrInvalidInput, "Reason is required")
	}

	// get punish type
	punishOption, err := boiler.FindPunishOption(gamedb.StdConn, req.Payload.PunishOptionID)
	if err != nil {
		return terror.Error(err, "Failed to get punish type from db")
	}

	if _, ok := pc.API.FactionPunishVote[factionID]; !ok {
		gamelog.L.Error().Str("faction id", user.FactionID.String).Err(fmt.Errorf("faction punish vote not found")).Msg("Faction punish vote not found")
		return terror.Error(fmt.Errorf("faction punish vote not found"), "Faction punish vote not found")
	}

	// ensure punish vote is issued synchroniously in faction
	pc.API.FactionPunishVote[factionID].Lock()
	defer pc.API.FactionPunishVote[factionID].Unlock()

	// check player is currently punished with the same option
	queries := []qm.QueryMod{
		boiler.PlayerBanWhere.BannedPlayerID.EQ(req.Payload.IntendToPunishPlayerID.String()),
	}

	switch punishOption.Key {
	case "restrict_sups_contribution":
		queries = append(queries, boiler.PlayerBanWhere.BanSupsContribute.EQ(true))
	case "restrict_location_select":
		queries = append(queries, boiler.PlayerBanWhere.BanLocationSelect.EQ(true))

		// skip, if the player is in the team kill courtroom
		if pc.API.BattleArena.SystemBanManager.HasOngoingTeamKillCases(intendToBenPlayer.ID) {
			return terror.Error(fmt.Errorf("player is listed on system ban"), "The player is already listed on system ban list")
		}
	case "restrict_chat":
		queries = append(queries, boiler.PlayerBanWhere.BanSendChat.EQ(true))
	}

	queries = append(queries,
		boiler.PlayerBanWhere.ManuallyUnbanByID.IsNull(),
		boiler.PlayerBanWhere.EndAt.GT(time.Now()),
	)

	punishedPlayer, err := boiler.PlayerBans(queries...).One(gamedb.StdConn)
	if err != nil && !errors.Is(err, sql.ErrNoRows) {
		return terror.Error(err, "Failed to get the punished player from db")
	}

	if punishedPlayer != nil {
		return terror.Error(fmt.Errorf("player is already punished"), fmt.Sprintf("The player is already punished for %s", punishOption.Key))
	}

	// check player has a pending punish vote with the same option
	punishVote, err := boiler.PunishVotes(
		boiler.PunishVoteWhere.ReportedPlayerID.EQ(req.Payload.IntendToPunishPlayerID.String()),
		boiler.PunishVoteWhere.Status.EQ(string(PunishVoteStatusPending)),
		boiler.PunishVoteWhere.PunishOptionID.EQ(punishOption.ID),
	).One(gamedb.StdConn)
	if err != nil && !errors.Is(err, sql.ErrNoRows) {
		return terror.Error(err, "Failed to check punish vote from db")
	}

	if punishVote != nil {
		return terror.Error(fmt.Errorf("player is already reported"), fmt.Sprintf("The player has a pending punishing report issued by %s", punishVote.IssuedByUsername))
	}

	// get the highest price
	price := user.IssuePunishFee
	// if the reported cost is higher than issue fee, change price to report cost
	if intendToBenPlayer.ReportedCost.GreaterThan(price) {
		price = intendToBenPlayer.ReportedCost
	}

	// pay sups to syndicate
	userID := uuid.FromStringOrNil(user.ID)

	factionAccountID, ok := server.FactionUsers[factionID]
	if !ok {
		gamelog.L.Error().
			Str("player id", user.ID).
			Str("faction ID", user.FactionID.String).
			Err(fmt.Errorf("failed to get hard coded syndicate player id")).
			Msg("unable to get hard coded syndicate player ID from faction ID")
	}

	tx, err := gamedb.StdConn.Begin()
	if err != nil {
		return terror.Error(err, "Failed to start a db transaction")
	}

	defer tx.Rollback()

	// issue punish vote
	punishVote = &boiler.PunishVote{
		PunishOptionID:         punishOption.ID,
		Reason:                 req.Payload.Reason,
		FactionID:              factionID,
		IssuedByID:             user.ID,
		IssuedByGid:            user.Gid,
		IssuedByUsername:       user.Username.String,
		ReportedPlayerID:       intendToBenPlayer.ID,
		ReportedPlayerUsername: intendToBenPlayer.Username.String,
		ReportedPlayerGid:      intendToBenPlayer.Gid,
		Status:                 string(PunishVoteStatusPending),
		InstantPassFee:         price.Mul(decimal.New(1, 18)),
	}
	err = punishVote.Insert(tx, boil.Infer())
	if err != nil {
		return terror.Error(err, "Failed to issue a punish vote")
	}

	// double the issue fee of current user
	user.IssuePunishFee = user.IssuePunishFee.Mul(decimal.NewFromInt(2))

	_, err = user.Update(tx, boil.Whitelist(boiler.PlayerColumns.IssuePunishFee))
	if err != nil {
		return terror.Error(err, "Failed to update issue punish fee")
	}

	// pay fee to syndicate
	txid, err := pc.API.Passport.SpendSupMessage(xsyn_rpcclient.SpendSupsReq{
		FromUserID:           userID,
		ToUserID:             uuid.Must(uuid.FromString(factionAccountID)),
		Amount:               price.Mul(decimal.New(1, 18)).String(),
		TransactionReference: server.TransactionReference(fmt.Sprintf("issue_punish_vote|%s|%d", punishVote.ID, time.Now().UnixNano())),
		Group:                "issue punish vote",
		SubGroup:             string(punishOption.Key),
		Description:          "issue vote for punishing player",
		NotSafe:              true,
	})
	if err != nil {
		gamelog.L.Error().Str("player_id", user.ID).Str("amount", price.Mul(decimal.New(1, 18)).String()).Err(err).Msg("Failed to pay sups for issuing player punish vote")
		return err
	}

	err = tx.Commit()
	if err != nil {
		pc.API.Passport.RefundSupsMessage(txid)
		return terror.Error(err, "Failed to commit db transaction")
	}

	reply(true)

	return nil
}

const HubKeyPunishVoteCommandOverrideCountSubscribe = "PUNISH:VOTE:COMMAND:OVERRIDE:COUNT:SUBSCRIBE"

func (pc *PlayerController) PunishVoteCommandOverrideCountSubscribeHandler(ctx context.Context, user *boiler.Player, factionID string, key string, payload []byte, reply ws.ReplyFunc) error {
	cctx := chi.RouteContext(ctx)
	punishVoteID := cctx.URLParam("punish_vote_id")

	requiredAmount := db.GetIntWithDefault(db.KeyInstantPassRequiredAmount, 2)

	count, err := boiler.PunishVoteInstantPassRecords(
		boiler.PunishVoteInstantPassRecordWhere.PunishVoteID.EQ(punishVoteID),
	).Count(gamedb.StdConn)
	if err != nil {
		return terror.Error(err, "Failed to get punish vote count")
	}

	reply(fmt.Sprintf("%d/%d", count, requiredAmount))

	return nil
}

type PunishVoteStatus string

const (
	PunishVoteStatusPassed  PunishVoteStatus = "PASSED"
	PunishVoteStatusFailed  PunishVoteStatus = "FAILED"
	PunishVoteStatusPending PunishVoteStatus = "PENDING"
)

type PunishVoteResponse struct {
	*boiler.PunishVote
	PunishOption       *boiler.PunishOption `json:"punish_option"`
	Decision           *PunishVoteDecision  `json:"decision,omitempty"`
	InstantPassUserIDs []string             `json:"instant_pass_user_ids"`
}

type PunishVoteDecision struct {
	IsAgreed bool `json:"is_agreed"`
}

const HubKeyPunishVoteSubscribe = "PUNISH:VOTE:SUBSCRIBE"

func (pc *PlayerController) PunishVoteSubscribeHandler(ctx context.Context, user *boiler.Player, factionID string, key string, payload []byte, reply ws.ReplyFunc) error {
	// only pass down vote, if there is an ongoing vote
	if fpv, ok := pc.API.FactionPunishVote[factionID]; ok {
		fpv.RLock()
		defer fpv.RUnlock()
		if fpv.CurrentPunishVote != nil && fpv.Stage.Phase == PunishVotePhaseVoting {
			bv, err := boiler.PunishVotes(
				boiler.PunishVoteWhere.ID.EQ(fpv.CurrentPunishVote.ID),
				qm.Load(boiler.PunishVoteRels.PunishOption),
				qm.Load(boiler.PunishVoteRels.PunishVoteInstantPassRecords),
			).One(gamedb.StdConn)
			if err != nil {
				return terror.Error(err, "Failed to get punish vote from db")
			}

			pvr := &PunishVoteResponse{
				PunishVote:         bv,
				PunishOption:       bv.R.PunishOption,
				InstantPassUserIDs: []string{},
			}

			for _, ipr := range bv.R.PunishVoteInstantPassRecords {
				pvr.InstantPassUserIDs = append(pvr.InstantPassUserIDs, ipr.VoteByPlayerID)
			}

			// check user has voted
			decision, err := boiler.PlayersPunishVotes(
				boiler.PlayersPunishVoteWhere.PunishVoteID.EQ(bv.ID),
				boiler.PlayersPunishVoteWhere.PlayerID.EQ(user.ID),
			).One(gamedb.StdConn)
			if err != nil && !errors.Is(err, sql.ErrNoRows) {
				return terror.Error(err, "Failed to check player had voted")
			}

			if decision != nil {
				pvr.Decision = &PunishVoteDecision{
					IsAgreed: decision.IsAgreed,
				}
			}

			reply(pvr)
		}
	}

	return nil
}

type PunishVoteResult struct {
	PunishVoteID          string `json:"punish_vote_id"`
	TotalPlayerNumber     int    `json:"total_player_number"`
	AgreedPlayerNumber    int    `json:"agreed_player_number"`
	DisagreedPlayerNumber int    `json:"disagreed_player_number"`
}

const HubKeyPunishVoteResultSubscribe = "PUNISH:VOTE:RESULT:SUBSCRIBE"

const HubKeyFactionActivePlayersSubscribe = "FACTION:ACTIVE:PLAYER:SUBSCRIBE"

func (pc *PlayerController) FactionActivePlayersSubscribeHandler(ctx context.Context, user *boiler.Player, factionID string, key string, payload []byte, reply ws.ReplyFunc) error {
	player, err := boiler.FindPlayer(gamedb.StdConn, user.ID)
	if err != nil {
		return terror.Error(err, "Failed to get player from db")
	}

	fap, ok := pc.API.FactionActivePlayers[player.FactionID.String]
	if !ok {
		return terror.Error(terror.ErrForbidden, "Faction does not exist in the list")
	}

	reply(fap.CurrentFactionActivePlayer())

	return nil
}

func (pc *PlayerController) PlayersSubscribeHandler(ctx context.Context, user *boiler.Player, key string, payload []byte, reply ws.ReplyFunc) error {
	// broadcast player
	features, err := db.GetPlayerFeaturesByID(user.ID)
	if err != nil {
		gamelog.L.Error().Str("player id", user.ID).Err(err).Msg("Failed to get player feature")
	}

	reply(server.PlayerFromBoiler(user, features))

	// broadcast player stat
	us, err := db.UserStatsGet(user.ID)
	if err != nil {
		if !errors.Is(err, sql.ErrNoRows) {
			gamelog.L.Error().Str("player id", user.ID).Err(err).Msg("Failed to get player stat")
		}
	}

	if us != nil {
		ws.PublishMessage(fmt.Sprintf("/user/%s", user.ID), server.HubKeyUserStatSubscribe, us)
	}

	// broadcast player punishment list
	// get current player's punishment
	punishments, err := boiler.PlayerBans(
		boiler.PlayerBanWhere.BannedPlayerID.EQ(user.ID),
		boiler.PlayerBanWhere.ManuallyUnbanByID.IsNull(),
		boiler.PlayerBanWhere.EndAt.GT(time.Now()),
		qm.Load(boiler.PlayerBanRels.RelatedPunishVote),
		qm.Load(boiler.PlayerBanRels.BannedBy, qm.Select(boiler.PlayerColumns.ID, boiler.PlayerColumns.Username, boiler.PlayerColumns.Gid)),
	).All(gamedb.StdConn)
	if err != nil && !errors.Is(err, sql.ErrNoRows) {
		gamelog.L.Error().Str("player id", user.ID).Err(err).Msg("Failed to get player's punishment from db")
		return terror.Error(err, "Failed to get player's punishment from db")
	}

	if punishments == nil || len(punishments) == 0 {
		return nil
	}

	playerPunishments := []*PlayerPunishment{}
	for _, punishment := range punishments {
		playerPunishments = append(playerPunishments, &PlayerPunishment{
			PlayerBan:         punishment,
			RelatedPunishVote: punishment.R.RelatedPunishVote,
			Restrictions:      PlayerBanRestrictions(punishment),
			BanByUser:         punishment.R.BannedBy,
			IsPermanent:       punishment.EndAt.After(time.Now().AddDate(0, 1, 0)),
		})
	}

	// send to the player
	ws.PublishMessage(fmt.Sprintf("/user/%s/punishment_list", user.ID), HubKeyPlayerPunishmentList, playerPunishments)

	return nil
}

const HubKeyPlayerRankGet = "PLAYER:RANK:GET"

func (pc *PlayerController) PlayerRankGet(ctx context.Context, user *boiler.Player, key string, payload []byte, reply ws.ReplyFunc) error {
	player, err := boiler.Players(
		qm.Select(
			boiler.PlayerColumns.ID,
			boiler.PlayerColumns.Rank,
		),
		boiler.PlayerWhere.ID.EQ(user.ID),
	).One(gamedb.StdConn)
	if err != nil {
		gamelog.L.Error().Str("player id", user.ID).Err(err).Msg("Failed to get player rank from db")
		return terror.Error(err, "Failed to get player rank from db")
	}

	reply(player.Rank)

	return nil
}

const HubKeyGameUserOnline = "GAME:ONLINE"

func (pc *PlayerController) UserOnline(ctx context.Context, user *boiler.Player, key string, payload []byte, reply ws.ReplyFunc) error {
	if pc.API.BattleArena.CurrentBattle() == nil {
		return nil
	}
	uID, err := uuid.FromString(user.ID)
	if uID.IsNil() || err != nil {
		gamelog.L.Error().Str("uuid", user.ID).Err(err).Msg("invalid input data")
		return fmt.Errorf("unable to construct user uuid")
	}
	userID := server.UserID(uID)

	// TODO: handle faction swap from non-faction to faction
	if !user.FactionID.Valid {
		return nil
	}

	battleUser := &battle.BattleUser{
		ID:        uuid.FromStringOrNil(userID.String()),
		Username:  user.Username.String,
		FactionID: user.FactionID.String,
	}

	reply(pc.API.BattleArena.CurrentBattle().UserOnline(battleUser))

	return nil
}

const HubKeyPlayerPreferencesGet = "PLAYER:PREFERENCES_GET"

// PlayerPreferencesGetHandler gets player's preferences
func (pc *PlayerController) PlayerPreferencesGetHandler(ctx context.Context, user *boiler.Player, key string, payload []byte, reply ws.ReplyFunc) error {
	errMsg := "Issue getting player preferences, try again or contact support."

	// try get player's preferences
	prefs, err := boiler.PlayerSettingsPreferences(boiler.PlayerSettingsPreferenceWhere.PlayerID.EQ(user.ID)).One(gamedb.StdConn)
	if err != nil && !errors.Is(err, sql.ErrNoRows) {
		return terror.Error(err, errMsg)
	}

	// if there are no results, create new player preferences
	if errors.Is(err, sql.ErrNoRows) {
		_prefs := &boiler.PlayerSettingsPreference{
			PlayerID: user.ID,
		}

		err := _prefs.Insert(gamedb.StdConn, boil.Infer())
		if err != nil {
			return terror.Error(err, errMsg)
		}
		reply(_prefs)
		return nil
	}

	reply(prefs)
	return nil
}

const HubKeyPlayerPreferencesUpdate = "PLAYER:PREFERENCES_UPDATE"

type PlayerPreferencesUpdateRequest struct {
	Payload struct {
		EnableTelegramNotifications bool   `json:"enable_telegram_notifications"`
		EnableSMSNotifications      bool   `json:"enable_sms_notifications"`
		EnablePushNotifications     bool   `json:"enable_push_notifications"`
		MobileNumber                string `json:"mobile_number"`
	} `json:"payload"`
}

func (pc *PlayerController) PlayerPreferencesUpdateHandler(ctx context.Context, user *boiler.Player, key string, payload []byte, reply ws.ReplyFunc) error {
	errMsg := "Issue updating settings, try again or contact support."
	req := &PlayerPreferencesUpdateRequest{}
	err := json.Unmarshal(payload, req)
	if err != nil {
		return terror.Error(err, "Invalid request received.")
	}

	// getting player's preferences
	prefs, err := boiler.PlayerSettingsPreferences(boiler.PlayerSettingsPreferenceWhere.PlayerID.EQ(user.ID)).One(gamedb.StdConn)
	if err != nil && !errors.Is(err, sql.ErrNoRows) {
		return terror.Error(err, errMsg)
	}

	// if player doesnt have preferences saved, create a new one
	if errors.Is(err, sql.ErrNoRows) {
		_prefs := &boiler.PlayerSettingsPreference{
			PlayerID:                    user.ID,
			EnableTelegramNotifications: req.Payload.EnableTelegramNotifications,
			EnableSMSNotifications:      req.Payload.EnableSMSNotifications,
			EnablePushNotifications:     req.Payload.EnablePushNotifications,
		}

		// check mobile number
		if req.Payload.MobileNumber != "" && req.Payload.EnableSMSNotifications {
			mobileNumber, err := pc.API.SMS.Lookup(req.Payload.MobileNumber)
			if err != nil {
				gamelog.L.Warn().Err(err).Str("mobile number", req.Payload.MobileNumber).Msg("Failed to lookup mobile number through twilio api")
				return terror.Error(err, "Invalid phone number")
			}

			// set the verified mobile number
			_prefs.MobileNumber = null.StringFrom(mobileNumber)
		}

		err = _prefs.Insert(gamedb.StdConn, boil.Infer())
		if err != nil {
			return terror.Error(err, errMsg)
		}

		// if new preferences and has telegram notifications enabled, must register to telebot
		if _prefs.EnableTelegramNotifications {
			_, err = pc.API.Telegram.PreferencesUpdate(user.ID)
			if err != nil {
				return terror.Error(err, errMsg)
			}
		}
		reply(_prefs)

		return nil
	}

	// update preferences
	prefs.EnableTelegramNotifications = req.Payload.EnableTelegramNotifications
	prefs.EnableSMSNotifications = req.Payload.EnableSMSNotifications
	prefs.EnablePushNotifications = req.Payload.EnablePushNotifications
	if !prefs.EnableTelegramNotifications {
		prefs.Shortcode = ""
	}

	if req.Payload.EnableSMSNotifications && req.Payload.MobileNumber != "" {
		// check mobile number
		mobileNumber, err := pc.API.SMS.Lookup(req.Payload.MobileNumber)
		if err != nil {
			gamelog.L.Warn().Err(err).Str("mobile number", req.Payload.MobileNumber).Msg("Failed to lookup mobile number through twilio api")
			return terror.Error(err, "Invalid phone number")
		}

		// set the verified mobile number
		prefs.MobileNumber = null.StringFrom(mobileNumber)
	}

	if req.Payload.MobileNumber == "" {
		prefs.MobileNumber = null.String{}
	}

	_, err = prefs.Update(gamedb.StdConn, boil.Infer())
	if err != nil {
		return terror.Error(err, errMsg)
	}

	// if telegram enabled but is not registered
	if prefs.EnableTelegramNotifications && (!prefs.TelegramID.Valid && prefs.Shortcode == "") {
		prefs, err = pc.API.Telegram.PreferencesUpdate(user.ID)
		if err != nil {
			return terror.Error(err, errMsg)
		}
	}

	reply(prefs)
	return nil
}

type PlayerProfileRequest struct {
	Payload struct {
		PlayerGID string `json:"player_gid"`
	} `json:"payload"`
}

type PublicPlayer struct {
	ID        string      `json:"id"`
	Username  null.String `json:"username"`
	Gid       int         `json:"gid"`
	FactionID null.String `json:"faction_id"`
	AboutMe   null.String `json:"about_me"`
	Rank      string      `json:"rank"`
	CreatedAt time.Time   `json:"created_at"`
}

type PlayerAvatar struct {
	ID        string `json:"id"`
	AvatarURL string `json:"avatar_url"`
	Tier      string `json:"tier"`
}
type PlayerProfileResponse struct {
	*PublicPlayer `json:"player"`
	Stats         *boiler.PlayerStat      `json:"stats"`
	Faction       *boiler.Faction         `json:"faction"`
	ActiveLog     *boiler.PlayerActiveLog `json:"active_log"`
	Avatar        *PlayerAvatar           `json:"avatar"`
}

const HubKeyPlayerProfileGet = "PLAYER:PROFILE:GET"

func (pc *PlayerController) PlayerProfileGetHandler(ctx context.Context, key string, payload []byte, reply ws.ReplyFunc) error {
	req := &PlayerProfileRequest{}
	err := json.Unmarshal(payload, req)
	if err != nil {
		return terror.Error(err, "Invalid request received")
	}

	gid, err := strconv.Atoi(req.Payload.PlayerGID)
	if err != nil {
		gamelog.L.Error().
			Str("Player.GID", req.Payload.PlayerGID).Err(err).Msg("unable to convert player gid to int")
		return terror.Error(err, "Unable to retrieve player profile, try again or contact support.")
	}

	// get player
	player, err := boiler.Players(
		boiler.PlayerWhere.Gid.EQ(gid),

		// load faction
		qm.Load(boiler.PlayerRels.Faction),

		// load avatar
		qm.Load(boiler.PlayerRels.ProfileAvatar),
	).One(gamedb.StdConn)
	if err != nil {
		gamelog.L.Error().
			Str("Player.GID", req.Payload.PlayerGID).Msg("unable to get player")
		return terror.Error(err, "Unable to retrieve player profile, try again or contact support.")
	}

	// get stats
	stats, err := boiler.PlayerStats(boiler.PlayerStatWhere.ID.EQ(player.ID)).One(gamedb.StdConn)
	if err != nil && !errors.Is(err, sql.ErrNoRows) {
		gamelog.L.Error().
			Str("Player.ID", player.ID).Err(err).Msg("unable to get players stats")
		return terror.Error(err, "Unable to retrieve player profile, try again or contact support.")
	}

	// get active log
	activeLog, err := boiler.PlayerActiveLogs(
		boiler.PlayerActiveLogWhere.PlayerID.EQ(player.ID),
		qm.OrderBy(fmt.Sprintf("%s DESC", boiler.PlayerActiveLogColumns.ActiveAt)),
		qm.Limit(1),
	).One(gamedb.StdConn)
	if err != nil && !errors.Is(err, sql.ErrNoRows) {
		gamelog.L.Error().
			Str("Player.ID", player.ID).Err(err).Msg("unable to get player's active log")
		return terror.Error(err, "Unable to retrieve player profile, try again or contact support.")
	}

	// set faction
	var faction *boiler.Faction
	if player.R != nil && player.R.Faction != nil {
		faction = player.R.Faction
	}

	// get / set avatar
	var avatar *PlayerAvatar
	if player.ProfileAvatarID.Valid && player.R != nil && player.R.ProfileAvatar != nil {
		avatar = &PlayerAvatar{
			ID:        player.R.ProfileAvatar.ID,
			AvatarURL: player.R.ProfileAvatar.AvatarURL,
			Tier:      player.R.ProfileAvatar.Tier,
		}

	}

	reply(PlayerProfileResponse{
		PublicPlayer: &PublicPlayer{
			ID:        player.ID,
			Username:  player.Username,
			Gid:       player.Gid,
			FactionID: player.FactionID,
			AboutMe:   player.AboutMe,
			Rank:      player.Rank,
			CreatedAt: player.CreatedAt,
		},
		Avatar:    avatar,
		Stats:     stats,
		Faction:   faction,
		ActiveLog: activeLog,
	})
	return nil
}

type PlayerUpdateUsernameRequest struct {
	Payload struct {
		PlayerID    string `json:"player_id"`
		NewUsername string `json:"new_username"`
	} `json:"payload"`
}

const HubKeyPlayerUpdateUsername = "PLAYER:UPDATE:USERNAME"

func (pc *PlayerController) PlayerUpdateUsernameHandler(ctx context.Context, user *boiler.Player, key string, payload []byte, reply ws.ReplyFunc) error {
	errMsg := "Issue updating username, try again or contact support."
	req := &PlayerUpdateUsernameRequest{}
	err := json.Unmarshal(payload, req)
	if err != nil {
		return terror.Error(err, "Invalid request received.")
	}
	// check if user
	if req.Payload.PlayerID != user.ID {
		return terror.Error(err, "You do not have permission to update this section")
	}

	// check profanity/ check if valid username
	err = IsValidUsername(req.Payload.NewUsername)
	if err != nil {
		return terror.Error(err, "Invalid username, must be between 3 - 15 characters long, cannot contain profanities.")
	}
	user.Username = null.StringFrom(req.Payload.NewUsername)
	user.UpdatedAt = time.Now()

	_, err = user.Update(gamedb.StdConn, boil.Infer())
	if err != nil {
		return terror.Error(err, errMsg)
	}

	// update in xsyn
	err = pc.API.Passport.UserUpdateUsername(user.ID, req.Payload.NewUsername)
	if err != nil {
		return terror.Error(err, errMsg)
	}
	reply(user.Username.String)
	return nil
}

type PlayerUpdateAboutMeRequest struct {
	Payload struct {
		PlayerID string `json:"player_id"`
		AboutMe  string `json:"about_me"`
	} `json:"payload"`
}

const HubKeyPlayerUpdateAboutMe = "PLAYER:UPDATE:ABOUT_ME"

func (pc *PlayerController) PlayerUpdateAboutMeHandler(ctx context.Context, user *boiler.Player, key string, payload []byte, reply ws.ReplyFunc) error {
	errMsg := "Issue updating about me, try again or contact support."
	req := &PlayerUpdateAboutMeRequest{}
	err := json.Unmarshal(payload, req)
	if err != nil {
		return terror.Error(err, "Invalid request received.")
	}
	// check if user
	if req.Payload.PlayerID != user.ID {
		return terror.Error(err, "You do not have permission to update this section")
	}
	// check profanity/ check if valid about me
	err = IsValidAboutMe(req.Payload.AboutMe)
	if err != nil {
		return terror.Error(err, "Invalid about me, must be between 3 - 400 characters long, cannot contain profanities.")

	}
	_, err = user.Update(gamedb.StdConn, boil.Infer())
	if err != nil {
		return terror.Error(err, errMsg)
	}
	user.AboutMe = null.StringFrom(req.Payload.AboutMe)
	user.UpdatedAt = time.Now()
	_, err = user.Update(gamedb.StdConn, boil.Whitelist(
		boiler.PlayerColumns.AboutMe,
		boiler.PlayerColumns.UpdatedAt,
	))
	if err != nil {
		return terror.Error(err, errMsg)
	}
	resp := &PublicPlayer{
		ID:        user.ID,
		Username:  user.Username,
		Gid:       user.Gid,
		FactionID: user.FactionID,
		AboutMe:   user.AboutMe,
		Rank:      user.Rank,
		CreatedAt: user.CreatedAt,
	}
	reply(resp)
	return nil
}

func IsValidUsername(username string) error {
	// Must contain at least 3 characters
	// Cannot contain more than 15 characters
	// Cannot contain profanity
	// Can only contain the following symbols: _
	hasDisallowedSymbol := false
	if UsernameRegExp.Match([]byte(username)) {
		hasDisallowedSymbol = true
	}

	if TrimUsername(username) == "" {
		return terror.Error(fmt.Errorf("username cannot be empty"), "Invalid username. Your username cannot be empty.")
	}
	if PrintableLen(TrimUsername(username)) < 3 {
		return terror.Error(fmt.Errorf("username must be at least characters long"), "Invalid username. Your username must be at least 3 characters long.")
	}
	if PrintableLen(TrimUsername(username)) > 30 {
		return terror.Error(fmt.Errorf("username cannot be more than 30 characters long"), "Invalid username. Your username cannot be more than 30 characters long.")
	}
	if hasDisallowedSymbol {
		return terror.Error(fmt.Errorf("username cannot contain disallowed symbols"), "Invalid username. Your username contains a disallowed symbol.")
	}

	profanityDetector := goaway.NewProfanityDetector()
	profanityDetector = profanityDetector.WithSanitizeLeetSpeak(false)

	if profanityDetector.IsProfane(username) {
		return terror.Error(fmt.Errorf("username contains profanity"), "Invalid username. Your username contains profanity.")
	}

	return nil
}

func IsValidAboutMe(aboutMe string) error {
	// Must contain at least 3 characters
	// Cannot contain more than 400 characters
	// Cannot contain profanity

	if TrimUsername(aboutMe) == "" {
		return terror.Error(fmt.Errorf("about me cannot be empty"), "Invalid about me. Your about me cannot be empty.")
	}
	if PrintableLen(TrimUsername(aboutMe)) < 3 {
		return terror.Error(fmt.Errorf("about me must be at least 3 characters long"), "Invalid about me. Your about me must be at least 3 characters long.")
	}
	if PrintableLen(TrimUsername(aboutMe)) > 400 {
		return terror.Error(fmt.Errorf("about me cannot be more than 400 characters long"), "Invalid about me. Your about me cannot be more than 30 characters long.")
	}

	profanityDetector := goaway.NewProfanityDetector()
	profanityDetector = profanityDetector.WithSanitizeLeetSpeak(false)

	if profanityDetector.IsProfane(aboutMe) {
		return terror.Error(fmt.Errorf("about me contains profanity"), "Invalid about me. Your about me contains profanity.")
	}

	return nil
}

// TrimUsername removes misuse of invisible characters.
func TrimUsername(username string) string {
	// Check if entire string is nothing not non-printable characters
	isEmpty := true
	runes := []rune(username)
	for _, r := range runes {
		if unicode.IsPrint(r) && !unicode.IsSpace(r) {
			isEmpty = false
			break
		}
	}
	if isEmpty {
		return ""
	}

	// Remove Spaces like characters Around String (keep mark ones)
	output := strings.Trim(username, " \u00A0\u180E\u2000\u2001\u2002\u2003\u2004\u2005\u2006\u2007\u2008\u2009\u200A\u200B\u202F\u205F\u3000\uFEFF\u2423\u2422\u2420")

	// Enforce one Space like characters between words
	output = strings.Join(strings.Fields(output), " ")

	return output
}

<<<<<<< HEAD
const HubKeyGenOneTimeToken = "GEN:ONE:TIME:TOKEN"

func (pc *PlayerController) GenOneTimeToken(ctx context.Context, user *boiler.Player, key string, payload []byte, reply ws.ReplyFunc) error {
	resp, err := pc.API.Passport.GenOneTimeToken(user.ID)
	if err != nil {
		return terror.Error(err, "Failed to get login token")
	}

	reply(resp)
=======
type PlayerAvatarListRequest struct {
	Payload struct {
		Search   string                `json:"search"`
		Filter   *db.ListFilterRequest `json:"filter"`
		Sort     *db.ListSortRequest   `json:"sort"`
		PageSize int                   `json:"page_size"`
		Page     int                   `json:"page"`
	} `json:"payload"`
}

type PlayerAvatarListResp struct {
	Total   int64                   `json:"total"`
	Avatars []*boiler.ProfileAvatar `json:"avatars"`
}

const HubKeyPlayerAvatarList = "PLAYER:AVATAR:LIST"

func (pc *PlayerController) ProfileAvatarListHandler(ctx context.Context, user *boiler.Player, key string, payload []byte, reply ws.ReplyFunc) error {
	req := &PlayerAssetWeaponListRequest{}
	err := json.Unmarshal(payload, req)
	if err != nil {
		return terror.Error(err, "Invalid request received.")
	}

	if !user.FactionID.Valid {
		return terror.Error(fmt.Errorf("user has no faction"), "You need a faction to see assets.")
	}

	listOpts := &db.AvatarListOpts{
		Search:   req.Payload.Search,
		Filter:   req.Payload.Filter,
		Sort:     req.Payload.Sort,
		PageSize: req.Payload.PageSize,
		Page:     req.Payload.Page,
		OwnerID:  user.ID,
	}

	total, avatars, err := db.AvatarList(listOpts)
	if err != nil {
		gamelog.L.Error().Interface("req.Payload", req.Payload).Err(err).Msg("issue getting mechs")
		return terror.Error(err, "Failed to find your avatars, please try again or contact support.")
	}

	reply(&PlayerAvatarListResp{
		Total:   total,
		Avatars: avatars,
	})
	return nil
}

type PlayerAvatarUpdateRequest struct {
	Payload struct {
		PlayerID        string `json:"player_id"`
		ProfileAvatarID string `json:"profile_avatar_id"`
	} `json:"payload"`
}

const HubKeyPlayerAvatarUpdate = "PLAYER:AVATAR:UPDATE"

func (pc *PlayerController) ProfileAvatarUpdateHandler(ctx context.Context, user *boiler.Player, key string, payload []byte, reply ws.ReplyFunc) error {
	req := &PlayerAvatarUpdateRequest{}
	err := json.Unmarshal(payload, req)
	if err != nil {
		return terror.Error(err, "Invalid request received.")
	}

	// removing avatar
	if req.Payload.ProfileAvatarID == "" {
		user.ProfileAvatarID = null.StringFrom("")
		reply(&PlayerAvatar{
			Tier: "MEGA",
		})
		return nil
	}

	// get player avatar
	ava, err := boiler.FindProfileAvatar(gamedb.StdConn, req.Payload.ProfileAvatarID)
	if err != nil {
		gamelog.L.Error().Interface("req.Payload", req.Payload).Err(err).Msg("issue updating player avatar")
		return terror.Error(err, "Failed to update avatar, please try again or contact support.")
	}

	// update player
	user.ProfileAvatarID = null.StringFrom(ava.ID)
	user.UpdatedAt = time.Now()
	_, err = user.Update(gamedb.StdConn, boil.Whitelist(boiler.PlayerColumns.UpdatedAt, boiler.PlayerColumns.ProfileAvatarID))
	if err != nil {
		gamelog.L.Error().Interface("req.Payload", req.Payload).Err(err).Msg("issue updating player avatar")
		return terror.Error(err, "Failed to update avatar, please try again or contact support.")
	}

	reply(&PlayerAvatar{
		ID:        ava.ID,
		AvatarURL: ava.AvatarURL,
		Tier:      ava.Tier,
	})
>>>>>>> e3b72f44
	return nil
}<|MERGE_RESOLUTION|>--- conflicted
+++ resolved
@@ -1396,7 +1396,6 @@
 	return output
 }
 
-<<<<<<< HEAD
 const HubKeyGenOneTimeToken = "GEN:ONE:TIME:TOKEN"
 
 func (pc *PlayerController) GenOneTimeToken(ctx context.Context, user *boiler.Player, key string, payload []byte, reply ws.ReplyFunc) error {
@@ -1406,7 +1405,9 @@
 	}
 
 	reply(resp)
-=======
+	return nil
+}
+
 type PlayerAvatarListRequest struct {
 	Payload struct {
 		Search   string                `json:"search"`
@@ -1503,6 +1504,5 @@
 		AvatarURL: ava.AvatarURL,
 		Tier:      ava.Tier,
 	})
->>>>>>> e3b72f44
 	return nil
 }