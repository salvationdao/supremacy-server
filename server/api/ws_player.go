package api

import (
	"context"
	"database/sql"
	"encoding/json"
	"errors"
	"fmt"
	"net/http"
	"server"
	"server/battle"
	"server/db"
	"server/db/boiler"
	"server/gamedb"
	"server/gamelog"
	"server/helpers"
	"server/xsyn_rpcclient"
	"strconv"
	"strings"
	"time"
	"unicode"

	goaway "github.com/TwiN/go-away"
	"github.com/go-chi/chi/v5"

	"github.com/gofrs/uuid"
	"github.com/jackc/pgx/v4/pgxpool"
	"github.com/ninja-software/terror/v2"
	"github.com/ninja-syndicate/ws"
	"github.com/rs/zerolog"
	"github.com/shopspring/decimal"
	"github.com/volatiletech/null/v8"
	"github.com/volatiletech/sqlboiler/v4/boil"
	"github.com/volatiletech/sqlboiler/v4/queries/qm"
	"github.com/volatiletech/sqlboiler/v4/types"
)

type PlayerController struct {
	Conn *pgxpool.Pool
	Log  *zerolog.Logger
	API  *API
}

func NewPlayerController(api *API) *PlayerController {
	pc := &PlayerController{
		API: api,
	}

	api.SecureUserCommand(HubKeyPlayerUpdateUsername, pc.PlayerUpdateUsernameHandler)
	api.SecureUserCommand(HubKeyPlayerUpdateAboutMe, pc.PlayerUpdateAboutMeHandler)

	api.SecureUserCommand(HubKeyPlayerUpdateSettings, pc.PlayerUpdateSettingsHandler)
	api.SecureUserCommand(HubKeyPlayerGetSettings, pc.PlayerGetSettingsHandler)

	api.SecureUserCommand(HubKeyPlayerPreferencesGet, pc.PlayerPreferencesGetHandler)

	api.SecureUserCommand(HubKeyPlayerPreferencesGet, pc.PlayerPreferencesGetHandler)
	api.SecureUserCommand(HubKeyPlayerPreferencesUpdate, pc.PlayerPreferencesUpdateHandler)

	// punish vote related
	api.SecureUserCommand(HubKeyPlayerActiveCheck, pc.PlayerActiveCheckHandler)
	api.SecureUserCommand(HubKeyGetPlayerByGid, pc.GetPlayerByGid)
	api.SecureUserFactionCommand(HubKeyFactionPlayerSearch, pc.FactionPlayerSearch)
	api.SecureUserFactionCommand(HubKeyInstantPassPunishVote, pc.PunishVoteInstantPassHandler)
	api.SecureUserFactionCommand(HubKeyPunishOptions, pc.PunishOptions)
	api.SecureUserFactionCommand(HubKeyPunishVote, pc.PunishVote)
	api.SecureUserFactionCommand(HubKeyIssuePunishVote, pc.IssuePunishVote)
	api.SecureUserFactionCommand(HubKeyPunishVotePriceQuote, pc.PunishVotePriceQuote)

	api.SecureUserCommand(HubKeyFactionEnlist, pc.PlayerFactionEnlistHandler)

	api.SecureUserCommand(HubKeyPlayerRankGet, pc.PlayerRankGet)

	api.SecureUserCommand(HubKeyGameUserOnline, pc.UserOnline)

	api.Command(HubKeyPlayerProfileGet, pc.PlayerProfileGetHandler)

	return pc
}

type UserUpdatedRequest struct {
	Payload struct {
		ID string `json:"id"`
	} `json:"payload"`
}

const HubKeyUserSubscribe = "USER:SUBSCRIBE"

// FactionEnlistRequest enlist a faction
type FactionEnlistRequest struct {
	Payload struct {
		FactionID string `json:"faction_id"`
	} `json:"payload"`
}

const HubKeyFactionEnlist = "FACTION:ENLIST"

func (pc *PlayerController) PlayerFactionEnlistHandler(ctx context.Context, user *boiler.Player, key string, payload []byte, reply ws.ReplyFunc) error {
	req := &FactionEnlistRequest{}
	err := json.Unmarshal(payload, req)
	if err != nil {
		return terror.Error(err, "Invalid request received.")
	}

	// check player faction
	if user.FactionID.Valid {
		return terror.Error(fmt.Errorf("player already enlist faction"), "User has already enlisted a faction")
	}

	if req.Payload.FactionID == "" {
		return terror.Error(fmt.Errorf("faction id is empty"), "Faction id is missing")
	}

	tx, err := gamedb.StdConn.Begin()
	if err != nil {
		return terror.Error(err, "Failed to start db transaction")
	}

	defer tx.Rollback()
	user.FactionID = null.StringFrom(req.Payload.FactionID)
	_, err = user.Update(tx, boil.Whitelist(boiler.PlayerColumns.FactionID))
	if err != nil {
		return terror.Error(err, "Failed to update faction in db")
	}

	// update user faction in passport
	err = pc.API.Passport.UserFactionEnlist(user.ID, user.FactionID.String)
	if err != nil {
		return terror.Error(err, "Failed to sync passport db")
	}

	err = tx.Commit()
	if err != nil {
		return terror.Error(err, "Failed to commit db transaction")
	}

	ws.PublishMessage(fmt.Sprintf("/user/%s", user.ID), HubKeyUserSubscribe, user)

	reply(true)

	return nil
}

type PlayerUpdateSettingsRequest struct {
	Payload struct {
		Key   string     `json:"key"`
		Value types.JSON `json:"value,omitempty"`
	} `json:"payload"`
}

const HubKeyPlayerUpdateSettings = "PLAYER:UPDATE_SETTINGS"

func (pc *PlayerController) PlayerUpdateSettingsHandler(ctx context.Context, user *boiler.Player, key string, payload []byte, reply ws.ReplyFunc) error {
	errMsg := "Issue updating settings, try again or contact support."
	req := &PlayerUpdateSettingsRequest{}
	err := json.Unmarshal(payload, req)
	if err != nil {
		return terror.Error(err, "Invalid request received.")
	}

	//getting user's notification settings from the database
	userSettings, err := boiler.FindPlayerPreference(gamedb.StdConn, user.ID, req.Payload.Key)
	if err != nil {
		if errors.Is(err, sql.ErrNoRows) {
			// if there are no results, make an entry for the user with settings values sent from frontend
			playerPrefs := &boiler.PlayerPreference{
				PlayerID:  user.ID,
				Key:       req.Payload.Key,
				Value:     req.Payload.Value,
				CreatedAt: time.Now()}

			err := playerPrefs.Insert(gamedb.StdConn, boil.Infer())
			if err != nil {
				return terror.Error(err, errMsg)
			}

			reply(playerPrefs.Value)
			return nil
		} else {
			return terror.Error(err, errMsg)
		}
	}

	payloadStr := req.Payload.Value.String()
	dbStr := strings.ReplaceAll(userSettings.Value.String(), " ", "")

	//if the payload includes a new value, update it in the db
	if payloadStr != dbStr {
		userSettings.Value = req.Payload.Value
		_, err := userSettings.Update(gamedb.StdConn, boil.Whitelist(boiler.PlayerPreferenceColumns.Value))
		if err != nil {
			return terror.Error(err, errMsg)
		}
	}

	//send back userSettings values
	reply(userSettings.Value)
	return nil
}

type PlayerNotificationPreferences struct {
	SMSNotifications      bool `json:"sms_notifications"`
	PushNotifications     bool `json:"push_notifications"`
	TelegramNotifications bool `json:"telegram_notifications"`
}

type PlayerGetSettingsRequest struct {
	Payload struct {
		Key string `json:"key"`
	} `json:"payload"`
}

const HubKeyPlayerGetSettings = "PLAYER:GET_SETTINGS"

//PlayerGetSettingsHandler gets settings based on key, sends settings value back as json
func (pc *PlayerController) PlayerGetSettingsHandler(ctx context.Context, user *boiler.Player, key string, payload []byte, reply ws.ReplyFunc) error {
	errMsg := "Issue getting settings, try again or contact support."
	req := &PlayerGetSettingsRequest{}
	err := json.Unmarshal(payload, req)
	if err != nil {
		return terror.Error(err, "Invalid request received")
	}

	//getting user's notification settings from the database
	userSettings, err := boiler.FindPlayerPreference(gamedb.StdConn, user.ID, req.Payload.Key)

	if err != nil {
		if errors.Is(err, sql.ErrNoRows) {
			// if there are no results, create entry in table and rreturn a null json- tells frontend to use default settings
			playerPrefs := &boiler.PlayerPreference{
				PlayerID:  user.ID,
				Key:       req.Payload.Key,
				CreatedAt: time.Now()}

			playerPrefs.Value.Marshal(PlayerNotificationPreferences{
				SMSNotifications:      false,
				PushNotifications:     false,
				TelegramNotifications: false,
			})

			err := playerPrefs.Insert(gamedb.StdConn, boil.Infer())
			if err != nil {
				return terror.Error(err, errMsg)
			}
			reply(playerPrefs.Value)
			return nil
		} else {
			return terror.Error(err, errMsg)
		}
	}

	//send back userSettings
	reply(userSettings.Value)
	return nil
}

//const HubKeyTelegramShortcodeRegistered = "USER:TELEGRAM_SHORTCODE_REGISTERED"

func (api *API) PlayerGetTelegramShortcodeRegistered(w http.ResponseWriter, r *http.Request) (int, error) {
	return helpers.EncodeJSON(w, false)
}

type PlayerPunishment struct {
	*boiler.PlayerBan
	RelatedPunishVote *boiler.PunishVote `json:"related_punish_vote"`
	Restrictions      []string           `json:"restrictions"`
	BanByUser         *boiler.Player     `json:"ban_by_user"`
	IsPermanent       bool               `json:"is_permanent"`
}

const HubKeyPlayerPunishmentList = "PLAYER:PUNISHMENT:LIST"

func (pc *PlayerController) PlayerPunishmentList(ctx context.Context, user *boiler.Player, key string, payload []byte, reply ws.ReplyFunc) error {
	// get current player's punishment
	punishments, err := boiler.PlayerBans(
		boiler.PlayerBanWhere.BannedPlayerID.EQ(user.ID),
		boiler.PlayerBanWhere.ManuallyUnbanByID.IsNull(),
		boiler.PlayerBanWhere.EndAt.GT(time.Now()),
		qm.Load(boiler.PlayerBanRels.RelatedPunishVote),
		qm.Load(boiler.PlayerBanRels.BannedBy, qm.Select(boiler.PlayerColumns.ID, boiler.PlayerColumns.Username, boiler.PlayerColumns.Gid)),
	).All(gamedb.StdConn)
	if err != nil && !errors.Is(err, sql.ErrNoRows) {
		gamelog.L.Error().Str("player id", user.ID).Err(err).Msg("Failed to get player's punishment from db")
		return terror.Error(err, "Failed to get player's punishment from db")
	}
	if punishments == nil || len(punishments) == 0 {
		reply([]*PlayerPunishment{})
		return nil
	}

	playerPunishments := []*PlayerPunishment{}
	for _, punishment := range punishments {
		playerPunishments = append(playerPunishments, &PlayerPunishment{
			PlayerBan:         punishment,
			RelatedPunishVote: punishment.R.RelatedPunishVote,
			Restrictions:      PlayerBanRestrictions(punishment),
			BanByUser:         punishment.R.BannedBy,
			IsPermanent:       punishment.EndAt.After(time.Now().AddDate(0, 1, 0)),
		})
	}

	reply(playerPunishments)

	return nil
}

func PlayerBanRestrictions(pb *boiler.PlayerBan) []string {
	restrictions := []string{}
	if pb.BanLocationSelect {
		restrictions = append(restrictions, RestrictionLocationSelect, RestrictionAbilityTrigger)
	}
	if pb.BanSendChat {
		restrictions = append(restrictions, RestrictionChatSend)
	}
	if pb.BanViewChat {
		restrictions = append(restrictions, RestrictionChatView)
	}
	if pb.BanSupsContribute {
		restrictions = append(restrictions, RestrictionSupsContribute)
	}
	return restrictions
}

type PlayerActiveCheckRequest struct {
	Payload struct {
		Fruit string `json:"fruit"`
	} `json:"payload"`
}

const HubKeyPlayerActiveCheck = "GOJI:BERRY:TEA"

func (pc *PlayerController) PlayerActiveCheckHandler(ctx context.Context, user *boiler.Player, key string, payload []byte, reply ws.ReplyFunc) error {
	req := &PlayerActiveCheckRequest{}
	err := json.Unmarshal(payload, req)
	if err != nil {
		return terror.Error(err, "Invalid request received")
	}

	isActive := false
	switch req.Payload.Fruit {
	case "APPLE":
		isActive = true
	case "BANANA":
		isActive = false
	default:
		return terror.Error(terror.ErrInvalidInput, "Invalid active stat")
	}

	// get player

	if user.FactionID.Valid {
		fap, ok := pc.API.FactionActivePlayers[user.FactionID.String]
		if !ok {
			return nil
		}

		err = fap.Set(user.ID, isActive)
		if err != nil {
			return terror.Error(err, "Failed to update player active stat")
		}

		// debounce broadcast active player
		fap.ActivePlayerListChan <- &ActivePlayerBroadcast{
			Players: fap.CurrentFactionActivePlayer(),
		}
	}

	fap, ok := pc.API.FactionActivePlayers["GLOBAL"]
	if !ok {
		return nil
	}

	err = fap.Set(user.ID, isActive)
	if err != nil {
		return terror.Error(err, "Failed to update player active stat")
	}

	// debounce broadcast active player
	fap.ActivePlayerListChan <- &ActivePlayerBroadcast{
		Players: fap.CurrentFactionActivePlayer(),
	}

	return nil
}

type PlayerSearchRequest struct {
	Payload struct {
		Search string `json:"search"`
	} `json:"payload"`
}

const HubKeyFactionPlayerSearch = "FACTION:PLAYER:SEARCH"

// FactionPlayerSearch return up to 5 players base on the given text
func (pc *PlayerController) FactionPlayerSearch(ctx context.Context, user *boiler.Player, factionID string, key string, payload []byte, reply ws.ReplyFunc) error {
	req := &PlayerSearchRequest{}
	err := json.Unmarshal(payload, req)
	if err != nil {
		return terror.Error(err, "Invalid request received")
	}

	search := strings.TrimSpace(req.Payload.Search)
	if search == "" {
		return terror.Error(terror.ErrInvalidInput, "search key should not be empty")
	}

	ps, err := boiler.Players(
		qm.Select(
			boiler.PlayerColumns.ID,
			boiler.PlayerColumns.Username,
			boiler.PlayerColumns.Gid,
		),
		boiler.PlayerWhere.FactionID.EQ(user.FactionID),
		boiler.PlayerWhere.IsAi.EQ(false),
		boiler.PlayerWhere.ID.NEQ(user.ID),
		qm.Where(
			fmt.Sprintf("LOWER(%s||'#'||%s::TEXT) LIKE ?",
				qm.Rels(boiler.TableNames.Players, boiler.PlayerColumns.Username),
				qm.Rels(boiler.TableNames.Players, boiler.PlayerColumns.Gid),
			),
			"%"+strings.ToLower(search)+"%",
		),
		qm.Limit(5),
	).All(gamedb.StdConn)
	if err != nil {
		return terror.Error(err, "Failed to search players from db")
	}

	reply(ps)
	return nil
}

type GetPlayerByGidRequest struct {
	Payload struct {
		Gid int `json:"gid"`
	} `json:"payload"`
}

const HubKeyGetPlayerByGid = "GET:PLAYER:GID"

func (pc *PlayerController) GetPlayerByGid(ctx context.Context, user *boiler.Player, key string, payload []byte, reply ws.ReplyFunc) error {
	req := &GetPlayerByGidRequest{}
	err := json.Unmarshal(payload, req)
	if err != nil {
		return terror.Error(err, "Invalid request received")
	}

<<<<<<< HEAD
	fmt.Println(req.Payload.Gid)
=======
>>>>>>> 230f7a50
	ps, err := boiler.Players(
		boiler.PlayerWhere.Gid.EQ(req.Payload.Gid),
	).One(gamedb.StdConn)
	if err != nil {
		if errors.Is(err, sql.ErrNoRows) {
			fmt.Println("NO ROWS")
			return nil
		}
		return terror.Error(err, "Failed to search players from db")
	}

	reply(ps)
	return nil
}

type PunishVoteInstantPassRequest struct {
	Payload struct {
		PunishVoteID string `json:"punish_vote_id"`
	} `json:"payload"`
}

const HubKeyInstantPassPunishVote = "PUNISH:VOTE:INSTANT:PASS"

func (pc *PlayerController) PunishVoteInstantPassHandler(ctx context.Context, user *boiler.Player, factionID string, key string, payload []byte, reply ws.ReplyFunc) error {
	req := &PunishVoteInstantPassRequest{}
	err := json.Unmarshal(payload, req)
	if err != nil {
		return terror.Error(err, "Invalid request received")
	}

	// check player is available vote
	player, err := boiler.FindPlayer(gamedb.StdConn, user.ID)
	if err != nil {
		return terror.Error(err, "Failed to get current player from db")
	}

	if player.Rank != boiler.PlayerRankEnumGENERAL {
		return terror.Error(terror.ErrInvalidInput, "Only players with rank 'GENERAL' can instantly pass a punish vote.")
	}

	// check punish vote is finalised
	fpv, ok := pc.API.FactionPunishVote[player.FactionID.String]
	if !ok {
		return terror.Error(fmt.Errorf("player faction id does not exist"))
	}

	err = fpv.InstantPass(pc.API.Passport, req.Payload.PunishVoteID, user.ID)
	if err != nil {
		return terror.Error(err, err.Error())
	}

	reply(true)

	// update instant vote count
	requiredAmount := db.GetIntWithDefault(db.KeyInstantPassRequiredAmount, 2)

	count, err := boiler.PunishVoteInstantPassRecords(
		boiler.PunishVoteInstantPassRecordWhere.PunishVoteID.EQ(req.Payload.PunishVoteID),
	).Count(gamedb.StdConn)
	if err != nil {
		return terror.Error(err, "Failed to get punish vote count")
	}

	ws.PublishMessage(fmt.Sprintf("/faction/%s/punish_vote/%s/command_override", factionID, req.Payload.PunishVoteID), HubKeyPunishVoteCommandOverrideCountSubscribe, fmt.Sprintf("%d/%d", count, requiredAmount))

	return nil
}

type PunishVoteRequest struct {
	Payload struct {
		PunishVoteID string `json:"punish_vote_id"`
		IsAgreed     bool   `json:"is_agreed"`
	} `json:"payload"`
}

const HubKeyPunishVote = "PUNISH:VOTE"

func (pc *PlayerController) PunishVote(ctx context.Context, user *boiler.Player, factionID string, key string, payload []byte, reply ws.ReplyFunc) error {
	req := &PunishVoteRequest{}
	err := json.Unmarshal(payload, req)
	if err != nil {
		return terror.Error(err, "Invalid request received")
	}

	us, err := db.UserStatsGet(user.ID)
	if err != nil {
		return terror.Error(err, "Failed to get user stat from db")
	}

	if us.LastSevenDaysKills < 5 && us.AbilityKillCount < 100 {
		return terror.Error(terror.ErrForbidden, "Require at least 5 kills in last 7 days or 100 kills in lifetime to vote")
	}

	// check player is available to be punished
	fpv, ok := pc.API.FactionPunishVote[user.FactionID.String]
	if !ok {
		return terror.Error(fmt.Errorf("player faction id does not exist"))
	}

	err = fpv.Vote(req.Payload.PunishVoteID, user.ID, req.Payload.IsAgreed)
	if err != nil {
		return terror.Error(err, err.Error())
	}

	reply(true)

	return nil
}

const HubKeyPunishOptions = "PUNISH:OPTIONS"

func (pc *PlayerController) PunishOptions(ctx context.Context, user *boiler.Player, factionID string, key string, payload []byte, reply ws.ReplyFunc) error {
	bts, err := boiler.PunishOptions().All(gamedb.StdConn)
	if err != nil {
		return terror.Error(err, "Failed to get punish options from db")
	}

	reply(bts)

	return nil
}

type PunishVotePriceQuoteRequest struct {
	Payload struct {
		IntendToPunishPlayerID uuid.UUID `json:"intend_to_punish_player_id"`
	} `json:"payload"`
}

const HubKeyPunishVotePriceQuote = "PUNISH:VOTE:PRICE:QUOTE"

func (pc *PlayerController) PunishVotePriceQuote(ctx context.Context, user *boiler.Player, factionID string, key string, payload []byte, reply ws.ReplyFunc) error {
	req := &PunishVotePriceQuoteRequest{}
	err := json.Unmarshal(payload, req)
	if err != nil {
		return terror.Error(err, "Invalid request received")
	}

	// check player is available to be punished
	intendToBenPlayer, err := boiler.FindPlayer(gamedb.StdConn, req.Payload.IntendToPunishPlayerID.String())
	if err != nil {
		return terror.Error(err, "Failed to get intend to punish player from db")
	}

	if !intendToBenPlayer.FactionID.Valid || intendToBenPlayer.FactionID.String != factionID {
		return terror.Error(fmt.Errorf("unable to punish player who is not in your faction"), "Unable to quote the price of punish vote with a player in other faction")
	}

	// get the highest price
	price := user.IssuePunishFee
	// if the reported cost is higher than issue fee, change price to report cost
	if intendToBenPlayer.ReportedCost.GreaterThan(price) {
		price = intendToBenPlayer.ReportedCost
	}

	reply(price)

	return nil
}

type IssuePunishVoteRequest struct {
	Payload struct {
		IntendToPunishPlayerID uuid.UUID `json:"intend_to_punish_player_id"`
		PunishOptionID         string    `json:"punish_option_id"`
		Reason                 string    `json:"reason"`
	} `json:"payload"`
}

const HubKeyIssuePunishVote = "ISSUE:PUNISH:VOTE"

func (pc *PlayerController) IssuePunishVote(ctx context.Context, user *boiler.Player, factionID string, key string, payload []byte, reply ws.ReplyFunc) error {
	req := &IssuePunishVoteRequest{}
	err := json.Unmarshal(payload, req)
	if err != nil {
		return terror.Error(err, "Invalid request received")
	}

	us, err := db.UserStatsGet(user.ID)
	if err != nil {
		return terror.Error(err, "Failed to get user stat from db")
	}

	if us.LastSevenDaysKills < 5 && us.AbilityKillCount < 100 {
		return terror.Error(terror.ErrForbidden, "Require at least 5 kills in last 7 days or 100 kills in lifetime to vote")
	}

	// check player is available to be punished
	intendToBenPlayer, err := boiler.FindPlayer(gamedb.StdConn, req.Payload.IntendToPunishPlayerID.String())
	if err != nil {
		return terror.Error(err, "Failed to get intend to punish player from db")
	}

	if !intendToBenPlayer.FactionID.Valid || intendToBenPlayer.FactionID.String != factionID {
		return terror.Error(fmt.Errorf("unable to punish player who is not in your faction"), "Unable to punish player who is not in your faction")
	}

	if req.Payload.Reason == "" {
		return terror.Error(terror.ErrInvalidInput, "Reason is required")
	}

	// get punish type
	punishOption, err := boiler.FindPunishOption(gamedb.StdConn, req.Payload.PunishOptionID)
	if err != nil {
		return terror.Error(err, "Failed to get punish type from db")
	}

	if _, ok := pc.API.FactionPunishVote[factionID]; !ok {
		gamelog.L.Error().Str("faction id", user.FactionID.String).Err(fmt.Errorf("faction punish vote not found")).Msg("Faction punish vote not found")
		return terror.Error(fmt.Errorf("faction punish vote not found"), "Faction punish vote not found")
	}

	// ensure punish vote is issued synchroniously in faction
	pc.API.FactionPunishVote[factionID].Lock()
	defer pc.API.FactionPunishVote[factionID].Unlock()

	// check player is currently punished with the same option
	queries := []qm.QueryMod{
		boiler.PlayerBanWhere.BannedPlayerID.EQ(req.Payload.IntendToPunishPlayerID.String()),
	}

	switch punishOption.Key {
	case "restrict_sups_contribution":
		queries = append(queries, boiler.PlayerBanWhere.BanSupsContribute.EQ(true))
	case "restrict_location_select":
		queries = append(queries, boiler.PlayerBanWhere.BanLocationSelect.EQ(true))

		// skip, if the player is in the team kill courtroom
		if pc.API.BattleArena.SystemBanManager.HasOngoingTeamKillCases(intendToBenPlayer.ID) {
			return terror.Error(fmt.Errorf("player is listed on system ban"), "The player is already listed on system ban list")
		}
	case "restrict_chat":
		queries = append(queries, boiler.PlayerBanWhere.BanSendChat.EQ(true))
	}

	queries = append(queries,
		boiler.PlayerBanWhere.ManuallyUnbanByID.IsNull(),
		boiler.PlayerBanWhere.EndAt.GT(time.Now()),
	)

	punishedPlayer, err := boiler.PlayerBans(queries...).One(gamedb.StdConn)
	if err != nil && !errors.Is(err, sql.ErrNoRows) {
		return terror.Error(err, "Failed to get the punished player from db")
	}

	if punishedPlayer != nil {
		return terror.Error(fmt.Errorf("player is already punished"), fmt.Sprintf("The player is already punished for %s", punishOption.Key))
	}

	// check player has a pending punish vote with the same option
	punishVote, err := boiler.PunishVotes(
		boiler.PunishVoteWhere.ReportedPlayerID.EQ(req.Payload.IntendToPunishPlayerID.String()),
		boiler.PunishVoteWhere.Status.EQ(string(PunishVoteStatusPending)),
		boiler.PunishVoteWhere.PunishOptionID.EQ(punishOption.ID),
	).One(gamedb.StdConn)
	if err != nil && !errors.Is(err, sql.ErrNoRows) {
		return terror.Error(err, "Failed to check punish vote from db")
	}

	if punishVote != nil {
		return terror.Error(fmt.Errorf("player is already reported"), fmt.Sprintf("The player has a pending punishing report issued by %s", punishVote.IssuedByUsername))
	}

	// get the highest price
	price := user.IssuePunishFee
	// if the reported cost is higher than issue fee, change price to report cost
	if intendToBenPlayer.ReportedCost.GreaterThan(price) {
		price = intendToBenPlayer.ReportedCost
	}

	// pay sups to syndicate
	userID := uuid.FromStringOrNil(user.ID)

	factionAccountID, ok := server.FactionUsers[factionID]
	if !ok {
		gamelog.L.Error().
			Str("player id", user.ID).
			Str("faction ID", user.FactionID.String).
			Err(fmt.Errorf("failed to get hard coded syndicate player id")).
			Msg("unable to get hard coded syndicate player ID from faction ID")
	}

	tx, err := gamedb.StdConn.Begin()
	if err != nil {
		return terror.Error(err, "Failed to start a db transaction")
	}

	defer tx.Rollback()

	// issue punish vote
	punishVote = &boiler.PunishVote{
		PunishOptionID:         punishOption.ID,
		Reason:                 req.Payload.Reason,
		FactionID:              factionID,
		IssuedByID:             user.ID,
		IssuedByGid:            user.Gid,
		IssuedByUsername:       user.Username.String,
		ReportedPlayerID:       intendToBenPlayer.ID,
		ReportedPlayerUsername: intendToBenPlayer.Username.String,
		ReportedPlayerGid:      intendToBenPlayer.Gid,
		Status:                 string(PunishVoteStatusPending),
		InstantPassFee:         price.Mul(decimal.New(1, 18)),
	}
	err = punishVote.Insert(tx, boil.Infer())
	if err != nil {
		return terror.Error(err, "Failed to issue a punish vote")
	}

	// double the issue fee of current user
	user.IssuePunishFee = user.IssuePunishFee.Mul(decimal.NewFromInt(2))

	_, err = user.Update(tx, boil.Whitelist(boiler.PlayerColumns.IssuePunishFee))
	if err != nil {
		return terror.Error(err, "Failed to update issue punish fee")
	}

	// pay fee to syndicate
	txid, err := pc.API.Passport.SpendSupMessage(xsyn_rpcclient.SpendSupsReq{
		FromUserID:           userID,
		ToUserID:             uuid.Must(uuid.FromString(factionAccountID)),
		Amount:               price.Mul(decimal.New(1, 18)).String(),
		TransactionReference: server.TransactionReference(fmt.Sprintf("issue_punish_vote|%s|%d", punishVote.ID, time.Now().UnixNano())),
		Group:                "issue punish vote",
		SubGroup:             string(punishOption.Key),
		Description:          "issue vote for punishing player",
		NotSafe:              true,
	})
	if err != nil {
		gamelog.L.Error().Str("player_id", user.ID).Str("amount", price.Mul(decimal.New(1, 18)).String()).Err(err).Msg("Failed to pay sups for issuing player punish vote")
		return err
	}

	err = tx.Commit()
	if err != nil {
		pc.API.Passport.RefundSupsMessage(txid)
		return terror.Error(err, "Failed to commit db transaction")
	}

	reply(true)

	return nil
}

const HubKeyPunishVoteCommandOverrideCountSubscribe = "PUNISH:VOTE:COMMAND:OVERRIDE:COUNT:SUBSCRIBE"

func (pc *PlayerController) PunishVoteCommandOverrideCountSubscribeHandler(ctx context.Context, user *boiler.Player, factionID string, key string, payload []byte, reply ws.ReplyFunc) error {
	cctx := chi.RouteContext(ctx)
	punishVoteID := cctx.URLParam("punish_vote_id")

	requiredAmount := db.GetIntWithDefault(db.KeyInstantPassRequiredAmount, 2)

	count, err := boiler.PunishVoteInstantPassRecords(
		boiler.PunishVoteInstantPassRecordWhere.PunishVoteID.EQ(punishVoteID),
	).Count(gamedb.StdConn)
	if err != nil {
		return terror.Error(err, "Failed to get punish vote count")
	}

	reply(fmt.Sprintf("%d/%d", count, requiredAmount))

	return nil
}

type PunishVoteStatus string

const (
	PunishVoteStatusPassed  PunishVoteStatus = "PASSED"
	PunishVoteStatusFailed  PunishVoteStatus = "FAILED"
	PunishVoteStatusPending PunishVoteStatus = "PENDING"
)

type PunishVoteResponse struct {
	*boiler.PunishVote
	PunishOption       *boiler.PunishOption `json:"punish_option"`
	Decision           *PunishVoteDecision  `json:"decision,omitempty"`
	InstantPassUserIDs []string             `json:"instant_pass_user_ids"`
}

type PunishVoteDecision struct {
	IsAgreed bool `json:"is_agreed"`
}

const HubKeyPunishVoteSubscribe = "PUNISH:VOTE:SUBSCRIBE"

func (pc *PlayerController) PunishVoteSubscribeHandler(ctx context.Context, user *boiler.Player, factionID string, key string, payload []byte, reply ws.ReplyFunc) error {
	// only pass down vote, if there is an ongoing vote
	if fpv, ok := pc.API.FactionPunishVote[factionID]; ok {
		fpv.RLock()
		defer fpv.RUnlock()
		if fpv.CurrentPunishVote != nil && fpv.Stage.Phase == PunishVotePhaseVoting {
			bv, err := boiler.PunishVotes(
				boiler.PunishVoteWhere.ID.EQ(fpv.CurrentPunishVote.ID),
				qm.Load(boiler.PunishVoteRels.PunishOption),
				qm.Load(boiler.PunishVoteRels.PunishVoteInstantPassRecords),
			).One(gamedb.StdConn)
			if err != nil {
				return terror.Error(err, "Failed to get punish vote from db")
			}

			pvr := &PunishVoteResponse{
				PunishVote:         bv,
				PunishOption:       bv.R.PunishOption,
				InstantPassUserIDs: []string{},
			}

			for _, ipr := range bv.R.PunishVoteInstantPassRecords {
				pvr.InstantPassUserIDs = append(pvr.InstantPassUserIDs, ipr.VoteByPlayerID)
			}

			// check user has voted
			decision, err := boiler.PlayersPunishVotes(
				boiler.PlayersPunishVoteWhere.PunishVoteID.EQ(bv.ID),
				boiler.PlayersPunishVoteWhere.PlayerID.EQ(user.ID),
			).One(gamedb.StdConn)
			if err != nil && !errors.Is(err, sql.ErrNoRows) {
				return terror.Error(err, "Failed to check player had voted")
			}

			if decision != nil {
				pvr.Decision = &PunishVoteDecision{
					IsAgreed: decision.IsAgreed,
				}
			}

			reply(pvr)
		}
	}

	return nil
}

type PunishVoteResult struct {
	PunishVoteID          string `json:"punish_vote_id"`
	TotalPlayerNumber     int    `json:"total_player_number"`
	AgreedPlayerNumber    int    `json:"agreed_player_number"`
	DisagreedPlayerNumber int    `json:"disagreed_player_number"`
}

const HubKeyPunishVoteResultSubscribe = "PUNISH:VOTE:RESULT:SUBSCRIBE"

const HubKeyFactionActivePlayersSubscribe = "FACTION:ACTIVE:PLAYER:SUBSCRIBE"

func (pc *PlayerController) FactionActivePlayersSubscribeHandler(ctx context.Context, user *boiler.Player, factionID string, key string, payload []byte, reply ws.ReplyFunc) error {
	player, err := boiler.FindPlayer(gamedb.StdConn, user.ID)
	if err != nil {
		return terror.Error(err, "Failed to get player from db")
	}

	fap, ok := pc.API.FactionActivePlayers[player.FactionID.String]
	if !ok {
		return terror.Error(terror.ErrForbidden, "Faction does not exist in the list")
	}

	reply(fap.CurrentFactionActivePlayer())

	return nil
}

const HubKeyGlobalActivePlayersSubscribe = "GLOBAL:ACTIVE:PLAYER:SUBSCRIBE"

func (pc *PlayerController) GlobalActivePlayersSubscribeHandler(ctx context.Context, user *boiler.Player, key string, payload []byte, reply ws.ReplyFunc) error {
	fap, ok := pc.API.FactionActivePlayers["GLOBAL"]
	if !ok {
		return terror.Error(terror.ErrForbidden, "Faction does not exist in the list")
	}

	reply(fap.CurrentFactionActivePlayer())

	return nil
}

func (pc *PlayerController) PlayersSubscribeHandler(ctx context.Context, user *boiler.Player, key string, payload []byte, reply ws.ReplyFunc) error {
	// broadcast player
	features, err := db.GetPlayerFeaturesByID(user.ID)
	if err != nil {
		gamelog.L.Error().Str("player id", user.ID).Err(err).Msg("Failed to get player feature")
	}

	player, err := server.PlayerFromBoiler(user, features)
	if err != nil {
		gamelog.L.Error().Str("player id", user.ID).Err(err).Msg("Failed to get player feature")
	}

	reply(player)

	// broadcast player stat
	us, err := db.UserStatsGet(user.ID)
	if err != nil {
		if !errors.Is(err, sql.ErrNoRows) {
			gamelog.L.Error().Str("player id", user.ID).Err(err).Msg("Failed to get player stat")
		}
	}

	if us != nil {
		ws.PublishMessage(fmt.Sprintf("/user/%s", user.ID), battle.HubKeyUserStatSubscribe, us)
	}

	// broadcast player punishment list
	// get current player's punishment
	punishments, err := boiler.PlayerBans(
		boiler.PlayerBanWhere.BannedPlayerID.EQ(user.ID),
		boiler.PlayerBanWhere.ManuallyUnbanByID.IsNull(),
		boiler.PlayerBanWhere.EndAt.GT(time.Now()),
		qm.Load(boiler.PlayerBanRels.RelatedPunishVote),
		qm.Load(boiler.PlayerBanRels.BannedBy, qm.Select(boiler.PlayerColumns.ID, boiler.PlayerColumns.Username, boiler.PlayerColumns.Gid)),
	).All(gamedb.StdConn)
	if err != nil && !errors.Is(err, sql.ErrNoRows) {
		gamelog.L.Error().Str("player id", user.ID).Err(err).Msg("Failed to get player's punishment from db")
		return terror.Error(err, "Failed to get player's punishment from db")
	}

	if punishments == nil || len(punishments) == 0 {
		return nil
	}

	playerPunishments := []*PlayerPunishment{}
	for _, punishment := range punishments {
		playerPunishments = append(playerPunishments, &PlayerPunishment{
			PlayerBan:         punishment,
			RelatedPunishVote: punishment.R.RelatedPunishVote,
			Restrictions:      PlayerBanRestrictions(punishment),
			BanByUser:         punishment.R.BannedBy,
			IsPermanent:       punishment.EndAt.After(time.Now().AddDate(0, 1, 0)),
		})
	}

	// send to the player
	ws.PublishMessage(fmt.Sprintf("/user/%s/punishment_list", user.ID), HubKeyPlayerPunishmentList, playerPunishments)

	return nil
}

const HubKeyPlayerRankGet = "PLAYER:RANK:GET"

func (pc *PlayerController) PlayerRankGet(ctx context.Context, user *boiler.Player, key string, payload []byte, reply ws.ReplyFunc) error {
	player, err := boiler.Players(
		qm.Select(
			boiler.PlayerColumns.ID,
			boiler.PlayerColumns.Rank,
		),
		boiler.PlayerWhere.ID.EQ(user.ID),
	).One(gamedb.StdConn)
	if err != nil {
		gamelog.L.Error().Str("player id", user.ID).Err(err).Msg("Failed to get player rank from db")
		return terror.Error(err, "Failed to get player rank from db")
	}

	reply(player.Rank)

	return nil
}

const HubKeyGameUserOnline = "GAME:ONLINE"

func (pc *PlayerController) UserOnline(ctx context.Context, user *boiler.Player, key string, payload []byte, reply ws.ReplyFunc) error {
	if pc.API.BattleArena.CurrentBattle() == nil {
		return nil
	}
	uID, err := uuid.FromString(user.ID)
	if uID.IsNil() || err != nil {
		gamelog.L.Error().Str("uuid", user.ID).Err(err).Msg("invalid input data")
		return fmt.Errorf("unable to construct user uuid")
	}
	userID := server.UserID(uID)

	// TODO: handle faction swap from non-faction to faction
	if !user.FactionID.Valid {
		return nil
	}

	battleUser := &battle.BattleUser{
		ID:        uuid.FromStringOrNil(userID.String()),
		Username:  user.Username.String,
		FactionID: user.FactionID.String,
	}

	reply(pc.API.BattleArena.CurrentBattle().UserOnline(battleUser))

	return nil
}

const HubKeyPlayerPreferencesGet = "PLAYER:PREFERENCES_GET"

// PlayerPreferencesGetHandler gets player's preferences
func (pc *PlayerController) PlayerPreferencesGetHandler(ctx context.Context, user *boiler.Player, key string, payload []byte, reply ws.ReplyFunc) error {
	errMsg := "Issue getting player preferences, try again or contact support."

	// try get player's preferences
	prefs, err := boiler.PlayerSettingsPreferences(boiler.PlayerSettingsPreferenceWhere.PlayerID.EQ(user.ID)).One(gamedb.StdConn)
	if err != nil && !errors.Is(err, sql.ErrNoRows) {
		return terror.Error(err, errMsg)
	}

	// if there are no results, create new player preferences
	if errors.Is(err, sql.ErrNoRows) {
		_prefs := &boiler.PlayerSettingsPreference{
			PlayerID: user.ID,
		}

		err := _prefs.Insert(gamedb.StdConn, boil.Infer())
		if err != nil {
			return terror.Error(err, errMsg)
		}
		reply(_prefs)
		return nil
	}

	reply(prefs)
	return nil
}

const HubKeyPlayerPreferencesUpdate = "PLAYER:PREFERENCES_UPDATE"

type PlayerPreferencesUpdateRequest struct {
	Payload struct {
		EnableTelegramNotifications bool   `json:"enable_telegram_notifications"`
		EnableSMSNotifications      bool   `json:"enable_sms_notifications"`
		EnablePushNotifications     bool   `json:"enable_push_notifications"`
		MobileNumber                string `json:"mobile_number"`
	} `json:"payload"`
}

func (pc *PlayerController) PlayerPreferencesUpdateHandler(ctx context.Context, user *boiler.Player, key string, payload []byte, reply ws.ReplyFunc) error {
	errMsg := "Issue updating settings, try again or contact support."
	req := &PlayerPreferencesUpdateRequest{}
	err := json.Unmarshal(payload, req)
	if err != nil {
		return terror.Error(err, "Invalid request received.")
	}

	// getting player's preferences
	prefs, err := boiler.PlayerSettingsPreferences(boiler.PlayerSettingsPreferenceWhere.PlayerID.EQ(user.ID)).One(gamedb.StdConn)
	if err != nil && !errors.Is(err, sql.ErrNoRows) {
		return terror.Error(err, errMsg)
	}

	// if player doesnt have preferences saved, create a new one
	if errors.Is(err, sql.ErrNoRows) {
		_prefs := &boiler.PlayerSettingsPreference{
			PlayerID:                    user.ID,
			EnableTelegramNotifications: req.Payload.EnableTelegramNotifications,
			EnableSMSNotifications:      req.Payload.EnableSMSNotifications,
			EnablePushNotifications:     req.Payload.EnablePushNotifications,
		}

		// check mobile number
		if req.Payload.MobileNumber != "" && req.Payload.EnableSMSNotifications {
			mobileNumber, err := pc.API.SMS.Lookup(req.Payload.MobileNumber)
			if err != nil {
				gamelog.L.Warn().Err(err).Str("mobile number", req.Payload.MobileNumber).Msg("Failed to lookup mobile number through twilio api")
				return terror.Error(err, "Invalid phone number")
			}

			// set the verified mobile number
			_prefs.MobileNumber = null.StringFrom(mobileNumber)
		}

		err = _prefs.Insert(gamedb.StdConn, boil.Infer())
		if err != nil {
			return terror.Error(err, errMsg)
		}

		// if new preferences and has telegram notifications enabled, must register to telebot
		if _prefs.EnableTelegramNotifications {
			_, err = pc.API.Telegram.PreferencesUpdate(user.ID)
			if err != nil {
				return terror.Error(err, errMsg)
			}
		}
		reply(_prefs)

		return nil
	}

	// update preferences
	prefs.EnableTelegramNotifications = req.Payload.EnableTelegramNotifications
	prefs.EnableSMSNotifications = req.Payload.EnableSMSNotifications
	prefs.EnablePushNotifications = req.Payload.EnablePushNotifications
	if !prefs.EnableTelegramNotifications {
		prefs.Shortcode = ""
	}

	if req.Payload.EnableSMSNotifications && req.Payload.MobileNumber != "" {
		// check mobile number
		mobileNumber, err := pc.API.SMS.Lookup(req.Payload.MobileNumber)
		if err != nil {
			gamelog.L.Warn().Err(err).Str("mobile number", req.Payload.MobileNumber).Msg("Failed to lookup mobile number through twilio api")
			return terror.Error(err, "Invalid phone number")
		}

		// set the verified mobile number
		prefs.MobileNumber = null.StringFrom(mobileNumber)
	}

	if req.Payload.MobileNumber == "" {
		prefs.MobileNumber = null.String{}
	}

	_, err = prefs.Update(gamedb.StdConn, boil.Infer())
	if err != nil {
		return terror.Error(err, errMsg)
	}

	// if telegram enabled but is not registered
	if prefs.EnableTelegramNotifications && (!prefs.TelegramID.Valid && prefs.Shortcode == "") {
		prefs, err = pc.API.Telegram.PreferencesUpdate(user.ID)
		if err != nil {
			return terror.Error(err, errMsg)
		}
	}

	reply(prefs)
	return nil
}

type PlayerProfileRequest struct {
	Payload struct {
		PlayerGID string `json:"player_gid"`
	} `json:"payload"`
}

type PublicPlayer struct {
	ID        string      `json:"id"`
	Username  null.String `json:"username"`
	Gid       int         `json:"gid"`
	FactionID null.String `json:"faction_id"`
	AboutMe   null.String `json:"about_me"`
	Rank      string      `json:"rank"`
	CreatedAt time.Time   `json:"created_at"`
}
type PlayerProfileResponse struct {
	*PublicPlayer `json:"player"`
	Stats         *boiler.PlayerStat      `json:"stats"`
	Faction       *boiler.Faction         `json:"faction"`
	ActiveLog     *boiler.PlayerActiveLog `json:"active_log"`
}

const HubKeyPlayerProfileGet = "PLAYER:PROFILE:GET"

func (pc *PlayerController) PlayerProfileGetHandler(ctx context.Context, key string, payload []byte, reply ws.ReplyFunc) error {
	req := &PlayerProfileRequest{}
	err := json.Unmarshal(payload, req)
	if err != nil {
		return terror.Error(err, "Invalid request received")
	}

	gid, err := strconv.Atoi(req.Payload.PlayerGID)
	if err != nil {
		gamelog.L.Error().
			Str("Player.GID", req.Payload.PlayerGID).Err(err).Msg("unable to convert player gid to int")
		return terror.Error(err, "Unable to retrieve player profile, try again or contact support.")
	}

	// get player
	player, err := boiler.Players(
		boiler.PlayerWhere.Gid.EQ(gid),

		// load faction
		qm.Load(boiler.PlayerRels.Faction),
	).One(gamedb.StdConn)
	if err != nil {
		gamelog.L.Error().
			Str("Player.GID", req.Payload.PlayerGID).Msg("unable to get player")
		return terror.Error(err, "Unable to retrieve player profile, try again or contact support.")
	}

	// get stats
	stats, err := boiler.PlayerStats(boiler.PlayerStatWhere.ID.EQ(player.ID)).One(gamedb.StdConn)
	if err != nil {
		gamelog.L.Error().
			Str("Player.ID", player.ID).Err(err).Msg("unable to get players stats")
		return terror.Error(err, "Unable to retrieve player profile, try again or contact support.")
	}

	// get active log
	activeLog, err := boiler.PlayerActiveLogs(
		boiler.PlayerActiveLogWhere.PlayerID.EQ(player.ID),
		qm.OrderBy(fmt.Sprintf("%s DESC", boiler.PlayerActiveLogColumns.ActiveAt)),
		qm.Limit(1),
	).One(gamedb.StdConn)
	if err != nil && !errors.Is(err, sql.ErrNoRows) {
		gamelog.L.Error().
			Str("Player.ID", player.ID).Err(err).Msg("unable to get player's active log")
		return terror.Error(err, "Unable to retrieve player profile, try again or contact support.")
	}

	// set faction
	var faction *boiler.Faction
	if player.R != nil && player.R.Faction != nil {
		faction = player.R.Faction
	}
	reply(PlayerProfileResponse{
		PublicPlayer: &PublicPlayer{
			ID:        player.ID,
			Username:  player.Username,
			Gid:       player.Gid,
			FactionID: player.FactionID,
			AboutMe:   player.AboutMe,
			Rank:      player.Rank,
			CreatedAt: player.CreatedAt,
		},
		Stats:     stats,
		Faction:   faction,
		ActiveLog: activeLog,
	})
	return nil
}

type PlayerUpdateUsernameRequest struct {
	Payload struct {
		PlayerID    string `json:"player_id"`
		NewUsername string `json:"new_username"`
	} `json:"payload"`
}

const HubKeyPlayerUpdateUsername = "PLAYER:UPDATE:USERNAME"

func (pc *PlayerController) PlayerUpdateUsernameHandler(ctx context.Context, user *boiler.Player, key string, payload []byte, reply ws.ReplyFunc) error {
	errMsg := "Issue updating username, try again or contact support."
	req := &PlayerUpdateUsernameRequest{}
	err := json.Unmarshal(payload, req)
	if err != nil {
		return terror.Error(err, "Invalid request received.")
	}
	// check if user
	if req.Payload.PlayerID != user.ID {
		return terror.Error(err, "You do not have permission to update this section")
	}

	// check profanity/ check if valid username
	err = IsValidUsername(req.Payload.NewUsername)
	if err != nil {
		return terror.Error(err, "Invalid username, must be between 3 - 15 characters long, cannot contain profanities.")
	}
	user.Username = null.StringFrom(req.Payload.NewUsername)
	user.UpdatedAt = time.Now()

	_, err = user.Update(gamedb.StdConn, boil.Infer())
	if err != nil {
		return terror.Error(err, errMsg)
	}

	// update in xsyn
	err = pc.API.Passport.UserUpdateUsername(user.ID, req.Payload.NewUsername)
	if err != nil {
		return terror.Error(err, errMsg)
	}
	reply(user.Username.String)
	return nil
}

type PlayerUpdateAboutMeRequest struct {
	Payload struct {
		PlayerID string `json:"player_id"`
		AboutMe  string `json:"about_me"`
	} `json:"payload"`
}

const HubKeyPlayerUpdateAboutMe = "PLAYER:UPDATE:ABOUT_ME"

func (pc *PlayerController) PlayerUpdateAboutMeHandler(ctx context.Context, user *boiler.Player, key string, payload []byte, reply ws.ReplyFunc) error {
	errMsg := "Issue updating about me, try again or contact support."
	req := &PlayerUpdateAboutMeRequest{}
	err := json.Unmarshal(payload, req)
	if err != nil {
		return terror.Error(err, "Invalid request received.")
	}
	// check if user
	if req.Payload.PlayerID != user.ID {
		return terror.Error(err, "You do not have permission to update this section")
	}
	// check profanity/ check if valid about me
	err = IsValidAboutMe(req.Payload.AboutMe)
	if err != nil {
		return terror.Error(err, "Invalid about me, must be between 3 - 400 characters long, cannot contain profanities.")

	}
	_, err = user.Update(gamedb.StdConn, boil.Infer())
	if err != nil {
		return terror.Error(err, errMsg)
	}
	user.AboutMe = null.StringFrom(req.Payload.AboutMe)
	user.UpdatedAt = time.Now()
	_, err = user.Update(gamedb.StdConn, boil.Whitelist(
		boiler.PlayerColumns.AboutMe,
		boiler.PlayerColumns.UpdatedAt,
	))
	if err != nil {
		return terror.Error(err, errMsg)
	}
	resp := &PublicPlayer{
		ID:        user.ID,
		Username:  user.Username,
		Gid:       user.Gid,
		FactionID: user.FactionID,
		AboutMe:   user.AboutMe,
		Rank:      user.Rank,
		CreatedAt: user.CreatedAt,
	}
	reply(resp)
	return nil
}

func IsValidUsername(username string) error {
	// Must contain at least 3 characters
	// Cannot contain more than 15 characters
	// Cannot contain profanity
	// Can only contain the following symbols: _
	hasDisallowedSymbol := false
	if UsernameRegExp.Match([]byte(username)) {
		hasDisallowedSymbol = true
	}

	if TrimUsername(username) == "" {
		return terror.Error(fmt.Errorf("username cannot be empty"), "Invalid username. Your username cannot be empty.")
	}
	if PrintableLen(TrimUsername(username)) < 3 {
		return terror.Error(fmt.Errorf("username must be at least characters long"), "Invalid username. Your username must be at least 3 characters long.")
	}
	if PrintableLen(TrimUsername(username)) > 30 {
		return terror.Error(fmt.Errorf("username cannot be more than 30 characters long"), "Invalid username. Your username cannot be more than 30 characters long.")
	}
	if hasDisallowedSymbol {
		return terror.Error(fmt.Errorf("username cannot contain disallowed symbols"), "Invalid username. Your username contains a disallowed symbol.")
	}

	profanityDetector := goaway.NewProfanityDetector()
	profanityDetector = profanityDetector.WithSanitizeLeetSpeak(false)

	if profanityDetector.IsProfane(username) {
		return terror.Error(fmt.Errorf("username contains profanity"), "Invalid username. Your username contains profanity.")
	}

	return nil
}

func IsValidAboutMe(aboutMe string) error {
	// Must contain at least 3 characters
	// Cannot contain more than 400 characters
	// Cannot contain profanity

	if TrimUsername(aboutMe) == "" {
		return terror.Error(fmt.Errorf("about me cannot be empty"), "Invalid about me. Your about me cannot be empty.")
	}
	if PrintableLen(TrimUsername(aboutMe)) < 3 {
		return terror.Error(fmt.Errorf("about me must be at least 3 characters long"), "Invalid about me. Your about me must be at least 3 characters long.")
	}
	if PrintableLen(TrimUsername(aboutMe)) > 400 {
		return terror.Error(fmt.Errorf("about me cannot be more than 400 characters long"), "Invalid about me. Your about me cannot be more than 30 characters long.")
	}

	profanityDetector := goaway.NewProfanityDetector()
	profanityDetector = profanityDetector.WithSanitizeLeetSpeak(false)

	if profanityDetector.IsProfane(aboutMe) {
		return terror.Error(fmt.Errorf("about me contains profanity"), "Invalid about me. Your about me contains profanity.")
	}

	return nil
}

// TrimUsername removes misuse of invisible characters.
func TrimUsername(username string) string {
	// Check if entire string is nothing not non-printable characters
	isEmpty := true
	runes := []rune(username)
	for _, r := range runes {
		if unicode.IsPrint(r) && !unicode.IsSpace(r) {
			isEmpty = false
			break
		}
	}
	if isEmpty {
		return ""
	}

	// Remove Spaces like characters Around String (keep mark ones)
	output := strings.Trim(username, " \u00A0\u180E\u2000\u2001\u2002\u2003\u2004\u2005\u2006\u2007\u2008\u2009\u200A\u200B\u202F\u205F\u3000\uFEFF\u2423\u2422\u2420")

	// Enforce one Space like characters between words
	output = strings.Join(strings.Fields(output), " ")

	return output
}<|MERGE_RESOLUTION|>--- conflicted
+++ resolved
@@ -445,10 +445,6 @@
 		return terror.Error(err, "Invalid request received")
 	}
 
-<<<<<<< HEAD
-	fmt.Println(req.Payload.Gid)
-=======
->>>>>>> 230f7a50
 	ps, err := boiler.Players(
 		boiler.PlayerWhere.Gid.EQ(req.Payload.Gid),
 	).One(gamedb.StdConn)
