--- conflicted
+++ resolved
@@ -27,14 +27,11 @@
 	r.Get("/xsyn", api.XSYNAuth)
 	r.Post("/check", WithError(api.AuthCheckHandler))
 	r.Get("/logout", WithError(api.LogoutHandler))
-<<<<<<< HEAD
-=======
 	r.Get("/bot_check", WithError(api.AuthBotCheckHandler))
 
 	r.Post("/companion_app_token_login", WithError(api.AuthAppTokenLoginHandler))
 	r.Post("/qr_code_login", WithError(api.AuthQRCodeLoginHandler))
 
->>>>>>> 1d984dd7
 	return r
 }
 
@@ -136,8 +133,6 @@
 	return helpers.EncodeJSON(w, player)
 }
 
-<<<<<<< HEAD
-=======
 func (api *API) AuthBotCheckHandler(w http.ResponseWriter, r *http.Request) (int, error) {
 	token := r.URL.Query().Get("token")
 	if token == "" {
@@ -250,7 +245,6 @@
 	return helpers.EncodeJSON(w, user)
 }
 
->>>>>>> 1d984dd7
 func (api *API) LogoutHandler(w http.ResponseWriter, r *http.Request) (int, error) {
 
 	_, err := r.Cookie("xsyn-token")
