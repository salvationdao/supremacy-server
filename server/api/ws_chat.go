--- conflicted
+++ resolved
@@ -344,11 +344,7 @@
 		multiplier = decimal.NewFromInt(1)
 	}
 
-<<<<<<< HEAD
-	return value.Mul(multiplier).Div(decimal.NewFromInt(10)).String(), isCitizen
-=======
 	return value.Mul(multiplier).Shift(-1).String(), isCitizen
->>>>>>> 11cd9e7e
 }
 
 // ChatPastMessagesRequest sends chat message to specific faction.
