--- conflicted
+++ resolved
@@ -18,14 +18,13 @@
 	Longitude     float32 `json:"longitude" db:"longitude"`
 }
 
-<<<<<<< HEAD
+type GamesToCloseStream struct {
+	GamesToClose int `json:"gamesToClose"`
+}
+
 type GlobalAnnouncement struct {
 	Title      string     `json:"title"`
 	Message    string     `json:"message"`
-	GamesUntil *int       `json:"gamesUntil"`
-	ShowUntil  *time.Time `json:"showUntil"`
-=======
-type GamesToCloseStream struct {
-	GamesToClose int `json:"gamesToClose"`
->>>>>>> 934bd8cd
+	GamesUntil *int       `json:"gamesUntil,omitempty"`
+	ShowUntil  *time.Time `json:"showUntil,omitempty"`
 }