package devtool

import (
	"database/sql"
	"encoding/csv"
	"fmt"
	"github.com/volatiletech/null/v8"
	"log"
	"os"
	"server/devtool/types"
	"strconv"
)

type DevTool struct {
<<<<<<< HEAD
	db      *sql.DB
	csvPath string
=======
	DB       *sql.DB
	FilePath string
>>>>>>> f155c178
}

func SyncTool(dt *DevTool) error {
	//RemoveFKContraints(dt)
	//SyncFactions(dt)
	//SyncBrands(dt)
	err := SyncMechModels(dt)
	if err != nil {
		return err
	}
<<<<<<< HEAD

	syncMech := flag.Bool("sync_mech", false, "Sync mech skins and models with staging data")
	csvPath := flag.String("path-file", "./devtool/temp-sync/supremacy-static-data/", "Path to csvs")

	flag.Parse()
	fmt.Println(*syncMech)

	params := url.Values{}
	params.Add("sslmode", "disable")

	connString := fmt.Sprintf("postgres://%s:%s@%s:%s/%s?%s",
		"gameserver",
		"dev",
		"localhost",
		"5437",
		"gameserver",
		params.Encode(),
	)
	cfg, err := pgx.ParseConfig(connString)
=======
	err = SyncMechSkins(dt)
>>>>>>> f155c178
	if err != nil {
		return err
	}
	//SyncMysteryCrates(dt)
	err = SyncWeaponModel(dt)
	if err != nil {
		return err
	}
<<<<<<< HEAD

	dt := DevTool{
		db:      conn,
		csvPath: *csvPath,
	}

	if syncMech != nil && *syncMech {
		//RemoveFKContraints(dt)
		SyncFactions(dt)
		SyncBrands(dt)
		SyncMechModels(dt)
		SyncMechSkins(dt)
		//SyncMysteryCrates(dt)
		SyncWeaponModel(dt)
		SyncWeaponSkins(dt)
=======
	err = SyncWeaponSkins(dt)
	if err != nil {
		return err
>>>>>>> f155c178
	}

	return nil
}

func RemoveFKContraints(dt DevTool) error {
	_, err := dt.DB.Exec(
		`
			ALTER TABLE mech_models DROP CONSTRAINT mech_model_default_chassis_skin_id_fkey;
			ALTER TABLE mech_models ADD CONSTRAINT mech_model_default_chassis_skin_id_fkey FOREIGN KEY (default_chassis_skin_id) REFERENCES blueprint_mech_skin(id) ON UPDATE CASCADE;

			ALTER TABLE mech_models DROP CONSTRAINT fk_brands;
			ALTER TABLE mech_models ADD CONSTRAINT fk_brands FOREIGN KEY (brand_id) REFERENCES brands(id) ON UPDATE CASCADE;

			ALTER TABLE blueprint_weapons DROP CONSTRAINT blueprint_weapons_brand_id_fkey;
			ALTER TABLE blueprint_weapons ADD CONSTRAINT blueprint_weapons_brand_id_fkey FOREIGN KEY (brand_id) REFERENCES brands(id) ON UPDATE CASCADE ;

			ALTER TABLE weapon_models DROP CONSTRAINT weapon_models_brand_id_fkey;
			ALTER TABLE weapon_models ADD CONSTRAINT weapon_models_brand_id_fkey FOREIGN KEY (brand_id) REFERENCES brands(id) ON UPDATE CASCADE ;

			ALTER TABLE blueprint_mech_skin DROP CONSTRAINT blueprint_chassis_skin_mech_model_fkey;
			ALTER TABLE blueprint_mech_skin ADD CONSTRAINT blueprint_chassis_skin_mech_model_fkey FOREIGN KEY (mech_model) REFERENCES mech_models(id) ON UPDATE CASCADE;

			ALTER TABLE mech_skin DROP CONSTRAINT chassis_skin_blueprint_id_fkey;
			ALTER TABLE mech_skin ADD CONSTRAINT chassis_skin_blueprint_id_fkey FOREIGN KEY (blueprint_id) REFERENCES blueprint_mech_skin(id) ON UPDATE CASCADE;

			ALTER TABLE mech_skin DROP CONSTRAINT chassis_skin_mech_model_fkey;
			ALTER TABLE mech_skin ADD CONSTRAINT chassis_skin_mech_model_fkey FOREIGN KEY (mech_model) REFERENCES mech_models(id) ON UPDATE CASCADE;

			ALTER TABLE mechs DROP CONSTRAINT chassis_model_id_fkey;
			ALTER TABLE mechs ADD CONSTRAINT chassis_model_id_fkey FOREIGN KEY (model_id) REFERENCES mech_models(id) ON UPDATE CASCADE;

			ALTER TABLE blueprint_mechs DROP CONSTRAINT blueprint_chassis_model_id_fkey;
			ALTER TABLE blueprint_mechs ADD CONSTRAINT blueprint_chassis_model_id_fkey FOREIGN KEY (model_id) REFERENCES mech_models(id) ON UPDATE CASCADE;

			ALTER TABLE blueprint_mechs DROP CONSTRAINT blueprint_chassis_brand_id_fkey;
			ALTER TABLE blueprint_mechs ADD CONSTRAINT blueprint_chassis_brand_id_fkey FOREIGN KEY (brand_id) REFERENCES brands(id) ON UPDATE CASCADE;

			ALTER TABLE mech_skin DROP CONSTRAINT chassis_skin_blueprint_id_fkey;
			ALTER TABLE mech_skin ADD CONSTRAINT chassis_skin_blueprint_id_fkey FOREIGN KEY (blueprint_id) REFERENCES blueprint_mech_skin(id) ON UPDATE CASCADE;

			ALTER TABLE blueprint_weapon_skin DROP CONSTRAINT blueprint_weapon_skin_weapon_model_id_fkey;
			ALTER TABLE blueprint_weapon_skin ADD CONSTRAINT blueprint_weapon_skin_weapon_model_id_fkey FOREIGN KEY (weapon_model_id) REFERENCES weapon_models(id) ON UPDATE CASCADE;

			ALTER TABLE blueprint_weapons DROP CONSTRAINT blueprint_weapons_weapon_model_id_fkey;
			ALTER TABLE blueprint_weapons ADD CONSTRAINT  blueprint_weapons_weapon_model_id_fkey FOREIGN KEY (weapon_model_id) REFERENCES weapon_models(id) ON UPDATE CASCADE;

			ALTER TABLE weapons DROP CONSTRAINT fk_weapon_models;
			ALTER TABLE weapons ADD CONSTRAINT fk_weapon_models FOREIGN KEY (weapon_model_id) REFERENCES weapon_models(id) ON UPDATE CASCADE;

			ALTER TABLE weapon_models DROP CONSTRAINT fk_weapon_model_default_skin;
			ALTER TABLE weapon_models ADD CONSTRAINT fk_weapon_model_default_skin FOREIGN KEY (default_skin_id) REFERENCES blueprint_weapon_skin(id) ON UPDATE CASCADE;
			`,
	)
	if err != nil {
		fmt.Println(err.Error())
	}

	fmt.Println("Finished removing constraints")

	return nil
}

func SyncMechModels(dt *DevTool) error {
	f, err := os.OpenFile(fmt.Sprintf("%smech_models.csv", dt.FilePath), os.O_RDONLY, 0755)
	if err != nil {
		log.Fatal("CANT OPEN FILE")
		return err
	}

	defer f.Close()

	r := csv.NewReader(f)

	if _, err := r.Read(); err != nil {
		return err
	}

	records, err := r.ReadAll()
	if err != nil {
		return err
	}

	var MechModels []types.MechModel
	for _, record := range records {
		mechModel := &types.MechModel{
			ID:                   record[0],
			Label:                record[1],
			DefaultChassisSkinID: record[3],
			BrandID:              null.StringFrom(record[4]),
			MechType:             record[5],
		}

		MechModels = append(MechModels, *mechModel)
	}

	count := 0
	for _, mechModel := range MechModels {
		brandID := &mechModel.BrandID.String
		if mechModel.BrandID.String == "" || !mechModel.BrandID.Valid {
			brandID = nil
		}

<<<<<<< HEAD
		_, err = dt.db.Exec(`
=======
		_, err = dt.DB.Exec(`
>>>>>>> f155c178
			INSERT INTO mech_models (id, label, default_chassis_skin_id, brand_id, mech_type)
			VALUES ($1,$2,$3,$4,$5)
			ON CONFLICT (id)
			DO
				UPDATE SET id=$1, label=$2, default_chassis_skin_id=$3, brand_id=$4, mech_type=$5;
		`, mechModel.ID, mechModel.Label, mechModel.DefaultChassisSkinID, brandID, mechModel.MechType)
		if err != nil {
			fmt.Println("ERROR: " + err.Error())
			continue
		}
		count++
		fmt.Println("UPDATED: " + mechModel.Label)
	}

	fmt.Println("Finish syncing mech models Count: " + strconv.Itoa(count))

	return nil
}

func SyncMechSkins(dt *DevTool) error {
	f, err := os.OpenFile(fmt.Sprintf("%smech_skins.csv", dt.FilePath), os.O_RDONLY, 0755)
	if err != nil {
		log.Fatal("CANT OPEN FILE")
		return err
	}

	defer f.Close()

	r := csv.NewReader(f)

	if _, err := r.Read(); err != nil {
		return err
	}

	records, err := r.ReadAll()
	if err != nil {
		return err
	}

	var MechSkins []types.MechSkin
	for _, record := range records {
		mechModel := &types.MechSkin{
			ID:               record[0],
			Collection:       record[1],
			MechModel:        record[2],
			Label:            record[3],
			Tier:             record[4],
			ImageUrl:         null.StringFrom(record[5]),
			AnimationUrl:     null.StringFrom(record[6]),
			CardAnimationUrl: null.StringFrom(record[7]),
			LargeImageUrl:    null.StringFrom(record[8]),
			AvatarUrl:        null.StringFrom(record[9]),
			BackgroundColor:  record[11],
			YoutubeURL:       record[12],
			MechType:         record[13],
			StatModifier:     record[14],
		}

		MechSkins = append(MechSkins, *mechModel)
	}

	for _, mechSkin := range MechSkins {
		imageURl := &mechSkin.ImageUrl.String
		if !mechSkin.ImageUrl.Valid || mechSkin.ImageUrl.String == "" {
			imageURl = nil
		}

		animationURL := &mechSkin.AnimationUrl.String
		if !mechSkin.AnimationUrl.Valid || mechSkin.AnimationUrl.String == "" {
			animationURL = nil
		}

		cardAnimationURL := &mechSkin.CardAnimationUrl.String
		if !mechSkin.CardAnimationUrl.Valid || mechSkin.CardAnimationUrl.String == "" {
			cardAnimationURL = nil
<<<<<<< HEAD
		}

		largeImageURL := &mechSkin.LargeImageUrl.String
		if !mechSkin.LargeImageUrl.Valid || mechSkin.LargeImageUrl.String == "" {
			largeImageURL = nil
		}

		avatarURL := &mechSkin.AvatarUrl.String
		if !mechSkin.AvatarUrl.Valid || mechSkin.AvatarUrl.String == "" {
			avatarURL = nil
		}

		statModifier := &mechSkin.StatModifier
		if mechSkin.StatModifier == "" {
			statModifier = nil
		}

		backgroundColor := &mechSkin.BackgroundColor
		if mechSkin.BackgroundColor == "" {
			backgroundColor = nil
		}

=======
		}

		largeImageURL := &mechSkin.LargeImageUrl.String
		if !mechSkin.LargeImageUrl.Valid || mechSkin.LargeImageUrl.String == "" {
			largeImageURL = nil
		}

		avatarURL := &mechSkin.AvatarUrl.String
		if !mechSkin.AvatarUrl.Valid || mechSkin.AvatarUrl.String == "" {
			avatarURL = nil
		}

		statModifier := &mechSkin.StatModifier
		if mechSkin.StatModifier == "" {
			statModifier = nil
		}

		backgroundColor := &mechSkin.BackgroundColor
		if mechSkin.BackgroundColor == "" {
			backgroundColor = nil
		}

>>>>>>> f155c178
		youtubeURL := &mechSkin.YoutubeURL
		if mechSkin.YoutubeURL == "" {
			youtubeURL = nil
		}

<<<<<<< HEAD
		_, err = dt.db.Exec(`
=======
		_, err = dt.DB.Exec(`
>>>>>>> f155c178
			INSERT INTO blueprint_mech_skin(id,collection, mech_model, label, tier, image_url, animation_url, card_animation_url, large_image_url, avatar_url,background_color, youtube_url, mech_type, stat_modifier)
			VALUES ($1,$2,$3,$4,$5,$6,$7,$8,$9,$10,$11,$12,$13,$14)
			ON CONFLICT (id)
			DO
			    UPDATE SET id=$1,collection=$2, mech_model=$3, label=$4, tier=$5, image_url=$6, animation_url=$7, card_animation_url=$8, large_image_url=$9, avatar_url=$10,background_color=$11, youtube_url=$12, mech_type=$13, stat_modifier=$14;
		`, mechSkin.ID, mechSkin.Collection, mechSkin.MechModel, mechSkin.Label, mechSkin.Tier, imageURl, animationURL, cardAnimationURL, largeImageURL, avatarURL, backgroundColor, youtubeURL, mechSkin.MechType, statModifier)
		if err != nil {
			fmt.Println(err.Error()+mechSkin.ID, mechSkin.MechModel)
			continue
		}

		fmt.Println("UPDATED: "+mechSkin.ID, mechSkin.Label, mechSkin.Tier, mechSkin.Collection, mechSkin.MechModel)
	}

	fmt.Println("Finish syncing mech skins")

	return nil

}

<<<<<<< HEAD
func SyncFactions(dt DevTool) error {
	f, err := os.OpenFile("./devtool/temp-sync/supremacy-static-data/factions.csv", os.O_RDONLY, 0755)
=======
func SyncFactions(dt *DevTool) error {
	f, err := os.OpenFile(fmt.Sprintf("%sfactions.csv", dt.FilePath), os.O_RDONLY, 0755)
>>>>>>> f155c178
	if err != nil {
		log.Fatal("CANT OPEN FILE")
		return err
	}

	defer f.Close()

	r := csv.NewReader(f)

	if _, err := r.Read(); err != nil {
		return err
	}

	records, err := r.ReadAll()
	if err != nil {
		return err
	}

	var Factions []types.Faction
	for _, record := range records {
		faction := &types.Faction{
			ID:              record[0],
			ContractReward:  record[1],
			VotePrice:       record[2],
			Label:           record[3],
			GuildID:         record[4],
			DeletedAt:       record[5],
			UpdatedAt:       record[6],
			CreatedAt:       record[7],
			PrimaryColor:    record[8],
			SecondaryColor:  record[9],
			BackgroundColor: record[10],
			LogoURL:         record[11],
			BackgroundURL:   record[12],
			Description:     record[13],
		}

		Factions = append(Factions, *faction)
	}

	for _, faction := range Factions {
		guildID := &faction.GuildID
		if faction.GuildID == "" {
			guildID = nil
		}
<<<<<<< HEAD
		_, err = dt.db.Exec(`
=======
		_, err = dt.DB.Exec(`
>>>>>>> f155c178
			INSERT INTO factions (id, label, guild_id, primary_color, secondary_color, background_color, logo_url, background_url, description)
			VALUES ($1,$2,$3,$4,$5,$6,$7,$8,$9)
			ON CONFLICT (id)
			DO
				UPDATE SET id=$1, label=$2, guild_id=$3, primary_color=$4, secondary_color=$5, background_color=$6, logo_url=$7, background_url=$8, description=$9;
		`, faction.ID, faction.Label, guildID, faction.PrimaryColor, faction.SecondaryColor, faction.BackgroundColor, faction.LogoURL, faction.BackgroundURL, faction.Description)
		if err != nil {
			fmt.Println(err.Error()+faction.ID, faction.Label)
			continue
		}

		fmt.Println("UPDATED: "+faction.ID, faction.Label, faction.GuildID, faction.PrimaryColor, faction.SecondaryColor, faction.BackgroundColor, faction.LogoURL, faction.BackgroundURL, faction.Description)
	}

	fmt.Println("Finish syncing Factions")
	return nil

	return nil
}

<<<<<<< HEAD
func SyncBrands(dt DevTool) error {
	f, err := os.OpenFile("./devtool/temp-sync/supremacy-static-data/brands.csv", os.O_RDONLY, 0755)
=======
func SyncBrands(dt *DevTool) error {
	f, err := os.OpenFile(fmt.Sprintf("%sbrands.csv", dt.FilePath), os.O_RDONLY, 0755)
>>>>>>> f155c178
	if err != nil {
		log.Fatal("CANT OPEN FILE")
		return err
	}

	defer f.Close()

	r := csv.NewReader(f)

	if _, err := r.Read(); err != nil {
		return err
	}

	records, err := r.ReadAll()
	if err != nil {
		return err
	}

	var Brands []types.Brands
	for _, record := range records {
		brand := &types.Brands{
			ID:        record[0],
			FactionID: record[1],
			Label:     record[2],
		}

		Brands = append(Brands, *brand)
	}

	for _, brand := range Brands {
<<<<<<< HEAD
		_, err = dt.db.Exec(`
=======
		_, err = dt.DB.Exec(`
>>>>>>> f155c178
			INSERT INTO brands(id, label, faction_id)
			VALUES ($1,$2,$3)
			ON CONFLICT (id)
			DO
				UPDATE SET id=$1, label=$2, faction_id=$3;
		`, brand.ID, brand.Label, brand.FactionID)
		if err != nil {
			fmt.Println(err.Error()+brand.ID, brand.Label, brand.FactionID)
			continue
		}

		fmt.Println("UPDATED: "+brand.ID, brand.Label, brand.FactionID)
	}

	fmt.Println("Finish syncing brands")
	return nil
}

func SyncMysteryCrates(dt *DevTool) error {
	f, err := os.OpenFile(fmt.Sprintf("%smystery_crates.csv", dt.FilePath), os.O_RDONLY, 0755)
	if err != nil {
		log.Fatal("CANT OPEN FILE")
		return err
	}

	defer f.Close()

	r := csv.NewReader(f)

	if _, err := r.Read(); err != nil {
		return err
	}

	records, err := r.ReadAll()
	if err != nil {
		return err
	}

	var MysteryCrates []types.MysteryCrate
	for _, record := range records {
		mysteryCrate := &types.MysteryCrate{
			ID:               record[0],
			MysteryCrateType: record[1],
			FactionID:        record[5],
			Label:            record[9],
			Description:      record[10],
			ImageUrl:         record[11],
			CardAnimationUrl: record[12],
			AvatarUrl:        record[13],
			LargeImageUrl:    record[14],
			BackgroundColor:  record[15],
			AnimationUrl:     record[16],
			YoutubeUrl:       record[17],
		}

		MysteryCrates = append(MysteryCrates, *mysteryCrate)
	}

	for _, mysteryCrate := range MysteryCrates {

		imageURL := &mysteryCrate.ImageUrl
		if mysteryCrate.ImageUrl == "" {
			imageURL = nil
		}

		animationURL := &mysteryCrate.AnimationUrl
		if mysteryCrate.AnimationUrl == "" {
			animationURL = nil
		}

		cardAnimationURL := &mysteryCrate.CardAnimationUrl
		if mysteryCrate.CardAnimationUrl == "" {
			cardAnimationURL = nil
		}

		largeImageURL := &mysteryCrate.LargeImageUrl
		if mysteryCrate.LargeImageUrl == "" {
			largeImageURL = nil
		}

		avatarURL := &mysteryCrate.AvatarUrl
		if mysteryCrate.AvatarUrl == "" {
			avatarURL = nil
		}

		youtubeURL := &mysteryCrate.YoutubeUrl
		if mysteryCrate.YoutubeUrl == "" {
			youtubeURL = nil
		}
<<<<<<< HEAD
		_, err = dt.db.Exec(`
=======
		_, err = dt.DB.Exec(`
>>>>>>> f155c178
			INSERT INTO storefront_mystery_crates (id,mystery_crate_type,faction_id, label, description, image_url, card_animation_url, avatar_url, large_image_url, background_color, animation_url, youtube_url)
			VALUES ($1,$2,$3,$4,$5,$6,$7,$8,$9,$10,$11,$12)
			ON CONFLICT (id)
			DO 
			    UPDATE SET id=$1,mystery_crate_type=$2,faction_id=$3, label=$4, description=$5, image_url=$6, card_animation_url=$7, avatar_url=$8, large_image_url=$9, background_color=$10, animation_url=$11, youtube_url=$12;
		`, mysteryCrate.ID, mysteryCrate.MysteryCrateType, mysteryCrate.FactionID, mysteryCrate.Label, mysteryCrate.Description, imageURL, cardAnimationURL, avatarURL, largeImageURL, mysteryCrate.BackgroundColor, animationURL, youtubeURL)
		if err != nil {
			fmt.Println(err.Error()+mysteryCrate.ID, mysteryCrate.Label, mysteryCrate.MysteryCrateType)
			continue
		}

		fmt.Println("UPDATED: "+mysteryCrate.ID, mysteryCrate.Label, mysteryCrate.MysteryCrateType)
	}

	fmt.Println("Finish syncing crates")
	return nil
}

func SyncWeaponModel(dt *DevTool) error {
	f, err := os.OpenFile(fmt.Sprintf("%sweapon_models.csv", dt.FilePath), os.O_RDONLY, 0755)
	if err != nil {
		log.Fatal("CANT OPEN FILE")
		return err
	}

	defer f.Close()

	r := csv.NewReader(f)

	if _, err := r.Read(); err != nil {
		return err
	}

	records, err := r.ReadAll()
	if err != nil {
		return err
	}

	var WeaponModels []types.WeaponModel
	for _, record := range records {
		weaponModel := &types.WeaponModel{
			ID:            record[0],
			BrandID:       record[1],
			Label:         record[2],
			WeaponType:    record[3],
			DefaultSkinID: record[4],
			DeletedAt:     record[5],
			UpdatedAt:     record[6],
		}

		WeaponModels = append(WeaponModels, *weaponModel)
	}

	for _, weaponModel := range WeaponModels {
		deletedAt := &weaponModel.DeletedAt
		if weaponModel.DeletedAt == "" {
			deletedAt = nil
		}

		brandID := &weaponModel.BrandID
		if weaponModel.BrandID == "" {
			brandID = nil
		}

		defaultSkinID := &weaponModel.DefaultSkinID
		if weaponModel.DefaultSkinID == "" {
			defaultSkinID = nil
		}

<<<<<<< HEAD
		_, err = dt.db.Exec(`
=======
		_, err = dt.DB.Exec(`
>>>>>>> f155c178
			INSERT INTO weapon_models(id, brand_id, label, weapon_type, default_skin_id, deleted_at, updated_at)
			VALUES ($1,$2,$3,$4,$5,$6,$7)
			ON CONFLICT (id)
			DO 
			    UPDATE SET id=$1, brand_id=$2, label=$3, weapon_type=$4, default_skin_id=$5, deleted_at=$6, updated_at=$7;
		`, weaponModel.ID, brandID, weaponModel.Label, weaponModel.WeaponType, defaultSkinID, deletedAt, weaponModel.UpdatedAt)
		if err != nil {
			fmt.Println(err.Error()+weaponModel.ID, weaponModel.Label, weaponModel.WeaponType)
			continue
		}

		fmt.Println("UPDATED: "+weaponModel.ID, weaponModel.Label, weaponModel.WeaponType)
	}

	fmt.Println("Finish syncing weapon models")
	return nil
}

func SyncWeaponSkins(dt *DevTool) error {
	f, err := os.OpenFile(fmt.Sprintf("%sweapon_skins.csv", dt.FilePath), os.O_RDONLY, 0755)
	if err != nil {
		log.Fatal("CANT OPEN FILE")
		return err
	}

	defer f.Close()

	r := csv.NewReader(f)

	if _, err := r.Read(); err != nil {
		return err
	}

	records, err := r.ReadAll()
	if err != nil {
		return err
	}

	var WeaponSkins []types.WeaponSkin
	for _, record := range records {
		weaponSkin := &types.WeaponSkin{
			ID:               record[0],
			Label:            record[1],
			WeaponType:       record[2],
			Tier:             record[3],
			ImageUrl:         record[4],
			CardAnimationUrl: record[5],
			AvatarUrl:        record[6],
			LargeImageUrl:    record[7],
			BackgroundColor:  record[8],
			AnimationUrl:     record[9],
			YoutubeUrl:       record[10],
			Collection:       record[11],
			WeaponModelID:    record[13],
			StatModifier:     record[14],
		}

		WeaponSkins = append(WeaponSkins, *weaponSkin)
	}

	for _, weaponSkin := range WeaponSkins {
		imageURL := &weaponSkin.ImageUrl
		if weaponSkin.ImageUrl == "" {
			imageURL = nil
		}

		cardAnimationURL := &weaponSkin.CardAnimationUrl
		if weaponSkin.CardAnimationUrl == "" {
			cardAnimationURL = nil
<<<<<<< HEAD
		}

		avatarURL := &weaponSkin.AvatarUrl
		if weaponSkin.AvatarUrl == "" {
			avatarURL = nil
		}

=======
		}

		avatarURL := &weaponSkin.AvatarUrl
		if weaponSkin.AvatarUrl == "" {
			avatarURL = nil
		}

>>>>>>> f155c178
		largeImageURL := &weaponSkin.LargeImageUrl
		if weaponSkin.LargeImageUrl == "" {
			largeImageURL = nil
		}

		backgroundColor := &weaponSkin.BackgroundColor
		if weaponSkin.BackgroundColor == "" {
			backgroundColor = nil
		}

		animationURL := &weaponSkin.AnimationUrl
		if weaponSkin.AnimationUrl == "" {
			animationURL = nil
		}

		youtubeURL := &weaponSkin.YoutubeUrl
		if weaponSkin.YoutubeUrl == "" {
			youtubeURL = nil
		}

		statModifier := &weaponSkin.StatModifier
		if weaponSkin.StatModifier == "" {
			statModifier = nil
		}

<<<<<<< HEAD
		_, err = dt.db.Exec(`
=======
		_, err = dt.DB.Exec(`
>>>>>>> f155c178
			INSERT INTO blueprint_weapon_skin(id, label, weapon_type, tier, image_url, card_animation_url, avatar_url, large_image_url, background_color, animation_url, youtube_url, collection, weapon_model_id, stat_modifier)
			VALUES ($1,$2,$3,$4,$5,$6,$7,$8,$9,$10,$11,$12,$13,$14)
			ON CONFLICT (id)
			DO 
			    UPDATE SET id=$1, label=$2, weapon_type=$3, tier=$4, image_url=$5, card_animation_url=$6, avatar_url=$7, large_image_url=$8, background_color=$9, animation_url=$10, youtube_url=$11, collection=$12, weapon_model_id=$13, stat_modifier=$14;
		`, weaponSkin.ID, weaponSkin.Label, weaponSkin.WeaponType, weaponSkin.Tier, imageURL, cardAnimationURL, avatarURL, largeImageURL, backgroundColor, animationURL, youtubeURL, weaponSkin.Collection, weaponSkin.WeaponModelID, statModifier)
		if err != nil {
			fmt.Println(err.Error()+weaponSkin.ID, weaponSkin.Label, weaponSkin.WeaponType, weaponSkin.Tier, weaponSkin.WeaponModelID)
			continue
		}

		fmt.Println("UPDATED: "+weaponSkin.ID, weaponSkin.Label, weaponSkin.WeaponType, weaponSkin.Tier, weaponSkin.WeaponModelID)
	}

	fmt.Println("Finish syncing weapon skins")
	return nil
}<|MERGE_RESOLUTION|>--- conflicted
+++ resolved
@@ -12,13 +12,8 @@
 )
 
 type DevTool struct {
-<<<<<<< HEAD
-	db      *sql.DB
-	csvPath string
-=======
 	DB       *sql.DB
 	FilePath string
->>>>>>> f155c178
 }
 
 func SyncTool(dt *DevTool) error {
@@ -29,29 +24,7 @@
 	if err != nil {
 		return err
 	}
-<<<<<<< HEAD
-
-	syncMech := flag.Bool("sync_mech", false, "Sync mech skins and models with staging data")
-	csvPath := flag.String("path-file", "./devtool/temp-sync/supremacy-static-data/", "Path to csvs")
-
-	flag.Parse()
-	fmt.Println(*syncMech)
-
-	params := url.Values{}
-	params.Add("sslmode", "disable")
-
-	connString := fmt.Sprintf("postgres://%s:%s@%s:%s/%s?%s",
-		"gameserver",
-		"dev",
-		"localhost",
-		"5437",
-		"gameserver",
-		params.Encode(),
-	)
-	cfg, err := pgx.ParseConfig(connString)
-=======
 	err = SyncMechSkins(dt)
->>>>>>> f155c178
 	if err != nil {
 		return err
 	}
@@ -60,27 +33,9 @@
 	if err != nil {
 		return err
 	}
-<<<<<<< HEAD
-
-	dt := DevTool{
-		db:      conn,
-		csvPath: *csvPath,
-	}
-
-	if syncMech != nil && *syncMech {
-		//RemoveFKContraints(dt)
-		SyncFactions(dt)
-		SyncBrands(dt)
-		SyncMechModels(dt)
-		SyncMechSkins(dt)
-		//SyncMysteryCrates(dt)
-		SyncWeaponModel(dt)
-		SyncWeaponSkins(dt)
-=======
 	err = SyncWeaponSkins(dt)
 	if err != nil {
 		return err
->>>>>>> f155c178
 	}
 
 	return nil
@@ -184,11 +139,7 @@
 			brandID = nil
 		}
 
-<<<<<<< HEAD
-		_, err = dt.db.Exec(`
-=======
 		_, err = dt.DB.Exec(`
->>>>>>> f155c178
 			INSERT INTO mech_models (id, label, default_chassis_skin_id, brand_id, mech_type)
 			VALUES ($1,$2,$3,$4,$5)
 			ON CONFLICT (id)
@@ -264,7 +215,6 @@
 		cardAnimationURL := &mechSkin.CardAnimationUrl.String
 		if !mechSkin.CardAnimationUrl.Valid || mechSkin.CardAnimationUrl.String == "" {
 			cardAnimationURL = nil
-<<<<<<< HEAD
 		}
 
 		largeImageURL := &mechSkin.LargeImageUrl.String
@@ -287,40 +237,12 @@
 			backgroundColor = nil
 		}
 
-=======
-		}
-
-		largeImageURL := &mechSkin.LargeImageUrl.String
-		if !mechSkin.LargeImageUrl.Valid || mechSkin.LargeImageUrl.String == "" {
-			largeImageURL = nil
-		}
-
-		avatarURL := &mechSkin.AvatarUrl.String
-		if !mechSkin.AvatarUrl.Valid || mechSkin.AvatarUrl.String == "" {
-			avatarURL = nil
-		}
-
-		statModifier := &mechSkin.StatModifier
-		if mechSkin.StatModifier == "" {
-			statModifier = nil
-		}
-
-		backgroundColor := &mechSkin.BackgroundColor
-		if mechSkin.BackgroundColor == "" {
-			backgroundColor = nil
-		}
-
->>>>>>> f155c178
 		youtubeURL := &mechSkin.YoutubeURL
 		if mechSkin.YoutubeURL == "" {
 			youtubeURL = nil
 		}
 
-<<<<<<< HEAD
-		_, err = dt.db.Exec(`
-=======
 		_, err = dt.DB.Exec(`
->>>>>>> f155c178
 			INSERT INTO blueprint_mech_skin(id,collection, mech_model, label, tier, image_url, animation_url, card_animation_url, large_image_url, avatar_url,background_color, youtube_url, mech_type, stat_modifier)
 			VALUES ($1,$2,$3,$4,$5,$6,$7,$8,$9,$10,$11,$12,$13,$14)
 			ON CONFLICT (id)
@@ -341,13 +263,8 @@
 
 }
 
-<<<<<<< HEAD
-func SyncFactions(dt DevTool) error {
-	f, err := os.OpenFile("./devtool/temp-sync/supremacy-static-data/factions.csv", os.O_RDONLY, 0755)
-=======
 func SyncFactions(dt *DevTool) error {
 	f, err := os.OpenFile(fmt.Sprintf("%sfactions.csv", dt.FilePath), os.O_RDONLY, 0755)
->>>>>>> f155c178
 	if err != nil {
 		log.Fatal("CANT OPEN FILE")
 		return err
@@ -393,11 +310,7 @@
 		if faction.GuildID == "" {
 			guildID = nil
 		}
-<<<<<<< HEAD
-		_, err = dt.db.Exec(`
-=======
 		_, err = dt.DB.Exec(`
->>>>>>> f155c178
 			INSERT INTO factions (id, label, guild_id, primary_color, secondary_color, background_color, logo_url, background_url, description)
 			VALUES ($1,$2,$3,$4,$5,$6,$7,$8,$9)
 			ON CONFLICT (id)
@@ -418,13 +331,8 @@
 	return nil
 }
 
-<<<<<<< HEAD
-func SyncBrands(dt DevTool) error {
-	f, err := os.OpenFile("./devtool/temp-sync/supremacy-static-data/brands.csv", os.O_RDONLY, 0755)
-=======
 func SyncBrands(dt *DevTool) error {
 	f, err := os.OpenFile(fmt.Sprintf("%sbrands.csv", dt.FilePath), os.O_RDONLY, 0755)
->>>>>>> f155c178
 	if err != nil {
 		log.Fatal("CANT OPEN FILE")
 		return err
@@ -455,11 +363,7 @@
 	}
 
 	for _, brand := range Brands {
-<<<<<<< HEAD
-		_, err = dt.db.Exec(`
-=======
 		_, err = dt.DB.Exec(`
->>>>>>> f155c178
 			INSERT INTO brands(id, label, faction_id)
 			VALUES ($1,$2,$3)
 			ON CONFLICT (id)
@@ -549,11 +453,7 @@
 		if mysteryCrate.YoutubeUrl == "" {
 			youtubeURL = nil
 		}
-<<<<<<< HEAD
-		_, err = dt.db.Exec(`
-=======
 		_, err = dt.DB.Exec(`
->>>>>>> f155c178
 			INSERT INTO storefront_mystery_crates (id,mystery_crate_type,faction_id, label, description, image_url, card_animation_url, avatar_url, large_image_url, background_color, animation_url, youtube_url)
 			VALUES ($1,$2,$3,$4,$5,$6,$7,$8,$9,$10,$11,$12)
 			ON CONFLICT (id)
@@ -623,11 +523,7 @@
 			defaultSkinID = nil
 		}
 
-<<<<<<< HEAD
-		_, err = dt.db.Exec(`
-=======
 		_, err = dt.DB.Exec(`
->>>>>>> f155c178
 			INSERT INTO weapon_models(id, brand_id, label, weapon_type, default_skin_id, deleted_at, updated_at)
 			VALUES ($1,$2,$3,$4,$5,$6,$7)
 			ON CONFLICT (id)
@@ -697,7 +593,6 @@
 		cardAnimationURL := &weaponSkin.CardAnimationUrl
 		if weaponSkin.CardAnimationUrl == "" {
 			cardAnimationURL = nil
-<<<<<<< HEAD
 		}
 
 		avatarURL := &weaponSkin.AvatarUrl
@@ -705,15 +600,6 @@
 			avatarURL = nil
 		}
 
-=======
-		}
-
-		avatarURL := &weaponSkin.AvatarUrl
-		if weaponSkin.AvatarUrl == "" {
-			avatarURL = nil
-		}
-
->>>>>>> f155c178
 		largeImageURL := &weaponSkin.LargeImageUrl
 		if weaponSkin.LargeImageUrl == "" {
 			largeImageURL = nil
@@ -739,11 +625,7 @@
 			statModifier = nil
 		}
 
-<<<<<<< HEAD
-		_, err = dt.db.Exec(`
-=======
 		_, err = dt.DB.Exec(`
->>>>>>> f155c178
 			INSERT INTO blueprint_weapon_skin(id, label, weapon_type, tier, image_url, card_animation_url, avatar_url, large_image_url, background_color, animation_url, youtube_url, collection, weapon_model_id, stat_modifier)
 			VALUES ($1,$2,$3,$4,$5,$6,$7,$8,$9,$10,$11,$12,$13,$14)
 			ON CONFLICT (id)
