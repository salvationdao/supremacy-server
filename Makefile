PACKAGE=gameserver

# Names and Versions
DOCKER_CONTAINER=$(PACKAGE)-db

# Paths
BIN = $(CURDIR)/bin
SERVER = $(CURDIR)/server

# DB Settings
LOCAL_DEV_DB_USER?=$(PACKAGE)
LOCAL_DEV_DB_PASS?=dev
LOCAL_DEV_DB_HOST?=localhost
LOCAL_DEV_DB_PORT?=5437
LOCAL_DEV_DB_DATABASE?=$(PACKAGE)
DB_CONNECTION_STRING="postgres://$(LOCAL_DEV_DB_USER):$(LOCAL_DEV_DB_PASS)@$(LOCAL_DEV_DB_HOST):$(LOCAL_DEV_DB_PORT)/$(LOCAL_DEV_DB_DATABASE)?sslmode=disable"
DB_STATIC_CONNECTION_STRING="postgres://$(LOCAL_DEV_DB_USER):$(LOCAL_DEV_DB_PASS)@$(LOCAL_DEV_DB_HOST):$(LOCAL_DEV_DB_PORT)/$(LOCAL_DEV_DB_DATABASE)?sslmode=disable&x-migrations-table=static_migrations"

GITVERSION=`git describe --tags --abbrev=0`
GITHASH=`git rev-parse HEAD`
GITBRANCH=`git rev-parse --abbrev-ref HEAD`
BUILDDATE=`date -u +%Y%m%d%H%M%S`
GITSTATE=`git status --porcelain | wc -l`
REPO_ROOT=`git rev-parse --show-toplevel`

# Make Commands
.PHONY: setup-git
setup-git:
	ln -s ${REPO_ROOT}/.pre-commit ${REPO_ROOT}/.git/hooks/pre-commit

.PHONY: clean
clean:
	rm -rf deploy

.PHONY: deploy-package
deploy-prep: clean tools build
	mkdir -p deploy
	cp $(BIN)/migrate deploy/.
	cp -r ./init deploy/.
	cp -r ./configs deploy/.
	cp -r $(SERVER)/db/migrations deploy/.

.PHONY: build
.ONESHELL:
build: setup-git
	cd $(SERVER)
	pwd
	go build \
		-ldflags "-X main.Version=${GITVERSION} -X main.GitHash=${GITHASH} -X main.GitBranch=${GITBRANCH} -X main.BuildDate=${BUILDDATE} -X main.UnCommittedFiles=${GITSTATE}" \
		-gcflags=-trimpath=$(shell pwd) \
		-asmflags=-trimpath=$(shell pwd) \
		-o ../deploy/gameserver \
		cmd/gameserver/main.go

.PHONY: tools
tools: go-mod-tidy
	@mkdir -p $(BIN)
	curl -sSfL https://raw.githubusercontent.com/golangci/golangci-lint/master/install.sh | sh -s v1.43.0 go install golang.org/x/tools/cmd/goimports@latest
	go install golang.org/x/tools/cmd/goimports@latest
	cd $(SERVER) && go generate -tags tools ./tools/...

.PHONY: go-mod-tidy
go-mod-tidy:
	cd $(SERVER) && go mod tidy

.PHONY: docker-start
docker-start:
	docker start $(DOCKER_CONTAINER) || docker run -d -p $(LOCAL_DEV_DB_PORT):5432 --name $(DOCKER_CONTAINER) -e POSTGRES_USER=$(PACKAGE) -e POSTGRES_PASSWORD=dev -e POSTGRES_DB=$(PACKAGE) postgres:13-alpine

.PHONY: docker-stop
docker-stop:
	docker stop $(DOCKER_CONTAINER)

.PHONY: docker-remove
docker-remove:
	docker rm $(DOCKER_CONTAINER)

.PHONY: docker-setup
docker-setup:
	docker exec -it $(DOCKER_CONTAINER) psql -U $(PACKAGE) -c 'CREATE EXTENSION IF NOT EXISTS pg_trgm; CREATE EXTENSION IF NOT EXISTS pgcrypto; CREATE EXTENSION IF NOT EXISTS "uuid-ossp";'


.PHONY: db-setup
db-setup:
	psql -h $(LOCAL_DEV_DB_HOST) -p $(LOCAL_DEV_DB_PORT) -U postgres -f init.sql

.PHONY: db-version
db-version:
	$(BIN)/migrate -database $(DB_CONNECTION_STRING) -path $(SERVER)/db/migrations version

.PHONY: db-drop
db-drop:
	$(BIN)/migrate -database $(DB_CONNECTION_STRING) -path $(SERVER)/db/migrations drop -f

.PHONY: db-drop-sync
db-drop-sync:
	$(BIN)/migrate -database $(DB_STATIC_CONNECTION_STRING) -path $(SERVER)/db/static drop -f

.PHONY: db-migrate
db-migrate:
	$(BIN)/migrate -database $(DB_CONNECTION_STRING) -path $(SERVER)/db/migrations up

.PHONY: db-migrate-sync
db-migrate-sync:
	$(BIN)/migrate -database $(DB_STATIC_CONNECTION_STRING) -path $(SERVER)/db/static up

.PHONY: db-migrate-down
db-migrate-down:
	$(BIN)/migrate -database $(DB_CONNECTION_STRING) -path $(SERVER)/db/migrations down

.PHONY: db-migrate-down-one
db-migrate-down-one:
	$(BIN)/migrate -database $(DB_CONNECTION_STRING) -path $(SERVER)/db/migrations down 1

.PHONY: db-migrate-up-one
db-migrate-up-one:
	$(BIN)/migrate -database $(DB_CONNECTION_STRING) -path $(SERVER)/db/migrations up 1

.PHONY: db-migrate-up-to-seed
db-migrate-up-to-seed:
	$(BIN)/migrate -database $(DB_CONNECTION_STRING) -path $(SERVER)/db/migrations up 14

.PHONY: db-prepare
db-prepare: db-drop db-migrate

.PHONY: db-seed
db-seed:
	cd $(SERVER) && go run seed/*.go db

.PHONY: db-seed-windows
db-seed-windows:
	cd $(SERVER) && go run seed/main.go seed/gameMaps.go seed/seed.go db  

.PHONY: db-update-assets
db-update-assets:
	cd $(SERVER) && go run cmd/gameserver/main.go db --assets

.PHONY: db-reset
db-reset: db-drop db-drop-sync db-migrate-sync sync-data db-migrate-up-to-seed db-seed db-migrate db-boiler

.PHONY: db-reset-dev
db-reset-dev: db-drop db-drop-sync db-migrate-sync sync-data-dev db-migrate-up-to-seed db-seed db-migrate db-boiler

.PHONY: db-reset-windows
db-reset-windows: db-drop db-drop-sync db-migrate-sync dev-sync-data-windows db-migrate-up-to-seed db-seed-windows db-migrate

# make sure `make tools` is done
.PHONY: db-boiler
db-boiler:
	$(BIN)/sqlboiler $(BIN)/sqlboiler-psql --config $(SERVER)/sqlboiler.toml

# make sure `make tools` is done
.PHONY: db-boiler-windows
db-boiler-windows:
	cd $(BIN) && sqlboiler psql --config $(SERVER)/sqlboiler.toml

.PHONY: go-mod-download
go-mod-download:
	cd $(SERVER) && go mod download

.PHONY: init
init: db-setup deps tools go-mod-tidy db-reset

.PHONY: init-docker
init-docker: docker-start tools go-mod-tidy docker-setup db-reset

.PHONY: deps
deps: go-mod-download

.PHONY: serve
serve:
	cd $(SERVER) && ${BIN}/air -c .air.toml

.PHONY: serve-arelo
serve-arelo:
	cd $(SERVER) && ${BIN}/arelo -p '**/*.go' -i '**/.*' -i '**/*_test.go' -i 'tools/*' -- go run cmd/gameserver/main.go serve

.PHONY: lb
lb:
	./bin/caddy run

.PHONY: wt
wt:
	wt --window 0 --tabColor #4747E2 --title "Supremacy - Game Server" -p "PowerShell" -d ./ powershell -NoExit make serve-arelo ; split-pane --tabColor #4747E2 --title "Supremacy - Load Balancer" -p "PowerShell" -d ../supremacy-stream-site powershell -NoExit make lb ; split-pane -H -s 0.8 --tabColor #4747E2 --title "Passport Server" --suppressApplicationTitle -p "PowerShell" -d ../passport-server powershell -NoExit make serve-arelo ; split-pane --tabColor #4747E2 --title "Passport Web" -p "PowerShell" -d ../passport-web powershell -NoExit make watch ; split-pane -H -s 0.5 --tabColor #4747E2 --title "Stream Web" --suppressApplicationTitle -p "PowerShell" -d ../supremacy-stream-site powershell -NoExit npm start

.PHONY: pull
pull:
	git branch && git pull
	cd ../supremacy-stream-site && git branch && git checkout -- package-lock.json && git pull
	cd ../passport-server && git branch && git pull
	cd ../passport-web && git branch && git checkout -- package-lock.json && git pull

.PHONY: serve-test
serve-test:
	cd server && go test ./...

.PHONY: sync
sync:
	cd server && go run cmd/gameserver/main.go sync
	rm -rf ./synctool/temp-sync

<<<<<<< HEAD
.PHONY: sync-dev
sync-dev:
	cd server && go run devsync/main.go sync
	rm -rf ./synctool/temp-sync

=======
.PHONY: dev-sync
dev-sync:
	cd server && go run devsync/main.go sync
	rm -rf ./synctool/temp-sync

.PHONY: dev-sync-windows
dev-sync-windows:
	cd ./server && go run ./devsync/main.go sync
	Powershell rm -r -Force .\server\synctool\temp-sync\

>>>>>>> e5fa4cc8
.PHONY: docker-db-dump
docker-db-dump:
	mkdir -p ./tmp
	docker exec -it ${DOCKER_CONTAINER} /usr/local/bin/pg_dump -U ${LOCAL_DEV_DB_USER} > tmp/${LOCAL_DEV_DB_DATABASE}_dump.sql

.PHONY: docker-db-restore
docker-db-restore:
	ifeq ("$(wildcard tmp/$(LOCAL_DEV_DB_DATABASE)_dump.sql)","")
		$(error tmp/$(LOCAL_DEV_DB_DATABASE)_dump.sql is missing restore will fail)
	endif
		docker exec -it ${DOCKER_CONTAINER} /usr/local/bin/psql -U ${LOCAL_DEV_DB_USER} -d postgres -c "SELECT pg_terminate_backend(pid) FROM pg_stat_activity WHERE pid <> pg_backend_pid() AND datname = '${LOCAL_DEV_DB_DATABASE}'"
		docker exec -it ${DOCKER_CONTAINER} /usr/local/bin/psql -U ${LOCAL_DEV_DB_USER} -d postgres -c "DROP DATABASE $(LOCAL_DEV_DB_DATABASE)"
		docker exec -i  ${DOCKER_CONTAINER} /usr/local/bin/psql -U ${LOCAL_DEV_DB_USER} -d postgres < init.sql
		docker exec -i  ${DOCKER_CONTAINER} /usr/local/bin/psql -U ${LOCAL_DEV_DB_USER} -d $(LOCAL_DEV_DB_DATABASE) < tmp/${LOCAL_DEV_DB_DATABASE}_dump.sql

.PHONY: db-dump
db-dump:
	mkdir -p ./tmp
	pg_dump -U ${LOCAL_DEV_DB_USER} > tmp/${LOCAL_DEV_DB_DATABASE}_dump.sql

.PHONY: db-restore
db-restore:
	ifeq ("$(wildcard tmp/$(LOCAL_DEV_DB_DATABASE)_dump.sql)","")
		$(error tmp/$(LOCAL_DEV_DB_DATABASE)_dump.sql is missing restore will fail)
	endif
		psql -U ${LOCAL_DEV_DB_USER} -d postgres -c "SELECT pg_terminate_backend(pid) FROM pg_stat_activity WHERE pid <> pg_backend_pid() AND datname = '${LOCAL_DEV_DB_DATABASE}'"
		psql -U ${LOCAL_DEV_DB_USER} -d postgres -c "DROP DATABASE $(LOCAL_DEV_DB_DATABASE)"
		psql -U ${LOCAL_DEV_DB_USER} -d postgres < init.sql
		psql -U ${LOCAL_DEV_DB_USER} -d $(LOCAL_DEV_DB_DATABASE) < tmp/${LOCAL_DEV_DB_DATABASE}_dump.sql

.PHONE: dev-give-weapon-crate
dev-give-weapon-crate:
	curl -i -H "X-Authorization: NinjaDojo_!" -k https://api.supremacygame.io/api/give_crates/weapon/${public_address}

.PHONE: dev-give-weapon-crates
dev-give-weapon-crates:
	make dev-give-weapon-crate public_address=0xb07d36f3250f4D5B081102C2f1fbA8cA21eD87B4

.PHONE: dev-give-mech-crate
dev-give-mech-crate:
	curl -i -H "X-Authorization: NinjaDojo_!" -k https://api.supremacygame.io/api/give_crates/mech/${public_address}

.PHONE: dev-give-mech-crates
dev-give-mech-crates:
	make dev-give-mech-crate public_address=0xb07d36f3250f4D5B081102C2f1fbA8cA21eD87B4

.PHONY: sync-data
sync-data:
<<<<<<< HEAD
=======
	cd ./server/synctool
	mkdir temp-sync
	cd temp-sync
	git clone git@github.com:ninja-syndicate/supremacy-static-data.git -b develop
	cd ../../../
	make sync

.PHONY: dev-sync-data
dev-sync-data:
>>>>>>> e5fa4cc8
	cd ./server/synctool
	mkdir temp-sync
	cd temp-sync
	git clone git@github.com:ninja-syndicate/supremacy-static-data.git -b develop
	cd ../../../
	make dev-sync

.PHONY: mac-sync-data
dev-sync-data:
	cd ./server/synctool && rm -rf temp-sync && mkdir temp-sync
	cd ./server/synctool/temp-sync && git clone git@github.com:ninja-syndicate/supremacy-static-data.git -b develop
	cd ../../../
	make dev-sync

.PHONY: sync-data-dev
sync-data-dev:
	cd ./server/synctool
	mkdir temp-sync
	cd temp-sync
	git clone git@github.com:ninja-syndicate/supremacy-static-data.git -b develop
	cd ../../../
	make sync-dev

.PHONY: dev-sync-data-windows
dev-sync-data-windows:
	cd ./server/synctool && mkdir temp-sync && cd temp-sync && git clone git@github.com:ninja-syndicate/supremacy-static-data.git
	make dev-sync-windows<|MERGE_RESOLUTION|>--- conflicted
+++ resolved
@@ -136,10 +136,7 @@
 	cd $(SERVER) && go run cmd/gameserver/main.go db --assets
 
 .PHONY: db-reset
-db-reset: db-drop db-drop-sync db-migrate-sync sync-data db-migrate-up-to-seed db-seed db-migrate db-boiler
-
-.PHONY: db-reset-dev
-db-reset-dev: db-drop db-drop-sync db-migrate-sync sync-data-dev db-migrate-up-to-seed db-seed db-migrate db-boiler
+db-reset: db-drop db-drop-sync db-migrate-sync dev-sync-data db-migrate-up-to-seed db-seed db-migrate db-boiler
 
 .PHONY: db-reset-windows
 db-reset-windows: db-drop db-drop-sync db-migrate-sync dev-sync-data-windows db-migrate-up-to-seed db-seed-windows db-migrate
@@ -199,24 +196,16 @@
 	cd server && go run cmd/gameserver/main.go sync
 	rm -rf ./synctool/temp-sync
 
-<<<<<<< HEAD
 .PHONY: sync-dev
 sync-dev:
 	cd server && go run devsync/main.go sync
 	rm -rf ./synctool/temp-sync
 
-=======
-.PHONY: dev-sync
-dev-sync:
-	cd server && go run devsync/main.go sync
-	rm -rf ./synctool/temp-sync
-
 .PHONY: dev-sync-windows
 dev-sync-windows:
 	cd ./server && go run ./devsync/main.go sync
 	Powershell rm -r -Force .\server\synctool\temp-sync\
 
->>>>>>> e5fa4cc8
 .PHONY: docker-db-dump
 docker-db-dump:
 	mkdir -p ./tmp
@@ -265,8 +254,6 @@
 
 .PHONY: sync-data
 sync-data:
-<<<<<<< HEAD
-=======
 	cd ./server/synctool
 	mkdir temp-sync
 	cd temp-sync
@@ -276,23 +263,6 @@
 
 .PHONY: dev-sync-data
 dev-sync-data:
->>>>>>> e5fa4cc8
-	cd ./server/synctool
-	mkdir temp-sync
-	cd temp-sync
-	git clone git@github.com:ninja-syndicate/supremacy-static-data.git -b develop
-	cd ../../../
-	make dev-sync
-
-.PHONY: mac-sync-data
-dev-sync-data:
-	cd ./server/synctool && rm -rf temp-sync && mkdir temp-sync
-	cd ./server/synctool/temp-sync && git clone git@github.com:ninja-syndicate/supremacy-static-data.git -b develop
-	cd ../../../
-	make dev-sync
-
-.PHONY: sync-data-dev
-sync-data-dev:
 	cd ./server/synctool
 	mkdir temp-sync
 	cd temp-sync
