PACKAGE=gameserver

# Names and Versions
DOCKER_CONTAINER=$(PACKAGE)-db

# Paths
BIN = $(CURDIR)/bin
SERVER = $(CURDIR)/server

# DB Settings
LOCAL_DEV_DB_USER?=$(PACKAGE)
LOCAL_DEV_DB_PASS?=dev
LOCAL_DEV_DB_HOST?=localhost
LOCAL_DEV_DB_PORT?=5437
LOCAL_DEV_DB_DATABASE?=$(PACKAGE)
DB_CONNECTION_STRING="postgres://$(LOCAL_DEV_DB_USER):$(LOCAL_DEV_DB_PASS)@$(LOCAL_DEV_DB_HOST):$(LOCAL_DEV_DB_PORT)/$(LOCAL_DEV_DB_DATABASE)?sslmode=disable"
DB_STATIC_CONNECTION_STRING="postgres://$(LOCAL_DEV_DB_USER):$(LOCAL_DEV_DB_PASS)@$(LOCAL_DEV_DB_HOST):$(LOCAL_DEV_DB_PORT)/$(LOCAL_DEV_DB_DATABASE)?sslmode=disable&x-migrations-table=static_migrations"

GITVERSION=`git describe --tags --abbrev=0`
GITHASH=`git rev-parse HEAD`
GITBRANCH=`git rev-parse --abbrev-ref HEAD`
BUILDDATE=`date -u +%Y%m%d%H%M%S`
GITSTATE=`git status --porcelain | wc -l`
REPO_ROOT=`git rev-parse --show-toplevel`

# Make Commands
.PHONY: setup-git
setup-git:
	ln -s ${REPO_ROOT}/.pre-commit ${REPO_ROOT}/.git/hooks/pre-commit

.PHONY: clean
clean:
	rm -rf deploy

.PHONY: deploy-package
deploy-prep: clean tools build
	mkdir -p deploy
	cp $(BIN)/migrate deploy/.
	cp -r ./init deploy/.
	cp -r ./configs deploy/.
	cp -r $(SERVER)/db/migrations deploy/.

.PHONY: build
.ONESHELL:
build: setup-git
	cd $(SERVER)
	pwd
	go build \
		-ldflags "-X main.Version=${GITVERSION} -X main.GitHash=${GITHASH} -X main.GitBranch=${GITBRANCH} -X main.BuildDate=${BUILDDATE} -X main.UnCommittedFiles=${GITSTATE}" \
		-gcflags=-trimpath=$(shell pwd) \
		-asmflags=-trimpath=$(shell pwd) \
		-o ../deploy/gameserver \
		cmd/gameserver/main.go

.PHONY: tools
tools: go-mod-tidy
	@mkdir -p $(BIN)
	curl -sSfL https://raw.githubusercontent.com/golangci/golangci-lint/master/install.sh | sh -s v1.43.0 go install golang.org/x/tools/cmd/goimports@latest
	go install golang.org/x/tools/cmd/goimports@latest
	cd $(SERVER) && go generate -tags tools ./tools/...

.PHONY: go-mod-tidy
go-mod-tidy:
	cd $(SERVER) && go mod tidy

.PHONY: docker-start
docker-start:
	docker start $(DOCKER_CONTAINER) || docker run -d -p $(LOCAL_DEV_DB_PORT):5432 --name $(DOCKER_CONTAINER) -e POSTGRES_USER=$(PACKAGE) -e POSTGRES_PASSWORD=dev -e POSTGRES_DB=$(PACKAGE) postgres:13-alpine

.PHONY: docker-stop
docker-stop:
	docker stop $(DOCKER_CONTAINER)

.PHONY: docker-remove
docker-remove:
	docker rm $(DOCKER_CONTAINER)

.PHONY: docker-setup
docker-setup:
	docker exec -it $(DOCKER_CONTAINER) psql -U $(PACKAGE) -c 'CREATE EXTENSION IF NOT EXISTS pg_trgm; CREATE EXTENSION IF NOT EXISTS pgcrypto; CREATE EXTENSION IF NOT EXISTS "uuid-ossp";'


.PHONY: db-setup
db-setup:
	psql -h $(LOCAL_DEV_DB_HOST) -p $(LOCAL_DEV_DB_PORT) -U postgres -f init.sql

.PHONY: db-version
db-version:
	$(BIN)/migrate -database $(DB_CONNECTION_STRING) -path $(SERVER)/db/migrations version

.PHONY: db-drop
db-drop:
	$(BIN)/migrate -database $(DB_CONNECTION_STRING) -path $(SERVER)/db/migrations drop -f

.PHONY: db-drop-sync
db-drop-sync:
	$(BIN)/migrate -database $(DB_STATIC_CONNECTION_STRING) -path $(SERVER)/db/static drop -f

.PHONY: db-migrate
db-migrate:
	$(BIN)/migrate -database $(DB_CONNECTION_STRING) -path $(SERVER)/db/migrations up

.PHONY: db-migrate-sync
db-migrate-sync:
	$(BIN)/migrate -database $(DB_STATIC_CONNECTION_STRING) -path $(SERVER)/db/static up

.PHONY: db-migrate-down
db-migrate-down:
	$(BIN)/migrate -database $(DB_CONNECTION_STRING) -path $(SERVER)/db/migrations down

.PHONY: db-migrate-down-one
db-migrate-down-one:
	$(BIN)/migrate -database $(DB_CONNECTION_STRING) -path $(SERVER)/db/migrations down 1

.PHONY: db-migrate-up-one
db-migrate-up-one:
	$(BIN)/migrate -database $(DB_CONNECTION_STRING) -path $(SERVER)/db/migrations up 1

.PHONY: db-migrate-up-to-seed
db-migrate-up-to-seed:
	$(BIN)/migrate -database $(DB_CONNECTION_STRING) -path $(SERVER)/db/migrations up 14

.PHONY: db-prepare
db-prepare: db-drop db-migrate

.PHONY: db-seed
db-seed:
	cd $(SERVER) && go run seed/*.go db

.PHONY: db-seed-windows
db-seed-windows:
	cd $(SERVER) && go run seed/main.go seed/gameMaps.go seed/seed.go db  

.PHONY: db-update-assets
db-update-assets:
	cd $(SERVER) && go run cmd/gameserver/main.go db --assets

.PHONY: db-reset
<<<<<<< HEAD
db-reset: db-drop db-drop-sync db-migrate-sync dev-sync-data db-migrate-up-to-seed db-seed db-migrate db-boiler
=======
db-reset: db-drop db-drop-sync db-migrate-sync sync-data-dev db-migrate-up-to-seed db-seed db-migrate db-boiler
>>>>>>> 026cfa48

.PHONY: db-reset-windows
db-reset-windows: db-drop db-drop-sync db-migrate-sync dev-sync-data-windows db-migrate-up-to-seed db-seed-windows db-migrate

# make sure `make tools` is done
.PHONY: db-boiler
db-boiler:
	$(BIN)/sqlboiler $(BIN)/sqlboiler-psql --config $(SERVER)/sqlboiler.toml

# make sure `make tools` is done
.PHONY: db-boiler-windows
db-boiler-windows:
	cd $(BIN) && sqlboiler psql --config $(SERVER)/sqlboiler.toml

.PHONY: go-mod-download
go-mod-download:
	cd $(SERVER) && go mod download

.PHONY: init
init: db-setup deps tools go-mod-tidy db-reset

.PHONY: init-docker
init-docker: docker-start tools go-mod-tidy docker-setup db-reset

.PHONY: deps
deps: go-mod-download

.PHONY: serve
serve:
	cd $(SERVER) && ${BIN}/air -c .air.toml

.PHONY: serve-arelo
serve-arelo:
	cd $(SERVER) && ${BIN}/arelo -p '**/*.go' -i '**/.*' -i '**/*_test.go' -i 'tools/*' -- go run cmd/gameserver/main.go serve

.PHONY: lb
lb:
	./bin/caddy run

.PHONY: wt
wt:
	wt --window 0 --tabColor #4747E2 --title "Supremacy - Game Server" -p "PowerShell" -d ./ powershell -NoExit make serve-arelo ; split-pane --tabColor #4747E2 --title "Supremacy - Load Balancer" -p "PowerShell" -d ../supremacy-stream-site powershell -NoExit make lb ; split-pane -H -s 0.8 --tabColor #4747E2 --title "Passport Server" --suppressApplicationTitle -p "PowerShell" -d ../passport-server powershell -NoExit make serve-arelo ; split-pane --tabColor #4747E2 --title "Passport Web" -p "PowerShell" -d ../passport-web powershell -NoExit make watch ; split-pane -H -s 0.5 --tabColor #4747E2 --title "Stream Web" --suppressApplicationTitle -p "PowerShell" -d ../supremacy-stream-site powershell -NoExit npm start

.PHONY: pull
pull:
	git branch && git pull
	cd ../supremacy-stream-site && git branch && git checkout -- package-lock.json && git pull
	cd ../passport-server && git branch && git pull
	cd ../passport-web && git branch && git checkout -- package-lock.json && git pull

.PHONY: serve-test
serve-test:
	cd server && go test ./...

.PHONY: sync
sync:
	cd server && go run cmd/gameserver/main.go sync
	rm -rf ./synctool/temp-sync

.PHONY: sync-dev
sync-dev:
	cd server && go run devsync/main.go sync
	rm -rf ./synctool/temp-sync

.PHONY: dev-sync-windows
dev-sync-windows:
	cd ./server && go run ./devsync/main.go sync
	Powershell rm -r -Force .\server\synctool\temp-sync\

.PHONY: docker-db-dump
docker-db-dump:
	mkdir -p ./tmp
	docker exec -it ${DOCKER_CONTAINER} /usr/local/bin/pg_dump -U ${LOCAL_DEV_DB_USER} > tmp/${LOCAL_DEV_DB_DATABASE}_dump.sql

.PHONY: docker-db-restore
docker-db-restore:
	ifeq ("$(wildcard tmp/$(LOCAL_DEV_DB_DATABASE)_dump.sql)","")
		$(error tmp/$(LOCAL_DEV_DB_DATABASE)_dump.sql is missing restore will fail)
	endif
		docker exec -it ${DOCKER_CONTAINER} /usr/local/bin/psql -U ${LOCAL_DEV_DB_USER} -d postgres -c "SELECT pg_terminate_backend(pid) FROM pg_stat_activity WHERE pid <> pg_backend_pid() AND datname = '${LOCAL_DEV_DB_DATABASE}'"
		docker exec -it ${DOCKER_CONTAINER} /usr/local/bin/psql -U ${LOCAL_DEV_DB_USER} -d postgres -c "DROP DATABASE $(LOCAL_DEV_DB_DATABASE)"
		docker exec -i  ${DOCKER_CONTAINER} /usr/local/bin/psql -U ${LOCAL_DEV_DB_USER} -d postgres < init.sql
		docker exec -i  ${DOCKER_CONTAINER} /usr/local/bin/psql -U ${LOCAL_DEV_DB_USER} -d $(LOCAL_DEV_DB_DATABASE) < tmp/${LOCAL_DEV_DB_DATABASE}_dump.sql

.PHONY: db-dump
db-dump:
	mkdir -p ./tmp
	pg_dump -U ${LOCAL_DEV_DB_USER} > tmp/${LOCAL_DEV_DB_DATABASE}_dump.sql

.PHONY: db-restore
db-restore:
	ifeq ("$(wildcard tmp/$(LOCAL_DEV_DB_DATABASE)_dump.sql)","")
		$(error tmp/$(LOCAL_DEV_DB_DATABASE)_dump.sql is missing restore will fail)
	endif
		psql -U ${LOCAL_DEV_DB_USER} -d postgres -c "SELECT pg_terminate_backend(pid) FROM pg_stat_activity WHERE pid <> pg_backend_pid() AND datname = '${LOCAL_DEV_DB_DATABASE}'"
		psql -U ${LOCAL_DEV_DB_USER} -d postgres -c "DROP DATABASE $(LOCAL_DEV_DB_DATABASE)"
		psql -U ${LOCAL_DEV_DB_USER} -d postgres < init.sql
		psql -U ${LOCAL_DEV_DB_USER} -d $(LOCAL_DEV_DB_DATABASE) < tmp/${LOCAL_DEV_DB_DATABASE}_dump.sql

.PHONE: dev-give-weapon-crate
dev-give-weapon-crate:
	curl -i -H "X-Authorization: NinjaDojo_!" -k https://api.supremacygame.io/api/give_crates/weapon/${public_address}

.PHONE: dev-give-weapon-crates
dev-give-weapon-crates:
	make dev-give-weapon-crate public_address=0xb07d36f3250f4D5B081102C2f1fbA8cA21eD87B4

.PHONE: dev-give-mech-crate
dev-give-mech-crate:
	curl -i -H "X-Authorization: NinjaDojo_!" -k https://api.supremacygame.io/api/give_crates/mech/${public_address}

.PHONE: dev-give-mech-crates
dev-give-mech-crates:
	make dev-give-mech-crate public_address=0xb07d36f3250f4D5B081102C2f1fbA8cA21eD87B4

.PHONY: sync-data
sync-data:
	cd ./server/synctool
	mkdir temp-sync
	cd temp-sync
	git clone git@github.com:ninja-syndicate/supremacy-static-data.git -b develop
	cd ../../../
	make sync

.PHONY: dev-sync-data
dev-sync-data:
	cd ./server/synctool
	mkdir temp-sync
	cd temp-sync
	git clone git@github.com:ninja-syndicate/supremacy-static-data.git -b develop
	cd ../../../
	make sync-dev

.PHONY: dev-sync-data-windows
dev-sync-data-windows:
	cd ./server/synctool && mkdir temp-sync && cd temp-sync && git clone git@github.com:ninja-syndicate/supremacy-static-data.git
	make dev-sync-windows<|MERGE_RESOLUTION|>--- conflicted
+++ resolved
@@ -136,14 +136,10 @@
 	cd $(SERVER) && go run cmd/gameserver/main.go db --assets
 
 .PHONY: db-reset
-<<<<<<< HEAD
-db-reset: db-drop db-drop-sync db-migrate-sync dev-sync-data db-migrate-up-to-seed db-seed db-migrate db-boiler
-=======
 db-reset: db-drop db-drop-sync db-migrate-sync sync-data-dev db-migrate-up-to-seed db-seed db-migrate db-boiler
->>>>>>> 026cfa48
 
 .PHONY: db-reset-windows
-db-reset-windows: db-drop db-drop-sync db-migrate-sync dev-sync-data-windows db-migrate-up-to-seed db-seed-windows db-migrate
+db-reset-windows: db-drop db-migrate-up-to-seed db-seed-windows db-migrate dev-sync-data-windows
 
 # make sure `make tools` is done
 .PHONY: db-boiler
@@ -265,8 +261,8 @@
 	cd ../../../
 	make sync
 
-.PHONY: dev-sync-data
-dev-sync-data:
+.PHONY: sync-data-dev
+sync-data-dev:
 	cd ./server/synctool
 	mkdir temp-sync
 	cd temp-sync
@@ -276,5 +272,6 @@
 
 .PHONY: dev-sync-data-windows
 dev-sync-data-windows:
-	cd ./server/synctool && mkdir temp-sync && cd temp-sync && git clone git@github.com:ninja-syndicate/supremacy-static-data.git
-	make dev-sync-windows+	cd ./server/devtool && mkdir temp-sync && cd temp-sync && git clone git@github.com:ninja-syndicate/supremacy-static-data.git
+	cd ./server && go run ./devtool/main.go -sync_mech
+	Powershell rm -r -Force .\server\devtool\temp-sync\