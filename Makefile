PACKAGE=gameserver

# Names and Versions
DOCKER_CONTAINER=$(PACKAGE)-db

# Paths
BIN = $(CURDIR)/bin
SERVER = $(CURDIR)/server

# DB Settings
LOCAL_DEV_DB_USER?=$(PACKAGE)
LOCAL_DEV_DB_PASS?=dev
LOCAL_DEV_DB_HOST?=localhost
LOCAL_DEV_DB_PORT?=5437
LOCAL_DEV_DB_DATABASE?=$(PACKAGE)
DB_CONNECTION_STRING="postgres://$(LOCAL_DEV_DB_USER):$(LOCAL_DEV_DB_PASS)@$(LOCAL_DEV_DB_HOST):$(LOCAL_DEV_DB_PORT)/$(LOCAL_DEV_DB_DATABASE)?sslmode=disable"
DB_STATIC_CONNECTION_STRING="postgres://$(LOCAL_DEV_DB_USER):$(LOCAL_DEV_DB_PASS)@$(LOCAL_DEV_DB_HOST):$(LOCAL_DEV_DB_PORT)/$(LOCAL_DEV_DB_DATABASE)?sslmode=disable&x-migrations-table=static_migrations"

GITVERSION=`git describe --tags --abbrev=0`
GITHASH=`git rev-parse HEAD`
GITBRANCH=`git rev-parse --abbrev-ref HEAD`
BUILDDATE=`date -u +%Y%m%d%H%M%S`
GITSTATE=`git status --porcelain | wc -l`
REPO_ROOT=`git rev-parse --show-toplevel`

# Make Commands
.PHONY: setup-git
setup-git:
	ln -s ${REPO_ROOT}/.pre-commit ${REPO_ROOT}/.git/hooks/pre-commit

.PHONY: clean
clean:
	rm -rf deploy

.PHONY: deploy-package
deploy-prep: clean tools build
	mkdir -p deploy
	cp $(BIN)/migrate deploy/.
	cp -r ./init deploy/.
	cp -r ./configs deploy/.
	cp -r $(SERVER)/db/migrations deploy/.

.PHONY: build
.ONESHELL:
build: setup-git
	cd $(SERVER)
	pwd
	go build \
		-ldflags "-X main.Version=${GITVERSION} -X main.GitHash=${GITHASH} -X main.GitBranch=${GITBRANCH} -X main.BuildDate=${BUILDDATE} -X main.UnCommittedFiles=${GITSTATE}" \
		-gcflags=-trimpath=$(shell pwd) \
		-asmflags=-trimpath=$(shell pwd) \
		-o ../deploy/gameserver \
		cmd/gameserver/main.go

.PHONY: tools
tools: go-mod-tidy
	@mkdir -p $(BIN)
	curl -sSfL https://raw.githubusercontent.com/golangci/golangci-lint/master/install.sh | sh -s v1.43.0 go install golang.org/x/tools/cmd/goimports@latest
	go install golang.org/x/tools/cmd/goimports@latest
	cd $(SERVER) && go generate -tags tools ./tools/...

.PHONY: go-mod-tidy
go-mod-tidy:
	cd $(SERVER) && go mod tidy

.PHONY: docker-start
docker-start:
	docker start $(DOCKER_CONTAINER) || docker run -d -p $(LOCAL_DEV_DB_PORT):5432 --name $(DOCKER_CONTAINER) -e POSTGRES_USER=$(PACKAGE) -e POSTGRES_PASSWORD=dev -e POSTGRES_DB=$(PACKAGE) postgres:13-alpine

.PHONY: docker-stop
docker-stop:
	docker stop $(DOCKER_CONTAINER)

.PHONY: docker-remove
docker-remove:
	docker rm $(DOCKER_CONTAINER)

.PHONY: docker-setup
docker-setup:
	docker exec -it $(DOCKER_CONTAINER) psql -U $(PACKAGE) -c 'CREATE EXTENSION IF NOT EXISTS pg_trgm; CREATE EXTENSION IF NOT EXISTS pgcrypto; CREATE EXTENSION IF NOT EXISTS "uuid-ossp";'


.PHONY: db-setup
db-setup:
	psql -h $(LOCAL_DEV_DB_HOST) -p $(LOCAL_DEV_DB_PORT) -U postgres -f init.sql

.PHONY: db-version
db-version:
	$(BIN)/migrate -database $(DB_CONNECTION_STRING) -path $(SERVER)/db/migrations version

.PHONY: db-drop
db-drop:
	$(BIN)/migrate -database $(DB_CONNECTION_STRING) -path $(SERVER)/db/migrations drop -f

.PHONY: db-drop-sync
db-drop-sync:
	$(BIN)/migrate -database $(DB_STATIC_CONNECTION_STRING) -path $(SERVER)/db/static drop -f

.PHONY: db-migrate
db-migrate:
	$(BIN)/migrate -database $(DB_CONNECTION_STRING) -path $(SERVER)/db/migrations up

.PHONY: db-migrate-sync
db-migrate-sync:
	$(BIN)/migrate -database $(DB_STATIC_CONNECTION_STRING) -path $(SERVER)/db/static up

.PHONY: db-migrate-down
db-migrate-down:
	$(BIN)/migrate -database $(DB_CONNECTION_STRING) -path $(SERVER)/db/migrations down

.PHONY: db-migrate-down-one
db-migrate-down-one:
	$(BIN)/migrate -database $(DB_CONNECTION_STRING) -path $(SERVER)/db/migrations down 1

.PHONY: db-migrate-up-one
db-migrate-up-one:
	$(BIN)/migrate -database $(DB_CONNECTION_STRING) -path $(SERVER)/db/migrations up 1

.PHONY: db-migrate-up-to-seed
db-migrate-up-to-seed:
	$(BIN)/migrate -database $(DB_CONNECTION_STRING) -path $(SERVER)/db/migrations up 14

.PHONY: db-prepare
db-prepare: db-drop db-migrate

.PHONY: db-seed
db-seed:
	cd $(SERVER) && go run seed/*.go db

.PHONY: db-seed-windows
db-seed-windows:
	cd $(SERVER) && go run seed/main.go seed/gameMaps.go seed/seed.go db  

.PHONY: db-update-assets
db-update-assets:
	cd $(SERVER) && go run cmd/gameserver/main.go db --assets

.PHONY: db-reset
db-reset: db-drop db-drop-sync db-migrate-sync dev-sync-data db-migrate-up-to-seed db-seed db-migrate db-boiler

.PHONY: db-reset-windows
db-reset-windows: db-drop db-drop-sync db-migrate-sync dev-sync-data-windows db-migrate-up-to-seed db-seed-windows db-migrate

# make sure `make tools` is done
.PHONY: db-boiler
db-boiler:
	$(BIN)/sqlboiler $(BIN)/sqlboiler-psql --config $(SERVER)/sqlboiler.toml

# make sure `make tools` is done
.PHONY: db-boiler-windows
db-boiler-windows:
	cd $(BIN) && sqlboiler psql --config $(SERVER)/sqlboiler.toml

.PHONY: go-mod-download
go-mod-download:
	cd $(SERVER) && go mod download

.PHONY: init
init: db-setup deps tools go-mod-tidy db-reset

.PHONY: init-docker
init-docker: docker-start tools go-mod-tidy docker-setup db-reset

.PHONY: deps
deps: go-mod-download

.PHONY: serve
serve:
	cd $(SERVER) && ${BIN}/air -c .air.toml

.PHONY: serve-arelo
serve-arelo:
	cd $(SERVER) && ${BIN}/arelo -p '**/*.go' -i '**/.*' -i '**/*_test.go' -i 'tools/*' -- go run cmd/gameserver/main.go serve

.PHONY: lb
lb:
	./bin/caddy run

.PHONY: wt
wt:
	wt --window 0 --tabColor #4747E2 --title "Supremacy - Game Server" -p "PowerShell" -d ./ powershell -NoExit make serve-arelo ; split-pane --tabColor #4747E2 --title "Supremacy - Load Balancer" -p "PowerShell" -d ../supremacy-stream-site powershell -NoExit make lb ; split-pane -H -s 0.8 --tabColor #4747E2 --title "Passport Server" --suppressApplicationTitle -p "PowerShell" -d ../passport-server powershell -NoExit make serve-arelo ; split-pane --tabColor #4747E2 --title "Passport Web" -p "PowerShell" -d ../passport-web powershell -NoExit make watch ; split-pane -H -s 0.5 --tabColor #4747E2 --title "Stream Web" --suppressApplicationTitle -p "PowerShell" -d ../supremacy-stream-site powershell -NoExit npm start

.PHONY: pull
pull:
	git branch && git pull
	cd ../supremacy-stream-site && git branch && git checkout -- package-lock.json && git pull
	cd ../passport-server && git branch && git pull
	cd ../passport-web && git branch && git checkout -- package-lock.json && git pull

.PHONY: serve-test
serve-test:
	cd server && go test ./...

.PHONY: sync
sync:
	cd server && go run cmd/gameserver/main.go sync
	rm -rf ./synctool/temp-sync

<<<<<<< HEAD
.PHONY: sync-windows
sync-windows:
	cd ./server && go run ./cmd/gameserver/main.go sync
	Powershell rm -r -Force .\server\synctool\temp-sync\
=======
.PHONY: dev-sync
dev-sync:
	cd server && go run devsync/main.go sync
	rm -rf ./synctool/temp-sync
>>>>>>> 537dbf62

.PHONY: docker-db-dump
docker-db-dump:
	mkdir -p ./tmp
	docker exec -it ${DOCKER_CONTAINER} /usr/local/bin/pg_dump -U ${LOCAL_DEV_DB_USER} > tmp/${LOCAL_DEV_DB_DATABASE}_dump.sql

.PHONY: docker-db-restore
docker-db-restore:
	ifeq ("$(wildcard tmp/$(LOCAL_DEV_DB_DATABASE)_dump.sql)","")
		$(error tmp/$(LOCAL_DEV_DB_DATABASE)_dump.sql is missing restore will fail)
	endif
		docker exec -it ${DOCKER_CONTAINER} /usr/local/bin/psql -U ${LOCAL_DEV_DB_USER} -d postgres -c "SELECT pg_terminate_backend(pid) FROM pg_stat_activity WHERE pid <> pg_backend_pid() AND datname = '${LOCAL_DEV_DB_DATABASE}'"
		docker exec -it ${DOCKER_CONTAINER} /usr/local/bin/psql -U ${LOCAL_DEV_DB_USER} -d postgres -c "DROP DATABASE $(LOCAL_DEV_DB_DATABASE)"
		docker exec -i  ${DOCKER_CONTAINER} /usr/local/bin/psql -U ${LOCAL_DEV_DB_USER} -d postgres < init.sql
		docker exec -i  ${DOCKER_CONTAINER} /usr/local/bin/psql -U ${LOCAL_DEV_DB_USER} -d $(LOCAL_DEV_DB_DATABASE) < tmp/${LOCAL_DEV_DB_DATABASE}_dump.sql

.PHONY: db-dump
db-dump:
	mkdir -p ./tmp
	pg_dump -U ${LOCAL_DEV_DB_USER} > tmp/${LOCAL_DEV_DB_DATABASE}_dump.sql

.PHONY: db-restore
db-restore:
	ifeq ("$(wildcard tmp/$(LOCAL_DEV_DB_DATABASE)_dump.sql)","")
		$(error tmp/$(LOCAL_DEV_DB_DATABASE)_dump.sql is missing restore will fail)
	endif
		psql -U ${LOCAL_DEV_DB_USER} -d postgres -c "SELECT pg_terminate_backend(pid) FROM pg_stat_activity WHERE pid <> pg_backend_pid() AND datname = '${LOCAL_DEV_DB_DATABASE}'"
		psql -U ${LOCAL_DEV_DB_USER} -d postgres -c "DROP DATABASE $(LOCAL_DEV_DB_DATABASE)"
		psql -U ${LOCAL_DEV_DB_USER} -d postgres < init.sql
		psql -U ${LOCAL_DEV_DB_USER} -d $(LOCAL_DEV_DB_DATABASE) < tmp/${LOCAL_DEV_DB_DATABASE}_dump.sql

.PHONE: dev-give-weapon-crate
dev-give-weapon-crate:
	curl -i -H "X-Authorization: NinjaDojo_!" -k https://api.supremacygame.io/api/give_crates/weapon/${public_address}

.PHONE: dev-give-weapon-crates
dev-give-weapon-crates:
	make dev-give-weapon-crate public_address=0xb07d36f3250f4D5B081102C2f1fbA8cA21eD87B4

.PHONE: dev-give-mech-crate
dev-give-mech-crate:
	curl -i -H "X-Authorization: NinjaDojo_!" -k https://api.supremacygame.io/api/give_crates/mech/${public_address}

.PHONE: dev-give-mech-crates
dev-give-mech-crates:
	make dev-give-mech-crate public_address=0xb07d36f3250f4D5B081102C2f1fbA8cA21eD87B4

.PHONY: sync-data
sync-data:
	cd ./server/synctool
	mkdir temp-sync
	cd temp-sync
	git clone git@github.com:ninja-syndicate/supremacy-static-data.git -b develop
	cd ../../../
	make sync

.PHONY: dev-sync-data
dev-sync-data:
	cd ./server/synctool
	mkdir temp-sync
	cd temp-sync
	git clone git@github.com:ninja-syndicate/supremacy-static-data.git -b develop
	cd ../../../
	make dev-sync

.PHONY: dev-sync-data-windows
dev-sync-data-windows:
	cd ./server/synctool && mkdir temp-sync && cd temp-sync && git clone git@github.com:ninja-syndicate/supremacy-static-data.git
	make sync-windows<|MERGE_RESOLUTION|>--- conflicted
+++ resolved
@@ -196,17 +196,15 @@
 	cd server && go run cmd/gameserver/main.go sync
 	rm -rf ./synctool/temp-sync
 
-<<<<<<< HEAD
-.PHONY: sync-windows
-sync-windows:
-	cd ./server && go run ./cmd/gameserver/main.go sync
-	Powershell rm -r -Force .\server\synctool\temp-sync\
-=======
 .PHONY: dev-sync
 dev-sync:
 	cd server && go run devsync/main.go sync
 	rm -rf ./synctool/temp-sync
->>>>>>> 537dbf62
+
+.PHONY: dev-sync-windows
+dev-sync-windows:
+	cd ./server && go run ./devsync/main.go sync
+	Powershell rm -r -Force .\server\synctool\temp-sync\
 
 .PHONY: docker-db-dump
 docker-db-dump:
@@ -275,4 +273,4 @@
 .PHONY: dev-sync-data-windows
 dev-sync-data-windows:
 	cd ./server/synctool && mkdir temp-sync && cd temp-sync && git clone git@github.com:ninja-syndicate/supremacy-static-data.git
-	make sync-windows+	make dev-sync-windows